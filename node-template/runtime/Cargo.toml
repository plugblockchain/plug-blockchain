[package]
name = "node-template-runtime"
version = "2.0.0"
authors = ["Anonymous"]
edition = "2018"

[dependencies]
serde = { version = "1.0.101", optional = true, features = ["derive"] }
safe-mix = { version = "1.0.0", default-features = false }
codec = { package = "parity-scale-codec", version = "1.0.0", default-features = false, features = ["derive"] }
rstd = { package = "sr-std", path = "../../core/sr-std", default_features = false }
runtime-io = { package = "sr-io", path = "../../core/sr-io", default_features = false }
version = { package = "sr-version", path = "../../core/sr-version", default_features = false }
support = { package = "srml-support", path = "../../srml/support", default_features = false }
primitives = { package = "substrate-primitives", path = "../../core/primitives", default_features = false }
substrate-session = { path = "../../core/session", default-features = false }
balances = { package = "srml-balances", path = "../../srml/balances", default_features = false }
aura = { package = "srml-aura", path = "../../srml/aura", default_features = false }
aura-primitives = { package = "substrate-consensus-aura-primitives", path = "../../core/consensus/aura/primitives", default_features = false }
grandpa = { package = "srml-grandpa", path = "../../srml/grandpa", default_features = false }
executive = { package = "srml-executive", path = "../../srml/executive", default_features = false }
indices = { package = "srml-indices", path = "../../srml/indices", default_features = false }
randomness-collective-flip = { package = "srml-randomness-collective-flip", path = "../../srml/randomness-collective-flip", default_features = false }
system = { package = "srml-system", path = "../../srml/system", default_features = false }
timestamp = { package = "srml-timestamp", path = "../../srml/timestamp", default_features = false }
sudo = { package = "srml-sudo", path = "../../srml/sudo", default_features = false }
transaction-payment = { package = "srml-transaction-payment", path = "../../srml/transaction-payment", default_features = false }
sr-primitives = { path = "../../core/sr-primitives", default_features = false }
sr-api = { path = "../../core/sr-api", default_features = false }
offchain-primitives = { package = "substrate-offchain-primitives", path = "../../core/offchain/primitives", default-features = false }
<<<<<<< HEAD
prml-doughnut = { path = "../../prml/doughnut", default-features = false }
=======
block-builder-api = { package = "substrate-block-builder-runtime-api", path = "../../core/block-builder/runtime-api", default-features = false }
tx-pool-api = { package = "substrate-transaction-pool-runtime-api", path = "../../core/transaction-pool/runtime-api", default-features = false }
inherents = { package = "substrate-inherents", path = "../../core/inherents", default-features = false }

>>>>>>> aa937d9b
[build-dependencies]
wasm-builder-runner = { package = "substrate-wasm-builder-runner", version = "1.0.4" }

[features]
default = ["std"]
std = [
	"codec/std",
	"sr-api/std",
	"rstd/std",
	"runtime-io/std",
	"support/std",
	"balances/std",
	"aura/std",
	"aura-primitives/std",
	"grandpa/std",
	"executive/std",
	"indices/std",
	"primitives/std",
	"prml-doughnut/std",
	"sr-primitives/std",
	"randomness-collective-flip/std",
	"system/std",
	"timestamp/std",
	"sudo/std",
	"transaction-payment/std",
	"version/std",
	"serde",
	"safe-mix/std",
	"offchain-primitives/std",
	"substrate-session/std",
	"block-builder-api/std",
	"tx-pool-api/std",
	"inherents/std",
]<|MERGE_RESOLUTION|>--- conflicted
+++ resolved
@@ -28,14 +28,11 @@
 sr-primitives = { path = "../../core/sr-primitives", default_features = false }
 sr-api = { path = "../../core/sr-api", default_features = false }
 offchain-primitives = { package = "substrate-offchain-primitives", path = "../../core/offchain/primitives", default-features = false }
-<<<<<<< HEAD
 prml-doughnut = { path = "../../prml/doughnut", default-features = false }
-=======
 block-builder-api = { package = "substrate-block-builder-runtime-api", path = "../../core/block-builder/runtime-api", default-features = false }
 tx-pool-api = { package = "substrate-transaction-pool-runtime-api", path = "../../core/transaction-pool/runtime-api", default-features = false }
 inherents = { package = "substrate-inherents", path = "../../core/inherents", default-features = false }
 
->>>>>>> aa937d9b
 [build-dependencies]
 wasm-builder-runner = { package = "substrate-wasm-builder-runner", version = "1.0.4" }
 
