//! Service and ServiceFactory implementation. Specialized wrapper over substrate service.

use std::sync::Arc;
use std::time::Duration;
use substrate_client::LongestChain;
<<<<<<< HEAD
use futures::prelude::*;
use node_template_runtime::{self, GenesisConfig, opaque::Block, RuntimeApi};
=======
use runtime::{self, GenesisConfig, opaque::Block, RuntimeApi};
>>>>>>> 7874be86
use substrate_service::{error::{Error as ServiceError}, AbstractService, Configuration, ServiceBuilder};
use transaction_pool::{self, txpool::{Pool as TransactionPool}};
use inherents::InherentDataProviders;
use network::{construct_simple_protocol};
use substrate_executor::native_executor_instance;
pub use substrate_executor::NativeExecutor;
use aura_primitives::sr25519::{AuthorityPair as AuraPair};
use grandpa::{self, FinalityProofProvider as GrandpaFinalityProofProvider};

// Our native executor instance.
native_executor_instance!(
	pub Executor,
	runtime::api::dispatch,
	runtime::native_version,
);

construct_simple_protocol! {
	/// Demo protocol attachment for substrate.
	pub struct NodeProtocol where Block = Block { }
}

/// Starts a `ServiceBuilder` for a full service.
///
/// Use this macro if you don't actually need the full service, but just the builder in order to
/// be able to perform chain operations.
macro_rules! new_full_start {
	($config:expr) => {{
		let mut import_setup = None;
		let inherent_data_providers = inherents::InherentDataProviders::new();

		let builder = substrate_service::ServiceBuilder::new_full::<
			runtime::opaque::Block, runtime::RuntimeApi, crate::service::Executor
		>($config)?
			.with_select_chain(|_config, backend| {
				Ok(substrate_client::LongestChain::new(backend.clone()))
			})?
			.with_transaction_pool(|config, client|
				Ok(transaction_pool::txpool::Pool::new(config, transaction_pool::FullChainApi::new(client)))
			)?
			.with_import_queue(|_config, client, mut select_chain, transaction_pool| {
				let select_chain = select_chain.take()
					.ok_or_else(|| substrate_service::Error::SelectChainRequired)?;

				let (grandpa_block_import, grandpa_link) =
					grandpa::block_import::<_, _, _, runtime::RuntimeApi, _, _>(
						client.clone(), &*client, select_chain
					)?;

				let import_queue = aura::import_queue::<_, _, AuraPair, _>(
					aura::SlotDuration::get_or_compute(&*client)?,
					Box::new(grandpa_block_import.clone()),
					Some(Box::new(grandpa_block_import.clone())),
					None,
					client,
					inherent_data_providers.clone(),
					Some(transaction_pool),
				)?;

				import_setup = Some((grandpa_block_import, grandpa_link));

				Ok(import_queue)
			})?;

		(builder, import_setup, inherent_data_providers)
	}}
}

/// Builds a new service for a full client.
pub fn new_full<C: Send + Default + 'static>(config: Configuration<C, GenesisConfig>)
	-> Result<impl AbstractService, ServiceError>
{
	let is_authority = config.roles.is_authority();
	let force_authoring = config.force_authoring;
	let name = config.name.clone();
	let disable_grandpa = config.disable_grandpa;
<<<<<<< HEAD
=======

	// sentry nodes announce themselves as authorities to the network
	// and should run the same protocols authorities do, but it should
	// never actively participate in any consensus process.
	let participates_in_consensus = is_authority && !config.sentry_mode;
>>>>>>> 7874be86

	let (builder, mut import_setup, inherent_data_providers) = new_full_start!(config);

	let (block_import, grandpa_link) =
		import_setup.take()
			.expect("Link Half and Block Import are present for Full Services or setup failed before. qed");

	let service = builder.with_network_protocol(|_| Ok(NodeProtocol::new()))?
		.with_finality_proof_provider(|client, backend|
			Ok(Arc::new(GrandpaFinalityProofProvider::new(backend, client)) as _)
		)?
		.build()?;

<<<<<<< HEAD
	if is_authority {
=======
	if participates_in_consensus {
>>>>>>> 7874be86
		let proposer = basic_authorship::ProposerFactory {
			client: service.client(),
			transaction_pool: service.transaction_pool(),
		};

		let client = service.client();
		let select_chain = service.select_chain()
			.ok_or(ServiceError::SelectChainRequired)?;

		let aura = aura::start_aura::<_, _, _, _, _, AuraPair, _, _, _>(
			aura::SlotDuration::get_or_compute(&*client)?,
			client,
			select_chain,
			block_import,
			proposer,
			service.network(),
			inherent_data_providers.clone(),
			force_authoring,
			service.keystore(),
		)?;
<<<<<<< HEAD

		let select = aura.select(service.on_exit()).then(|_| Ok(()));
=======
>>>>>>> 7874be86

		// the AURA authoring task is considered essential, i.e. if it
		// fails we take down the service with it.
		service.spawn_essential_task(aura);
	}

	// if the node isn't actively participating in consensus then it doesn't
	// need a keystore, regardless of which protocol we use below.
	let keystore = if participates_in_consensus {
		Some(service.keystore())
	} else {
		None
	};

	let grandpa_config = grandpa::Config {
		// FIXME #1578 make this available through chainspec
		gossip_duration: Duration::from_millis(333),
		justification_period: 512,
		name: Some(name),
		observer_enabled: true,
		keystore,
		is_authority,
	};

	match (is_authority, disable_grandpa) {
		(false, false) => {
			// start the lightweight GRANDPA observer
			service.spawn_task(grandpa::run_grandpa_observer(
				grandpa_config,
				grandpa_link,
				service.network(),
				service.on_exit(),
			)?);
		},
		(true, false) => {
			// start the full GRANDPA voter
			let voter_config = grandpa::GrandpaParams {
				config: grandpa_config,
				link: grandpa_link,
				network: service.network(),
				inherent_data_providers: inherent_data_providers.clone(),
				on_exit: service.on_exit(),
				telemetry_on_connect: Some(service.telemetry_on_connect_stream()),
				voting_rule: grandpa::VotingRulesBuilder::default().build(),
			};

			// the GRANDPA voter task is considered infallible, i.e.
			// if it fails we take down the service with it.
			service.spawn_essential_task(grandpa::run_grandpa_voter(voter_config)?);
		},
		(_, true) => {
			grandpa::setup_disabled_grandpa(
				service.client(),
				&inherent_data_providers,
				service.network(),
			)?;
		},
	}

	Ok(service)
}

/// Builds a new service for a light client.
pub fn new_light<C: Send + Default + 'static>(config: Configuration<C, GenesisConfig>)
	-> Result<impl AbstractService, ServiceError>
{
	let inherent_data_providers = InherentDataProviders::new();

	ServiceBuilder::new_light::<Block, RuntimeApi, Executor>(config)?
		.with_select_chain(|_config, backend| {
			Ok(LongestChain::new(backend.clone()))
		})?
		.with_transaction_pool(|config, client|
			Ok(TransactionPool::new(config, transaction_pool::FullChainApi::new(client)))
		)?
		.with_import_queue_and_fprb(|_config, client, backend, fetcher, _select_chain, _tx_pool| {
			let fetch_checker = fetcher
				.map(|fetcher| fetcher.checker().clone())
				.ok_or_else(|| "Trying to start light import queue without active fetch checker")?;
			let grandpa_block_import = grandpa::light_block_import::<_, _, _, RuntimeApi, _>(
				client.clone(), backend, Arc::new(fetch_checker), client.clone()
			)?;
			let finality_proof_import = grandpa_block_import.clone();
			let finality_proof_request_builder =
				finality_proof_import.create_finality_proof_request_builder();

			let import_queue = aura::import_queue::<_, _, AuraPair, ()>(
				aura::SlotDuration::get_or_compute(&*client)?,
				Box::new(grandpa_block_import),
				None,
				Some(Box::new(finality_proof_import)),
				client,
				inherent_data_providers.clone(),
				None,
			)?;

			Ok((import_queue, finality_proof_request_builder))
		})?
		.with_network_protocol(|_| Ok(NodeProtocol::new()))?
		.with_finality_proof_provider(|client, backend|
			Ok(Arc::new(GrandpaFinalityProofProvider::new(backend, client)) as _)
		)?
		.build()
}<|MERGE_RESOLUTION|>--- conflicted
+++ resolved
@@ -3,12 +3,7 @@
 use std::sync::Arc;
 use std::time::Duration;
 use substrate_client::LongestChain;
-<<<<<<< HEAD
-use futures::prelude::*;
-use node_template_runtime::{self, GenesisConfig, opaque::Block, RuntimeApi};
-=======
 use runtime::{self, GenesisConfig, opaque::Block, RuntimeApi};
->>>>>>> 7874be86
 use substrate_service::{error::{Error as ServiceError}, AbstractService, Configuration, ServiceBuilder};
 use transaction_pool::{self, txpool::{Pool as TransactionPool}};
 use inherents::InherentDataProviders;
@@ -84,14 +79,11 @@
 	let force_authoring = config.force_authoring;
 	let name = config.name.clone();
 	let disable_grandpa = config.disable_grandpa;
-<<<<<<< HEAD
-=======
 
 	// sentry nodes announce themselves as authorities to the network
 	// and should run the same protocols authorities do, but it should
 	// never actively participate in any consensus process.
 	let participates_in_consensus = is_authority && !config.sentry_mode;
->>>>>>> 7874be86
 
 	let (builder, mut import_setup, inherent_data_providers) = new_full_start!(config);
 
@@ -105,11 +97,7 @@
 		)?
 		.build()?;
 
-<<<<<<< HEAD
-	if is_authority {
-=======
 	if participates_in_consensus {
->>>>>>> 7874be86
 		let proposer = basic_authorship::ProposerFactory {
 			client: service.client(),
 			transaction_pool: service.transaction_pool(),
@@ -130,11 +118,6 @@
 			force_authoring,
 			service.keystore(),
 		)?;
-<<<<<<< HEAD
-
-		let select = aura.select(service.on_exit()).then(|_| Ok(()));
-=======
->>>>>>> 7874be86
 
 		// the AURA authoring task is considered essential, i.e. if it
 		// fails we take down the service with it.
