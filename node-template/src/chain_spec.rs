<<<<<<< HEAD
use primitives::{Pair, Public};
use node_template_runtime::{
	AccountId, AuraConfig, BalancesConfig, GenesisConfig, GrandpaConfig,
	SudoConfig, IndicesConfig, SystemConfig, WASM_BINARY, 
=======
use primitives::{Pair, Public, sr25519};
use runtime::{
	AccountId, AuraConfig, BalancesConfig, GenesisConfig, GrandpaConfig,
	SudoConfig, IndicesConfig, SystemConfig, WASM_BINARY, Signature
>>>>>>> 7874be86
};
use aura_primitives::sr25519::{AuthorityId as AuraId};
use grandpa_primitives::{AuthorityId as GrandpaId};
use substrate_service;
use sr_primitives::traits::{Verify, IdentifyAccount};

// Note this is the URL for the telemetry server
//const STAGING_TELEMETRY_URL: &str = "wss://telemetry.polkadot.io/submit/";

/// Specialized `ChainSpec`. This is a specialization of the general Substrate ChainSpec type.
pub type ChainSpec = substrate_service::ChainSpec<GenesisConfig>;

/// The chain specification option. This is expected to come in from the CLI and
/// is little more than one of a number of alternatives which can easily be converted
/// from a string (`--chain=...`) into a `ChainSpec`.
#[derive(Clone, Debug)]
pub enum Alternative {
	/// Whatever the current runtime is, with just Alice as an auth.
	Development,
	/// Whatever the current runtime is, with simple Alice/Bob auths.
	LocalTestnet,
}

/// Helper function to generate a crypto pair from seed
pub fn get_from_seed<TPublic: Public>(seed: &str) -> <TPublic::Pair as Pair>::Public {
	TPublic::Pair::from_string(&format!("//{}", seed), None)
		.expect("static values are valid; qed")
		.public()
}

<<<<<<< HEAD
/// Helper function to generate an authority key for Aura
pub fn get_authority_keys_from_seed(s: &str) -> (AuraId, GrandpaId) { 
=======
type AccountPublic = <Signature as Verify>::Signer;

/// Helper function to generate an account ID from seed
pub fn get_account_id_from_seed<TPublic: Public>(seed: &str) -> AccountId where
	AccountPublic: From<<TPublic::Pair as Pair>::Public>
{
	AccountPublic::from(get_from_seed::<TPublic>(seed)).into_account()
}

/// Helper function to generate an authority key for Aura
pub fn get_authority_keys_from_seed(s: &str) -> (AuraId, GrandpaId) {
>>>>>>> 7874be86
	(
		get_from_seed::<AuraId>(s),
		get_from_seed::<GrandpaId>(s),
	)
}

impl Alternative {
	/// Get an actual chain config from one of the alternatives.
	pub(crate) fn load(self) -> Result<ChainSpec, String> {
		Ok(match self {
			Alternative::Development => ChainSpec::from_genesis(
				"Development",
				"dev",
				|| testnet_genesis(vec![
					get_authority_keys_from_seed("Alice"),
				],
				get_account_id_from_seed::<sr25519::Public>("Alice"),
				vec![
					get_account_id_from_seed::<sr25519::Public>("Alice"),
					get_account_id_from_seed::<sr25519::Public>("Bob"),
					get_account_id_from_seed::<sr25519::Public>("Alice//stash"),
					get_account_id_from_seed::<sr25519::Public>("Bob//stash"),
				],
				true),
				vec![],
				None,
				None,
				None,
				None
			),
			Alternative::LocalTestnet => ChainSpec::from_genesis(
				"Local Testnet",
				"local_testnet",
				|| testnet_genesis(vec![
					get_authority_keys_from_seed("Alice"),
					get_authority_keys_from_seed("Bob"),
				],
				get_account_id_from_seed::<sr25519::Public>("Alice"),
				vec![
					get_account_id_from_seed::<sr25519::Public>("Alice"),
					get_account_id_from_seed::<sr25519::Public>("Bob"),
					get_account_id_from_seed::<sr25519::Public>("Charlie"),
					get_account_id_from_seed::<sr25519::Public>("Dave"),
					get_account_id_from_seed::<sr25519::Public>("Eve"),
					get_account_id_from_seed::<sr25519::Public>("Ferdie"),
					get_account_id_from_seed::<sr25519::Public>("Alice//stash"),
					get_account_id_from_seed::<sr25519::Public>("Bob//stash"),
					get_account_id_from_seed::<sr25519::Public>("Charlie//stash"),
					get_account_id_from_seed::<sr25519::Public>("Dave//stash"),
					get_account_id_from_seed::<sr25519::Public>("Eve//stash"),
					get_account_id_from_seed::<sr25519::Public>("Ferdie//stash"),
				],
				true),
				vec![],
				None,
				None,
				None,
				None
			),
		})
	}

	pub(crate) fn from(s: &str) -> Option<Self> {
		match s {
			"dev" => Some(Alternative::Development),
			"" | "local" => Some(Alternative::LocalTestnet),
			_ => None,
		}
	}
}

fn testnet_genesis(initial_authorities: Vec<(AuraId, GrandpaId)>,
<<<<<<< HEAD
	root_key: AccountId, 
=======
	root_key: AccountId,
>>>>>>> 7874be86
	endowed_accounts: Vec<AccountId>,
	_enable_println: bool) -> GenesisConfig {
	GenesisConfig {
		system: Some(SystemConfig {
			code: WASM_BINARY.to_vec(),
			changes_trie_config: Default::default(),
		}),
		indices: Some(IndicesConfig {
			ids: endowed_accounts.clone(),
		}),
		balances: Some(BalancesConfig {
			balances: endowed_accounts.iter().cloned().map(|k|(k, 1 << 60)).collect(),
			vesting: vec![],
		}),
		sudo: Some(SudoConfig {
			key: root_key,
		}),
		aura: Some(AuraConfig {
			authorities: initial_authorities.iter().map(|x| (x.0.clone())).collect(),
		}),
		grandpa: Some(GrandpaConfig {
			authorities: initial_authorities.iter().map(|x| (x.1.clone(), 1)).collect(),
		}),
	}
}<|MERGE_RESOLUTION|>--- conflicted
+++ resolved
@@ -1,14 +1,7 @@
-<<<<<<< HEAD
-use primitives::{Pair, Public};
-use node_template_runtime::{
-	AccountId, AuraConfig, BalancesConfig, GenesisConfig, GrandpaConfig,
-	SudoConfig, IndicesConfig, SystemConfig, WASM_BINARY, 
-=======
 use primitives::{Pair, Public, sr25519};
 use runtime::{
 	AccountId, AuraConfig, BalancesConfig, GenesisConfig, GrandpaConfig,
 	SudoConfig, IndicesConfig, SystemConfig, WASM_BINARY, Signature
->>>>>>> 7874be86
 };
 use aura_primitives::sr25519::{AuthorityId as AuraId};
 use grandpa_primitives::{AuthorityId as GrandpaId};
@@ -39,10 +32,6 @@
 		.public()
 }
 
-<<<<<<< HEAD
-/// Helper function to generate an authority key for Aura
-pub fn get_authority_keys_from_seed(s: &str) -> (AuraId, GrandpaId) { 
-=======
 type AccountPublic = <Signature as Verify>::Signer;
 
 /// Helper function to generate an account ID from seed
@@ -54,7 +43,6 @@
 
 /// Helper function to generate an authority key for Aura
 pub fn get_authority_keys_from_seed(s: &str) -> (AuraId, GrandpaId) {
->>>>>>> 7874be86
 	(
 		get_from_seed::<AuraId>(s),
 		get_from_seed::<GrandpaId>(s),
@@ -127,11 +115,7 @@
 }
 
 fn testnet_genesis(initial_authorities: Vec<(AuraId, GrandpaId)>,
-<<<<<<< HEAD
-	root_key: AccountId, 
-=======
 	root_key: AccountId,
->>>>>>> 7874be86
 	endowed_accounts: Vec<AccountId>,
 	_enable_println: bool) -> GenesisConfig {
 	GenesisConfig {
