--- conflicted
+++ resolved
@@ -1,10 +1,6 @@
 [package]
 name = "sp-core"
-<<<<<<< HEAD
-version = "2.0.0-alpha.5"
-=======
 version = "2.0.0"
->>>>>>> 4771f237
 authors = ["Parity Technologies <admin@parity.io>"]
 edition = "2018"
 license = "Apache-2.0"
@@ -17,14 +13,9 @@
 targets = ["x86_64-unknown-linux-gnu"]
 
 [dependencies]
-<<<<<<< HEAD
-sp-std = { version = "2.0.0-alpha.5", default-features = false, path = "../std" }
-codec = { package = "parity-scale-codec", version = "1.3.0", default-features = false, features = ["derive"] }
-=======
 derive_more = "0.99.2"
 sp-std = { version = "2.0.0", default-features = false, path = "../std" }
 codec = { package = "parity-scale-codec", version = "1.3.1", default-features = false, features = ["derive"] }
->>>>>>> 4771f237
 log = { version = "0.4.8", default-features = false }
 serde = { version = "1.0.101", optional = true, features = ["derive"] }
 byteorder = { version = "1.3.2", default-features = false }
@@ -34,13 +25,8 @@
 hash-db = { version = "0.15.2", default-features = false }
 hash256-std-hasher = { version = "0.15.2", default-features = false }
 base58 = { version = "0.1.0", optional = true }
-<<<<<<< HEAD
-rand = { version = "0.7.2", optional = true }
-substrate-bip39 = { version = "0.4.1", optional = true }
-=======
 rand = { version = "0.7.3", optional = true, features = ["small_rng"] }
 substrate-bip39 = { version = "0.4.2", optional = true }
->>>>>>> 4771f237
 tiny-bip39 = { version = "0.7", optional = true }
 regex = { version = "1.3.1", optional = true }
 num-traits = { version = "0.2.8", default-features = false }
@@ -48,20 +34,12 @@
 secrecy = { version = "0.6.0", default-features = false }
 lazy_static = { version = "1.4.0", default-features = false, optional = true }
 parking_lot = { version = "0.10.0", optional = true }
-<<<<<<< HEAD
-sp-debug-derive = { version = "2.0.0-alpha.5", path = "../debug-derive" }
-sp-externalities = { version = "0.8.0-alpha.5", optional = true, path = "../externalities" }
-sp-storage = { version = "2.0.0-alpha.5", default-features = false, path = "../storage" }
-parity-util-mem = { version = "0.6.0", default-features = false, features = ["primitive-types"] }
-futures = { version = "0.3.1", optional = true }
-=======
 sp-debug-derive = { version = "2.0.0", path = "../debug-derive" }
 sp-externalities = { version = "0.8.0", optional = true, path = "../externalities" }
 sp-storage = { version = "2.0.0", default-features = false, path = "../storage" }
 parity-util-mem = { version = "0.7.0", default-features = false, features = ["primitive-types"] }
 futures = { version = "0.3.1", optional = true }
 dyn-clonable = { version = "0.9.0", optional = true }
->>>>>>> 4771f237
 
 # full crypto
 ed25519-dalek = { version = "1.0.0-pre.4", default-features = false, features = ["u64_backend", "alloc"], optional = true }
@@ -74,17 +52,10 @@
 libsecp256k1 = { version = "0.3.2", default-features = false, features = ["hmac"], optional = true }
 merlin = { version = "2.0", default-features = false, optional = true }
 
-<<<<<<< HEAD
-sp-runtime-interface = { version = "2.0.0-alpha.5", default-features = false, path = "../runtime-interface" }
-
-[dev-dependencies]
-sp-serializer = { version = "2.0.0-alpha.5", path = "../serializer" }
-=======
 sp-runtime-interface = { version = "2.0.0", default-features = false, path = "../runtime-interface" }
 
 [dev-dependencies]
 sp-serializer = { version = "2.0.0", path = "../serializer" }
->>>>>>> 4771f237
 pretty_assertions = "0.6.1"
 hex-literal = "0.3.1"
 rand = "0.7.2"
@@ -137,16 +108,11 @@
 	"sp-storage/std",
 	"sp-runtime-interface/std",
 	"zeroize/alloc",
-<<<<<<< HEAD
-	"futures",
-	"futures/thread-pool",
-=======
 	"secrecy/alloc",
 	"futures",
 	"futures/thread-pool",
 	"libsecp256k1/std",
 	"dyn-clonable",
->>>>>>> 4771f237
 ]
 
 # This feature enables all crypto primitives for `no_std` builds like microcontrollers
