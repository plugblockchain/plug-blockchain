// This file is part of Substrate.

// Copyright (C) 2019-2020 Parity Technologies (UK) Ltd.
// SPDX-License-Identifier: Apache-2.0

// Licensed under the Apache License, Version 2.0 (the "License");
// you may not use this file except in compliance with the License.
// You may obtain a copy of the License at
//
// 	http://www.apache.org/licenses/LICENSE-2.0
//
// Unless required by applicable law or agreed to in writing, software
// distributed under the License is distributed on an "AS IS" BASIS,
// WITHOUT WARRANTIES OR CONDITIONS OF ANY KIND, either express or implied.
// See the License for the specific language governing permissions and
// limitations under the License.

//! Shareable Substrate traits.

use crate::{
	crypto::{KeyTypeId, CryptoTypePublicPair},
	vrf::{VRFTranscriptData, VRFSignature},
	ed25519, sr25519, ecdsa,
};
use std::{
<<<<<<< HEAD
	fmt::{Debug, Display}, panic::UnwindSafe, sync::Arc, borrow::Cow,
=======
	borrow::Cow,
	fmt::{Debug, Display},
	panic::UnwindSafe,
	sync::Arc,
>>>>>>> 4771f237
};

pub use sp_externalities::{Externalities, ExternalitiesExt};

/// BareCryptoStore error
#[derive(Debug, derive_more::Display)]
pub enum Error {
	/// Public key type is not supported
	#[display(fmt="Key not supported: {:?}", _0)]
	KeyNotSupported(KeyTypeId),
	/// Pair not found for public key and KeyTypeId
	#[display(fmt="Pair was not found: {}", _0)]
	PairNotFound(String),
	/// Validation error
	#[display(fmt="Validation error: {}", _0)]
	ValidationError(String),
	/// Keystore unavailable
	#[display(fmt="Keystore unavailable")]
	Unavailable,
	/// Programming errors
	#[display(fmt="An unknown keystore error occurred: {}", _0)]
	Other(String)
}

/// Something that generates, stores and provides access to keys.
pub trait BareCryptoStore: Send + Sync {
	/// Returns all sr25519 public keys for the given key type.
	fn sr25519_public_keys(&self, id: KeyTypeId) -> Vec<sr25519::Public>;
	/// Generate a new sr25519 key pair for the given key type and an optional seed.
	///
	/// If the given seed is `Some(_)`, the key pair will only be stored in memory.
	///
	/// Returns the public key of the generated key pair.
	fn sr25519_generate_new(
		&mut self,
		id: KeyTypeId,
		seed: Option<&str>,
	) -> Result<sr25519::Public, Error>;
	/// Returns all ed25519 public keys for the given key type.
	fn ed25519_public_keys(&self, id: KeyTypeId) -> Vec<ed25519::Public>;
	/// Generate a new ed25519 key pair for the given key type and an optional seed.
	///
	/// If the given seed is `Some(_)`, the key pair will only be stored in memory.
	///
	/// Returns the public key of the generated key pair.
	fn ed25519_generate_new(
		&mut self,
		id: KeyTypeId,
		seed: Option<&str>,
	) -> Result<ed25519::Public, Error>;
	/// Returns all ecdsa public keys for the given key type.
	fn ecdsa_public_keys(&self, id: KeyTypeId) -> Vec<ecdsa::Public>;
	/// Generate a new ecdsa key pair for the given key type and an optional seed.
	///
	/// If the given seed is `Some(_)`, the key pair will only be stored in memory.
	///
	/// Returns the public key of the generated key pair.
	fn ecdsa_generate_new(
		&mut self,
		id: KeyTypeId,
		seed: Option<&str>,
	) -> Result<ecdsa::Public, Error>;

	/// Insert a new key. This doesn't require any known of the crypto; but a public key must be
	/// manually provided.
	///
	/// Places it into the file system store.
	///
	/// `Err` if there's some sort of weird filesystem error, but should generally be `Ok`.
	fn insert_unknown(&mut self, _key_type: KeyTypeId, _suri: &str, _public: &[u8]) -> Result<(), ()>;

	/// Get the password for this store.
	fn password(&self) -> Option<&str>;
	/// Find intersection between provided keys and supported keys
	///
	/// Provided a list of (CryptoTypeId,[u8]) pairs, this would return
	/// a filtered set of public keys which are supported by the keystore.
	fn supported_keys(
		&self,
		id: KeyTypeId,
		keys: Vec<CryptoTypePublicPair>
	) -> Result<Vec<CryptoTypePublicPair>, Error>;
	/// List all supported keys
	///
	/// Returns a set of public keys the signer supports.
	fn keys(&self, id: KeyTypeId) -> Result<Vec<CryptoTypePublicPair>, Error>;

	/// Checks if the private keys for the given public key and key type combinations exist.
	///
	/// Returns `true` iff all private keys could be found.
	fn has_keys(&self, public_keys: &[(Vec<u8>, KeyTypeId)]) -> bool;

	/// Sign with key
	///
	/// Signs a message with the private key that matches
	/// the public key passed.
	///
	/// Returns the SCALE encoded signature if key is found & supported,
	/// an error otherwise.
	fn sign_with(
		&self,
		id: KeyTypeId,
		key: &CryptoTypePublicPair,
		msg: &[u8],
	) -> Result<Vec<u8>, Error>;

	/// Sign with any key
	///
	/// Given a list of public keys, find the first supported key and
	/// sign the provided message with that key.
	///
	/// Returns a tuple of the used key and the SCALE encoded signature.
	fn sign_with_any(
		&self,
		id: KeyTypeId,
		keys: Vec<CryptoTypePublicPair>,
		msg: &[u8]
	) -> Result<(CryptoTypePublicPair, Vec<u8>), Error> {
		if keys.len() == 1 {
			return self.sign_with(id, &keys[0], msg).map(|s| (keys[0].clone(), s));
		} else {
			for k in self.supported_keys(id, keys)? {
				if let Ok(sign) = self.sign_with(id, &k, msg) {
					return Ok((k, sign));
				}
			}
		}
		Err(Error::KeyNotSupported(id))
	}

	/// Sign with all keys
	///
	/// Provided a list of public keys, sign a message with
	/// each key given that the key is supported.
	///
	/// Returns a list of `Result`s each representing the SCALE encoded
	/// signature of each key or a Error for non-supported keys.
	fn sign_with_all(
		&self,
		id: KeyTypeId,
		keys: Vec<CryptoTypePublicPair>,
		msg: &[u8],
	) -> Result<Vec<Result<Vec<u8>, Error>>, ()>{
		Ok(keys.iter().map(|k| self.sign_with(id, k, msg)).collect())
	}

	/// Generate VRF signature for given transcript data.
	///
	/// Receives KeyTypeId and Public key to be able to map
	/// them to a private key that exists in the keystore which
	/// is, in turn, used for signing the provided transcript.
	///
	/// Returns a result containing the signature data.
	/// Namely, VRFOutput and VRFProof which are returned
	/// inside the `VRFSignature` container struct.
	///
	/// This function will return an error in the cases where
	/// the public key and key type provided do not match a private
	/// key in the keystore. Or, in the context of remote signing
	/// an error could be a network one.
	fn sr25519_vrf_sign(
		&self,
		key_type: KeyTypeId,
		public: &sr25519::Public,
		transcript_data: VRFTranscriptData,
	) -> Result<VRFSignature, Error>;
}

/// A pointer to the key store.
pub type BareCryptoStorePtr = Arc<parking_lot::RwLock<dyn BareCryptoStore>>;

sp_externalities::decl_extension! {
	/// The keystore extension to register/retrieve from the externalities.
	pub struct KeystoreExt(BareCryptoStorePtr);
}

/// Code execution engine.
pub trait CodeExecutor: Sized + Send + Sync + CallInWasm + Clone + 'static {
	/// Externalities error type.
	type Error: Display + Debug + Send + 'static;

	/// Call a given method in the runtime. Returns a tuple of the result (either the output data
	/// or an execution error) together with a `bool`, which is true if native execution was used.
	fn call<
		R: codec::Codec + PartialEq,
		NC: FnOnce() -> Result<R, String> + UnwindSafe,
	>(
		&self,
		ext: &mut dyn Externalities,
		runtime_code: &RuntimeCode,
		method: &str,
		data: &[u8],
		use_native: bool,
		native_call: Option<NC>,
	) -> (Result<crate::NativeOrEncoded<R>, Self::Error>, bool);
}

/// Something that can fetch the runtime `:code`.
pub trait FetchRuntimeCode {
	/// Fetch the runtime `:code`.
	///
	/// If the `:code` could not be found/not available, `None` should be returned.
	fn fetch_runtime_code<'a>(&'a self) -> Option<Cow<'a, [u8]>>;
}

/// Wrapper to use a `u8` slice or `Vec` as [`FetchRuntimeCode`].
pub struct WrappedRuntimeCode<'a>(pub std::borrow::Cow<'a, [u8]>);

impl<'a> FetchRuntimeCode for WrappedRuntimeCode<'a> {
	fn fetch_runtime_code<'b>(&'b self) -> Option<Cow<'b, [u8]>> {
		Some(self.0.as_ref().into())
	}
}

/// Type that implements [`FetchRuntimeCode`] and always returns `None`.
pub struct NoneFetchRuntimeCode;

impl FetchRuntimeCode for NoneFetchRuntimeCode {
	fn fetch_runtime_code<'a>(&'a self) -> Option<Cow<'a, [u8]>> {
		None
	}
}

/// The Wasm code of a Substrate runtime.
#[derive(Clone)]
pub struct RuntimeCode<'a> {
	/// The code fetcher that can be used to lazily fetch the code.
	pub code_fetcher: &'a dyn FetchRuntimeCode,
	/// The optional heap pages this `code` should be executed with.
	///
	/// If `None` are given, the default value of the executor will be used.
	pub heap_pages: Option<u64>,
	/// The SCALE encoded hash of `code`.
	///
	/// The hashing algorithm isn't that important, as long as all runtime
	/// code instances use the same.
	pub hash: Vec<u8>,
}

impl<'a> PartialEq for RuntimeCode<'a> {
	fn eq(&self, other: &Self) -> bool {
		self.hash == other.hash
	}
}

impl<'a> RuntimeCode<'a> {
	/// Create an empty instance.
	///
	/// This is only useful for tests that don't want to execute any code.
	pub fn empty() -> Self {
		Self {
			code_fetcher: &NoneFetchRuntimeCode,
			hash: Vec::new(),
			heap_pages: None,
		}
	}
}

impl<'a> FetchRuntimeCode for RuntimeCode<'a> {
	fn fetch_runtime_code<'b>(&'b self) -> Option<Cow<'b, [u8]>> {
		self.code_fetcher.fetch_runtime_code()
	}
}

/// Could not find the `:code` in the externalities while initializing the [`RuntimeCode`].
#[derive(Debug)]
pub struct CodeNotFound;

impl std::fmt::Display for CodeNotFound {
	fn fmt(&self, f: &mut std::fmt::Formatter) -> Result<(), std::fmt::Error> {
		write!(f, "the storage entry `:code` doesn't have any code")
	}
}

<<<<<<< HEAD
=======
/// `Allow` or `Disallow` missing host functions when instantiating a WASM blob.
#[derive(Clone, Copy, Debug)]
pub enum MissingHostFunctions {
	/// Any missing host function will be replaced by a stub that returns an error when
	/// being called.
	Allow,
	/// Any missing host function will result in an error while instantiating the WASM blob,
	Disallow,
}

impl MissingHostFunctions {
	/// Are missing host functions allowed?
	pub fn allowed(self) -> bool {
		matches!(self, Self::Allow)
	}
}

>>>>>>> 4771f237
/// Something that can call a method in a WASM blob.
pub trait CallInWasm: Send + Sync {
	/// Call the given `method` in the given `wasm_blob` using `call_data` (SCALE encoded arguments)
	/// to decode the arguments for the method.
	///
	/// Returns the SCALE encoded return value of the method.
	///
	/// # Note
	///
	/// If `code_hash` is `Some(_)` the `wasm_code` module and instance will be cached internally,
	/// otherwise it is thrown away after the call.
	fn call_in_wasm(
		&self,
		wasm_code: &[u8],
		code_hash: Option<Vec<u8>>,
		method: &str,
		call_data: &[u8],
		ext: &mut dyn Externalities,
		missing_host_functions: MissingHostFunctions,
	) -> Result<Vec<u8>, String>;
}

sp_externalities::decl_extension! {
	/// The call-in-wasm extension to register/retrieve from the externalities.
	pub struct CallInWasmExt(Box<dyn CallInWasm>);
}

impl CallInWasmExt {
	/// Creates a new instance of `Self`.
	pub fn new<T: CallInWasm + 'static>(inner: T) -> Self {
		Self(Box::new(inner))
	}
}

<<<<<<< HEAD
/// Something that can spawn tasks and also can be cloned.
pub trait CloneableSpawn: futures::task::Spawn + Send + Sync {
	/// Clone as heap-allocated handle.
	fn clone(&self) -> Box<dyn CloneableSpawn>;
}

sp_externalities::decl_extension! {
	/// Task executor extension.
	pub struct TaskExecutorExt(Box<dyn CloneableSpawn>);
=======
sp_externalities::decl_extension! {
	/// Task executor extension.
	pub struct TaskExecutorExt(Box<dyn SpawnNamed>);
>>>>>>> 4771f237
}

impl TaskExecutorExt {
	/// New instance of task executor extension.
<<<<<<< HEAD
	pub fn new(spawn_handle: Box<dyn CloneableSpawn>) -> Self {
		Self(spawn_handle)
	}
}

/// Something that can spawn a blocking future.
pub trait SpawnBlocking {
=======
	pub fn new(spawn_handle: impl SpawnNamed + Send + 'static) -> Self {
		Self(Box::new(spawn_handle))
	}
}

/// Something that can spawn futures (blocking and non-blocking) with an assigned name.
#[dyn_clonable::clonable]
pub trait SpawnNamed: Clone + Send + Sync {
>>>>>>> 4771f237
	/// Spawn the given blocking future.
	///
	/// The given `name` is used to identify the future in tracing.
	fn spawn_blocking(&self, name: &'static str, future: futures::future::BoxFuture<'static, ()>);
<<<<<<< HEAD
=======
	/// Spawn the given non-blocking future.
	///
	/// The given `name` is used to identify the future in tracing.
	fn spawn(&self, name: &'static str, future: futures::future::BoxFuture<'static, ()>);
}

impl SpawnNamed for Box<dyn SpawnNamed> {
	fn spawn_blocking(&self, name: &'static str, future: futures::future::BoxFuture<'static, ()>) {
		(**self).spawn_blocking(name, future)
	}

	fn spawn(&self, name: &'static str, future: futures::future::BoxFuture<'static, ()>) {
		(**self).spawn(name, future)
	}
>>>>>>> 4771f237
}<|MERGE_RESOLUTION|>--- conflicted
+++ resolved
@@ -23,14 +23,10 @@
 	ed25519, sr25519, ecdsa,
 };
 use std::{
-<<<<<<< HEAD
-	fmt::{Debug, Display}, panic::UnwindSafe, sync::Arc, borrow::Cow,
-=======
 	borrow::Cow,
 	fmt::{Debug, Display},
 	panic::UnwindSafe,
 	sync::Arc,
->>>>>>> 4771f237
 };
 
 pub use sp_externalities::{Externalities, ExternalitiesExt};
@@ -305,8 +301,6 @@
 	}
 }
 
-<<<<<<< HEAD
-=======
 /// `Allow` or `Disallow` missing host functions when instantiating a WASM blob.
 #[derive(Clone, Copy, Debug)]
 pub enum MissingHostFunctions {
@@ -324,7 +318,6 @@
 	}
 }
 
->>>>>>> 4771f237
 /// Something that can call a method in a WASM blob.
 pub trait CallInWasm: Send + Sync {
 	/// Call the given `method` in the given `wasm_blob` using `call_data` (SCALE encoded arguments)
@@ -359,34 +352,13 @@
 	}
 }
 
-<<<<<<< HEAD
-/// Something that can spawn tasks and also can be cloned.
-pub trait CloneableSpawn: futures::task::Spawn + Send + Sync {
-	/// Clone as heap-allocated handle.
-	fn clone(&self) -> Box<dyn CloneableSpawn>;
-}
-
-sp_externalities::decl_extension! {
-	/// Task executor extension.
-	pub struct TaskExecutorExt(Box<dyn CloneableSpawn>);
-=======
 sp_externalities::decl_extension! {
 	/// Task executor extension.
 	pub struct TaskExecutorExt(Box<dyn SpawnNamed>);
->>>>>>> 4771f237
 }
 
 impl TaskExecutorExt {
 	/// New instance of task executor extension.
-<<<<<<< HEAD
-	pub fn new(spawn_handle: Box<dyn CloneableSpawn>) -> Self {
-		Self(spawn_handle)
-	}
-}
-
-/// Something that can spawn a blocking future.
-pub trait SpawnBlocking {
-=======
 	pub fn new(spawn_handle: impl SpawnNamed + Send + 'static) -> Self {
 		Self(Box::new(spawn_handle))
 	}
@@ -395,13 +367,10 @@
 /// Something that can spawn futures (blocking and non-blocking) with an assigned name.
 #[dyn_clonable::clonable]
 pub trait SpawnNamed: Clone + Send + Sync {
->>>>>>> 4771f237
 	/// Spawn the given blocking future.
 	///
 	/// The given `name` is used to identify the future in tracing.
 	fn spawn_blocking(&self, name: &'static str, future: futures::future::BoxFuture<'static, ()>);
-<<<<<<< HEAD
-=======
 	/// Spawn the given non-blocking future.
 	///
 	/// The given `name` is used to identify the future in tracing.
@@ -416,5 +385,4 @@
 	fn spawn(&self, name: &'static str, future: futures::future::BoxFuture<'static, ()>) {
 		(**self).spawn(name, future)
 	}
->>>>>>> 4771f237
 }