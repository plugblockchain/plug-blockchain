--- conflicted
+++ resolved
@@ -599,14 +599,6 @@
 			Err(_) => false,
 		}
 	}
-<<<<<<< HEAD
-
-	/// Return the private key in Ed25519 byte format
-	pub fn to_ed25519_bytes(&self) -> [u8; 64] {
-		self.0.secret.to_ed25519_bytes()
-	}
-=======
->>>>>>> 4771f237
 }
 
 impl CryptoType for Public {
