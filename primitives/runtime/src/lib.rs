// This file is part of Substrate.

// Copyright (C) 2017-2020 Parity Technologies (UK) Ltd.
// SPDX-License-Identifier: Apache-2.0

// Licensed under the Apache License, Version 2.0 (the "License");
// you may not use this file except in compliance with the License.
// You may obtain a copy of the License at
//
// 	http://www.apache.org/licenses/LICENSE-2.0
//
// Unless required by applicable law or agreed to in writing, software
// distributed under the License is distributed on an "AS IS" BASIS,
// WITHOUT WARRANTIES OR CONDITIONS OF ANY KIND, either express or implied.
// See the License for the specific language governing permissions and
// limitations under the License.

//! Runtime Modules shared primitive types.

#![warn(missing_docs)]
#![cfg_attr(not(feature = "std"), no_std)]

// to allow benchmarking
#![cfg_attr(feature = "bench", feature(test))]
#[cfg(feature = "bench")] extern crate test;

#[doc(hidden)]
pub use codec;
#[cfg(feature = "std")]
#[doc(hidden)]
pub use serde;
#[doc(hidden)]
pub use sp_std;

#[doc(hidden)]
pub use paste;

#[doc(hidden)]
pub use sp_application_crypto as app_crypto;

#[cfg(feature = "std")]
pub use sp_core::storage::{Storage, StorageChild};

use sp_std::prelude::*;
use sp_std::convert::TryFrom;
use sp_core::{crypto::{self, Public}, ed25519, sr25519, ecdsa, hash::{H256, H512}};

use codec::{Encode, Decode};

pub mod curve;
pub mod generic;
pub mod offchain;
#[cfg(feature = "std")]
pub mod testing;
pub mod traits;
pub mod transaction_validity;
pub mod random_number_generator;
mod runtime_string;

pub use crate::runtime_string::*;

/// Re-export these since they're only "kind of" generic.
pub use generic::{DigestItem, Digest};

/// Re-export this since it's part of the API of this crate.
pub use sp_core::{TypeId, crypto::{key_types, KeyTypeId, CryptoType, CryptoTypeId, AccountId32}};
pub use sp_application_crypto::{RuntimeAppPublic, BoundToRuntimeAppPublic};

/// Re-export `RuntimeDebug`, to avoid dependency clutter.
pub use sp_core::RuntimeDebug;

/// Re-export top-level arithmetic stuff.
pub use sp_arithmetic::{
<<<<<<< HEAD
	PerThing, traits::SaturatedConversion, Perquintill, Perbill, Permill, Percent, PerU16,
=======
	PerThing, traits::SaturatedConversion, Perquintill, Perbill, Permill, Percent, PerU16, InnerOf,
>>>>>>> 4771f237
	Rational128, FixedI64, FixedI128, FixedU128, FixedPointNumber, FixedPointOperand,
};
/// Re-export 128 bit helpers.
pub use sp_arithmetic::helpers_128bit;
/// Re-export big_uint stuff.
pub use sp_arithmetic::biguint;

/// Re-export official v0 Doughnut type
pub use doughnut::v0::DoughnutV0;
pub use doughnut::Doughnut;

pub use random_number_generator::RandomNumberGenerator;

pub use either::Either;

/// An abstraction over justification for a block's validity under a consensus algorithm.
///
/// Essentially a finality proof. The exact formulation will vary between consensus
/// algorithms. In the case where there are multiple valid proofs, inclusion within
/// the block itself would allow swapping justifications to change the block's hash
/// (and thus fork the chain). Sending a `Justification` alongside a block instead
/// bypasses this problem.
pub type Justification = Vec<u8>;

use traits::{Verify, Lazy};

/// A module identifier. These are per module and should be stored in a registry somewhere.
#[derive(Clone, Copy, Eq, PartialEq, Encode, Decode)]
pub struct ModuleId(pub [u8; 8]);

impl TypeId for ModuleId {
	const TYPE_ID: [u8; 4] = *b"modl";
}

#[cfg(feature = "std")]
pub use serde::{Serialize, Deserialize, de::DeserializeOwned};
use crate::traits::IdentifyAccount;

/// Complex storage builder stuff.
#[cfg(feature = "std")]
pub trait BuildStorage {
	/// Build the storage out of this builder.
	fn build_storage(&self) -> Result<sp_core::storage::Storage, String> {
		let mut storage = Default::default();
		self.assimilate_storage(&mut storage)?;
		Ok(storage)
	}
	/// Assimilate the storage for this module into pre-existing overlays.
	fn assimilate_storage(
		&self,
		storage: &mut sp_core::storage::Storage,
	) -> Result<(), String>;
}

/// Something that can build the genesis storage of a module.
#[cfg(feature = "std")]
pub trait BuildModuleGenesisStorage<T, I>: Sized {
	/// Create the module genesis storage into the given `storage` and `child_storage`.
	fn build_module_genesis_storage(
		&self,
		storage: &mut sp_core::storage::Storage,
	) -> Result<(), String>;
}

#[cfg(feature = "std")]
impl BuildStorage for sp_core::storage::Storage {
	fn assimilate_storage(
		&self,
		storage: &mut sp_core::storage::Storage,
	)-> Result<(), String> {
		storage.top.extend(self.top.iter().map(|(k, v)| (k.clone(), v.clone())));
		for (k, other_map) in self.children_default.iter() {
			let k = k.clone();
			if let Some(map) = storage.children_default.get_mut(&k) {
				map.data.extend(other_map.data.iter().map(|(k, v)| (k.clone(), v.clone())));
				if !map.child_info.try_update(&other_map.child_info) {
					return Err("Incompatible child info update".to_string());
				}
			} else {
				storage.children_default.insert(k, other_map.clone());
			}
		}
		Ok(())
	}
}

#[cfg(feature = "std")]
impl BuildStorage for () {
	fn assimilate_storage(
		&self,
		_: &mut sp_core::storage::Storage,
	) -> Result<(), String> {
		Err("`assimilate_storage` not implemented for `()`".into())
	}
}

/// Consensus engine unique ID.
pub type ConsensusEngineId = [u8; 4];

/// Signature verify that can work with any known signature types..
#[cfg_attr(feature = "std", derive(Serialize, Deserialize))]
#[derive(Eq, PartialEq, Clone, Encode, Decode, RuntimeDebug)]
pub enum MultiSignature {
	/// An Ed25519 signature.
	Ed25519(ed25519::Signature),
	/// An Sr25519 signature.
	Sr25519(sr25519::Signature),
	/// An ECDSA/SECP256k1 signature.
	Ecdsa(ecdsa::Signature),
}

impl From<ed25519::Signature> for MultiSignature {
	fn from(x: ed25519::Signature) -> Self {
		MultiSignature::Ed25519(x)
	}
}

impl TryFrom<MultiSignature> for ed25519::Signature {
	type Error = ();
	fn try_from(m: MultiSignature) -> Result<Self, Self::Error> {
		if let MultiSignature::Ed25519(x) = m { Ok(x) } else { Err(()) }
	}
}

impl From<sr25519::Signature> for MultiSignature {
	fn from(x: sr25519::Signature) -> Self {
		MultiSignature::Sr25519(x)
	}
}

impl TryFrom<MultiSignature> for sr25519::Signature {
	type Error = ();
	fn try_from(m: MultiSignature) -> Result<Self, Self::Error> {
		if let MultiSignature::Sr25519(x) = m { Ok(x) } else { Err(()) }
	}
}

impl From<ecdsa::Signature> for MultiSignature {
	fn from(x: ecdsa::Signature) -> Self {
		MultiSignature::Ecdsa(x)
	}
}

impl TryFrom<MultiSignature> for ecdsa::Signature {
	type Error = ();
	fn try_from(m: MultiSignature) -> Result<Self, Self::Error> {
		if let MultiSignature::Ecdsa(x) = m { Ok(x) } else { Err(()) }
	}
}

impl Default for MultiSignature {
	fn default() -> Self {
		MultiSignature::Ed25519(Default::default())
	}
}

/// Public key for any known crypto algorithm.
#[derive(Eq, PartialEq, Ord, PartialOrd, Clone, Encode, Decode, RuntimeDebug)]
#[cfg_attr(feature = "std", derive(Serialize, Deserialize))]
pub enum MultiSigner {
	/// An Ed25519 identity.
	Ed25519(ed25519::Public),
	/// An Sr25519 identity.
	Sr25519(sr25519::Public),
	/// An SECP256k1/ECDSA identity (actually, the Blake2 hash of the compressed pub key).
	Ecdsa(ecdsa::Public),
}

impl Default for MultiSigner {
	fn default() -> Self {
		MultiSigner::Ed25519(Default::default())
	}
}

/// NOTE: This implementations is required by `SimpleAddressDeterminer`,
/// we convert the hash into some AccountId, it's fine to use any scheme.
impl<T: Into<H256>> crypto::UncheckedFrom<T> for MultiSigner {
	fn unchecked_from(x: T) -> Self {
		ed25519::Public::unchecked_from(x.into()).into()
	}
}

impl AsRef<[u8]> for MultiSigner {
	fn as_ref(&self) -> &[u8] {
		match *self {
			MultiSigner::Ed25519(ref who) => who.as_ref(),
			MultiSigner::Sr25519(ref who) => who.as_ref(),
			MultiSigner::Ecdsa(ref who) => who.as_ref(),
		}
	}
}

impl traits::IdentifyAccount for MultiSigner {
	type AccountId = AccountId32;
	fn into_account(self) -> AccountId32 {
		match self {
			MultiSigner::Ed25519(who) => <[u8; 32]>::from(who).into(),
			MultiSigner::Sr25519(who) => <[u8; 32]>::from(who).into(),
			MultiSigner::Ecdsa(who) => sp_io::hashing::blake2_256(&who.as_ref()[..]).into(),
		}
	}
}

impl From<ed25519::Public> for MultiSigner {
	fn from(x: ed25519::Public) -> Self {
		MultiSigner::Ed25519(x)
	}
}

impl TryFrom<MultiSigner> for ed25519::Public {
	type Error = ();
	fn try_from(m: MultiSigner) -> Result<Self, Self::Error> {
		if let MultiSigner::Ed25519(x) = m { Ok(x) } else { Err(()) }
	}
}

impl From<sr25519::Public> for MultiSigner {
	fn from(x: sr25519::Public) -> Self {
		MultiSigner::Sr25519(x)
	}
}

impl TryFrom<MultiSigner> for sr25519::Public {
	type Error = ();
	fn try_from(m: MultiSigner) -> Result<Self, Self::Error> {
		if let MultiSigner::Sr25519(x) = m { Ok(x) } else { Err(()) }
	}
}

impl From<ecdsa::Public> for MultiSigner {
	fn from(x: ecdsa::Public) -> Self {
		MultiSigner::Ecdsa(x)
	}
}

impl TryFrom<MultiSigner> for ecdsa::Public {
	type Error = ();
	fn try_from(m: MultiSigner) -> Result<Self, Self::Error> {
		if let MultiSigner::Ecdsa(x) = m { Ok(x) } else { Err(()) }
	}
}

#[cfg(feature = "std")]
impl std::fmt::Display for MultiSigner {
	fn fmt(&self, fmt: &mut std::fmt::Formatter) -> std::fmt::Result {
		match *self {
			MultiSigner::Ed25519(ref who) => write!(fmt, "ed25519: {}", who),
			MultiSigner::Sr25519(ref who) => write!(fmt, "sr25519: {}", who),
			MultiSigner::Ecdsa(ref who) => write!(fmt, "ecdsa: {}", who),
		}
	}
}

impl Verify for MultiSignature {
	type Signer = MultiSigner;
	fn verify<L: Lazy<[u8]>>(&self, mut msg: L, signer: &AccountId32) -> bool {
		match (self, signer) {
			(MultiSignature::Ed25519(ref sig), who) => sig.verify(msg, &ed25519::Public::from_slice(who.as_ref())),
			(MultiSignature::Sr25519(ref sig), who) => sig.verify(msg, &sr25519::Public::from_slice(who.as_ref())),
			(MultiSignature::Ecdsa(ref sig), who) => {
				let m = sp_io::hashing::blake2_256(msg.get());
				match sp_io::crypto::secp256k1_ecdsa_recover_compressed(sig.as_ref(), &m) {
					Ok(pubkey) =>
						&sp_io::hashing::blake2_256(pubkey.as_ref())
							== <dyn AsRef<[u8; 32]>>::as_ref(who),
					_ => false,
				}
			}
		}
	}
}

/// Signature verify that can work with any known signature types..
#[derive(Eq, PartialEq, Clone, Default, Encode, Decode, RuntimeDebug)]
#[cfg_attr(feature = "std", derive(Serialize, Deserialize))]
pub struct AnySignature(H512);

impl Verify for AnySignature {
	type Signer = sr25519::Public;
	fn verify<L: Lazy<[u8]>>(&self, mut msg: L, signer: &sr25519::Public) -> bool {
		let msg = msg.get();
		sr25519::Signature::try_from(self.0.as_fixed_bytes().as_ref())
			.map(|s| s.verify(msg, signer))
			.unwrap_or(false)
		|| ed25519::Signature::try_from(self.0.as_fixed_bytes().as_ref())
			.map(|s| s.verify(msg, &ed25519::Public::from_slice(signer.as_ref())))
			.unwrap_or(false)
	}
}

impl From<sr25519::Signature> for AnySignature {
	fn from(s: sr25519::Signature) -> Self {
		AnySignature(s.into())
	}
}

impl From<ed25519::Signature> for AnySignature {
	fn from(s: ed25519::Signature) -> Self {
		AnySignature(s.into())
	}
}

impl From<DispatchError> for DispatchOutcome {
	fn from(err: DispatchError) -> Self {
		Err(err)
	}
}

/// This is the legacy return type of `Dispatchable`. It is still exposed for compatibility reasons.
/// The new return type is `DispatchResultWithInfo`. FRAME runtimes should use
/// `frame_support::dispatch::DispatchResult`.
pub type DispatchResult = sp_std::result::Result<(), DispatchError>;

/// Return type of a `Dispatchable` which contains the `DispatchResult` and additional information
/// about the `Dispatchable` that is only known post dispatch.
pub type DispatchResultWithInfo<T> = sp_std::result::Result<T, DispatchErrorWithPostInfo<T>>;

/// Reason why a dispatch call failed.
#[derive(Eq, PartialEq, Clone, Copy, Encode, Decode, RuntimeDebug)]
#[cfg_attr(feature = "std", derive(Serialize))]
pub enum DispatchError {
	/// Some error occurred.
	Other(#[codec(skip)] &'static str),
	/// Failed to lookup some data.
	CannotLookup,
	/// A bad origin.
	BadOrigin,
	/// A custom error in a module.
	Module {
		/// Module index, matching the metadata module index.
		index: u8,
		/// Module specific error value.
		error: u8,
		/// Optional error message.
		#[codec(skip)]
		message: Option<&'static str>,
	},
}

/// Result of a `Dispatchable` which contains the `DispatchResult` and additional information about
/// the `Dispatchable` that is only known post dispatch.
#[derive(Eq, PartialEq, Clone, Copy, Encode, Decode, RuntimeDebug)]
pub struct DispatchErrorWithPostInfo<Info> where
	Info: Eq + PartialEq + Clone + Copy + Encode + Decode + traits::Printable
{
	/// Additional information about the `Dispatchable` which is only known post dispatch.
	pub post_info: Info,
	/// The actual `DispatchResult` indicating whether the dispatch was successful.
	pub error: DispatchError,
}

impl DispatchError {
	/// Return the same error but without the attached message.
	pub fn stripped(self) -> Self {
		match self {
			DispatchError::Module { index, error, message: Some(_) }
				=> DispatchError::Module { index, error, message: None },
			m => m,
		}
	}
}

impl<T, E> From<E> for DispatchErrorWithPostInfo<T> where
	T: Eq + PartialEq + Clone + Copy + Encode + Decode + traits::Printable + Default,
	E: Into<DispatchError>
{
	fn from(error: E) -> Self {
		Self {
			post_info: Default::default(),
			error: error.into(),
		}
	}
}

impl From<crate::traits::LookupError> for DispatchError {
	fn from(_: crate::traits::LookupError) -> Self {
		Self::CannotLookup
	}
}

impl From<crate::traits::BadOrigin> for DispatchError {
	fn from(_: crate::traits::BadOrigin) -> Self {
		Self::BadOrigin
	}
}

impl From<&'static str> for DispatchError {
	fn from(err: &'static str) -> DispatchError {
		DispatchError::Other(err)
	}
}

impl From<DispatchError> for &'static str {
	fn from(err: DispatchError) -> &'static str {
		match err {
			DispatchError::Other(msg) => msg,
			DispatchError::CannotLookup => "Can not lookup",
			DispatchError::BadOrigin => "Bad origin",
			DispatchError::Module { message, .. } => message.unwrap_or("Unknown module error"),
		}
	}
}

impl<T> From<DispatchErrorWithPostInfo<T>> for &'static str where
	T: Eq + PartialEq + Clone + Copy + Encode + Decode + traits::Printable
{
	fn from(err: DispatchErrorWithPostInfo<T>) -> &'static str {
		err.error.into()
	}
}

impl traits::Printable for DispatchError {
	fn print(&self) {
		"DispatchError".print();
		match self {
			Self::Other(err) => err.print(),
			Self::CannotLookup => "Can not lookup".print(),
			Self::BadOrigin => "Bad origin".print(),
			Self::Module { index, error, message } => {
				index.print();
				error.print();
				if let Some(msg) = message {
					msg.print();
				}
			}
		}
	}
}

impl<T> traits::Printable for DispatchErrorWithPostInfo<T> where
	T: Eq + PartialEq + Clone + Copy + Encode + Decode + traits::Printable
{
	fn print(&self) {
		self.error.print();
		"PostInfo: ".print();
		self.post_info.print();
	}
}

/// This type specifies the outcome of dispatching a call to a module.
///
/// In case of failure an error specific to the module is returned.
///
/// Failure of the module call dispatching doesn't invalidate the extrinsic and it is still included
/// in the block, therefore all state changes performed by the dispatched call are still persisted.
///
/// For example, if the dispatching of an extrinsic involves inclusion fee payment then these
/// changes are going to be preserved even if the call dispatched failed.
pub type DispatchOutcome = Result<(), DispatchError>;

/// The result of applying of an extrinsic.
///
/// This type is typically used in the context of `BlockBuilder` to signal that the extrinsic
/// in question cannot be included.
///
/// A block containing extrinsics that have a negative inclusion outcome is invalid. A negative
/// result can only occur during the block production, where such extrinsics are detected and
/// removed from the block that is being created and the transaction pool.
///
/// To rehash: every extrinsic in a valid block must return a positive `ApplyExtrinsicResult`.
///
/// Examples of reasons preventing inclusion in a block:
/// - More block weight is required to process the extrinsic than is left in the block being built.
///   This doesn't necessarily mean that the extrinsic is invalid, since it can still be
///   included in the next block if it has enough spare weight available.
/// - The sender doesn't have enough funds to pay the transaction inclusion fee. Including such
///   a transaction in the block doesn't make sense.
/// - The extrinsic supplied a bad signature. This transaction won't become valid ever.
pub type ApplyExtrinsicResult = Result<DispatchOutcome, transaction_validity::TransactionValidityError>;

/// Same as `ApplyExtrinsicResult` but augmented with `PostDispatchInfo` on success.
pub type ApplyExtrinsicResultWithInfo<T> =
	Result<DispatchResultWithInfo<T>, transaction_validity::TransactionValidityError>;

/// Verify a signature on an encoded value in a lazy manner. This can be
/// an optimization if the signature scheme has an "unsigned" escape hash.
pub fn verify_encoded_lazy<V: Verify, T: codec::Encode>(
	sig: &V,
	item: &T,
	signer: &<V::Signer as IdentifyAccount>::AccountId
) -> bool {
	// The `Lazy<T>` trait expresses something like `X: FnMut<Output = for<'a> &'a T>`.
	// unfortunately this is a lifetime relationship that can't
	// be expressed without generic associated types, better unification of HRTBs in type position,
	// and some kind of integration into the Fn* traits.
	struct LazyEncode<F> {
		inner: F,
		encoded: Option<Vec<u8>>,
	}

	impl<F: Fn() -> Vec<u8>> traits::Lazy<[u8]> for LazyEncode<F> {
		fn get(&mut self) -> &[u8] {
			self.encoded.get_or_insert_with(&self.inner).as_slice()
		}
	}

	sig.verify(
		LazyEncode { inner: || item.encode(), encoded: None },
		signer,
	)
}

/// Helper macro for `impl_outer_config`
#[macro_export]
macro_rules! __impl_outer_config_types {
	// Generic + Instance
	(
		$concrete:ident $config:ident $snake:ident { $instance:ident } < $ignore:ident >;
		$( $rest:tt )*
	) => {
		#[cfg(any(feature = "std", test))]
		pub type $config = $snake::GenesisConfig<$concrete, $snake::$instance>;
		$crate::__impl_outer_config_types! { $concrete $( $rest )* }
	};
	// Generic
	(
		$concrete:ident $config:ident $snake:ident < $ignore:ident >;
		$( $rest:tt )*
	) => {
		#[cfg(any(feature = "std", test))]
		pub type $config = $snake::GenesisConfig<$concrete>;
		$crate::__impl_outer_config_types! { $concrete $( $rest )* }
	};
	// No Generic and maybe Instance
	(
		$concrete:ident $config:ident $snake:ident $( { $instance:ident } )?;
		$( $rest:tt )*
	) => {
		#[cfg(any(feature = "std", test))]
		pub type $config = $snake::GenesisConfig;
		$crate::__impl_outer_config_types! { $concrete $( $rest )* }
	};
	($concrete:ident) => ()
}

/// Implement the output "meta" module configuration struct,
/// which is basically:
/// pub struct GenesisConfig {
/// 	rust_module_one: Option<ModuleOneConfig>,
/// 	...
/// }
#[macro_export]
macro_rules! impl_outer_config {
	(
		pub struct $main:ident for $concrete:ident {
			$( $config:ident =>
				$snake:ident $( $instance:ident )? $( <$generic:ident> )*, )*
		}
	) => {
		$crate::__impl_outer_config_types! {
			$concrete $( $config $snake $( { $instance } )? $( <$generic> )*; )*
		}

		$crate::paste::item! {
			#[cfg(any(feature = "std", test))]
			#[derive($crate::serde::Serialize, $crate::serde::Deserialize)]
			#[serde(rename_all = "camelCase")]
			#[serde(deny_unknown_fields)]
			pub struct $main {
				$(
					pub [< $snake $(_ $instance )? >]: Option<$config>,
				)*
			}
			#[cfg(any(feature = "std", test))]
			impl $crate::BuildStorage for $main {
				fn assimilate_storage(
					&self,
					storage: &mut $crate::Storage,
				) -> std::result::Result<(), String> {
					$(
						if let Some(ref extra) = self.[< $snake $(_ $instance )? >] {
							$crate::impl_outer_config! {
								@CALL_FN
								$concrete;
								$snake;
								$( $instance )?;
								extra;
								storage;
							}
						}
					)*
					Ok(())
				}
			}
		}
	};
	(@CALL_FN
		$runtime:ident;
		$module:ident;
		$instance:ident;
		$extra:ident;
		$storage:ident;
	) => {
		$crate::BuildModuleGenesisStorage::<$runtime, $module::$instance>::build_module_genesis_storage(
			$extra,
			$storage,
		)?;
	};
	(@CALL_FN
		$runtime:ident;
		$module:ident;
		;
		$extra:ident;
		$storage:ident;
	) => {
		$crate::BuildModuleGenesisStorage::<$runtime, $module::__InherentHiddenInstance>::build_module_genesis_storage(
			$extra,
			$storage,
		)?;
	}
}

/// Checks that `$x` is equal to `$y` with an error rate of `$error`.
///
/// # Example
///
/// ```rust
/// # fn main() {
/// sp_runtime::assert_eq_error_rate!(10, 10, 0);
/// sp_runtime::assert_eq_error_rate!(10, 11, 1);
/// sp_runtime::assert_eq_error_rate!(12, 10, 2);
/// # }
/// ```
///
/// ```rust,should_panic
/// # fn main() {
/// sp_runtime::assert_eq_error_rate!(12, 10, 1);
/// # }
/// ```
#[macro_export]
#[cfg(feature = "std")]
macro_rules! assert_eq_error_rate {
	($x:expr, $y:expr, $error:expr $(,)?) => {
		assert!(
			($x) >= (($y) - ($error)) && ($x) <= (($y) + ($error)),
			"{:?} != {:?} (with error rate {:?})",
			$x,
			$y,
			$error,
		);
	};
}

/// Simple blob to hold an extrinsic without committing to its format and ensure it is serialized
/// correctly.
#[derive(PartialEq, Eq, Clone, Default, Encode, Decode)]
pub struct OpaqueExtrinsic(Vec<u8>);

impl OpaqueExtrinsic {
	/// Convert an encoded extrinsic to an `OpaqueExtrinsic`.
	pub fn from_bytes(mut bytes: &[u8]) -> Result<Self, codec::Error> {
		OpaqueExtrinsic::decode(&mut bytes)
	}
}

#[cfg(feature = "std")]
impl parity_util_mem::MallocSizeOf for OpaqueExtrinsic {
	fn size_of(&self, ops: &mut parity_util_mem::MallocSizeOfOps) -> usize {
		self.0.size_of(ops)
	}
}

impl sp_std::fmt::Debug for OpaqueExtrinsic {
	#[cfg(feature = "std")]
	fn fmt(&self, fmt: &mut sp_std::fmt::Formatter) -> sp_std::fmt::Result {
		write!(fmt, "{}", sp_core::hexdisplay::HexDisplay::from(&self.0))
	}

	#[cfg(not(feature = "std"))]
	fn fmt(&self, _fmt: &mut sp_std::fmt::Formatter) -> sp_std::fmt::Result {
		Ok(())
	}
}


#[cfg(feature = "std")]
impl ::serde::Serialize for OpaqueExtrinsic {
	fn serialize<S>(&self, seq: S) -> Result<S::Ok, S::Error> where S: ::serde::Serializer {
		codec::Encode::using_encoded(&self.0, |bytes| ::sp_core::bytes::serialize(bytes, seq))
	}
}

#[cfg(feature = "std")]
impl<'a> ::serde::Deserialize<'a> for OpaqueExtrinsic {
	fn deserialize<D>(de: D) -> Result<Self, D::Error> where D: ::serde::Deserializer<'a> {
		let r = ::sp_core::bytes::deserialize(de)?;
		Decode::decode(&mut &r[..])
			.map_err(|e| ::serde::de::Error::custom(format!("Decode error: {}", e)))
	}
}

impl traits::Extrinsic for OpaqueExtrinsic {
	type Call = ();
	type SignaturePayload = ();
}

/// Print something that implements `Printable` from the runtime.
pub fn print(print: impl traits::Printable) {
	print.print();
}


/// Batching session.
///
/// To be used in runtime only. Outside of runtime, just construct
/// `BatchVerifier` directly.
#[must_use = "`verify()` needs to be called to finish batch signature verification!"]
pub struct SignatureBatching(bool);

impl SignatureBatching {
	/// Start new batching session.
	pub fn start() -> Self {
		sp_io::crypto::start_batch_verify();
		SignatureBatching(false)
	}

	/// Verify all signatures submitted during the batching session.
	#[must_use]
	pub fn verify(mut self) -> bool {
		self.0 = true;
		sp_io::crypto::finish_batch_verify()
	}
}

impl Drop for SignatureBatching {
	fn drop(&mut self) {
		// Sanity check. If user forgets to actually call `verify()`.
		//
		// We should not panic if the current thread is already panicking,
		// because Rust otherwise aborts the process.
		if !self.0 && !sp_std::thread::panicking() {
			panic!("Signature verification has not been called before `SignatureBatching::drop`")
		}
	}
}

/// Describes on what should happen with a storage transaction.
pub enum TransactionOutcome<R> {
	/// Commit the transaction.
	Commit(R),
	/// Rollback the transaction.
	Rollback(R),
}

impl<R> TransactionOutcome<R> {
	/// Convert into the inner type.
	pub fn into_inner(self) -> R {
		match self {
			Self::Commit(r) => r,
			Self::Rollback(r) => r,
		}
	}
}

#[cfg(test)]
mod tests {
	use super::*;
	use codec::{Encode, Decode};
	use sp_core::crypto::Pair;

	#[test]
	fn opaque_extrinsic_serialization() {
		let ex = super::OpaqueExtrinsic(vec![1, 2, 3, 4]);
		assert_eq!(serde_json::to_string(&ex).unwrap(), "\"0x1001020304\"".to_owned());
	}

	#[test]
	fn dispatch_error_encoding() {
		let error = DispatchError::Module {
			index: 1,
			error: 2,
			message: Some("error message"),
		};
		let encoded = error.encode();
		let decoded = DispatchError::decode(&mut &encoded[..]).unwrap();
		assert_eq!(encoded, vec![3, 1, 2]);
		assert_eq!(
			decoded,
			DispatchError::Module {
				index: 1,
				error: 2,
				message: None,
			},
		);
	}

	#[test]
	fn multi_signature_ecdsa_verify_works() {
		let msg = &b"test-message"[..];
		let (pair, _) = ecdsa::Pair::generate();

		let signature = pair.sign(&msg);
		assert!(ecdsa::Pair::verify(&signature, msg, &pair.public()));

		let multi_sig = MultiSignature::from(signature);
		let multi_signer = MultiSigner::from(pair.public());
		assert!(multi_sig.verify(msg, &multi_signer.into_account()));

		let multi_signer = MultiSigner::from(pair.public());
		assert!(multi_sig.verify(msg, &multi_signer.into_account()));
	}


	#[test]
	#[should_panic(expected = "Signature verification has not been called")]
	fn batching_still_finishes_when_not_called_directly() {
		let mut ext = sp_state_machine::BasicExternalities::default();
		ext.register_extension(
			sp_core::traits::TaskExecutorExt::new(sp_core::testing::TaskExecutor::new()),
		);

		ext.execute_with(|| {
			let _batching = SignatureBatching::start();
			sp_io::crypto::sr25519_verify(
				&Default::default(),
				&Vec::new(),
				&Default::default(),
			);
		});
	}

	#[test]
	#[should_panic(expected = "Hey, I'm an error")]
	fn batching_does_not_panic_while_thread_is_already_panicking() {
		let mut ext = sp_state_machine::BasicExternalities::default();
		ext.register_extension(
			sp_core::traits::TaskExecutorExt::new(sp_core::testing::TaskExecutor::new()),
		);

		ext.execute_with(|| {
			let _batching = SignatureBatching::start();
			panic!("Hey, I'm an error");
		});
	}
}<|MERGE_RESOLUTION|>--- conflicted
+++ resolved
@@ -71,21 +71,13 @@
 
 /// Re-export top-level arithmetic stuff.
 pub use sp_arithmetic::{
-<<<<<<< HEAD
-	PerThing, traits::SaturatedConversion, Perquintill, Perbill, Permill, Percent, PerU16,
-=======
 	PerThing, traits::SaturatedConversion, Perquintill, Perbill, Permill, Percent, PerU16, InnerOf,
->>>>>>> 4771f237
 	Rational128, FixedI64, FixedI128, FixedU128, FixedPointNumber, FixedPointOperand,
 };
 /// Re-export 128 bit helpers.
 pub use sp_arithmetic::helpers_128bit;
 /// Re-export big_uint stuff.
 pub use sp_arithmetic::biguint;
-
-/// Re-export official v0 Doughnut type
-pub use doughnut::v0::DoughnutV0;
-pub use doughnut::Doughnut;
 
 pub use random_number_generator::RandomNumberGenerator;
 
