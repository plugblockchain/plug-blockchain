--- conflicted
+++ resolved
@@ -302,14 +302,10 @@
 #[derive(PartialEq, Eq, Clone, Encode, Decode)]
 pub struct TestXt<AccountId, Call, Extra>(pub Option<(AccountId, Extra)>, pub Call);
 
-<<<<<<< HEAD
-impl<AccountId, Call, Extra> Serialize for TestXt<AccountId, Call, Extra> where TestXt<AccountId, Call, Extra>: Encode {
-=======
 // Non-opaque extrinsics always 0.
 parity_util_mem::malloc_size_of_is_0!(any: TestXt<Call, Extra>);
 
 impl<Call, Extra> Serialize for TestXt<Call, Extra> where TestXt<Call, Extra>: Encode {
->>>>>>> 8d822dad
 	fn serialize<S>(&self, seq: S) -> Result<S::Ok, S::Error> where S: Serializer {
 		self.using_encoded(|bytes| seq.serialize_bytes(bytes))
 	}
