// This file is part of Substrate.

// Copyright (C) 2017-2020 Parity Technologies (UK) Ltd.
// SPDX-License-Identifier: Apache-2.0

// Licensed under the Apache License, Version 2.0 (the "License");
// you may not use this file except in compliance with the License.
// You may obtain a copy of the License at
//
// 	http://www.apache.org/licenses/LICENSE-2.0
//
// Unless required by applicable law or agreed to in writing, software
// distributed under the License is distributed on an "AS IS" BASIS,
// WITHOUT WARRANTIES OR CONDITIONS OF ANY KIND, either express or implied.
// See the License for the specific language governing permissions and
// limitations under the License.

//! Generic implementation of an extrinsic that has passed the verification
//! stage.

use crate::traits::{
<<<<<<< HEAD
	self, Dispatchable, PlugDoughnutApi, MaybeDisplay, MaybeDoughnut, Member, SignedExtension,
};
use crate::traits::ValidateUnsigned;
=======
	self, Member, MaybeDisplay, SignedExtension, Dispatchable, DispatchInfoOf, PostDispatchInfoOf,
	ValidateUnsigned,
};
>>>>>>> 4771f237
use crate::transaction_validity::{TransactionValidity, TransactionSource};

/// Definition of something that the external world might want to say; its
/// existence implies that it has been checked and is good, particularly with
/// regards to the signature.
#[derive(PartialEq, Eq, Clone, sp_core::RuntimeDebug)]
pub struct CheckedExtrinsic<AccountId, Call, Extra> {
	/// Who this purports to be from and the number of extrinsics have come before
	/// from the same signer, if anyone (note this is not a signature).
	pub signed: Option<(AccountId, Extra)>,

	/// The function that should be called.
	pub function: Call,
}

<<<<<<< HEAD
impl<AccountId, Call, Extra, Origin, Info, Doughnut> traits::Applyable for
=======
impl<AccountId, Call, Extra, Origin> traits::Applyable for
>>>>>>> 4771f237
	CheckedExtrinsic<AccountId, Call, Extra>
where
	AccountId: Member + MaybeDisplay + AsRef<[u8]>,
	Call: Member + Dispatchable<Origin=Origin>,
<<<<<<< HEAD
	Extra: SignedExtension<AccountId=AccountId, Call=Call, DispatchInfo=Info> + MaybeDoughnut<Doughnut=Doughnut>,
	Origin: From<(Option<AccountId>, Option<Doughnut>)>,
	Info: Clone,
	Doughnut: Member + PlugDoughnutApi<PublicKey=AccountId>,
=======
	Extra: SignedExtension<AccountId=AccountId, Call=Call>,
	Origin: From<Option<AccountId>>,
>>>>>>> 4771f237
{
	type Call = Call;

	fn validate<U: ValidateUnsigned<Call = Self::Call>>(
		&self,
		// TODO [#5006;ToDr] should source be passed to `SignedExtension`s?
		// Perhaps a change for 2.0 to avoid breaking too much APIs?
		source: TransactionSource,
<<<<<<< HEAD
		info: Self::DispatchInfo,
=======
		info: &DispatchInfoOf<Self::Call>,
>>>>>>> 4771f237
		len: usize,
	) -> TransactionValidity {
		if let Some((ref id, ref extra)) = self.signed {
			Extra::validate(extra, id, &self.function, info, len)
		} else {
			let valid = Extra::validate_unsigned(&self.function, info, len)?;
			let unsigned_validation = U::validate_unsigned(source, &self.function)?;
			Ok(valid.combine_with(unsigned_validation))
		}
	}

	fn apply<U: ValidateUnsigned<Call=Self::Call>>(
		self,
		info: &DispatchInfoOf<Self::Call>,
		len: usize,
<<<<<<< HEAD
	) -> crate::ApplyExtrinsicResult {
		let (pre, res) = if let Some((id, extra)) = self.signed {
			let pre = Extra::pre_dispatch(&extra, &id, &self.function, info.clone(), len)?;
			if let Some(doughnut) = extra.doughnut() {
				// A delegated transaction
				(pre, self.function.dispatch(Origin::from((Some(doughnut.issuer()), Some(doughnut)))))
			} else {
				// An ordinary signed transaction
				(pre, self.function.dispatch(Origin::from((Some(id), None))))
			}
		} else {
			// An inherent unsigned transaction
			let pre = Extra::pre_dispatch_unsigned(&self.function, info.clone(), len)?;
=======
	) -> crate::ApplyExtrinsicResultWithInfo<PostDispatchInfoOf<Self::Call>> {
		let (maybe_who, pre) = if let Some((id, extra)) = self.signed {
			let pre = Extra::pre_dispatch(extra, &id, &self.function, info, len)?;
			(Some(id), pre)
		} else {
			let pre = Extra::pre_dispatch_unsigned(&self.function, info, len)?;
>>>>>>> 4771f237
			U::pre_dispatch(&self.function)?;
			(pre, self.function.dispatch(Origin::from((None, None))))
		};
<<<<<<< HEAD
		Extra::post_dispatch(pre, info, len);
		Ok(res.map_err(Into::into))
=======
		let res = self.function.dispatch(Origin::from(maybe_who));
		let post_info = match res {
			Ok(info) => info,
			Err(err) => err.post_info,
		};
		Extra::post_dispatch(pre, info, &post_info, len, &res.map(|_| ()).map_err(|e| e.error))?;
		Ok(res)
>>>>>>> 4771f237
	}
}<|MERGE_RESOLUTION|>--- conflicted
+++ resolved
@@ -19,15 +19,9 @@
 //! stage.
 
 use crate::traits::{
-<<<<<<< HEAD
-	self, Dispatchable, PlugDoughnutApi, MaybeDisplay, MaybeDoughnut, Member, SignedExtension,
-};
-use crate::traits::ValidateUnsigned;
-=======
 	self, Member, MaybeDisplay, SignedExtension, Dispatchable, DispatchInfoOf, PostDispatchInfoOf,
 	ValidateUnsigned,
 };
->>>>>>> 4771f237
 use crate::transaction_validity::{TransactionValidity, TransactionSource};
 
 /// Definition of something that the external world might want to say; its
@@ -43,24 +37,13 @@
 	pub function: Call,
 }
 
-<<<<<<< HEAD
-impl<AccountId, Call, Extra, Origin, Info, Doughnut> traits::Applyable for
-=======
 impl<AccountId, Call, Extra, Origin> traits::Applyable for
->>>>>>> 4771f237
 	CheckedExtrinsic<AccountId, Call, Extra>
 where
-	AccountId: Member + MaybeDisplay + AsRef<[u8]>,
+	AccountId: Member + MaybeDisplay,
 	Call: Member + Dispatchable<Origin=Origin>,
-<<<<<<< HEAD
-	Extra: SignedExtension<AccountId=AccountId, Call=Call, DispatchInfo=Info> + MaybeDoughnut<Doughnut=Doughnut>,
-	Origin: From<(Option<AccountId>, Option<Doughnut>)>,
-	Info: Clone,
-	Doughnut: Member + PlugDoughnutApi<PublicKey=AccountId>,
-=======
 	Extra: SignedExtension<AccountId=AccountId, Call=Call>,
 	Origin: From<Option<AccountId>>,
->>>>>>> 4771f237
 {
 	type Call = Call;
 
@@ -69,11 +52,7 @@
 		// TODO [#5006;ToDr] should source be passed to `SignedExtension`s?
 		// Perhaps a change for 2.0 to avoid breaking too much APIs?
 		source: TransactionSource,
-<<<<<<< HEAD
-		info: Self::DispatchInfo,
-=======
 		info: &DispatchInfoOf<Self::Call>,
->>>>>>> 4771f237
 		len: usize,
 	) -> TransactionValidity {
 		if let Some((ref id, ref extra)) = self.signed {
@@ -89,35 +68,15 @@
 		self,
 		info: &DispatchInfoOf<Self::Call>,
 		len: usize,
-<<<<<<< HEAD
-	) -> crate::ApplyExtrinsicResult {
-		let (pre, res) = if let Some((id, extra)) = self.signed {
-			let pre = Extra::pre_dispatch(&extra, &id, &self.function, info.clone(), len)?;
-			if let Some(doughnut) = extra.doughnut() {
-				// A delegated transaction
-				(pre, self.function.dispatch(Origin::from((Some(doughnut.issuer()), Some(doughnut)))))
-			} else {
-				// An ordinary signed transaction
-				(pre, self.function.dispatch(Origin::from((Some(id), None))))
-			}
-		} else {
-			// An inherent unsigned transaction
-			let pre = Extra::pre_dispatch_unsigned(&self.function, info.clone(), len)?;
-=======
 	) -> crate::ApplyExtrinsicResultWithInfo<PostDispatchInfoOf<Self::Call>> {
 		let (maybe_who, pre) = if let Some((id, extra)) = self.signed {
 			let pre = Extra::pre_dispatch(extra, &id, &self.function, info, len)?;
 			(Some(id), pre)
 		} else {
 			let pre = Extra::pre_dispatch_unsigned(&self.function, info, len)?;
->>>>>>> 4771f237
 			U::pre_dispatch(&self.function)?;
-			(pre, self.function.dispatch(Origin::from((None, None))))
+			(None, pre)
 		};
-<<<<<<< HEAD
-		Extra::post_dispatch(pre, info, len);
-		Ok(res.map_err(Into::into))
-=======
 		let res = self.function.dispatch(Origin::from(maybe_who));
 		let post_info = match res {
 			Ok(info) => info,
@@ -125,6 +84,5 @@
 		};
 		Extra::post_dispatch(pre, info, &post_info, len, &res.map(|_| ()).map_err(|e| e.error))?;
 		Ok(res)
->>>>>>> 4771f237
 	}
 }