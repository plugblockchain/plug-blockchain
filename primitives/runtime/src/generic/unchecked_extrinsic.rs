// Copyright 2017-2020 Parity Technologies (UK) Ltd.
// This file is part of Substrate.

// Substrate is free software: you can redistribute it and/or modify
// it under the terms of the GNU General Public License as published by
// the Free Software Foundation, either version 3 of the License, or
// (at your option) any later version.

// Substrate is distributed in the hope that it will be useful,
// but WITHOUT ANY WARRANTY; without even the implied warranty of
// MERCHANTABILITY or FITNESS FOR A PARTICULAR PURPOSE.  See the
// GNU General Public License for more details.

// You should have received a copy of the GNU General Public License
// along with Substrate.  If not, see <http://www.gnu.org/licenses/>.

//! Generic implementation of an unchecked (pre-verification) extrinsic.

use sp_std::{fmt, prelude::*};
use sp_io::hashing::blake2_256;
use codec::{Decode, Encode, EncodeLike, Input, Error};
use crate::{
	traits::{
		self, Member, MaybeDisplay, SignedExtension, Checkable, Extrinsic, ExtrinsicMetadata,
		IdentifyAccount,
	},
	generic::{CheckSignature, CheckedExtrinsic}, 
	transaction_validity::{TransactionValidityError, InvalidTransaction},
};

const TRANSACTION_VERSION: u8 = 4;

/// A extrinsic right from the external world. This is unchecked and so
/// can contain a signature.
#[derive(PartialEq, Eq, Clone)]
pub struct UncheckedExtrinsic<Address, Call, Signature, Extra>
where
	Extra: SignedExtension
{
	/// The signature, address, number of extrinsics have come before from
	/// the same signer and an era describing the longevity of this transaction,
	/// if this is a signed extrinsic.
	pub signature: Option<(Address, Signature, Extra)>,
	/// The function that should be called.
	pub function: Call,
}

#[cfg(feature = "std")]
impl<Address, Call, Signature, Extra> parity_util_mem::MallocSizeOf
	for UncheckedExtrinsic<Address, Call, Signature, Extra>
where
	Extra: SignedExtension
{
	fn size_of(&self, _ops: &mut parity_util_mem::MallocSizeOfOps) -> usize {
		// Instantiated only in runtime.
		0
	}
}

impl<Address, Call, Signature, Extra: SignedExtension>
	UncheckedExtrinsic<Address, Call, Signature, Extra>
{
	/// New instance of a signed extrinsic aka "transaction".
	pub fn new_signed(
		function: Call,
		signed: Address,
		signature: Signature,
		extra: Extra
	) -> Self {
		UncheckedExtrinsic {
			signature: Some((signed, signature, extra)),
			function,
		}
	}

	/// New instance of an unsigned extrinsic aka "inherent".
	pub fn new_unsigned(function: Call) -> Self {
		UncheckedExtrinsic {
			signature: None,
			function,
		}
	}
}

impl<Address, Call, Signature, Extra: SignedExtension> Extrinsic
	for UncheckedExtrinsic<Address, Call, Signature, Extra>
{
	type Call = Call;

	type SignaturePayload = (
		Address,
		Signature,
		Extra,
	);

	fn is_signed(&self) -> Option<bool> {
		Some(self.signature.is_some())
	}

	fn new(function: Call, signed_data: Option<Self::SignaturePayload>) -> Option<Self> {
		Some(if let Some((address, signature, extra)) = signed_data {
			UncheckedExtrinsic::new_signed(function, address, signature, extra)
		} else {
			UncheckedExtrinsic::new_unsigned(function)
		})
	}
}

impl<Address, AccountId, Call, Signature, Extra, Lookup>
	Checkable<Lookup>
for
	UncheckedExtrinsic<Address, Call, Signature, Extra>
where
	Address: Member + MaybeDisplay,
	Call: Encode + Member,
	Signature: Member + traits::Verify,
	<Signature as traits::Verify>::Signer: IdentifyAccount<AccountId=AccountId>,
	Extra: SignedExtension<AccountId=AccountId>,
	AccountId: Member + MaybeDisplay,
	Lookup: traits::Lookup<Source=Address, Target=AccountId>,
{
	type Checked = CheckedExtrinsic<AccountId, Call, Extra>;

	fn check(self, check_signature: CheckSignature, lookup: &Lookup) -> Result<Self::Checked, TransactionValidityError> {
		Ok(match self.signature {
			Some((signed, signature, extra)) => {
				let signed = lookup.lookup(signed)?;
<<<<<<< HEAD
				let raw_payload = SignedPayload::new(self.function, extra.clone())?;
				if !raw_payload.using_encoded(|payload| {
					signature.verify(&payload[..], &signed)
				}) {
					return Err(InvalidTransaction::BadProof.into())
				}
=======
>>>>>>> 2406f796

				let (function, extra) = if let CheckSignature::No = check_signature {
					(self.function, extra)
				} else {
					let raw_payload = SignedPayload::new(self.function, extra)?;

					if !raw_payload.using_encoded(|payload| {
						signature.verify(payload, &signed)
					}) {
						return Err(InvalidTransaction::BadProof.into())
					}
					let (function, extra, _) = raw_payload.deconstruct();

					(function, extra)
				};

				CheckedExtrinsic {
					signed: Some((signed, extra)),
					function,
				}
			}
			None => CheckedExtrinsic {
				signed: None,
				function: self.function,
			},
		})
	}
}

impl<Address, Call, Signature, Extra> ExtrinsicMetadata
	for UncheckedExtrinsic<Address, Call, Signature, Extra>
		where
			Extra: SignedExtension,
{
	const VERSION: u8 = TRANSACTION_VERSION;
	type SignedExtensions = Extra;
}

/// A payload that has been signed for an unchecked extrinsics.
///
/// Note that the payload that we sign to produce unchecked extrinsic signature
/// is going to be different than the `SignaturePayload` - so the thing the extrinsic
/// actually contains.
pub struct SignedPayload<Call, Extra: SignedExtension>((
	Call,
	Extra,
	Extra::AdditionalSigned,
));

impl<Call, Extra> SignedPayload<Call, Extra> where
	Call: Encode,
	Extra: SignedExtension,
{
	/// Create new `SignedPayload`.
	///
	/// This function may fail if `additional_signed` of `Extra` is not available.
	pub fn new(call: Call, extra: Extra) -> Result<Self, TransactionValidityError> {
		let additional_signed = extra.additional_signed()?;
		let raw_payload = (call, extra, additional_signed);
		Ok(Self(raw_payload))
	}

	/// Create new `SignedPayload` from raw components.
	pub fn from_raw(call: Call, extra: Extra, additional_signed: Extra::AdditionalSigned) -> Self {
		Self((call, extra, additional_signed))
	}

	/// Deconstruct the payload into it's components.
	pub fn deconstruct(self) -> (Call, Extra, Extra::AdditionalSigned) {
		self.0
	}
}

impl<Call, Extra> Encode for SignedPayload<Call, Extra> where
	Call: Encode,
	Extra: SignedExtension,
{
	/// Get an encoded version of this payload.
	///
	/// Payloads longer than 256 bytes are going to be `blake2_256`-hashed.
	fn using_encoded<R, F: FnOnce(&[u8]) -> R>(&self, f: F) -> R {
		self.0.using_encoded(|payload| {
			if payload.len() > 256 {
				f(&blake2_256(payload)[..])
			} else {
				f(payload)
			}
		})
	}
}

impl<Call, Extra> EncodeLike for SignedPayload<Call, Extra>
where
	Call: Encode,
	Extra: SignedExtension,
{}

impl<Address, Call, Signature, Extra> Decode
	for UncheckedExtrinsic<Address, Call, Signature, Extra>
where
	Address: Decode,
	Signature: Decode,
	Call: Decode,
	Extra: SignedExtension,
{
	fn decode<I: Input>(input: &mut I) -> Result<Self, Error> {
		// This is a little more complicated than usual since the binary format must be compatible
		// with substrate's generic `Vec<u8>` type. Basically this just means accepting that there
		// will be a prefix of vector length (we don't need
		// to use this).
		let _length_do_not_remove_me_see_above: Vec<()> = Decode::decode(input)?;

		let version = input.read_byte()?;

		let is_signed = version & 0b1000_0000 != 0;
		let version = version & 0b0111_1111;
		if version != TRANSACTION_VERSION {
			return Err("Invalid transaction version".into());
		}

		Ok(UncheckedExtrinsic {
			signature: if is_signed { Some(Decode::decode(input)?) } else { None },
			function: Decode::decode(input)?,
		})
	}
}

impl<Address, Call, Signature, Extra> Encode
	for UncheckedExtrinsic<Address, Call, Signature, Extra>
where
	Address: Encode,
	Signature: Encode,
	Call: Encode,
	Extra: SignedExtension,
{
	fn encode(&self) -> Vec<u8> {
		super::encode_with_vec_prefix::<Self, _>(|v| {
			// 1 byte version id.
			match self.signature.as_ref() {
				Some(s) => {
					v.push(TRANSACTION_VERSION | 0b1000_0000);
					s.encode_to(v);
				}
				None => {
					v.push(TRANSACTION_VERSION & 0b0111_1111);
				}
			}
			self.function.encode_to(v);
		})
	}
}

impl<Address, Call, Signature, Extra> EncodeLike
	for UncheckedExtrinsic<Address, Call, Signature, Extra>
where
	Address: Encode,
	Signature: Encode,
	Call: Encode,
	Extra: SignedExtension,
{}

#[cfg(feature = "std")]
impl<Address: Encode, Signature: Encode, Call: Encode, Extra: SignedExtension> serde::Serialize
	for UncheckedExtrinsic<Address, Call, Signature, Extra>
{
	fn serialize<S>(&self, seq: S) -> Result<S::Ok, S::Error> where S: ::serde::Serializer {
		self.using_encoded(|bytes| seq.serialize_bytes(bytes))
	}
}

#[cfg(feature = "std")]
impl<'a, Address: Decode, Signature: Decode, Call: Decode, Extra: SignedExtension> serde::Deserialize<'a>
	for UncheckedExtrinsic<Address, Call, Signature, Extra>
{
	fn deserialize<D>(de: D) -> Result<Self, D::Error> where
		D: serde::Deserializer<'a>,
	{
		let r = sp_core::bytes::deserialize(de)?;
		Decode::decode(&mut &r[..])
			.map_err(|e| serde::de::Error::custom(format!("Decode error: {}", e)))
	}
}

impl<Address, Call, Signature, Extra> fmt::Debug
	for UncheckedExtrinsic<Address, Call, Signature, Extra>
where
	Address: fmt::Debug,
	Call: fmt::Debug,
	Extra: SignedExtension,
{
	fn fmt(&self, f: &mut fmt::Formatter) -> fmt::Result {
		write!(
			f,
			"UncheckedExtrinsic({:?}, {:?})",
			self.signature.as_ref().map(|x| (&x.0, &x.2)),
			self.function,
		)
	}
}

#[cfg(test)]
mod tests {
	use super::*;
	use sp_io::hashing::blake2_256;
	use crate::codec::{Encode, Decode};
	use crate::traits::{SignedExtension, IdentifyAccount, IdentityLookup};
	use crate::generic::CheckSignature;
	use serde::{Serialize, Deserialize};

	type TestContext = IdentityLookup<u64>;

	#[derive(Eq, PartialEq, Clone, Copy, Debug, Serialize, Deserialize, Encode, Decode)]
	pub struct TestSigner(pub u64);
	impl From<u64> for TestSigner { fn from(x: u64) -> Self { Self(x) } }
	impl From<TestSigner> for u64 { fn from(x: TestSigner) -> Self { x.0 } }
	impl IdentifyAccount for TestSigner {
		type AccountId = u64;
		fn into_account(self) -> u64 { self.into() }
	}

	#[derive(Eq, PartialEq, Clone, Debug, Serialize, Deserialize, Encode, Decode)]
	struct TestSig(u64, Vec<u8>);
	impl traits::Verify for TestSig {
		type Signer = TestSigner;
		fn verify<L: traits::Lazy<[u8]>>(&self, mut msg: L, signer: &u64) -> bool {
			signer == &self.0 && msg.get() == &self.1[..]
		}
	}

	type TestAccountId = u64;
	type TestCall = Vec<u8>;

	const TEST_ACCOUNT: TestAccountId = 0;

	// NOTE: this is demonstration. One can simply use `()` for testing.
	#[derive(Debug, Encode, Decode, Clone, Eq, PartialEq, Ord, PartialOrd)]
	struct TestExtra;
	impl SignedExtension for TestExtra {
		const IDENTIFIER: &'static str = "TestExtra";
		type AccountId = u64;
		type Call = ();
		type AdditionalSigned = ();
		type DispatchInfo = ();
		type Pre = ();

		fn additional_signed(&self) -> sp_std::result::Result<(), TransactionValidityError> { Ok(()) }
	}

	type Ex = UncheckedExtrinsic<TestAccountId, TestCall, TestSig, TestExtra>;
	type CEx = CheckedExtrinsic<TestAccountId, TestCall, TestExtra>;

	#[test]
	fn unsigned_codec_should_work() {
		let ux = Ex::new_unsigned(vec![0u8; 0]);
		let encoded = ux.encode();
		assert_eq!(Ex::decode(&mut &encoded[..]), Ok(ux));
	}

	#[test]
	fn signed_codec_should_work() {
		let ux = Ex::new_signed(
			vec![0u8; 0],
			TEST_ACCOUNT,
			TestSig(TEST_ACCOUNT, (vec![0u8; 0], TestExtra).encode()),
			TestExtra
		);
		let encoded = ux.encode();
		assert_eq!(Ex::decode(&mut &encoded[..]), Ok(ux));
	}

	#[test]
	fn large_signed_codec_should_work() {
		let ux = Ex::new_signed(
			vec![0u8; 0],
			TEST_ACCOUNT,
			TestSig(TEST_ACCOUNT, (vec![0u8; 257], TestExtra)
				.using_encoded(blake2_256)[..].to_owned()),
			TestExtra
		);
		let encoded = ux.encode();
		assert_eq!(Ex::decode(&mut &encoded[..]), Ok(ux));
	}

	#[test]
	fn unsigned_check_should_work() {
		let ux = Ex::new_unsigned(vec![0u8; 0]);
		assert!(!ux.is_signed().unwrap_or(false));
		assert!(<Ex as Checkable<TestContext>>::check(ux, CheckSignature::Yes, &Default::default()).is_ok());
	}

	#[test]
	fn badly_signed_check_should_fail() {
		let ux = Ex::new_signed(
			vec![0u8; 0],
			TEST_ACCOUNT,
			TestSig(TEST_ACCOUNT, vec![0u8; 0]),
			TestExtra,
		);
		assert!(ux.is_signed().unwrap_or(false));
		assert_eq!(
			<Ex as Checkable<TestContext>>::check(ux, CheckSignature::Yes, &Default::default()),
			Err(InvalidTransaction::BadProof.into()),
		);
	}

	#[test]
	fn signed_check_should_work() {
		let ux = Ex::new_signed(
			vec![0u8; 0],
			TEST_ACCOUNT,
			TestSig(TEST_ACCOUNT, (vec![0u8; 0], TestExtra).encode()),
			TestExtra,
		);
		assert!(ux.is_signed().unwrap_or(false));
		assert_eq!(
			<Ex as Checkable<TestContext>>::check(ux, CheckSignature::Yes, &Default::default()),
			Ok(CEx { signed: Some((TEST_ACCOUNT, TestExtra)), function: vec![0u8; 0] }),
		);
	}

	#[test]
	fn encoding_matches_vec() {
		let ex = Ex::new_unsigned(vec![0u8; 0]);
		let encoded = ex.encode();
		let decoded = Ex::decode(&mut encoded.as_slice()).unwrap();
		assert_eq!(decoded, ex);
		let as_vec: Vec<u8> = Decode::decode(&mut encoded.as_slice()).unwrap();
		assert_eq!(as_vec.encode(), encoded);
	}
}<|MERGE_RESOLUTION|>--- conflicted
+++ resolved
@@ -125,15 +125,6 @@
 		Ok(match self.signature {
 			Some((signed, signature, extra)) => {
 				let signed = lookup.lookup(signed)?;
-<<<<<<< HEAD
-				let raw_payload = SignedPayload::new(self.function, extra.clone())?;
-				if !raw_payload.using_encoded(|payload| {
-					signature.verify(&payload[..], &signed)
-				}) {
-					return Err(InvalidTransaction::BadProof.into())
-				}
-=======
->>>>>>> 2406f796
 
 				let (function, extra) = if let CheckSignature::No = check_signature {
 					(self.function, extra)
