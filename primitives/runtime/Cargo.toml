[package]
name = "sp-runtime"
version = "2.0.0-alpha.3"
authors = ["Parity Technologies <admin@parity.io>"]
edition = "2018"
license = "GPL-3.0"
homepage = "https://substrate.dev"
repository = "https://github.com/paritytech/substrate/"
description = "Runtime Modules shared primitive types."
documentation = "https://docs.rs/sp-runtime"


[dependencies]
serde = { version = "1.0.101", optional = true, features = ["derive"] }
codec = { package = "parity-scale-codec", version = "1.1.2", default-features = false, features = ["derive"] }
sp-core = { version = "2.0.0-alpha.2", default-features = false, path = "../core" }
sp-application-crypto = { version = "2.0.0-alpha.2", default-features = false, path = "../application-crypto" }
sp-arithmetic = { version = "2.0.0-alpha.2", default-features = false, path = "../arithmetic" }
sp-std = { version = "2.0.0-alpha.2", default-features = false, path = "../std" }
sp-io = { version = "2.0.0-alpha.2", default-features = false, path = "../io" }
log = { version = "0.4.8", optional = true }
paste = "0.1.6"
rand = { version = "0.7.2", optional = true }
impl-trait-for-tuples = "0.1.3"
<<<<<<< HEAD
doughnut = { package = "doughnut_rs", branch = "0.3.0", git = "https://github.com/cennznet/doughnut-rs", default-features = false }
sp-inherents = { version = "2.0.0-dev", default-features = false, path = "../inherents" }
=======
sp-inherents = { version = "2.0.0-alpha.2", default-features = false, path = "../inherents" }
>>>>>>> 013c1ee1
parity-util-mem = { version = "0.5.1", default-features = false, features = ["primitive-types"] }

[dev-dependencies]
serde_json = "1.0.41"
rand = "0.7.2"

[features]
bench = []
default = ["std"]
std = [
	"sp-application-crypto/std",
	"sp-arithmetic/std",
	"codec/std",
	"log",
	"sp-core/std",
	"rand",
	"doughnut/std",
	"sp-std/std",
	"sp-io/std",
	"serde",
	"sp-inherents/std",
	"parity-util-mem/std",
]<|MERGE_RESOLUTION|>--- conflicted
+++ resolved
@@ -22,12 +22,8 @@
 paste = "0.1.6"
 rand = { version = "0.7.2", optional = true }
 impl-trait-for-tuples = "0.1.3"
-<<<<<<< HEAD
 doughnut = { package = "doughnut_rs", branch = "0.3.0", git = "https://github.com/cennznet/doughnut-rs", default-features = false }
-sp-inherents = { version = "2.0.0-dev", default-features = false, path = "../inherents" }
-=======
 sp-inherents = { version = "2.0.0-alpha.2", default-features = false, path = "../inherents" }
->>>>>>> 013c1ee1
 parity-util-mem = { version = "0.5.1", default-features = false, features = ["primitive-types"] }
 
 [dev-dependencies]
