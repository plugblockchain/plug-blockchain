--- conflicted
+++ resolved
@@ -19,12 +19,8 @@
 paste = "0.1.6"
 rand = { version = "0.7.2", optional = true }
 impl-trait-for-tuples = "0.1.3"
-<<<<<<< HEAD
 doughnut = { package = "doughnut_rs", branch = "0.3.0", git = "https://github.com/cennznet/doughnut-rs", default-features = false }
-sp-inherents = { version = "2.0.0", default-features = false, path = "../inherents" }
-=======
 sp-inherents = { version = "2.0.0-dev", default-features = false, path = "../inherents" }
->>>>>>> 2406f796
 parity-util-mem = { version = "0.5.1", default-features = false, features = ["primitive-types"] }
 
 [dev-dependencies]
