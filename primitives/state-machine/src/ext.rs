// This file is part of Substrate.

// Copyright (C) 2017-2020 Parity Technologies (UK) Ltd.
// SPDX-License-Identifier: Apache-2.0

// Licensed under the Apache License, Version 2.0 (the "License");
// you may not use this file except in compliance with the License.
// You may obtain a copy of the License at
//
// 	http://www.apache.org/licenses/LICENSE-2.0
//
// Unless required by applicable law or agreed to in writing, software
// distributed under the License is distributed on an "AS IS" BASIS,
// WITHOUT WARRANTIES OR CONDITIONS OF ANY KIND, either express or implied.
// See the License for the specific language governing permissions and
// limitations under the License.

//! Concrete externalities implementation.

use crate::{
	StorageKey, StorageValue, OverlayedChanges,
	backend::Backend,
};
use hash_db::Hasher;
use sp_core::{
	storage::{well_known_keys::is_child_storage_key, ChildInfo, TrackedStorageKey},
	hexdisplay::HexDisplay,
};
use sp_trie::{trie_types::Layout, empty_child_trie_root};
use sp_externalities::{Externalities, Extensions, Extension,
	ExtensionStore};
use codec::{Decode, Encode, EncodeAppend};

use sp_std::{fmt, any::{Any, TypeId}, vec::Vec, vec, boxed::Box};
use crate::{warn, trace, log_error};
#[cfg(feature = "std")]
use sp_core::offchain::storage::OffchainOverlayedChanges;
#[cfg(feature = "std")]
use crate::changes_trie::State as ChangesTrieState;
use crate::StorageTransactionCache;
#[cfg(feature = "std")]
use std::error;

const EXT_NOT_ALLOWED_TO_FAIL: &str = "Externalities not allowed to fail within runtime";
const BENCHMARKING_FN: &str = "\
	This is a special fn only for benchmarking where a database commit happens from the runtime.
	For that reason client started transactions before calling into runtime are not allowed.
	Without client transactions the loop condition garantuees the success of the tx close.";


#[cfg(feature = "std")]
fn guard() -> sp_panic_handler::AbortGuard {
	sp_panic_handler::AbortGuard::force_abort()
}

#[cfg(not(feature = "std"))]
fn guard() -> () {
	()
}

/// Errors that can occur when interacting with the externalities.
#[cfg(feature = "std")]
#[derive(Debug, Copy, Clone)]
pub enum Error<B, E> {
	/// Failure to load state data from the backend.
	#[allow(unused)]
	Backend(B),
	/// Failure to execute a function.
	#[allow(unused)]
	Executor(E),
}

#[cfg(feature = "std")]
impl<B: fmt::Display, E: fmt::Display> fmt::Display for Error<B, E> {
	fn fmt(&self, f: &mut fmt::Formatter) -> fmt::Result {
		match *self {
			Error::Backend(ref e) => write!(f, "Storage backend error: {}", e),
			Error::Executor(ref e) => write!(f, "Sub-call execution error: {}", e),
		}
	}
}

#[cfg(feature = "std")]
impl<B: error::Error, E: error::Error> error::Error for Error<B, E> {
	fn description(&self) -> &str {
		match *self {
			Error::Backend(..) => "backend error",
			Error::Executor(..) => "executor error",
		}
	}
}

/// Wraps a read-only backend, call executor, and current overlayed changes.
pub struct Ext<'a, H, N, B>
	where
		H: Hasher,
		B: 'a + Backend<H>,
		N: crate::changes_trie::BlockNumber,
{
	/// The overlayed changes to write to.
	overlay: &'a mut OverlayedChanges,
	/// The overlayed changes destined for the Offchain DB.
	#[cfg(feature = "std")]
	offchain_overlay: &'a mut OffchainOverlayedChanges,
	/// The storage backend to read from.
	backend: &'a B,
	/// The cache for the storage transactions.
	storage_transaction_cache: &'a mut StorageTransactionCache<B::Transaction, H, N>,
	/// Changes trie state to read from.
	#[cfg(feature = "std")]
	changes_trie_state: Option<ChangesTrieState<'a, H, N>>,
	/// Pseudo-unique id used for tracing.
	pub id: u16,
	/// Dummy usage of N arg.
	_phantom: sp_std::marker::PhantomData<N>,
	/// Extensions registered with this instance.
	#[cfg(feature = "std")]
	extensions: Option<&'a mut Extensions>,
}


impl<'a, H, N, B> Ext<'a, H, N, B>
	where
		H: Hasher,
		B: Backend<H>,
		N: crate::changes_trie::BlockNumber,
{
	/// Create a new `Ext`.
	#[cfg(not(feature = "std"))]
	pub fn new(
		overlay: &'a mut OverlayedChanges,
		storage_transaction_cache: &'a mut StorageTransactionCache<B::Transaction, H, N>,
		backend: &'a B,
	) -> Self {
		Ext {
			overlay,
			backend,
			id: 0,
			storage_transaction_cache,
			_phantom: Default::default(),
		}
	}

	/// Create a new `Ext` from overlayed changes and read-only backend
	#[cfg(feature = "std")]
	pub fn new(
		overlay: &'a mut OverlayedChanges,
		offchain_overlay: &'a mut OffchainOverlayedChanges,
		storage_transaction_cache: &'a mut StorageTransactionCache<B::Transaction, H, N>,
		backend: &'a B,
		changes_trie_state: Option<ChangesTrieState<'a, H, N>>,
		extensions: Option<&'a mut Extensions>,
	) -> Self {
		Self {
			overlay,
			offchain_overlay,
			backend,
			changes_trie_state,
			storage_transaction_cache,
			id: rand::random(),
			_phantom: Default::default(),
			extensions,
		}
	}

	/// Invalidates the currently cached storage root and the db transaction.
	///
	/// Called when there are changes that likely will invalidate the storage root.
	fn mark_dirty(&mut self) {
		self.storage_transaction_cache.reset();
	}

	/// Read only accessor for the scheduled overlay changes.
	#[cfg(feature = "std")]
	pub fn get_offchain_storage_changes(&self) -> &OffchainOverlayedChanges {
		&*self.offchain_overlay
	}
}

#[cfg(test)]
impl<'a, H, N, B> Ext<'a, H, N, B>
where
	H: Hasher,
	H::Out: Ord + 'static,
	B: 'a + Backend<H>,
	N: crate::changes_trie::BlockNumber,
{
	pub fn storage_pairs(&self) -> Vec<(StorageKey, StorageValue)> {
		use std::collections::HashMap;

		self.backend.pairs().iter()
			.map(|&(ref k, ref v)| (k.to_vec(), Some(v.to_vec())))
			.chain(self.overlay.changes().map(|(k, v)| (k.clone(), v.value().cloned())))
			.collect::<HashMap<_, _>>()
			.into_iter()
			.filter_map(|(k, maybe_val)| maybe_val.map(|val| (k, val)))
			.collect()
	}
}

impl<'a, H, N, B> Externalities for Ext<'a, H, N, B>
where
	H: Hasher,
	H::Out: Ord + 'static + codec::Codec,
	B: Backend<H>,
	N: crate::changes_trie::BlockNumber,
{
	#[cfg(feature = "std")]
	fn set_offchain_storage(&mut self, key: &[u8], value: Option<&[u8]>) {
		use ::sp_core::offchain::STORAGE_PREFIX;
		match value {
			Some(value) => self.offchain_overlay.set(STORAGE_PREFIX, key, value),
			None => self.offchain_overlay.remove(STORAGE_PREFIX, key),
		}
	}

	#[cfg(not(feature = "std"))]
	fn set_offchain_storage(&mut self, _key: &[u8], _value: Option<&[u8]>) {}

	fn storage(&self, key: &[u8]) -> Option<StorageValue> {
		let _guard = guard();
		let result = self.overlay.storage(key).map(|x| x.map(|x| x.to_vec())).unwrap_or_else(||
			self.backend.storage(key).expect(EXT_NOT_ALLOWED_TO_FAIL));
		trace!(target: "state", "{:04x}: Get {}={:?}",
			self.id,
			HexDisplay::from(&key),
			result.as_ref().map(HexDisplay::from)
		);
		result
	}

	fn storage_hash(&self, key: &[u8]) -> Option<Vec<u8>> {
		let _guard = guard();
		let result = self.overlay
			.storage(key)
			.map(|x| x.map(|x| H::hash(x)))
			.unwrap_or_else(|| self.backend.storage_hash(key).expect(EXT_NOT_ALLOWED_TO_FAIL));

<<<<<<< HEAD
		trace!(target: "state-trace", "{:04x}: Hash {}={:?}",
=======
		trace!(target: "state", "{:04x}: Hash {}={:?}",
>>>>>>> 4771f237
			self.id,
			HexDisplay::from(&key),
			result,
		);
		result.map(|r| r.encode())
	}

	fn child_storage(
		&self,
		child_info: &ChildInfo,
		key: &[u8],
	) -> Option<StorageValue> {
		let _guard = guard();
		let result = self.overlay
			.child_storage(child_info, key)
			.map(|x| x.map(|x| x.to_vec()))
			.unwrap_or_else(||
				self.backend.child_storage(child_info, key)
					.expect(EXT_NOT_ALLOWED_TO_FAIL)
			);

		trace!(target: "state", "{:04x}: GetChild({}) {}={:?}",
			self.id,
			HexDisplay::from(&child_info.storage_key()),
			HexDisplay::from(&key),
			result.as_ref().map(HexDisplay::from)
		);

		result
	}

	fn child_storage_hash(
		&self,
		child_info: &ChildInfo,
		key: &[u8],
	) -> Option<Vec<u8>> {
		let _guard = guard();
		let result = self.overlay
			.child_storage(child_info, key)
			.map(|x| x.map(|x| H::hash(x)))
			.unwrap_or_else(||
				self.backend.child_storage_hash(child_info, key)
					.expect(EXT_NOT_ALLOWED_TO_FAIL)
			);

		trace!(target: "state", "{:04x}: ChildHash({}) {}={:?}",
			self.id,
			HexDisplay::from(&child_info.storage_key()),
			HexDisplay::from(&key),
			result,
		);

		result.map(|r| r.encode())
	}

	fn exists_storage(&self, key: &[u8]) -> bool {
		let _guard = guard();
		let result = match self.overlay.storage(key) {
			Some(x) => x.is_some(),
			_ => self.backend.exists_storage(key).expect(EXT_NOT_ALLOWED_TO_FAIL),
		};

		trace!(target: "state", "{:04x}: Exists {}={:?}",
			self.id,
			HexDisplay::from(&key),
			result,
		);

		result
	}

	fn exists_child_storage(
		&self,
		child_info: &ChildInfo,
		key: &[u8],
	) -> bool {
		let _guard = guard();

		let result = match self.overlay.child_storage(child_info, key) {
			Some(x) => x.is_some(),
			_ => self.backend
				.exists_child_storage(child_info, key)
				.expect(EXT_NOT_ALLOWED_TO_FAIL),
		};

		trace!(target: "state", "{:04x}: ChildExists({}) {}={:?}",
			self.id,
			HexDisplay::from(&child_info.storage_key()),
			HexDisplay::from(&key),
			result,
		);
		result
	}

	fn next_storage_key(&self, key: &[u8]) -> Option<StorageKey> {
		let next_backend_key = self.backend.next_storage_key(key).expect(EXT_NOT_ALLOWED_TO_FAIL);
		let next_overlay_key_change = self.overlay.next_storage_key_change(key);

		match (next_backend_key, next_overlay_key_change) {
			(Some(backend_key), Some(overlay_key)) if &backend_key[..] < overlay_key.0 => Some(backend_key),
			(backend_key, None) => backend_key,
			(_, Some(overlay_key)) => if overlay_key.1.value().is_some() {
				Some(overlay_key.0.to_vec())
			} else {
				self.next_storage_key(&overlay_key.0[..])
			},
		}
	}

	fn next_child_storage_key(
		&self,
		child_info: &ChildInfo,
		key: &[u8],
	) -> Option<StorageKey> {
		let next_backend_key = self.backend
			.next_child_storage_key(child_info, key)
			.expect(EXT_NOT_ALLOWED_TO_FAIL);
		let next_overlay_key_change = self.overlay.next_child_storage_key_change(
			child_info.storage_key(),
			key
		);

		match (next_backend_key, next_overlay_key_change) {
			(Some(backend_key), Some(overlay_key)) if &backend_key[..] < overlay_key.0 => Some(backend_key),
			(backend_key, None) => backend_key,
			(_, Some(overlay_key)) => if overlay_key.1.value().is_some() {
				Some(overlay_key.0.to_vec())
			} else {
				self.next_child_storage_key(
					child_info,
					&overlay_key.0[..],
				)
			},
		}
	}

	fn place_storage(&mut self, key: StorageKey, value: Option<StorageValue>) {
		trace!(target: "state", "{:04x}: Put {}={:?}",
			self.id,
			HexDisplay::from(&key),
			value.as_ref().map(HexDisplay::from)
		);
		let _guard = guard();
		if is_child_storage_key(&key) {
			warn!(target: "trie", "Refuse to directly set child storage key");
			return;
		}

		self.mark_dirty();
		self.overlay.set_storage(key, value);
	}

	fn place_child_storage(
		&mut self,
		child_info: &ChildInfo,
		key: StorageKey,
		value: Option<StorageValue>,
	) {
		trace!(target: "state", "{:04x}: PutChild({}) {}={:?}",
			self.id,
			HexDisplay::from(&child_info.storage_key()),
			HexDisplay::from(&key),
			value.as_ref().map(HexDisplay::from)
		);
		let _guard = guard();

		self.mark_dirty();
		self.overlay.set_child_storage(child_info, key, value);
	}

	fn kill_child_storage(
		&mut self,
		child_info: &ChildInfo,
	) {
		trace!(target: "state", "{:04x}: KillChild({})",
			self.id,
			HexDisplay::from(&child_info.storage_key()),
		);
		let _guard = guard();

		self.mark_dirty();
		self.overlay.clear_child_storage(child_info);
		self.backend.for_keys_in_child_storage(child_info, |key| {
			self.overlay.set_child_storage(child_info, key.to_vec(), None);
		});
	}

	fn clear_prefix(&mut self, prefix: &[u8]) {
		trace!(target: "state", "{:04x}: ClearPrefix {}",
			self.id,
			HexDisplay::from(&prefix),
		);
		let _guard = guard();
		if is_child_storage_key(prefix) {
			warn!(target: "trie", "Refuse to directly clear prefix that is part of child storage key");
			return;
		}

		self.mark_dirty();
		self.overlay.clear_prefix(prefix);
		self.backend.for_keys_with_prefix(prefix, |key| {
			self.overlay.set_storage(key.to_vec(), None);
		});
	}

	fn clear_child_prefix(
		&mut self,
		child_info: &ChildInfo,
		prefix: &[u8],
	) {
		trace!(target: "state", "{:04x}: ClearChildPrefix({}) {}",
			self.id,
			HexDisplay::from(&child_info.storage_key()),
			HexDisplay::from(&prefix),
		);
		let _guard = guard();

		self.mark_dirty();
		self.overlay.clear_child_prefix(child_info, prefix);
		self.backend.for_child_keys_with_prefix(child_info, prefix, |key| {
			self.overlay.set_child_storage(child_info, key.to_vec(), None);
		});
	}

	fn storage_append(
		&mut self,
		key: Vec<u8>,
		value: Vec<u8>,
	) {
		trace!(target: "state", "{:04x}: Append {}={}",
			self.id,
			HexDisplay::from(&key),
			HexDisplay::from(&value),
		);

		let _guard = guard();
		self.mark_dirty();

		let backend = &mut self.backend;
		let current_value = self.overlay.value_mut_or_insert_with(
			&key,
			|| backend.storage(&key).expect(EXT_NOT_ALLOWED_TO_FAIL).unwrap_or_default()
		);
		StorageAppend::new(current_value).append(value);
	}

	fn chain_id(&self) -> u64 {
		42
	}

	fn storage_root(&mut self) -> Vec<u8> {
		let _guard = guard();
		if let Some(ref root) = self.storage_transaction_cache.transaction_storage_root {
			trace!(target: "state", "{:04x}: Root(cached) {}",
				self.id,
				HexDisplay::from(&root.as_ref()),
			);
			return root.encode();
		}

		let root = self.overlay.storage_root(self.backend, self.storage_transaction_cache);
		trace!(target: "state", "{:04x}: Root {}", self.id, HexDisplay::from(&root.as_ref()));
		root.encode()
	}

	fn child_storage_root(
		&mut self,
		child_info: &ChildInfo,
	) -> Vec<u8> {
		let _guard = guard();
		let storage_key = child_info.storage_key();
		let prefixed_storage_key = child_info.prefixed_storage_key();
		if self.storage_transaction_cache.transaction_storage_root.is_some() {
			let root = self
				.storage(prefixed_storage_key.as_slice())
				.and_then(|k| Decode::decode(&mut &k[..]).ok())
				.unwrap_or_else(
					|| empty_child_trie_root::<Layout<H>>()
				);
			trace!(target: "state", "{:04x}: ChildRoot({})(cached) {}",
				self.id,
				HexDisplay::from(&storage_key),
				HexDisplay::from(&root.as_ref()),
			);
			root.encode()
		} else {
			let root = if let Some((changes, info)) = self.overlay.child_changes(storage_key) {
				let delta = changes.map(|(k, v)| (k.as_ref(), v.value().map(AsRef::as_ref)));
				Some(self.backend.child_storage_root(info, delta))
			} else {
				None
			};

			if let Some((root, is_empty, _)) = root {
				let root = root.encode();
				// We store update in the overlay in order to be able to use 'self.storage_transaction'
				// cache. This is brittle as it rely on Ext only querying the trie backend for
				// storage root.
				// A better design would be to manage 'child_storage_transaction' in a
				// similar way as 'storage_transaction' but for each child trie.
				if is_empty {
					self.overlay.set_storage(prefixed_storage_key.into_inner(), None);
				} else {
					self.overlay.set_storage(prefixed_storage_key.into_inner(), Some(root.clone()));
				}

				trace!(target: "state", "{:04x}: ChildRoot({}) {}",
					self.id,
					HexDisplay::from(&storage_key.as_ref()),
					HexDisplay::from(&root.as_ref()),
				);
				root
			} else {
				// empty overlay
				let root = self
					.storage(prefixed_storage_key.as_slice())
					.and_then(|k| Decode::decode(&mut &k[..]).ok())
					.unwrap_or_else(
						|| empty_child_trie_root::<Layout<H>>()
					);
				trace!(target: "state", "{:04x}: ChildRoot({})(no_change) {}",
					self.id,
					HexDisplay::from(&storage_key.as_ref()),
					HexDisplay::from(&root.as_ref()),
				);
				root.encode()
			}
		}
	}

	#[cfg(not(feature = "std"))]
	fn storage_changes_root(&mut self, _parent_hash: &[u8]) -> Result<Option<Vec<u8>>, ()> {
		Ok(None)
	}

	#[cfg(feature = "std")]
	fn storage_changes_root(&mut self, parent_hash: &[u8]) -> Result<Option<Vec<u8>>, ()> {
		let _guard = guard();
		let root = self.overlay.changes_trie_root(
			self.backend,
			self.changes_trie_state.as_ref(),
			Decode::decode(&mut &parent_hash[..]).map_err(|e|
				trace!(
					target: "state",
					"Failed to decode changes root parent hash: {}",
					e,
				)
			)?,
			true,
			self.storage_transaction_cache,
		);

		trace!(target: "state", "{:04x}: ChangesRoot({}) {:?}",
			self.id,
			HexDisplay::from(&parent_hash),
			root,
		);

		root.map(|r| r.map(|o| o.encode()))
	}

	fn storage_start_transaction(&mut self) {
		self.overlay.start_transaction()
	}

	fn storage_rollback_transaction(&mut self) -> Result<(), ()> {
		self.mark_dirty();
		self.overlay.rollback_transaction().map_err(|_| ())
	}

	fn storage_commit_transaction(&mut self) -> Result<(), ()> {
		self.overlay.commit_transaction().map_err(|_| ())
	}

	fn wipe(&mut self) {
		for _ in 0..self.overlay.transaction_depth() {
			self.overlay.rollback_transaction().expect(BENCHMARKING_FN);
		}
		self.overlay.drain_storage_changes(
			&self.backend,
			#[cfg(feature = "std")]
			None,
			Default::default(),
			self.storage_transaction_cache,
		).expect(EXT_NOT_ALLOWED_TO_FAIL);
		self.backend.wipe().expect(EXT_NOT_ALLOWED_TO_FAIL);
		self.mark_dirty();
		self.overlay
			.enter_runtime()
			.expect("We have reset the overlay above, so we can not be in the runtime; qed");
	}

	fn commit(&mut self) {
		for _ in 0..self.overlay.transaction_depth() {
			self.overlay.commit_transaction().expect(BENCHMARKING_FN);
		}
		let changes = self.overlay.drain_storage_changes(
			&self.backend,
			#[cfg(feature = "std")]
			None,
			Default::default(),
			self.storage_transaction_cache,
		).expect(EXT_NOT_ALLOWED_TO_FAIL);
		self.backend.commit(
			changes.transaction_storage_root,
			changes.transaction,
			changes.main_storage_changes,
			changes.child_storage_changes,
		).expect(EXT_NOT_ALLOWED_TO_FAIL);
		self.mark_dirty();
		self.overlay
			.enter_runtime()
			.expect("We have reset the overlay above, so we can not be in the runtime; qed");
	}

	fn read_write_count(&self) -> (u32, u32, u32, u32) {
		self.backend.read_write_count()
	}

	fn reset_read_write_count(&mut self) {
		self.backend.reset_read_write_count()
	}

	fn get_whitelist(&self) -> Vec<TrackedStorageKey> {
		self.backend.get_whitelist()
	}

	fn set_whitelist(&mut self, new: Vec<TrackedStorageKey>) {
		self.backend.set_whitelist(new)
	}
}

/// Implement `Encode` by forwarding the stored raw vec.
struct EncodeOpaqueValue(Vec<u8>);

impl Encode for EncodeOpaqueValue {
	fn using_encoded<R, F: FnOnce(&[u8]) -> R>(&self, f: F) -> R {
		f(&self.0)
	}
}

/// Auxialiary structure for appending a value to a storage item.
pub(crate) struct StorageAppend<'a>(&'a mut Vec<u8>);

impl<'a> StorageAppend<'a> {
	/// Create a new instance using the given `storage` reference.
	pub fn new(storage: &'a mut Vec<u8>) -> Self {
		Self(storage)
	}

	/// Append the given `value` to the storage item.
	///
	/// If appending fails, `[value]` is stored in the storage item.
	pub fn append(&mut self, value: Vec<u8>) {
		let value = vec![EncodeOpaqueValue(value)];

		let item = sp_std::mem::take(self.0);

		*self.0 = match Vec::<EncodeOpaqueValue>::append_or_new(item, &value) {
			Ok(item) => item,
			Err(_) => {
				log_error!(
					target: "runtime",
					"Failed to append value, resetting storage item to `[value]`.",
				);
				value.encode()
			}
		};
	}
}

#[cfg(not(feature = "std"))]
impl<'a, H, N, B> ExtensionStore for Ext<'a, H, N, B>
where
	H: Hasher,
	H::Out: Ord + 'static + codec::Codec,
	B: Backend<H>,
	N: crate::changes_trie::BlockNumber,
{
	fn extension_by_type_id(&mut self, _type_id: TypeId) -> Option<&mut dyn Any> {
		None
	}

	fn register_extension_with_type_id(
		&mut self,
		_type_id: TypeId,
		_extension: Box<dyn Extension>,
	) -> Result<(), sp_externalities::Error> {
		Err(sp_externalities::Error::ExtensionsAreNotSupported)
	}

	fn deregister_extension_by_type_id(
		&mut self,
		_type_id: TypeId,
	) -> Result<(), sp_externalities::Error> {
		Err(sp_externalities::Error::ExtensionsAreNotSupported)
	}
}

#[cfg(feature = "std")]
impl<'a, H, N, B> ExtensionStore for Ext<'a, H, N, B>
where
	H: Hasher,
	B: 'a + Backend<H>,
	N: crate::changes_trie::BlockNumber,
{
	fn extension_by_type_id(&mut self, type_id: TypeId) -> Option<&mut dyn Any> {
		self.extensions.as_mut().and_then(|exts| exts.get_mut(type_id))
	}

	fn register_extension_with_type_id(
		&mut self,
		type_id: TypeId,
		extension: Box<dyn Extension>,
	) -> Result<(), sp_externalities::Error> {
		if let Some(ref mut extensions) = self.extensions {
			extensions.register_with_type_id(type_id, extension)
		} else {
			Err(sp_externalities::Error::ExtensionsAreNotSupported)
		}
	}

	fn deregister_extension_by_type_id(&mut self, type_id: TypeId) -> Result<(), sp_externalities::Error> {
		if let Some(ref mut extensions) = self.extensions {
			match extensions.deregister(type_id) {
				Some(_) => Ok(()),
				None => Err(sp_externalities::Error::ExtensionIsNotRegistered(type_id))
			}
		} else {
			Err(sp_externalities::Error::ExtensionsAreNotSupported)
		}
	}
}

#[cfg(test)]
mod tests {
	use super::*;
	use hex_literal::hex;
	use num_traits::Zero;
	use codec::Encode;
	use sp_core::{
		H256,
		Blake2Hasher,
		map,
		offchain,
		storage::{
			Storage,
			StorageChild,
			well_known_keys::EXTRINSIC_INDEX,
		},
	};
	use crate::{
		changes_trie::{
			Configuration as ChangesTrieConfiguration,
			InMemoryStorage as TestChangesTrieStorage,
		}, InMemoryBackend,
	};

	type TestBackend = InMemoryBackend<Blake2Hasher>;
	type TestExt<'a> = Ext<'a, Blake2Hasher, u64, TestBackend>;

<<<<<<< HEAD
	const CHILD_KEY_1: &[u8] = b":child_storage:default:Child1";

	const CHILD_UUID_1: &[u8] = b"unique_id_1";
	const CHILD_INFO_1: ChildInfo<'static> = ChildInfo::new_default(CHILD_UUID_1);

=======
>>>>>>> 4771f237
	fn prepare_overlay_with_changes() -> OverlayedChanges {
		let mut changes = OverlayedChanges::default();
		changes.set_collect_extrinsics(true);
		changes.set_extrinsic_index(1);
		changes.set_storage(vec![1], Some(vec![100]));
		changes.set_storage(EXTRINSIC_INDEX.to_vec(), Some(3u32.encode()));
		changes
	}

	fn prepare_offchain_overlay_with_changes() -> OffchainOverlayedChanges {
		let mut ooc = OffchainOverlayedChanges::enabled();
		ooc.set(offchain::STORAGE_PREFIX, b"k1", b"v1");
		ooc.set(offchain::STORAGE_PREFIX, b"k2", b"v2");
		ooc
	}

	fn changes_trie_config() -> ChangesTrieConfiguration {
		ChangesTrieConfiguration {
			digest_interval: 0,
			digest_levels: 0,
		}
	}

	#[test]
	fn storage_changes_root_is_none_when_storage_is_not_provided() {
		let mut overlay = prepare_overlay_with_changes();
		let mut offchain_overlay = prepare_offchain_overlay_with_changes();
		let mut cache = StorageTransactionCache::default();
		let backend = TestBackend::default();
		let mut ext = TestExt::new(&mut overlay, &mut offchain_overlay, &mut cache, &backend, None, None);
		assert_eq!(ext.storage_changes_root(&H256::default().encode()).unwrap(), None);
	}

	#[test]
	fn storage_changes_root_is_none_when_state_is_not_provided() {
		let mut overlay = prepare_overlay_with_changes();
		let mut offchain_overlay = prepare_offchain_overlay_with_changes();
		let mut cache = StorageTransactionCache::default();
		let backend = TestBackend::default();
		let mut ext = TestExt::new(&mut overlay, &mut offchain_overlay, &mut cache, &backend, None, None);
		assert_eq!(ext.storage_changes_root(&H256::default().encode()).unwrap(), None);
	}

	#[test]
	fn storage_changes_root_is_some_when_extrinsic_changes_are_non_empty() {
		let mut overlay = prepare_overlay_with_changes();
		let mut offchain_overlay = prepare_offchain_overlay_with_changes();
		let mut cache = StorageTransactionCache::default();
		let storage = TestChangesTrieStorage::with_blocks(vec![(99, Default::default())]);
		let state = Some(ChangesTrieState::new(changes_trie_config(), Zero::zero(), &storage));
		let backend = TestBackend::default();
		let mut ext = TestExt::new(&mut overlay, &mut offchain_overlay, &mut cache, &backend, state, None);
		assert_eq!(
			ext.storage_changes_root(&H256::default().encode()).unwrap(),
			Some(hex!("bb0c2ef6e1d36d5490f9766cfcc7dfe2a6ca804504c3bb206053890d6dd02376").to_vec()),
		);
	}

	#[test]
	fn storage_changes_root_is_some_when_extrinsic_changes_are_empty() {
		let mut overlay = prepare_overlay_with_changes();
		let mut offchain_overlay = prepare_offchain_overlay_with_changes();
		let mut cache = StorageTransactionCache::default();
		overlay.set_collect_extrinsics(false);
		overlay.set_storage(vec![1], None);
		let storage = TestChangesTrieStorage::with_blocks(vec![(99, Default::default())]);
		let state = Some(ChangesTrieState::new(changes_trie_config(), Zero::zero(), &storage));
		let backend = TestBackend::default();
		let mut ext = TestExt::new(&mut overlay, &mut offchain_overlay, &mut cache, &backend, state, None);
		assert_eq!(
			ext.storage_changes_root(&H256::default().encode()).unwrap(),
			Some(hex!("96f5aae4690e7302737b6f9b7f8567d5bbb9eac1c315f80101235a92d9ec27f4").to_vec()),
		);
	}

	#[test]
	fn next_storage_key_works() {
		let mut cache = StorageTransactionCache::default();
		let mut overlay = OverlayedChanges::default();
		overlay.set_storage(vec![20], None);
		overlay.set_storage(vec![30], Some(vec![31]));
		let mut offchain_overlay = prepare_offchain_overlay_with_changes();
		let backend = Storage {
			top: map![
				vec![10] => vec![10],
				vec![20] => vec![20],
				vec![40] => vec![40]
			],
			children_default: map![]
		}.into();

		let ext = TestExt::new(&mut overlay, &mut offchain_overlay, &mut cache, &backend, None, None);

		// next_backend < next_overlay
		assert_eq!(ext.next_storage_key(&[5]), Some(vec![10]));

		// next_backend == next_overlay but next_overlay is a delete
		assert_eq!(ext.next_storage_key(&[10]), Some(vec![30]));

		// next_overlay < next_backend
		assert_eq!(ext.next_storage_key(&[20]), Some(vec![30]));

		// next_backend exist but next_overlay doesn't exist
		assert_eq!(ext.next_storage_key(&[30]), Some(vec![40]));

		drop(ext);
		overlay.set_storage(vec![50], Some(vec![50]));
		let ext = TestExt::new(&mut overlay, &mut offchain_overlay, &mut cache, &backend, None, None);

		// next_overlay exist but next_backend doesn't exist
		assert_eq!(ext.next_storage_key(&[40]), Some(vec![50]));
	}

	#[test]
	fn next_child_storage_key_works() {
		let child_info = ChildInfo::new_default(b"Child1");
		let child_info = &child_info;

		let mut cache = StorageTransactionCache::default();
		let mut overlay = OverlayedChanges::default();
		overlay.set_child_storage(child_info, vec![20], None);
		overlay.set_child_storage(child_info, vec![30], Some(vec![31]));
		let backend = Storage {
			top: map![],
			children_default: map![
				child_info.storage_key().to_vec() => StorageChild {
					data: map![
						vec![10] => vec![10],
						vec![20] => vec![20],
						vec![40] => vec![40]
					],
					child_info: child_info.to_owned(),
				}
			],
		}.into();


		let mut offchain_overlay = prepare_offchain_overlay_with_changes();

		let ext = TestExt::new(&mut overlay, &mut offchain_overlay, &mut cache, &backend, None, None);

		// next_backend < next_overlay
		assert_eq!(ext.next_child_storage_key(child_info, &[5]), Some(vec![10]));

		// next_backend == next_overlay but next_overlay is a delete
		assert_eq!(ext.next_child_storage_key(child_info, &[10]), Some(vec![30]));

		// next_overlay < next_backend
		assert_eq!(ext.next_child_storage_key(child_info, &[20]), Some(vec![30]));

		// next_backend exist but next_overlay doesn't exist
		assert_eq!(ext.next_child_storage_key(child_info, &[30]), Some(vec![40]));

		drop(ext);
		overlay.set_child_storage(child_info, vec![50], Some(vec![50]));
		let ext = TestExt::new(&mut overlay, &mut offchain_overlay, &mut cache, &backend, None, None);

		// next_overlay exist but next_backend doesn't exist
		assert_eq!(ext.next_child_storage_key(child_info, &[40]), Some(vec![50]));
	}

	#[test]
	fn child_storage_works() {
		let child_info = ChildInfo::new_default(b"Child1");
		let child_info = &child_info;
		let mut cache = StorageTransactionCache::default();
		let mut overlay = OverlayedChanges::default();
		overlay.set_child_storage(child_info, vec![20], None);
		overlay.set_child_storage(child_info, vec![30], Some(vec![31]));
		let mut offchain_overlay = prepare_offchain_overlay_with_changes();
		let backend = Storage {
			top: map![],
			children_default: map![
				child_info.storage_key().to_vec() => StorageChild {
					data: map![
						vec![10] => vec![10],
						vec![20] => vec![20],
						vec![30] => vec![40]
					],
					child_info: child_info.to_owned(),
				}
			],
		}.into();

		let ext = TestExt::new(&mut overlay, &mut offchain_overlay, &mut cache, &backend, None, None);

<<<<<<< HEAD
		assert_eq!(ext.child_storage(child(), CHILD_INFO_1, &[10]), Some(vec![10]));
=======
		assert_eq!(ext.child_storage(child_info, &[10]), Some(vec![10]));
>>>>>>> 4771f237
		assert_eq!(
			ext.child_storage_hash(child_info, &[10]),
			Some(Blake2Hasher::hash(&[10]).as_ref().to_vec()),
		);

<<<<<<< HEAD
		assert_eq!(ext.child_storage(child(), CHILD_INFO_1, &[20]), None);
=======
		assert_eq!(ext.child_storage(child_info, &[20]), None);
>>>>>>> 4771f237
		assert_eq!(
			ext.child_storage_hash(child_info, &[20]),
			None,
		);

<<<<<<< HEAD
		assert_eq!(ext.child_storage(child(), CHILD_INFO_1, &[30]), Some(vec![31]));
=======
		assert_eq!(ext.child_storage(child_info, &[30]), Some(vec![31]));
>>>>>>> 4771f237
		assert_eq!(
			ext.child_storage_hash(child_info, &[30]),
			Some(Blake2Hasher::hash(&[31]).as_ref().to_vec()),
		);
	}

	#[test]
	fn storage_append_works() {
		let mut data = Vec::new();
		let mut append = StorageAppend::new(&mut data);
		append.append(1u32.encode());
		append.append(2u32.encode());
		drop(append);

		assert_eq!(Vec::<u32>::decode(&mut &data[..]).unwrap(), vec![1, 2]);

		// Initialize with some invalid data
		let mut data = vec![1];
		let mut append = StorageAppend::new(&mut data);
		append.append(1u32.encode());
		append.append(2u32.encode());
		drop(append);

		assert_eq!(Vec::<u32>::decode(&mut &data[..]).unwrap(), vec![1, 2]);
	}
}<|MERGE_RESOLUTION|>--- conflicted
+++ resolved
@@ -236,11 +236,7 @@
 			.map(|x| x.map(|x| H::hash(x)))
 			.unwrap_or_else(|| self.backend.storage_hash(key).expect(EXT_NOT_ALLOWED_TO_FAIL));
 
-<<<<<<< HEAD
-		trace!(target: "state-trace", "{:04x}: Hash {}={:?}",
-=======
 		trace!(target: "state", "{:04x}: Hash {}={:?}",
->>>>>>> 4771f237
 			self.id,
 			HexDisplay::from(&key),
 			result,
@@ -802,14 +798,6 @@
 	type TestBackend = InMemoryBackend<Blake2Hasher>;
 	type TestExt<'a> = Ext<'a, Blake2Hasher, u64, TestBackend>;
 
-<<<<<<< HEAD
-	const CHILD_KEY_1: &[u8] = b":child_storage:default:Child1";
-
-	const CHILD_UUID_1: &[u8] = b"unique_id_1";
-	const CHILD_INFO_1: ChildInfo<'static> = ChildInfo::new_default(CHILD_UUID_1);
-
-=======
->>>>>>> 4771f237
 	fn prepare_overlay_with_changes() -> OverlayedChanges {
 		let mut changes = OverlayedChanges::default();
 		changes.set_collect_extrinsics(true);
@@ -996,31 +984,19 @@
 
 		let ext = TestExt::new(&mut overlay, &mut offchain_overlay, &mut cache, &backend, None, None);
 
-<<<<<<< HEAD
-		assert_eq!(ext.child_storage(child(), CHILD_INFO_1, &[10]), Some(vec![10]));
-=======
 		assert_eq!(ext.child_storage(child_info, &[10]), Some(vec![10]));
->>>>>>> 4771f237
 		assert_eq!(
 			ext.child_storage_hash(child_info, &[10]),
 			Some(Blake2Hasher::hash(&[10]).as_ref().to_vec()),
 		);
 
-<<<<<<< HEAD
-		assert_eq!(ext.child_storage(child(), CHILD_INFO_1, &[20]), None);
-=======
 		assert_eq!(ext.child_storage(child_info, &[20]), None);
->>>>>>> 4771f237
 		assert_eq!(
 			ext.child_storage_hash(child_info, &[20]),
 			None,
 		);
 
-<<<<<<< HEAD
-		assert_eq!(ext.child_storage(child(), CHILD_INFO_1, &[30]), Some(vec![31]));
-=======
 		assert_eq!(ext.child_storage(child_info, &[30]), Some(vec![31]));
->>>>>>> 4771f237
 		assert_eq!(
 			ext.child_storage_hash(child_info, &[30]),
 			Some(Blake2Hasher::hash(&[31]).as_ref().to_vec()),
