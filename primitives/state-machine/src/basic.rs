// This file is part of Substrate.

// Copyright (C) 2017-2020 Parity Technologies (UK) Ltd.
// SPDX-License-Identifier: Apache-2.0

// Licensed under the Apache License, Version 2.0 (the "License");
// you may not use this file except in compliance with the License.
// You may obtain a copy of the License at
//
// 	http://www.apache.org/licenses/LICENSE-2.0
//
// Unless required by applicable law or agreed to in writing, software
// distributed under the License is distributed on an "AS IS" BASIS,
// WITHOUT WARRANTIES OR CONDITIONS OF ANY KIND, either express or implied.
// See the License for the specific language governing permissions and
// limitations under the License.

//! Basic implementation for Externalities.

use std::{
	collections::BTreeMap, any::{TypeId, Any}, iter::FromIterator, ops::Bound
};
use crate::{Backend, StorageKey, StorageValue};
use hash_db::Hasher;
use sp_trie::{TrieConfiguration, empty_child_trie_root};
use sp_trie::trie_types::Layout;
use sp_core::{
	storage::{
		well_known_keys::is_child_storage_key, Storage,
		ChildInfo, StorageChild, TrackedStorageKey,
	},
	traits::Externalities, Blake2Hasher,
};
use log::warn;
use codec::Encode;
use sp_externalities::{Extensions, Extension};

/// Simple Map-based Externalities impl.
#[derive(Debug)]
pub struct BasicExternalities {
	inner: Storage,
	extensions: Extensions,
}

impl BasicExternalities {
	/// Create a new instance of `BasicExternalities`
	pub fn new(inner: Storage) -> Self {
		BasicExternalities { inner, extensions: Default::default() }
	}

	/// New basic externalities with empty storage.
	pub fn new_empty() -> Self {
		Self::new(Storage::default())
	}

	/// Insert key/value
	pub fn insert(&mut self, k: StorageKey, v: StorageValue) -> Option<StorageValue> {
		self.inner.top.insert(k, v)
	}

	/// Consume self and returns inner storages
	pub fn into_storages(self) -> Storage {
		self.inner
	}

	/// Execute the given closure `f` with the externalities set and initialized with `storage`.
	///
	/// Returns the result of the closure and updates `storage` with all changes.
	pub fn execute_with_storage<R>(
		storage: &mut sp_core::storage::Storage,
		f: impl FnOnce() -> R,
	) -> R {
		let mut ext = Self {
			inner: Storage {
				top: std::mem::take(&mut storage.top),
				children_default: std::mem::take(&mut storage.children_default),
			},
			extensions: Default::default(),
		};

		let r = ext.execute_with(f);

		*storage = ext.into_storages();

		r
	}

	/// Execute the given closure while `self` is set as externalities.
	///
	/// Returns the result of the given closure.
	pub fn execute_with<R>(&mut self, f: impl FnOnce() -> R) -> R {
		sp_externalities::set_and_run_with_externalities(self, f)
	}

	/// List of active extensions.
	pub fn extensions(&mut self) -> &mut Extensions {
		&mut self.extensions
	}

	/// Register an extension.
	pub fn register_extension(&mut self, ext: impl Extension) {
		self.extensions.register(ext);
	}
}

impl PartialEq for BasicExternalities {
	fn eq(&self, other: &BasicExternalities) -> bool {
		self.inner.top.eq(&other.inner.top)
			&& self.inner.children_default.eq(&other.inner.children_default)
	}
}

impl FromIterator<(StorageKey, StorageValue)> for BasicExternalities {
	fn from_iter<I: IntoIterator<Item=(StorageKey, StorageValue)>>(iter: I) -> Self {
		let mut t = Self::default();
		t.inner.top.extend(iter);
		t
	}
}

impl Default for BasicExternalities {
	fn default() -> Self { Self::new(Default::default()) }
}

impl From<BTreeMap<StorageKey, StorageValue>> for BasicExternalities {
	fn from(hashmap: BTreeMap<StorageKey, StorageValue>) -> Self {
		BasicExternalities {
			inner: Storage {
				top: hashmap,
				children_default: Default::default(),
			},
			extensions: Default::default(),
		}
	}
}

impl Externalities for BasicExternalities {
	fn set_offchain_storage(&mut self, _key: &[u8], _value: Option<&[u8]>) {}

	fn storage(&self, key: &[u8]) -> Option<StorageValue> {
		self.inner.top.get(key).cloned()
	}

	fn storage_hash(&self, key: &[u8]) -> Option<Vec<u8>> {
		self.storage(key).map(|v| Blake2Hasher::hash(&v).encode())
	}

	fn child_storage(
		&self,
		child_info: &ChildInfo,
		key: &[u8],
	) -> Option<StorageValue> {
		self.inner.children_default.get(child_info.storage_key())
			.and_then(|child| child.data.get(key)).cloned()
	}

	fn child_storage_hash(
		&self,
		child_info: &ChildInfo,
		key: &[u8],
	) -> Option<Vec<u8>> {
<<<<<<< HEAD
		self.child_storage(storage_key, child_info, key).map(|v| Blake2Hasher::hash(&v).encode())
=======
		self.child_storage(child_info, key).map(|v| Blake2Hasher::hash(&v).encode())
>>>>>>> 4771f237
	}

	fn next_storage_key(&self, key: &[u8]) -> Option<StorageKey> {
		let range = (Bound::Excluded(key), Bound::Unbounded);
		self.inner.top.range::<[u8], _>(range).next().map(|(k, _)| k).cloned()
	}

	fn next_child_storage_key(
		&self,
		child_info: &ChildInfo,
		key: &[u8],
	) -> Option<StorageKey> {
		let range = (Bound::Excluded(key), Bound::Unbounded);
		self.inner.children_default.get(child_info.storage_key())
			.and_then(|child| child.data.range::<[u8], _>(range).next().map(|(k, _)| k).cloned())
	}

	fn place_storage(&mut self, key: StorageKey, maybe_value: Option<StorageValue>) {
		if is_child_storage_key(&key) {
			warn!(target: "trie", "Refuse to set child storage key via main storage");
			return;
		}

		match maybe_value {
			Some(value) => { self.inner.top.insert(key, value); }
			None => { self.inner.top.remove(&key); }
		}
	}

	fn place_child_storage(
		&mut self,
		child_info: &ChildInfo,
		key: StorageKey,
		value: Option<StorageValue>,
	) {
		let child_map = self.inner.children_default.entry(child_info.storage_key().to_vec())
			.or_insert_with(|| StorageChild {
				data: Default::default(),
				child_info: child_info.to_owned(),
			});
		if let Some(value) = value {
			child_map.data.insert(key, value);
		} else {
			child_map.data.remove(&key);
		}
	}

	fn kill_child_storage(
		&mut self,
		child_info: &ChildInfo,
	) {
		self.inner.children_default.remove(child_info.storage_key());
	}

	fn clear_prefix(&mut self, prefix: &[u8]) {
		if is_child_storage_key(prefix) {
			warn!(
				target: "trie",
				"Refuse to clear prefix that is part of child storage key via main storage"
			);
			return;
		}

		let to_remove = self.inner.top.range::<[u8], _>((Bound::Included(prefix), Bound::Unbounded))
			.map(|(k, _)| k)
			.take_while(|k| k.starts_with(prefix))
			.cloned()
			.collect::<Vec<_>>();

		for key in to_remove {
			self.inner.top.remove(&key);
		}
	}

	fn clear_child_prefix(
		&mut self,
		child_info: &ChildInfo,
		prefix: &[u8],
	) {
		if let Some(child) = self.inner.children_default.get_mut(child_info.storage_key()) {
			let to_remove = child.data.range::<[u8], _>((Bound::Included(prefix), Bound::Unbounded))
				.map(|(k, _)| k)
				.take_while(|k| k.starts_with(prefix))
				.cloned()
				.collect::<Vec<_>>();

			for key in to_remove {
				child.data.remove(&key);
			}
		}
	}

	fn storage_append(
		&mut self,
		key: Vec<u8>,
		value: Vec<u8>,
	) {
		let current = self.inner.top.entry(key).or_default();
		crate::ext::StorageAppend::new(current).append(value);
	}

	fn chain_id(&self) -> u64 { 42 }

	fn storage_root(&mut self) -> Vec<u8> {
		let mut top = self.inner.top.clone();
		let prefixed_keys: Vec<_> = self.inner.children_default.iter().map(|(_k, v)| {
			(v.child_info.prefixed_storage_key(), v.child_info.clone())
		}).collect();
		// Single child trie implementation currently allows using the same child
		// empty root for all child trie. Using null storage key until multiple
		// type of child trie support.
		let empty_hash = empty_child_trie_root::<Layout<Blake2Hasher>>();
		for (prefixed_storage_key, child_info) in prefixed_keys {
			let child_root = self.child_storage_root(&child_info);
			if &empty_hash[..] == &child_root[..] {
				top.remove(prefixed_storage_key.as_slice());
			} else {
				top.insert(prefixed_storage_key.into_inner(), child_root);
			}
		}

		Layout::<Blake2Hasher>::trie_root(self.inner.top.clone()).as_ref().into()
	}

	fn child_storage_root(
		&mut self,
		child_info: &ChildInfo,
	) -> Vec<u8> {
		if let Some(child) = self.inner.children_default.get(child_info.storage_key()) {
			let delta = child.data.iter().map(|(k, v)| (k.as_ref(), Some(v.as_ref())));
			crate::in_memory_backend::new_in_mem::<Blake2Hasher>()
				.child_storage_root(&child.child_info, delta).0
		} else {
			empty_child_trie_root::<Layout<Blake2Hasher>>()
		}.encode()
	}

	fn storage_changes_root(&mut self, _parent: &[u8]) -> Result<Option<Vec<u8>>, ()> {
		Ok(None)
	}

	fn storage_start_transaction(&mut self) {
		unimplemented!("Transactions are not supported by BasicExternalities");
	}

	fn storage_rollback_transaction(&mut self) -> Result<(), ()> {
		unimplemented!("Transactions are not supported by BasicExternalities");
	}

	fn storage_commit_transaction(&mut self) -> Result<(), ()> {
		unimplemented!("Transactions are not supported by BasicExternalities");
	}

	fn wipe(&mut self) {}

	fn commit(&mut self) {}

	fn read_write_count(&self) -> (u32, u32, u32, u32) {
		unimplemented!("read_write_count is not supported in Basic")
	}

	fn reset_read_write_count(&mut self) {
		unimplemented!("reset_read_write_count is not supported in Basic")
	}

	fn get_whitelist(&self) -> Vec<TrackedStorageKey> {
		unimplemented!("get_whitelist is not supported in Basic")
	}

	fn set_whitelist(&mut self, _: Vec<TrackedStorageKey>) {
		unimplemented!("set_whitelist is not supported in Basic")
	}
}

impl sp_externalities::ExtensionStore for BasicExternalities {
	fn extension_by_type_id(&mut self, type_id: TypeId) -> Option<&mut dyn Any> {
		self.extensions.get_mut(type_id)
	}

	fn register_extension_with_type_id(
		&mut self,
		type_id: TypeId,
		extension: Box<dyn sp_externalities::Extension>,
	) -> Result<(), sp_externalities::Error> {
		self.extensions.register_with_type_id(type_id, extension)
	}

	fn deregister_extension_by_type_id(&mut self, type_id: TypeId) -> Result<(), sp_externalities::Error> {
		self.extensions
			.deregister(type_id)
			.ok_or(sp_externalities::Error::ExtensionIsNotRegistered(type_id))
			.map(drop)
	}
}

#[cfg(test)]
mod tests {
	use super::*;
	use sp_core::map;
	use sp_core::storage::{Storage, StorageChild};
	use sp_core::storage::well_known_keys::CODE;
	use hex_literal::hex;

	#[test]
	fn commit_should_work() {
		let mut ext = BasicExternalities::default();
		ext.set_storage(b"doe".to_vec(), b"reindeer".to_vec());
		ext.set_storage(b"dog".to_vec(), b"puppy".to_vec());
		ext.set_storage(b"dogglesworth".to_vec(), b"cat".to_vec());
		const ROOT: [u8; 32] = hex!("39245109cef3758c2eed2ccba8d9b370a917850af3824bc8348d505df2c298fa");

		assert_eq!(&ext.storage_root()[..], &ROOT);
	}

	#[test]
	fn set_and_retrieve_code() {
		let mut ext = BasicExternalities::default();

		let code = vec![1, 2, 3];
		ext.set_storage(CODE.to_vec(), code.clone());

		assert_eq!(&ext.storage(CODE).unwrap(), &code);
	}

	#[test]
	fn children_works() {
		let child_info = ChildInfo::new_default(b"storage_key");
		let child_info = &child_info;
		let mut ext = BasicExternalities::new(Storage {
			top: Default::default(),
<<<<<<< HEAD
			children: map![
				child_storage.clone() => StorageChild {
					data: map![ b"doe".to_vec() => b"reindeer".to_vec() ],
					child_info: CHILD_INFO_1.to_owned(),
=======
			children_default: map![
				child_info.storage_key().to_vec() => StorageChild {
					data: map![	b"doe".to_vec() => b"reindeer".to_vec()	],
					child_info: child_info.to_owned(),
>>>>>>> 4771f237
				}
			]
		});

		assert_eq!(ext.child_storage(child_info, b"doe"), Some(b"reindeer".to_vec()));

		ext.set_child_storage(child_info, b"dog".to_vec(), b"puppy".to_vec());
		assert_eq!(ext.child_storage(child_info, b"dog"), Some(b"puppy".to_vec()));

		ext.clear_child_storage(child_info, b"dog");
		assert_eq!(ext.child_storage(child_info, b"dog"), None);

		ext.kill_child_storage(child_info);
		assert_eq!(ext.child_storage(child_info, b"doe"), None);
	}

	#[test]
	fn basic_externalities_is_empty() {
		// Make sure no values are set by default in `BasicExternalities`.
		let storage = BasicExternalities::new_empty().into_storages();
		assert!(storage.top.is_empty());
		assert!(storage.children_default.is_empty());
	}
}<|MERGE_RESOLUTION|>--- conflicted
+++ resolved
@@ -159,11 +159,7 @@
 		child_info: &ChildInfo,
 		key: &[u8],
 	) -> Option<Vec<u8>> {
-<<<<<<< HEAD
-		self.child_storage(storage_key, child_info, key).map(|v| Blake2Hasher::hash(&v).encode())
-=======
 		self.child_storage(child_info, key).map(|v| Blake2Hasher::hash(&v).encode())
->>>>>>> 4771f237
 	}
 
 	fn next_storage_key(&self, key: &[u8]) -> Option<StorageKey> {
@@ -394,17 +390,10 @@
 		let child_info = &child_info;
 		let mut ext = BasicExternalities::new(Storage {
 			top: Default::default(),
-<<<<<<< HEAD
-			children: map![
-				child_storage.clone() => StorageChild {
-					data: map![ b"doe".to_vec() => b"reindeer".to_vec() ],
-					child_info: CHILD_INFO_1.to_owned(),
-=======
 			children_default: map![
 				child_info.storage_key().to_vec() => StorageChild {
 					data: map![	b"doe".to_vec() => b"reindeer".to_vec()	],
 					child_info: child_info.to_owned(),
->>>>>>> 4771f237
 				}
 			]
 		});
