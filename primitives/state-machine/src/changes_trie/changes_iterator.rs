--- conflicted
+++ resolved
@@ -384,14 +384,11 @@
 	use sp_runtime::traits::BlakeTwo256;
 	use super::*;
 
-<<<<<<< HEAD
-=======
 	fn child_key() -> PrefixedStorageKey {
 		let child_info = sp_core::storage::ChildInfo::new_default(&b"1"[..]);
 		child_info.prefixed_storage_key()
 	}
 
->>>>>>> 4771f237
 	fn prepare_for_drilldown() -> (Configuration, InMemoryStorage<BlakeTwo256, u64>) {
 		let config = Configuration { digest_interval: 4, digest_levels: 2 };
 		let backend = InMemoryStorage::with_inputs(vec![
