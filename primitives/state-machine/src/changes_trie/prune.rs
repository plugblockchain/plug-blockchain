// This file is part of Substrate.

// Copyright (C) 2017-2020 Parity Technologies (UK) Ltd.
// SPDX-License-Identifier: Apache-2.0

// Licensed under the Apache License, Version 2.0 (the "License");
// you may not use this file except in compliance with the License.
// You may obtain a copy of the License at
//
// 	http://www.apache.org/licenses/LICENSE-2.0
//
// Unless required by applicable law or agreed to in writing, software
// distributed under the License is distributed on an "AS IS" BASIS,
// WITHOUT WARRANTIES OR CONDITIONS OF ANY KIND, either express or implied.
// See the License for the specific language governing permissions and
// limitations under the License.

//! Changes trie pruning-related functions.

use hash_db::Hasher;
use sp_trie::Recorder;
use log::warn;
use num_traits::One;
use crate::proving_backend::ProvingBackendRecorder;
use crate::trie_backend_essence::TrieBackendEssence;
use crate::changes_trie::{AnchorBlockId, Storage, BlockNumber};
use crate::changes_trie::storage::TrieBackendAdapter;
use crate::changes_trie::input::{ChildIndex, InputKey};
use codec::{Decode, Codec};

/// Prune obsolete changes tries. Pruning happens at the same block, where highest
/// level digest is created. Pruning guarantees to save changes tries for last
/// `min_blocks_to_keep` blocks. We only prune changes tries at `max_digest_interval`
/// ranges.
pub fn prune<H: Hasher, Number: BlockNumber, F: FnMut(H::Out)>(
	storage: &dyn Storage<H, Number>,
	first: Number,
	last: Number,
	current_block: &AnchorBlockId<H::Out, Number>,
	mut remove_trie_node: F,
) where H::Out: Codec {
	// delete changes trie for every block in range
	let mut block = first;
	loop {
		if block >= last.clone() + One::one() {
			break;
		}

		let prev_block = block.clone();
		block += One::one();

		let block = prev_block;
		let root = match storage.root(current_block, block.clone()) {
			Ok(Some(root)) => root,
			Ok(None) => continue,
			Err(error) => {
				// try to delete other tries
				warn!(target: "trie", "Failed to read changes trie root from DB: {}", error);
				continue;
			},
		};
		let children_roots = {
			let trie_storage = TrieBackendEssence::<_, H>::new(
				crate::changes_trie::TrieBackendStorageAdapter(storage),
				root,
			);
			let child_prefix = ChildIndex::key_neutral_prefix(block.clone());
			let mut children_roots = Vec::new();
			trie_storage.for_key_values_with_prefix(&child_prefix, |key, value| {
				if let Ok(InputKey::ChildIndex::<Number>(_trie_key)) = Decode::decode(&mut &key[..]) {
					if let Ok(value) = <Vec<u8>>::decode(&mut &value[..]) {
						let mut trie_root = <H as Hasher>::Out::default();
						trie_root.as_mut().copy_from_slice(&value[..]);
						children_roots.push(trie_root);
					}
				}
			});

			children_roots
		};
		for root in children_roots.into_iter() {
			prune_trie(storage, root, &mut remove_trie_node);
		}

		prune_trie(storage, root, &mut remove_trie_node);
	}
}

// Prune a trie.
fn prune_trie<H: Hasher, Number: BlockNumber, F: FnMut(H::Out)>(
	storage: &dyn Storage<H, Number>,
	root: H::Out,
	remove_trie_node: &mut F,
) where H::Out: Codec {

	// enumerate all changes trie' keys, recording all nodes that have been 'touched'
	// (effectively - all changes trie nodes)
	let mut proof_recorder: Recorder<H::Out> = Default::default();
	{
		let mut trie = ProvingBackendRecorder::<_, H> {
			backend: &TrieBackendEssence::new(TrieBackendAdapter::new(storage), root),
			proof_recorder: &mut proof_recorder,
		};
		trie.record_all_keys();
	}

	// all nodes of this changes trie should be pruned
	remove_trie_node(root);
	for node in proof_recorder.drain().into_iter().map(|n| n.hash) {
		remove_trie_node(node);
	}
}

#[cfg(test)]
mod tests {
	use std::collections::HashSet;
	use sp_trie::MemoryDB;
	use sp_core::H256;
	use crate::backend::insert_into_memory_db;
	use crate::changes_trie::storage::InMemoryStorage;
	use codec::Encode;
	use sp_runtime::traits::BlakeTwo256;
	use super::*;

	fn prune_by_collect(
		storage: &dyn Storage<BlakeTwo256, u64>,
		first: u64,
		last: u64,
		current_block: u64,
	) -> HashSet<H256> {
		let mut pruned_trie_nodes = HashSet::new();
		let anchor = AnchorBlockId { hash: Default::default(), number: current_block };
		prune(storage, first, last, &anchor,
			|node| { pruned_trie_nodes.insert(node); });
		pruned_trie_nodes
	}

	#[test]
	fn prune_works() {
		fn prepare_storage() -> InMemoryStorage<BlakeTwo256, u64> {
<<<<<<< HEAD
			let child_key = ChildIndex { block: 67u64, storage_key: b"1".to_vec() }.encode();
=======
			let child_info = sp_core::storage::ChildInfo::new_default(&b"1"[..]);
			let child_key = ChildIndex { block: 67u64, storage_key: child_info.prefixed_storage_key() }.encode();
>>>>>>> 4771f237
			let mut mdb1 = MemoryDB::<BlakeTwo256>::default();
			let root1 = insert_into_memory_db::<BlakeTwo256, _>(
				&mut mdb1, vec![(vec![10], vec![20])]).unwrap();
			let mut mdb2 = MemoryDB::<BlakeTwo256>::default();
			let root2 = insert_into_memory_db::<BlakeTwo256, _>(
				&mut mdb2,
				vec![(vec![11], vec![21]), (vec![12], vec![22])],
			).unwrap();
			let mut mdb3 = MemoryDB::<BlakeTwo256>::default();
			let ch_root3 = insert_into_memory_db::<BlakeTwo256, _>(
				&mut mdb3, vec![(vec![110], vec![120])]).unwrap();
			let root3 = insert_into_memory_db::<BlakeTwo256, _>(&mut mdb3, vec![
				(vec![13], vec![23]),
				(vec![14], vec![24]),
				(child_key, ch_root3.as_ref().encode()),
			]).unwrap();
			let mut mdb4 = MemoryDB::<BlakeTwo256>::default();
			let root4 = insert_into_memory_db::<BlakeTwo256, _>(
				&mut mdb4,
				vec![(vec![15], vec![25])],
			).unwrap();
			let storage = InMemoryStorage::new();
			storage.insert(65, root1, mdb1);
			storage.insert(66, root2, mdb2);
			storage.insert(67, root3, mdb3);
			storage.insert(68, root4, mdb4);

			storage
		}

		let storage = prepare_storage();
		assert!(prune_by_collect(&storage, 20, 30, 90).is_empty());
		assert!(!storage.into_mdb().drain().is_empty());

		let storage = prepare_storage();
		let prune60_65 = prune_by_collect(&storage, 60, 65, 90);
		assert!(!prune60_65.is_empty());
		storage.remove_from_storage(&prune60_65);
		assert!(!storage.into_mdb().drain().is_empty());

		let storage = prepare_storage();
		let prune60_70 = prune_by_collect(&storage, 60, 70, 90);
		assert!(!prune60_70.is_empty());
		storage.remove_from_storage(&prune60_70);
		assert!(storage.into_mdb().drain().is_empty());
	}
}<|MERGE_RESOLUTION|>--- conflicted
+++ resolved
@@ -138,12 +138,8 @@
 	#[test]
 	fn prune_works() {
 		fn prepare_storage() -> InMemoryStorage<BlakeTwo256, u64> {
-<<<<<<< HEAD
-			let child_key = ChildIndex { block: 67u64, storage_key: b"1".to_vec() }.encode();
-=======
 			let child_info = sp_core::storage::ChildInfo::new_default(&b"1"[..]);
 			let child_key = ChildIndex { block: 67u64, storage_key: child_info.prefixed_storage_key() }.encode();
->>>>>>> 4771f237
 			let mut mdb1 = MemoryDB::<BlakeTwo256>::default();
 			let root1 = insert_into_memory_db::<BlakeTwo256, _>(
 				&mut mdb1, vec![(vec![10], vec![20])]).unwrap();
