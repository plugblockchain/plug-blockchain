// This file is part of Substrate.

// Copyright (C) 2017-2020 Parity Technologies (UK) Ltd.
// SPDX-License-Identifier: Apache-2.0

// Licensed under the Apache License, Version 2.0 (the "License");
// you may not use this file except in compliance with the License.
// You may obtain a copy of the License at
//
// 	http://www.apache.org/licenses/LICENSE-2.0
//
// Unless required by applicable law or agreed to in writing, software
// distributed under the License is distributed on an "AS IS" BASIS,
// WITHOUT WARRANTIES OR CONDITIONS OF ANY KIND, either express or implied.
// See the License for the specific language governing permissions and
// limitations under the License.

//! State machine backends. These manage the code and storage of contracts.

use hash_db::Hasher;
use codec::{Decode, Encode};
<<<<<<< HEAD

use sp_core::{traits::RuntimeCode, storage::{ChildInfo, OwnedChildInfo, well_known_keys}};
use sp_trie::{TrieMut, MemoryDB, trie_types::TrieDBMut};

=======
use sp_core::{
	storage::{ChildInfo, well_known_keys, TrackedStorageKey}
};
>>>>>>> 4771f237
use crate::{
	trie_backend::TrieBackend,
	trie_backend_essence::TrieBackendStorage,
	UsageInfo, StorageKey, StorageValue, StorageCollection, ChildStorageCollection,
};
use sp_std::vec::Vec;
#[cfg(feature = "std")]
use sp_core::traits::RuntimeCode;

/// A state backend is used to read state data and can have changes committed
/// to it.
///
/// The clone operation (if implemented) should be cheap.
pub trait Backend<H: Hasher>: sp_std::fmt::Debug {
	/// An error type when fetching data is not possible.
	type Error: super::Error;

	/// Storage changes to be applied if committing
	type Transaction: Consolidate + Default + Send;

	/// Type of trie backend storage.
	type TrieBackendStorage: TrieBackendStorage<H>;

	/// Get keyed storage or None if there is nothing associated.
	fn storage(&self, key: &[u8]) -> Result<Option<StorageValue>, Self::Error>;

	/// Get keyed storage value hash or None if there is nothing associated.
	fn storage_hash(&self, key: &[u8]) -> Result<Option<H::Out>, Self::Error> {
		self.storage(key).map(|v| v.map(|v| H::hash(&v)))
	}

	/// Get keyed child storage or None if there is nothing associated.
	fn child_storage(
		&self,
		child_info: &ChildInfo,
		key: &[u8],
	) -> Result<Option<StorageValue>, Self::Error>;

	/// Get child keyed storage value hash or None if there is nothing associated.
	fn child_storage_hash(
		&self,
		child_info: &ChildInfo,
		key: &[u8],
	) -> Result<Option<H::Out>, Self::Error> {
		self.child_storage(child_info, key).map(|v| v.map(|v| H::hash(&v)))
	}

	/// true if a key exists in storage.
	fn exists_storage(&self, key: &[u8]) -> Result<bool, Self::Error> {
		Ok(self.storage(key)?.is_some())
	}

	/// true if a key exists in child storage.
	fn exists_child_storage(
		&self,
		child_info: &ChildInfo,
		key: &[u8],
	) -> Result<bool, Self::Error> {
		Ok(self.child_storage(child_info, key)?.is_some())
	}

	/// Return the next key in storage in lexicographic order or `None` if there is no value.
	fn next_storage_key(&self, key: &[u8]) -> Result<Option<StorageKey>, Self::Error>;

	/// Return the next key in child storage in lexicographic order or `None` if there is no value.
	fn next_child_storage_key(
		&self,
		child_info: &ChildInfo,
		key: &[u8]
	) -> Result<Option<StorageKey>, Self::Error>;

	/// Retrieve all entries keys of child storage and call `f` for each of those keys.
	fn for_keys_in_child_storage<F: FnMut(&[u8])>(
		&self,
		child_info: &ChildInfo,
		f: F,
	);

	/// Retrieve all entries keys which start with the given prefix and
	/// call `f` for each of those keys.
	fn for_keys_with_prefix<F: FnMut(&[u8])>(&self, prefix: &[u8], mut f: F) {
		self.for_key_values_with_prefix(prefix, |k, _v| f(k))
	}

	/// Retrieve all entries keys and values of which start with the given prefix and
	/// call `f` for each of those keys.
	fn for_key_values_with_prefix<F: FnMut(&[u8], &[u8])>(&self, prefix: &[u8], f: F);


	/// Retrieve all child entries keys which start with the given prefix and
	/// call `f` for each of those keys.
	fn for_child_keys_with_prefix<F: FnMut(&[u8])>(
		&self,
		child_info: &ChildInfo,
		prefix: &[u8],
		f: F,
	);

	/// Calculate the storage root, with given delta over what is already stored in
	/// the backend, and produce a "transaction" that can be used to commit.
	/// Does not include child storage updates.
	fn storage_root<'a>(
		&self,
		delta: impl Iterator<Item=(&'a [u8], Option<&'a [u8]>)>,
	) -> (H::Out, Self::Transaction) where H::Out: Ord;

	/// Calculate the child storage root, with given delta over what is already stored in
	/// the backend, and produce a "transaction" that can be used to commit. The second argument
	/// is true if child storage root equals default storage root.
	fn child_storage_root<'a>(
		&self,
		child_info: &ChildInfo,
		delta: impl Iterator<Item=(&'a [u8], Option<&'a [u8]>)>,
	) -> (H::Out, bool, Self::Transaction) where H::Out: Ord;

	/// Get all key/value pairs into a Vec.
	fn pairs(&self) -> Vec<(StorageKey, StorageValue)>;

	/// Get all keys with given prefix
	fn keys(&self, prefix: &[u8]) -> Vec<StorageKey> {
		let mut all = Vec::new();
		self.for_keys_with_prefix(prefix, |k| all.push(k.to_vec()));
		all
	}

	/// Get all keys of child storage with given prefix
	fn child_keys(
		&self,
		child_info: &ChildInfo,
		prefix: &[u8],
	) -> Vec<StorageKey> {
		let mut all = Vec::new();
		self.for_child_keys_with_prefix(child_info, prefix, |k| all.push(k.to_vec()));
		all
	}

	/// Try convert into trie backend.
	fn as_trie_backend(&mut self) -> Option<&TrieBackend<Self::TrieBackendStorage, H>> {
		None
	}

	/// Calculate the storage root, with given delta over what is already stored
	/// in the backend, and produce a "transaction" that can be used to commit.
	/// Does include child storage updates.
	fn full_storage_root<'a>(
		&self,
		delta: impl Iterator<Item=(&'a [u8], Option<&'a [u8]>)>,
		child_deltas: impl Iterator<Item = (
			&'a ChildInfo,
			impl Iterator<Item=(&'a [u8], Option<&'a [u8]>)>,
		)>,
	) -> (H::Out, Self::Transaction) where H::Out: Ord + Encode {
		let mut txs: Self::Transaction = Default::default();
		let mut child_roots: Vec<_> = Default::default();
		// child first
		for (child_info, child_delta) in child_deltas {
			let (child_root, empty, child_txs) =
				self.child_storage_root(&child_info, child_delta);
			let prefixed_storage_key = child_info.prefixed_storage_key();
			txs.consolidate(child_txs);
			if empty {
				child_roots.push((prefixed_storage_key.into_inner(), None));
			} else {
				child_roots.push((prefixed_storage_key.into_inner(), Some(child_root.encode())));
			}
		}
		let (root, parent_txs) = self.storage_root(delta
			.map(|(k, v)| (&k[..], v.as_ref().map(|v| &v[..])))
			.chain(
				child_roots
					.iter()
					.map(|(k, v)| (&k[..], v.as_ref().map(|v| &v[..])))
			)
		);
		txs.consolidate(parent_txs);
		(root, txs)
	}

	/// Register stats from overlay of state machine.
	///
	/// By default nothing is registered.
	fn register_overlay_stats(&mut self, _stats: &crate::stats::StateMachineStats);

	/// Query backend usage statistics (i/o, memory)
	///
	/// Not all implementations are expected to be able to do this. In the
	/// case when they don't, empty statistics is returned.
	fn usage_info(&self) -> UsageInfo;

	/// Wipe the state database.
	fn wipe(&self) -> Result<(), Self::Error> {
		unimplemented!()
	}

	/// Commit given transaction to storage.
	fn commit(
		&self,
		_: H::Out,
		_: Self::Transaction,
		_: StorageCollection,
		_: ChildStorageCollection,
	) -> Result<(), Self::Error> {
		unimplemented!()
	}

	/// Get the read/write count of the db
	fn read_write_count(&self) -> (u32, u32, u32, u32) {
		unimplemented!()
	}

	/// Get the read/write count of the db
	fn reset_read_write_count(&self) {
		unimplemented!()
	}

	/// Get the whitelist for tracking db reads/writes
	fn get_whitelist(&self) -> Vec<TrackedStorageKey> {
		Default::default()
	}

	/// Update the whitelist for tracking db reads/writes
	fn set_whitelist(&self, _: Vec<TrackedStorageKey>) {}
}

impl<'a, T: Backend<H>, H: Hasher> Backend<H> for &'a T {
	type Error = T::Error;
	type Transaction = T::Transaction;
	type TrieBackendStorage = T::TrieBackendStorage;

	fn storage(&self, key: &[u8]) -> Result<Option<StorageKey>, Self::Error> {
		(*self).storage(key)
	}

	fn child_storage(
		&self,
		child_info: &ChildInfo,
		key: &[u8],
	) -> Result<Option<StorageKey>, Self::Error> {
		(*self).child_storage(child_info, key)
	}

	fn for_keys_in_child_storage<F: FnMut(&[u8])>(
		&self,
		child_info: &ChildInfo,
		f: F,
	) {
		(*self).for_keys_in_child_storage(child_info, f)
	}

	fn next_storage_key(&self, key: &[u8]) -> Result<Option<StorageKey>, Self::Error> {
		(*self).next_storage_key(key)
	}

	fn next_child_storage_key(
		&self,
		child_info: &ChildInfo,
		key: &[u8],
	) -> Result<Option<StorageKey>, Self::Error> {
		(*self).next_child_storage_key(child_info, key)
	}

	fn for_keys_with_prefix<F: FnMut(&[u8])>(&self, prefix: &[u8], f: F) {
		(*self).for_keys_with_prefix(prefix, f)
	}

	fn for_child_keys_with_prefix<F: FnMut(&[u8])>(
		&self,
		child_info: &ChildInfo,
		prefix: &[u8],
		f: F,
	) {
		(*self).for_child_keys_with_prefix(child_info, prefix, f)
	}

	fn storage_root<'b>(
		&self,
		delta: impl Iterator<Item=(&'b [u8], Option<&'b [u8]>)>,
	) -> (H::Out, Self::Transaction) where H::Out: Ord {
		(*self).storage_root(delta)
	}

	fn child_storage_root<'b>(
		&self,
		child_info: &ChildInfo,
		delta: impl Iterator<Item=(&'b [u8], Option<&'b [u8]>)>,
	) -> (H::Out, bool, Self::Transaction) where H::Out: Ord {
		(*self).child_storage_root(child_info, delta)
	}

	fn pairs(&self) -> Vec<(StorageKey, StorageValue)> {
		(*self).pairs()
	}

	fn for_key_values_with_prefix<F: FnMut(&[u8], &[u8])>(&self, prefix: &[u8], f: F) {
		(*self).for_key_values_with_prefix(prefix, f);
	}

	fn register_overlay_stats(&mut self, _stats: &crate::stats::StateMachineStats) {	}

	fn usage_info(&self) -> UsageInfo {
		(*self).usage_info()
	}
}

/// Trait that allows consolidate two transactions together.
pub trait Consolidate {
	/// Consolidate two transactions into one.
	fn consolidate(&mut self, other: Self);
}

impl Consolidate for () {
	fn consolidate(&mut self, _: Self) {
		()
	}
}

impl Consolidate for Vec<(
		Option<ChildInfo>,
		StorageCollection,
	)> {
	fn consolidate(&mut self, mut other: Self) {
		self.append(&mut other);
	}
}

impl<H: Hasher, KF: sp_trie::KeyFunction<H>> Consolidate for sp_trie::GenericMemoryDB<H, KF> {
	fn consolidate(&mut self, other: Self) {
		sp_trie::GenericMemoryDB::consolidate(self, other)
	}
}

/// Insert input pairs into memory db.
#[cfg(test)]
pub(crate) fn insert_into_memory_db<H, I>(mdb: &mut sp_trie::MemoryDB<H>, input: I) -> Option<H::Out>
	where
		H: Hasher,
		I: IntoIterator<Item=(StorageKey, StorageValue)>,
{
	use sp_trie::{TrieMut, trie_types::TrieDBMut};

	let mut root = <H as Hasher>::Out::default();
	{
		let mut trie = TrieDBMut::<H>::new(mdb, &mut root);
		for (key, value) in input {
			if let Err(e) = trie.insert(&key, &value) {
				log::warn!(target: "trie", "Failed to write to trie: {}", e);
				return None;
			}
		}
	}

	Some(root)
}

/// Wrapper to create a [`RuntimeCode`] from a type that implements [`Backend`].
<<<<<<< HEAD
=======
#[cfg(feature = "std")]
>>>>>>> 4771f237
pub struct BackendRuntimeCode<'a, B, H> {
	backend: &'a B,
	_marker: std::marker::PhantomData<H>,
}

<<<<<<< HEAD
=======
#[cfg(feature = "std")]
>>>>>>> 4771f237
impl<'a, B: Backend<H>, H: Hasher> sp_core::traits::FetchRuntimeCode for
	BackendRuntimeCode<'a, B, H>
{
	fn fetch_runtime_code<'b>(&'b self) -> Option<std::borrow::Cow<'b, [u8]>> {
		self.backend.storage(well_known_keys::CODE).ok().flatten().map(Into::into)
	}
}

<<<<<<< HEAD
=======
#[cfg(feature = "std")]
>>>>>>> 4771f237
impl<'a, B: Backend<H>, H: Hasher> BackendRuntimeCode<'a, B, H> where H::Out: Encode {
	/// Create a new instance.
	pub fn new(backend: &'a B) -> Self {
		Self {
			backend,
			_marker: std::marker::PhantomData,
		}
	}

	/// Return the [`RuntimeCode`] build from the wrapped `backend`.
	pub fn runtime_code(&self) -> Result<RuntimeCode, &'static str> {
		let hash = self.backend.storage_hash(well_known_keys::CODE)
			.ok()
			.flatten()
			.ok_or("`:code` hash not found")?
			.encode();
		let heap_pages = self.backend.storage(well_known_keys::HEAP_PAGES)
			.ok()
			.flatten()
			.and_then(|d| Decode::decode(&mut &d[..]).ok());

		Ok(RuntimeCode { code_fetcher: self, hash, heap_pages })
	}
}<|MERGE_RESOLUTION|>--- conflicted
+++ resolved
@@ -19,16 +19,9 @@
 
 use hash_db::Hasher;
 use codec::{Decode, Encode};
-<<<<<<< HEAD
-
-use sp_core::{traits::RuntimeCode, storage::{ChildInfo, OwnedChildInfo, well_known_keys}};
-use sp_trie::{TrieMut, MemoryDB, trie_types::TrieDBMut};
-
-=======
 use sp_core::{
 	storage::{ChildInfo, well_known_keys, TrackedStorageKey}
 };
->>>>>>> 4771f237
 use crate::{
 	trie_backend::TrieBackend,
 	trie_backend_essence::TrieBackendStorage,
@@ -384,19 +377,13 @@
 }
 
 /// Wrapper to create a [`RuntimeCode`] from a type that implements [`Backend`].
-<<<<<<< HEAD
-=======
 #[cfg(feature = "std")]
->>>>>>> 4771f237
 pub struct BackendRuntimeCode<'a, B, H> {
 	backend: &'a B,
 	_marker: std::marker::PhantomData<H>,
 }
 
-<<<<<<< HEAD
-=======
 #[cfg(feature = "std")]
->>>>>>> 4771f237
 impl<'a, B: Backend<H>, H: Hasher> sp_core::traits::FetchRuntimeCode for
 	BackendRuntimeCode<'a, B, H>
 {
@@ -405,10 +392,7 @@
 	}
 }
 
-<<<<<<< HEAD
-=======
 #[cfg(feature = "std")]
->>>>>>> 4771f237
 impl<'a, B: Backend<H>, H: Hasher> BackendRuntimeCode<'a, B, H> where H::Out: Encode {
 	/// Create a new instance.
 	pub fn new(backend: &'a B) -> Self {
