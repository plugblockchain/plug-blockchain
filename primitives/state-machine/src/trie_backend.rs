// This file is part of Substrate.

// Copyright (C) 2017-2020 Parity Technologies (UK) Ltd.
// SPDX-License-Identifier: Apache-2.0

// Licensed under the Apache License, Version 2.0 (the "License");
// you may not use this file except in compliance with the License.
// You may obtain a copy of the License at
//
// 	http://www.apache.org/licenses/LICENSE-2.0
//
// Unless required by applicable law or agreed to in writing, software
// distributed under the License is distributed on an "AS IS" BASIS,
// WITHOUT WARRANTIES OR CONDITIONS OF ANY KIND, either express or implied.
// See the License for the specific language governing permissions and
// limitations under the License.

//! Trie-based state machine backend.

use crate::{warn, debug};
use hash_db::Hasher;
use sp_trie::{Trie, delta_trie_root, empty_child_trie_root, child_delta_trie_root};
use sp_trie::trie_types::{TrieDB, TrieError, Layout};
use sp_core::storage::{ChildInfo, ChildType};
use codec::{Codec, Decode};
use crate::{
	StorageKey, StorageValue, Backend,
	trie_backend_essence::{TrieBackendEssence, TrieBackendStorage, Ephemeral},
};
use sp_std::{boxed::Box, vec::Vec};

/// Patricia trie-based backend. Transaction type is an overlay of changes to commit.
pub struct TrieBackend<S: TrieBackendStorage<H>, H: Hasher> {
	pub (crate) essence: TrieBackendEssence<S, H>,
}

impl<S: TrieBackendStorage<H>, H: Hasher> TrieBackend<S, H> where H::Out: Codec {
	/// Create new trie-based backend.
	pub fn new(storage: S, root: H::Out) -> Self {
		TrieBackend {
			essence: TrieBackendEssence::new(storage, root),
		}
	}

	/// Get backend essence reference.
	pub fn essence(&self) -> &TrieBackendEssence<S, H> {
		&self.essence
	}

	/// Get backend storage reference.
	pub fn backend_storage(&self) -> &S {
		self.essence.backend_storage()
	}

	/// Get backend storage reference.
	pub fn backend_storage_mut(&mut self) -> &mut S {
		self.essence.backend_storage_mut()
	}

	/// Get trie root.
	pub fn root(&self) -> &H::Out {
		self.essence.root()
	}

	/// Consumes self and returns underlying storage.
	pub fn into_storage(self) -> S {
		self.essence.into_storage()
	}
}

impl<S: TrieBackendStorage<H>, H: Hasher> sp_std::fmt::Debug for TrieBackend<S, H> {
	fn fmt(&self, f: &mut sp_std::fmt::Formatter<'_>) -> sp_std::fmt::Result {
		write!(f, "TrieBackend")
	}
}

impl<S: TrieBackendStorage<H>, H: Hasher> Backend<H> for TrieBackend<S, H> where
	H::Out: Ord + Codec,
{
	type Error = crate::DefaultError;
	type Transaction = S::Overlay;
	type TrieBackendStorage = S;

	fn storage(&self, key: &[u8]) -> Result<Option<StorageValue>, Self::Error> {
		self.essence.storage(key)
	}

	fn child_storage(
		&self,
		child_info: &ChildInfo,
		key: &[u8],
	) -> Result<Option<StorageValue>, Self::Error> {
		self.essence.child_storage(child_info, key)
	}

	fn next_storage_key(&self, key: &[u8]) -> Result<Option<StorageKey>, Self::Error> {
		self.essence.next_storage_key(key)
	}

	fn next_child_storage_key(
		&self,
		child_info: &ChildInfo,
		key: &[u8],
	) -> Result<Option<StorageKey>, Self::Error> {
		self.essence.next_child_storage_key(child_info, key)
	}

	fn for_keys_with_prefix<F: FnMut(&[u8])>(&self, prefix: &[u8], f: F) {
		self.essence.for_keys_with_prefix(prefix, f)
	}

	fn for_key_values_with_prefix<F: FnMut(&[u8], &[u8])>(&self, prefix: &[u8], f: F) {
		self.essence.for_key_values_with_prefix(prefix, f)
	}

	fn for_keys_in_child_storage<F: FnMut(&[u8])>(
		&self,
		child_info: &ChildInfo,
		f: F,
	) {
		self.essence.for_keys_in_child_storage(child_info, f)
	}

	fn for_child_keys_with_prefix<F: FnMut(&[u8])>(
		&self,
		child_info: &ChildInfo,
		prefix: &[u8],
		f: F,
	) {
		self.essence.for_child_keys_with_prefix(child_info, prefix, f)
	}

	fn pairs(&self) -> Vec<(StorageKey, StorageValue)> {
		let collect_all = || -> Result<_, Box<TrieError<H::Out>>> {
			let trie = TrieDB::<H>::new(self.essence(), self.essence.root())?;
			let mut v = Vec::new();
			for x in trie.iter()? {
				let (key, value) = x?;
				v.push((key.to_vec(), value.to_vec()));
			}

			Ok(v)
		};

		match collect_all() {
			Ok(v) => v,
			Err(e) => {
				debug!(target: "trie", "Error extracting trie values: {}", e);
				Vec::new()
			}
		}
	}

	fn keys(&self, prefix: &[u8]) -> Vec<StorageKey> {
		let collect_all = || -> Result<_, Box<TrieError<H::Out>>> {
			let trie = TrieDB::<H>::new(self.essence(), self.essence.root())?;
			let mut v = Vec::new();
			for x in trie.iter()? {
				let (key, _) = x?;
				if key.starts_with(prefix) {
					v.push(key.to_vec());
				}
			}

			Ok(v)
		};

		collect_all().map_err(|e| debug!(target: "trie", "Error extracting trie keys: {}", e)).unwrap_or_default()
	}

	fn storage_root<'a>(
		&self,
		delta: impl Iterator<Item=(&'a [u8], Option<&'a [u8]>)>,
	) -> (H::Out, Self::Transaction) where H::Out: Ord {
		let mut write_overlay = S::Overlay::default();
		let mut root = *self.essence.root();

		{
			let mut eph = Ephemeral::new(
				self.essence.backend_storage(),
				&mut write_overlay,
			);

			match delta_trie_root::<Layout<H>, _, _, _, _, _>(&mut eph, root, delta) {
				Ok(ret) => root = ret,
				Err(e) => warn!(target: "trie", "Failed to write to trie: {}", e),
			}
		}

		(root, write_overlay)
	}

	fn child_storage_root<'a>(
		&self,
		child_info: &ChildInfo,
		delta: impl Iterator<Item=(&'a [u8], Option<&'a [u8]>)>,
	) -> (H::Out, bool, Self::Transaction) where H::Out: Ord {
		let default_root = match child_info.child_type() {
			ChildType::ParentKeyId => empty_child_trie_root::<Layout<H>>()
		};

		let mut write_overlay = S::Overlay::default();
		let prefixed_storage_key = child_info.prefixed_storage_key();
		let mut root = match self.storage(prefixed_storage_key.as_slice()) {
			Ok(value) =>
				value.and_then(|r| Decode::decode(&mut &r[..]).ok()).unwrap_or_else(|| default_root.clone()),
			Err(e) => {
				warn!(target: "trie", "Failed to read child storage root: {}", e);
				default_root.clone()
			},
		};

		{
			let mut eph = Ephemeral::new(
				self.essence.backend_storage(),
				&mut write_overlay,
			);

			match child_delta_trie_root::<Layout<H>, _, _, _, _, _, _>(
				child_info.keyspace(),
				&mut eph,
				root,
				delta,
			) {
				Ok(ret) => root = ret,
				Err(e) => warn!(target: "trie", "Failed to write to trie: {}", e),
			}
		}

		let is_default = root == default_root;

		(root, is_default, write_overlay)
	}

	fn as_trie_backend(&mut self) -> Option<&TrieBackend<Self::TrieBackendStorage, H>> {
		Some(self)
	}

	fn register_overlay_stats(&mut self, _stats: &crate::stats::StateMachineStats) { }

	fn usage_info(&self) -> crate::UsageInfo {
		crate::UsageInfo::empty()
	}

	fn wipe(&self) -> Result<(), Self::Error> {
		Ok(())
	}
}

#[cfg(test)]
pub mod tests {
<<<<<<< HEAD
	use std::collections::HashSet;
=======
	use std::{collections::HashSet, iter};
>>>>>>> 4771f237
	use sp_core::H256;
	use codec::Encode;
	use sp_trie::{TrieMut, PrefixedMemoryDB, trie_types::TrieDBMut, KeySpacedDBMut};
	use sp_runtime::traits::BlakeTwo256;
	use super::*;

	const CHILD_KEY_1: &[u8] = b"sub1";

<<<<<<< HEAD
	const CHILD_UUID_1: &[u8] = b"unique_id_1";
	const CHILD_INFO_1: ChildInfo<'static> = ChildInfo::new_default(CHILD_UUID_1);

	fn test_db() -> (PrefixedMemoryDB<BlakeTwo256>, H256) {
=======
	fn test_db() -> (PrefixedMemoryDB<BlakeTwo256>, H256) {
		let child_info = ChildInfo::new_default(CHILD_KEY_1);
>>>>>>> 4771f237
		let mut root = H256::default();
		let mut mdb = PrefixedMemoryDB::<BlakeTwo256>::default();
		{
			let mut mdb = KeySpacedDBMut::new(&mut mdb, child_info.keyspace());
			let mut trie = TrieDBMut::new(&mut mdb, &mut root);
			trie.insert(b"value3", &[142]).expect("insert failed");
			trie.insert(b"value4", &[124]).expect("insert failed");
		};

		{
			let mut sub_root = Vec::new();
			root.encode_to(&mut sub_root);
			let mut trie = TrieDBMut::new(&mut mdb, &mut root);
			trie.insert(child_info.prefixed_storage_key().as_slice(), &sub_root[..])
				.expect("insert failed");
			trie.insert(b"key", b"value").expect("insert failed");
			trie.insert(b"value1", &[42]).expect("insert failed");
			trie.insert(b"value2", &[24]).expect("insert failed");
			trie.insert(b":code", b"return 42").expect("insert failed");
			for i in 128u8..255u8 {
				trie.insert(&[i], &[i]).unwrap();
			}
		}
		(mdb, root)
	}

	pub(crate) fn test_trie() -> TrieBackend<PrefixedMemoryDB<BlakeTwo256>, BlakeTwo256> {
		let (mdb, root) = test_db();
		TrieBackend::new(mdb, root)
	}

	#[test]
	fn read_from_storage_returns_some() {
		assert_eq!(test_trie().storage(b"key").unwrap(), Some(b"value".to_vec()));
	}

	#[test]
	fn read_from_child_storage_returns_some() {
		let test_trie = test_trie();
		assert_eq!(
			test_trie.child_storage(&ChildInfo::new_default(CHILD_KEY_1), b"value3").unwrap(),
			Some(vec![142u8]),
		);
	}

	#[test]
	fn read_from_storage_returns_none() {
		assert_eq!(test_trie().storage(b"non-existing-key").unwrap(), None);
	}

	#[test]
	fn pairs_are_not_empty_on_non_empty_storage() {
		assert!(!test_trie().pairs().is_empty());
	}

	#[test]
	fn pairs_are_empty_on_empty_storage() {
		assert!(TrieBackend::<PrefixedMemoryDB<BlakeTwo256>, BlakeTwo256>::new(
			PrefixedMemoryDB::default(),
			Default::default(),
		).pairs().is_empty());
	}

	#[test]
	fn storage_root_is_non_default() {
		assert!(test_trie().storage_root(iter::empty()).0 != H256::repeat_byte(0));
	}

	#[test]
	fn storage_root_transaction_is_empty() {
		assert!(test_trie().storage_root(iter::empty()).1.drain().is_empty());
	}

	#[test]
	fn storage_root_transaction_is_non_empty() {
		let (new_root, mut tx) = test_trie().storage_root(
			iter::once((&b"new-key"[..], Some(&b"new-value"[..]))),
		);
		assert!(!tx.drain().is_empty());
		assert!(new_root != test_trie().storage_root(iter::empty()).0);
	}

	#[test]
	fn prefix_walking_works() {
		let trie = test_trie();

		let mut seen = HashSet::new();
		trie.for_keys_with_prefix(b"value", |key| {
			let for_first_time = seen.insert(key.to_vec());
			assert!(for_first_time, "Seen key '{:?}' more than once", key);
		});

		let mut expected = HashSet::new();
		expected.insert(b"value1".to_vec());
		expected.insert(b"value2".to_vec());
		assert_eq!(seen, expected);
	}
}<|MERGE_RESOLUTION|>--- conflicted
+++ resolved
@@ -249,11 +249,7 @@
 
 #[cfg(test)]
 pub mod tests {
-<<<<<<< HEAD
-	use std::collections::HashSet;
-=======
 	use std::{collections::HashSet, iter};
->>>>>>> 4771f237
 	use sp_core::H256;
 	use codec::Encode;
 	use sp_trie::{TrieMut, PrefixedMemoryDB, trie_types::TrieDBMut, KeySpacedDBMut};
@@ -262,15 +258,8 @@
 
 	const CHILD_KEY_1: &[u8] = b"sub1";
 
-<<<<<<< HEAD
-	const CHILD_UUID_1: &[u8] = b"unique_id_1";
-	const CHILD_INFO_1: ChildInfo<'static> = ChildInfo::new_default(CHILD_UUID_1);
-
-	fn test_db() -> (PrefixedMemoryDB<BlakeTwo256>, H256) {
-=======
 	fn test_db() -> (PrefixedMemoryDB<BlakeTwo256>, H256) {
 		let child_info = ChildInfo::new_default(CHILD_KEY_1);
->>>>>>> 4771f237
 		let mut root = H256::default();
 		let mut mdb = PrefixedMemoryDB::<BlakeTwo256>::default();
 		{
