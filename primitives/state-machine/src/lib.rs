// This file is part of Substrate.

// Copyright (C) 2017-2020 Parity Technologies (UK) Ltd.
// SPDX-License-Identifier: Apache-2.0

// Licensed under the Apache License, Version 2.0 (the "License");
// you may not use this file except in compliance with the License.
// You may obtain a copy of the License at
//
// 	http://www.apache.org/licenses/LICENSE-2.0
//
// Unless required by applicable law or agreed to in writing, software
// distributed under the License is distributed on an "AS IS" BASIS,
// WITHOUT WARRANTIES OR CONDITIONS OF ANY KIND, either express or implied.
// See the License for the specific language governing permissions and
// limitations under the License.

//! Substrate state machine implementation.

#![warn(missing_docs)]
<<<<<<< HEAD

use std::{fmt, result, collections::HashMap, panic::UnwindSafe, marker::PhantomData};
use log::{warn, trace};
use hash_db::Hasher;
use codec::{Decode, Encode, Codec};
use sp_core::{
	storage::ChildInfo, NativeOrEncoded, NeverNativeValue, hexdisplay::HexDisplay,
	traits::{CodeExecutor, CallInWasmExt, RuntimeCode},
};
use overlayed_changes::OverlayedChangeSet;
use sp_externalities::Extensions;
=======
#![cfg_attr(not(feature = "std"), no_std)]
>>>>>>> 4771f237

pub mod backend;
#[cfg(feature = "std")]
mod in_memory_backend;
#[cfg(feature = "std")]
mod changes_trie;
mod error;
mod ext;
#[cfg(feature = "std")]
mod testing;
#[cfg(feature = "std")]
mod basic;
mod overlayed_changes;
#[cfg(feature = "std")]
mod proving_backend;
mod trie_backend;
mod trie_backend_essence;
mod stats;
<<<<<<< HEAD

pub use sp_trie::{trie_types::{Layout, TrieDBMut}, StorageProof, TrieMut, DBValue, MemoryDB};
pub use testing::TestExternalities;
pub use basic::BasicExternalities;
pub use ext::Ext;
pub use backend::Backend;
pub use changes_trie::{
	AnchorBlockId as ChangesTrieAnchorBlockId,
	State as ChangesTrieState,
	Storage as ChangesTrieStorage,
	RootsStorage as ChangesTrieRootsStorage,
	InMemoryStorage as InMemoryChangesTrieStorage,
	BuildCache as ChangesTrieBuildCache,
	CacheAction as ChangesTrieCacheAction,
	ConfigurationRange as ChangesTrieConfigurationRange,
	key_changes, key_changes_proof,
	key_changes_proof_check, key_changes_proof_check_with_db,
	prune as prune_changes_tries,
	disabled_state as disabled_changes_trie_state,
	BlockNumber as ChangesTrieBlockNumber,
};
pub use overlayed_changes::{
	OverlayedChanges, StorageChanges, StorageTransactionCache, StorageKey, StorageValue,
	StorageCollection, ChildStorageCollection,
};
pub use proving_backend::{
	create_proof_check_backend, ProofRecorder, ProvingBackend, ProvingBackendRecorder,
};
pub use trie_backend_essence::{TrieBackendStorage, Storage};
pub use trie_backend::TrieBackend;
pub use error::{Error, ExecutionError};
pub use in_memory_backend::InMemory as InMemoryBackend;
pub use stats::{UsageInfo, UsageUnit};
pub use sp_core::traits::CloneableSpawn;

type CallResult<R, E> = Result<NativeOrEncoded<R>, E>;

/// Default handler of the execution manager.
pub type DefaultHandler<R, E> = fn(CallResult<R, E>, CallResult<R, E>) -> CallResult<R, E>;

/// Type of changes trie transaction.
pub type ChangesTrieTransaction<H, N> = (
	MemoryDB<H>,
	ChangesTrieCacheAction<<H as Hasher>::Out, N>,
);

/// Strategy for executing a call into the runtime.
#[derive(Copy, Clone, Eq, PartialEq, Debug)]
pub enum ExecutionStrategy {
	/// Execute with the native equivalent if it is compatible with the given wasm module; otherwise fall back to the wasm.
	NativeWhenPossible,
	/// Use the given wasm module.
	AlwaysWasm,
	/// Run with both the wasm and the native variant (if compatible). Report any discrepancy as an error.
	Both,
	/// First native, then if that fails or is not possible, wasm.
	NativeElseWasm,
=======
#[cfg(feature = "std")]
mod read_only;

#[cfg(feature = "std")]
pub use std_reexport::*;

#[cfg(feature = "std")]
pub use execution::*;
#[cfg(feature = "std")]
pub use log::{debug, warn, trace, error as log_error};

/// In no_std we skip logs for state_machine, this macro
/// is a noops.
#[cfg(not(feature = "std"))]
#[macro_export]
macro_rules! warn {
	(target: $target:expr, $($arg:tt)+) => (
		()
	);
	($($arg:tt)+) => (
		()
	);
>>>>>>> 4771f237
}

/// In no_std we skip logs for state_machine, this macro
/// is a noops.
#[cfg(not(feature = "std"))]
#[macro_export]
macro_rules! debug {
	(target: $target:expr, $($arg:tt)+) => (
		()
	);
	($($arg:tt)+) => (
		()
	);
}

/// In no_std we skip logs for state_machine, this macro
/// is a noops.
#[cfg(not(feature = "std"))]
#[macro_export]
macro_rules! trace {
	(target: $target:expr, $($arg:tt)+) => (
		()
	);
	($($arg:tt)+) => (
		()
	);
}

/// In no_std we skip logs for state_machine, this macro
/// is a noops.
#[cfg(not(feature = "std"))]
#[macro_export]
macro_rules! log_error {
	(target: $target:expr, $($arg:tt)+) => (
		()
	);
	($($arg:tt)+) => (
		()
	);
}

/// Default error type to use with state machine trie backend.
#[cfg(feature = "std")]
pub type DefaultError = String;
/// Error type to use with state machine trie backend.
#[cfg(not(feature = "std"))]
#[derive(Debug, Default, Clone, Copy, Eq, PartialEq)]
pub struct DefaultError;

#[cfg(not(feature = "std"))]
impl sp_std::fmt::Display for DefaultError {
	fn fmt(&self, f: &mut sp_std::fmt::Formatter) -> sp_std::fmt::Result {
		write!(f, "DefaultError")
	}
}

pub use crate::overlayed_changes::{
	OverlayedChanges, StorageKey, StorageValue,
	StorageCollection, ChildStorageCollection,
	StorageChanges, StorageTransactionCache,
};
pub use crate::backend::Backend;
pub use crate::trie_backend_essence::{TrieBackendStorage, Storage};
pub use crate::trie_backend::TrieBackend;
pub use crate::stats::{UsageInfo, UsageUnit, StateMachineStats};
pub use error::{Error, ExecutionError};
pub use crate::ext::Ext;

#[cfg(not(feature = "std"))]
mod changes_trie {
	/// Stub for change trie block number until
	/// change trie move to no_std.
	pub trait BlockNumber {}

	impl<N> BlockNumber for N {}
}

<<<<<<< HEAD
/// The substrate state machine.
pub struct StateMachine<'a, B, H, N, Exec>
	where
		H: Hasher,
		B: Backend<H>,
		N: ChangesTrieBlockNumber,
{
	backend: &'a B,
	exec: &'a Exec,
	method: &'a str,
	call_data: &'a [u8],
	overlay: &'a mut OverlayedChanges,
	extensions: Extensions,
	changes_trie_state: Option<ChangesTrieState<'a, H, N>>,
	_marker: PhantomData<(H, N)>,
	storage_transaction_cache: Option<&'a mut StorageTransactionCache<B::Transaction, H, N>>,
	runtime_code: &'a RuntimeCode<'a>,
}

impl<'a, B, H, N, Exec> StateMachine<'a, B, H, N, Exec> where
	H: Hasher,
	H::Out: Ord + 'static + codec::Codec,
	Exec: CodeExecutor + Clone + 'static,
	B: Backend<H>,
	N: crate::changes_trie::BlockNumber,
{
	/// Creates new substrate state machine.
	pub fn new(
		backend: &'a B,
		changes_trie_state: Option<ChangesTrieState<'a, H, N>>,
		overlay: &'a mut OverlayedChanges,
		exec: &'a Exec,
		method: &'a str,
		call_data: &'a [u8],
		mut extensions: Extensions,
		runtime_code: &'a RuntimeCode,
		spawn_handle: Box<dyn CloneableSpawn>,
	) -> Self {
		extensions.register(CallInWasmExt::new(exec.clone()));
		extensions.register(sp_core::traits::TaskExecutorExt::new(spawn_handle));

		Self {
			backend,
			exec,
			method,
			call_data,
			extensions,
			overlay,
			changes_trie_state,
			_marker: PhantomData,
			storage_transaction_cache: None,
			runtime_code,
		}
=======
#[cfg(feature = "std")]
mod std_reexport {
	pub use sp_trie::{trie_types::{Layout, TrieDBMut}, StorageProof, TrieMut, DBValue, MemoryDB};
	pub use crate::testing::TestExternalities;
	pub use crate::basic::BasicExternalities;
	pub use crate::read_only::{ReadOnlyExternalities, InspectState};
	pub use crate::changes_trie::{
		AnchorBlockId as ChangesTrieAnchorBlockId,
		State as ChangesTrieState,
		Storage as ChangesTrieStorage,
		RootsStorage as ChangesTrieRootsStorage,
		InMemoryStorage as InMemoryChangesTrieStorage,
		BuildCache as ChangesTrieBuildCache,
		CacheAction as ChangesTrieCacheAction,
		ConfigurationRange as ChangesTrieConfigurationRange,
		key_changes, key_changes_proof,
		key_changes_proof_check, key_changes_proof_check_with_db,
		prune as prune_changes_tries,
		disabled_state as disabled_changes_trie_state,
		BlockNumber as ChangesTrieBlockNumber,
	};
	pub use crate::proving_backend::{
		create_proof_check_backend, ProofRecorder, ProvingBackend, ProvingBackendRecorder,
	};
	pub use crate::error::{Error, ExecutionError};
	pub use crate::in_memory_backend::new_in_mem;
}

#[cfg(feature = "std")]
mod execution {
	use super::*;
	use std::{fmt, result, collections::HashMap, panic::UnwindSafe};
	use log::{warn, trace};
	use hash_db::Hasher;
	use codec::{Decode, Encode, Codec};
	use sp_core::{
		offchain::storage::OffchainOverlayedChanges,
		storage::ChildInfo, NativeOrEncoded, NeverNativeValue, hexdisplay::HexDisplay,
		traits::{CodeExecutor, CallInWasmExt, RuntimeCode, SpawnNamed},
	};
	use sp_externalities::Extensions;


	const PROOF_CLOSE_TRANSACTION: &str = "\
		Closing a transaction that was started in this function. Client initiated transactions
		are protected from being closed by the runtime. qed";

	pub(crate) type CallResult<R, E> = Result<NativeOrEncoded<R>, E>;

	/// Default handler of the execution manager.
	pub type DefaultHandler<R, E> = fn(CallResult<R, E>, CallResult<R, E>) -> CallResult<R, E>;

	/// Type of changes trie transaction.
	pub type ChangesTrieTransaction<H, N> = (
		MemoryDB<H>,
		ChangesTrieCacheAction<<H as Hasher>::Out, N>,
	);

	/// Trie backend with in-memory storage.
	pub type InMemoryBackend<H> = TrieBackend<MemoryDB<H>, H>;

	/// Strategy for executing a call into the runtime.
	#[derive(Copy, Clone, Eq, PartialEq, Debug)]
	pub enum ExecutionStrategy {
		/// Execute with the native equivalent if it is compatible with the given wasm module;
		/// otherwise fall back to the wasm.
		NativeWhenPossible,
		/// Use the given wasm module.
		AlwaysWasm,
		/// Run with both the wasm and the native variant (if compatible). Report any discrepancy as an error.
		Both,
		/// First native, then if that fails or is not possible, wasm.
		NativeElseWasm,
>>>>>>> 4771f237
	}

	/// Storage backend trust level.
	#[derive(Debug, Clone)]
	pub enum BackendTrustLevel {
		/// Panics from trusted backends are considered justified, and never caught.
		Trusted,
		/// Panics from untrusted backend are caught and interpreted as runtime error.
		/// Untrusted backend may be missing some parts of the trie, so panics are not considered
		/// fatal.
		Untrusted,
	}

	/// Like `ExecutionStrategy` only it also stores a handler in case of consensus failure.
	#[derive(Clone)]
	pub enum ExecutionManager<F> {
		/// Execute with the native equivalent if it is compatible with the given wasm module;
		/// otherwise fall back to the wasm.
		NativeWhenPossible,
		/// Use the given wasm module. The backend on which code is executed code could be
		/// trusted to provide all storage or not (i.e. the light client cannot be trusted to provide
		/// for all storage queries since the storage entries it has come from an external node).
		AlwaysWasm(BackendTrustLevel),
		/// Run with both the wasm and the native variant (if compatible). Call `F` in the case of any discrepancy.
		Both(F),
		/// First native, then if that fails or is not possible, wasm.
		NativeElseWasm,
	}

	impl<'a, F> From<&'a ExecutionManager<F>> for ExecutionStrategy {
		fn from(s: &'a ExecutionManager<F>) -> Self {
			match *s {
				ExecutionManager::NativeWhenPossible => ExecutionStrategy::NativeWhenPossible,
				ExecutionManager::AlwaysWasm(_) => ExecutionStrategy::AlwaysWasm,
				ExecutionManager::NativeElseWasm => ExecutionStrategy::NativeElseWasm,
				ExecutionManager::Both(_) => ExecutionStrategy::Both,
			}
		}
	}

	impl ExecutionStrategy {
		/// Gets the corresponding manager for the execution strategy.
		pub fn get_manager<E: fmt::Debug, R: Decode + Encode>(
			self,
		) -> ExecutionManager<DefaultHandler<R, E>> {
			match self {
				ExecutionStrategy::AlwaysWasm => ExecutionManager::AlwaysWasm(BackendTrustLevel::Trusted),
				ExecutionStrategy::NativeWhenPossible => ExecutionManager::NativeWhenPossible,
				ExecutionStrategy::NativeElseWasm => ExecutionManager::NativeElseWasm,
				ExecutionStrategy::Both => ExecutionManager::Both(|wasm_result, native_result| {
					warn!(
						"Consensus error between wasm {:?} and native {:?}. Using wasm.",
						wasm_result,
						native_result,
					);
					warn!("   Native result {:?}", native_result);
					warn!("   Wasm result {:?}", wasm_result);
					wasm_result
				}),
			}
		}
	}

	/// Evaluate to ExecutionManager::NativeElseWasm, without having to figure out the type.
	pub fn native_else_wasm<E, R: Decode>() -> ExecutionManager<DefaultHandler<R, E>> {
		ExecutionManager::NativeElseWasm
	}

	/// Evaluate to ExecutionManager::AlwaysWasm with trusted backend, without having to figure out the type.
	fn always_wasm<E, R: Decode>() -> ExecutionManager<DefaultHandler<R, E>> {
		ExecutionManager::AlwaysWasm(BackendTrustLevel::Trusted)
	}

<<<<<<< HEAD
		let (result, was_native) = self.exec.call(
			&mut ext,
			self.runtime_code,
			self.method,
			self.call_data,
			use_native,
			native_call,
		);
=======
	/// Evaluate ExecutionManager::AlwaysWasm with untrusted backend, without having to figure out the type.
	fn always_untrusted_wasm<E, R: Decode>() -> ExecutionManager<DefaultHandler<R, E>> {
		ExecutionManager::AlwaysWasm(BackendTrustLevel::Untrusted)
	}
>>>>>>> 4771f237

	/// The substrate state machine.
	pub struct StateMachine<'a, B, H, N, Exec>
		where
			H: Hasher,
			B: Backend<H>,
			N: ChangesTrieBlockNumber,
	{
		backend: &'a B,
		exec: &'a Exec,
		method: &'a str,
		call_data: &'a [u8],
		overlay: &'a mut OverlayedChanges,
		offchain_overlay: &'a mut OffchainOverlayedChanges,
		extensions: Extensions,
		changes_trie_state: Option<ChangesTrieState<'a, H, N>>,
		storage_transaction_cache: Option<&'a mut StorageTransactionCache<B::Transaction, H, N>>,
		runtime_code: &'a RuntimeCode<'a>,
		stats: StateMachineStats,
	}

	impl<'a, B, H, N, Exec> Drop for StateMachine<'a, B, H, N, Exec> where
		H: Hasher,
		B: Backend<H>,
		N: ChangesTrieBlockNumber,
	{
		fn drop(&mut self) {
			self.backend.register_overlay_stats(&self.stats);
		}
	}

	impl<'a, B, H, N, Exec> StateMachine<'a, B, H, N, Exec> where
		H: Hasher,
		H::Out: Ord + 'static + codec::Codec,
		Exec: CodeExecutor + Clone + 'static,
		B: Backend<H>,
		N: crate::changes_trie::BlockNumber,
	{
		/// Creates new substrate state machine.
		pub fn new(
			backend: &'a B,
			changes_trie_state: Option<ChangesTrieState<'a, H, N>>,
			overlay: &'a mut OverlayedChanges,
			offchain_overlay: &'a mut OffchainOverlayedChanges,
			exec: &'a Exec,
			method: &'a str,
			call_data: &'a [u8],
			mut extensions: Extensions,
			runtime_code: &'a RuntimeCode,
			spawn_handle: impl SpawnNamed + Send + 'static,
		) -> Self {
			extensions.register(CallInWasmExt::new(exec.clone()));
			extensions.register(sp_core::traits::TaskExecutorExt::new(spawn_handle));

			Self {
				backend,
				exec,
				method,
				call_data,
				extensions,
				overlay,
				offchain_overlay,
				changes_trie_state,
				storage_transaction_cache: None,
				runtime_code,
				stats: StateMachineStats::default(),
			}
		}

		/// Use given `cache` as storage transaction cache.
		///
		/// The cache will be used to cache storage transactions that can be build while executing a
		/// function in the runtime. For example, when calculating the storage root a transaction is
		/// build that will be cached.
		pub fn with_storage_transaction_cache(
			mut self,
			cache: Option<&'a mut StorageTransactionCache<B::Transaction, H, N>>,
		) -> Self {
			self.storage_transaction_cache = cache;
			self
		}

		/// Execute a call using the given state backend, overlayed changes, and call executor.
		///
		/// On an error, no prospective changes are written to the overlay.
		///
		/// Note: changes to code will be in place if this call is made again. For running partial
		/// blocks (e.g. a transaction at a time), ensure a different method is used.
		///
		/// Returns the SCALE encoded result of the executed function.
		pub fn execute(&mut self, strategy: ExecutionStrategy) -> Result<Vec<u8>, Box<dyn Error>> {
			// We are not giving a native call and thus we are sure that the result can never be a native
			// value.
			self.execute_using_consensus_failure_handler::<_, NeverNativeValue, fn() -> _>(
				strategy.get_manager(),
				None,
			).map(NativeOrEncoded::into_encoded)
		}

		fn execute_aux<R, NC>(
			&mut self,
			use_native: bool,
			native_call: Option<NC>,
		) -> (
			CallResult<R, Exec::Error>,
			bool,
		) where
			R: Decode + Encode + PartialEq,
			NC: FnOnce() -> result::Result<R, String> + UnwindSafe,
		{
			let mut cache = StorageTransactionCache::default();

			let cache = match self.storage_transaction_cache.as_mut() {
				Some(cache) => cache,
				None => &mut cache,
			};

			self.overlay.enter_runtime().expect("StateMachine is never called from the runtime; qed");

			let mut ext = Ext::new(
				self.overlay,
				self.offchain_overlay,
				cache,
				self.backend,
				self.changes_trie_state.clone(),
				Some(&mut self.extensions),
			);

			let id = ext.id;
			trace!(
				target: "state", "{:04x}: Call {} at {:?}. Input={:?}",
				id,
				self.method,
				self.backend,
				HexDisplay::from(&self.call_data),
			);

			let (result, was_native) = self.exec.call(
				&mut ext,
				self.runtime_code,
				self.method,
				self.call_data,
				use_native,
				native_call,
			);

			self.overlay.exit_runtime()
				.expect("Runtime is not able to call this function in the overlay; qed");

			trace!(
				target: "state", "{:04x}: Return. Native={:?}, Result={:?}",
				id,
				was_native,
				result,
			);

			(result, was_native)
		}

		fn execute_call_with_both_strategy<Handler, R, NC>(
			&mut self,
			mut native_call: Option<NC>,
			on_consensus_failure: Handler,
		) -> CallResult<R, Exec::Error>
			where
				R: Decode + Encode + PartialEq,
				NC: FnOnce() -> result::Result<R, String> + UnwindSafe,
				Handler: FnOnce(
					CallResult<R, Exec::Error>,
					CallResult<R, Exec::Error>,
				) -> CallResult<R, Exec::Error>
		{
			self.overlay.start_transaction();
			let (result, was_native) = self.execute_aux(true, native_call.take());

			if was_native {
				self.overlay.rollback_transaction().expect(PROOF_CLOSE_TRANSACTION);
				let (wasm_result, _) = self.execute_aux(
					false,
					native_call,
				);

				if (result.is_ok() && wasm_result.is_ok()
					&& result.as_ref().ok() == wasm_result.as_ref().ok())
					|| result.is_err() && wasm_result.is_err()
				{
					result
				} else {
					on_consensus_failure(wasm_result, result)
				}
			} else {
				self.overlay.commit_transaction().expect(PROOF_CLOSE_TRANSACTION);
				result
			}
		}

		fn execute_call_with_native_else_wasm_strategy<R, NC>(
			&mut self,
			mut native_call: Option<NC>,
		) -> CallResult<R, Exec::Error>
			where
				R: Decode + Encode + PartialEq,
				NC: FnOnce() -> result::Result<R, String> + UnwindSafe,
		{
			self.overlay.start_transaction();
			let (result, was_native) = self.execute_aux(
				true,
				native_call.take(),
			);

			if !was_native || result.is_ok() {
				self.overlay.commit_transaction().expect(PROOF_CLOSE_TRANSACTION);
				result
			} else {
				self.overlay.rollback_transaction().expect(PROOF_CLOSE_TRANSACTION);
				let (wasm_result, _) = self.execute_aux(
					false,
					native_call,
				);
				wasm_result
			}
		}

		/// Execute a call using the given state backend, overlayed changes, and call executor.
		///
		/// On an error, no prospective changes are written to the overlay.
		///
		/// Note: changes to code will be in place if this call is made again. For running partial
		/// blocks (e.g. a transaction at a time), ensure a different method is used.
		///
		/// Returns the result of the executed function either in native representation `R` or
		/// in SCALE encoded representation.
		pub fn execute_using_consensus_failure_handler<Handler, R, NC>(
			&mut self,
			manager: ExecutionManager<Handler>,
			mut native_call: Option<NC>,
		) -> Result<NativeOrEncoded<R>, Box<dyn Error>>
			where
				R: Decode + Encode + PartialEq,
				NC: FnOnce() -> result::Result<R, String> + UnwindSafe,
				Handler: FnOnce(
					CallResult<R, Exec::Error>,
					CallResult<R, Exec::Error>,
				) -> CallResult<R, Exec::Error>
		{
			let changes_tries_enabled = self.changes_trie_state.is_some();
			self.overlay.set_collect_extrinsics(changes_tries_enabled);

			let result = {
				match manager {
					ExecutionManager::Both(on_consensus_failure) => {
						self.execute_call_with_both_strategy(
							native_call.take(),
							on_consensus_failure,
						)
					},
					ExecutionManager::NativeElseWasm => {
						self.execute_call_with_native_else_wasm_strategy(
							native_call.take(),
						)
					},
					ExecutionManager::AlwaysWasm(trust_level) => {
						let _abort_guard = match trust_level {
							BackendTrustLevel::Trusted => None,
							BackendTrustLevel::Untrusted => Some(sp_panic_handler::AbortGuard::never_abort()),
						};
						self.execute_aux(false, native_call).0
					},
					ExecutionManager::NativeWhenPossible => {
						self.execute_aux(true, native_call).0
					},
				}
			};

			result.map_err(|e| Box::new(e) as _)
		}
	}

	/// Prove execution using the given state backend, overlayed changes, and call executor.
	pub fn prove_execution<B, H, N, Exec, Spawn>(
		mut backend: B,
		overlay: &mut OverlayedChanges,
		exec: &Exec,
		spawn_handle: Spawn,
		method: &str,
		call_data: &[u8],
		runtime_code: &RuntimeCode,
	) -> Result<(Vec<u8>, StorageProof), Box<dyn Error>>
	where
		B: Backend<H>,
		H: Hasher,
		H::Out: Ord + 'static + codec::Codec,
		Exec: CodeExecutor + Clone + 'static,
		N: crate::changes_trie::BlockNumber,
		Spawn: SpawnNamed + Send + 'static,
	{
		let trie_backend = backend.as_trie_backend()
			.ok_or_else(|| Box::new(ExecutionError::UnableToGenerateProof) as Box<dyn Error>)?;
		prove_execution_on_trie_backend::<_, _, N, _, _>(
			trie_backend,
			overlay,
			exec,
			spawn_handle,
			method,
			call_data,
			runtime_code,
		)
	}

	/// Prove execution using the given trie backend, overlayed changes, and call executor.
	/// Produces a state-backend-specific "transaction" which can be used to apply the changes
	/// to the backing store, such as the disk.
	/// Execution proof is the set of all 'touched' storage DBValues from the backend.
	///
	/// On an error, no prospective changes are written to the overlay.
	///
	/// Note: changes to code will be in place if this call is made again. For running partial
	/// blocks (e.g. a transaction at a time), ensure a different method is used.
	pub fn prove_execution_on_trie_backend<S, H, N, Exec, Spawn>(
		trie_backend: &TrieBackend<S, H>,
		overlay: &mut OverlayedChanges,
		exec: &Exec,
		spawn_handle: Spawn,
		method: &str,
		call_data: &[u8],
		runtime_code: &RuntimeCode,
	) -> Result<(Vec<u8>, StorageProof), Box<dyn Error>>
	where
		S: trie_backend_essence::TrieBackendStorage<H>,
		H: Hasher,
		H::Out: Ord + 'static + codec::Codec,
		Exec: CodeExecutor + 'static + Clone,
		N: crate::changes_trie::BlockNumber,
		Spawn: SpawnNamed + Send + 'static,
	{
		let mut offchain_overlay = OffchainOverlayedChanges::default();
		let proving_backend = proving_backend::ProvingBackend::new(trie_backend);
		let mut sm = StateMachine::<_, H, N, Exec>::new(
			&proving_backend,
			None,
			overlay,
			&mut offchain_overlay,
			exec,
			method,
			call_data,
			Extensions::default(),
			runtime_code,
			spawn_handle,
		);

		let result = sm.execute_using_consensus_failure_handler::<_, NeverNativeValue, fn() -> _>(
			always_wasm(),
			None,
		)?;
		let proof = sm.backend.extract_proof();
		Ok((result.into_encoded(), proof))
	}

<<<<<<< HEAD
/// Prove execution using the given state backend, overlayed changes, and call executor.
pub fn prove_execution<B, H, N, Exec>(
	mut backend: B,
	overlay: &mut OverlayedChanges,
	exec: &Exec,
	spawn_handle: Box<dyn CloneableSpawn>,
	method: &str,
	call_data: &[u8],
	runtime_code: &RuntimeCode,
) -> Result<(Vec<u8>, StorageProof), Box<dyn Error>>
where
	B: Backend<H>,
	H: Hasher,
	H::Out: Ord + 'static + codec::Codec,
	Exec: CodeExecutor + Clone + 'static,
	N: crate::changes_trie::BlockNumber,
{
	let trie_backend = backend.as_trie_backend()
		.ok_or_else(|| Box::new(ExecutionError::UnableToGenerateProof) as Box<dyn Error>)?;
	prove_execution_on_trie_backend::<_, _, N, _>(
		trie_backend,
		overlay,
		exec,
		spawn_handle,
		method,
		call_data,
		runtime_code,
	)
}

/// Prove execution using the given trie backend, overlayed changes, and call executor.
/// Produces a state-backend-specific "transaction" which can be used to apply the changes
/// to the backing store, such as the disk.
/// Execution proof is the set of all 'touched' storage DBValues from the backend.
///
/// On an error, no prospective changes are written to the overlay.
///
/// Note: changes to code will be in place if this call is made again. For running partial
/// blocks (e.g. a transaction at a time), ensure a different method is used.
pub fn prove_execution_on_trie_backend<S, H, N, Exec>(
	trie_backend: &TrieBackend<S, H>,
	overlay: &mut OverlayedChanges,
	exec: &Exec,
	spawn_handle: Box<dyn CloneableSpawn>,
	method: &str,
	call_data: &[u8],
	runtime_code: &RuntimeCode,
) -> Result<(Vec<u8>, StorageProof), Box<dyn Error>>
where
	S: trie_backend_essence::TrieBackendStorage<H>,
	H: Hasher,
	H::Out: Ord + 'static + codec::Codec,
	Exec: CodeExecutor + 'static + Clone,
	N: crate::changes_trie::BlockNumber,
{
	let proving_backend = proving_backend::ProvingBackend::new(trie_backend);
	let mut sm = StateMachine::<_, H, N, Exec>::new(
		&proving_backend,
		None,
		overlay,
		exec,
		method,
		call_data,
		Extensions::default(),
		runtime_code,
		spawn_handle,
	);

	let result = sm.execute_using_consensus_failure_handler::<_, NeverNativeValue, fn() -> _>(
		always_wasm(),
		None,
	)?;
	let proof = sm.backend.extract_proof();
	Ok((result.into_encoded(), proof))
}

/// Check execution proof, generated by `prove_execution` call.
pub fn execution_proof_check<H, N, Exec>(
	root: H::Out,
	proof: StorageProof,
	overlay: &mut OverlayedChanges,
	exec: &Exec,
	spawn_handle: Box<dyn CloneableSpawn>,
	method: &str,
	call_data: &[u8],
	runtime_code: &RuntimeCode,
) -> Result<Vec<u8>, Box<dyn Error>>
where
	H: Hasher,
	Exec: CodeExecutor + Clone + 'static,
	H::Out: Ord + 'static + codec::Codec,
	N: crate::changes_trie::BlockNumber,
{
	let trie_backend = create_proof_check_backend::<H>(root.into(), proof)?;
	execution_proof_check_on_trie_backend::<_, N, _>(
		&trie_backend,
		overlay,
		exec,
		spawn_handle,
		method,
		call_data,
		runtime_code,
	)
}

/// Check execution proof on proving backend, generated by `prove_execution` call.
pub fn execution_proof_check_on_trie_backend<H, N, Exec>(
	trie_backend: &TrieBackend<MemoryDB<H>, H>,
	overlay: &mut OverlayedChanges,
	exec: &Exec,
	spawn_handle: Box<dyn CloneableSpawn>,
	method: &str,
	call_data: &[u8],
	runtime_code: &RuntimeCode,
) -> Result<Vec<u8>, Box<dyn Error>>
where
	H: Hasher,
	H::Out: Ord + 'static + codec::Codec,
	Exec: CodeExecutor + Clone + 'static,
	N: crate::changes_trie::BlockNumber,
{
	let mut sm = StateMachine::<_, H, N, Exec>::new(
		trie_backend,
		None,
		overlay,
		exec,
		method,
		call_data,
		Extensions::default(),
		runtime_code,
		spawn_handle,
	);
=======
	/// Check execution proof, generated by `prove_execution` call.
	pub fn execution_proof_check<H, N, Exec, Spawn>(
		root: H::Out,
		proof: StorageProof,
		overlay: &mut OverlayedChanges,
		exec: &Exec,
		spawn_handle: Spawn,
		method: &str,
		call_data: &[u8],
		runtime_code: &RuntimeCode,
	) -> Result<Vec<u8>, Box<dyn Error>>
	where
		H: Hasher,
		Exec: CodeExecutor + Clone + 'static,
		H::Out: Ord + 'static + codec::Codec,
		N: crate::changes_trie::BlockNumber,
		Spawn: SpawnNamed + Send + 'static,
	{
		let trie_backend = create_proof_check_backend::<H>(root.into(), proof)?;
		execution_proof_check_on_trie_backend::<_, N, _, _>(
			&trie_backend,
			overlay,
			exec,
			spawn_handle,
			method,
			call_data,
			runtime_code,
		)
	}

	/// Check execution proof on proving backend, generated by `prove_execution` call.
	pub fn execution_proof_check_on_trie_backend<H, N, Exec, Spawn>(
		trie_backend: &TrieBackend<MemoryDB<H>, H>,
		overlay: &mut OverlayedChanges,
		exec: &Exec,
		spawn_handle: Spawn,
		method: &str,
		call_data: &[u8],
		runtime_code: &RuntimeCode,
	) -> Result<Vec<u8>, Box<dyn Error>>
	where
		H: Hasher,
		H::Out: Ord + 'static + codec::Codec,
		Exec: CodeExecutor + Clone + 'static,
		N: crate::changes_trie::BlockNumber,
		Spawn: SpawnNamed + Send + 'static,
	{
		let mut offchain_overlay = OffchainOverlayedChanges::default();
		let mut sm = StateMachine::<_, H, N, Exec>::new(
			trie_backend,
			None,
			overlay,
			&mut offchain_overlay,
			exec,
			method,
			call_data,
			Extensions::default(),
			runtime_code,
			spawn_handle,
		);
>>>>>>> 4771f237

		sm.execute_using_consensus_failure_handler::<_, NeverNativeValue, fn() -> _>(
			always_untrusted_wasm(),
			None,
		).map(NativeOrEncoded::into_encoded)
	}

	/// Generate storage read proof.
	pub fn prove_read<B, H, I>(
		mut backend: B,
		keys: I,
	) -> Result<StorageProof, Box<dyn Error>>
	where
		B: Backend<H>,
		H: Hasher,
		H::Out: Ord + Codec,
		I: IntoIterator,
		I::Item: AsRef<[u8]>,
	{
		let trie_backend = backend.as_trie_backend()
			.ok_or_else(
				|| Box::new(ExecutionError::UnableToGenerateProof) as Box<dyn Error>
			)?;
		prove_read_on_trie_backend(trie_backend, keys)
	}

	/// Generate child storage read proof.
	pub fn prove_child_read<B, H, I>(
		mut backend: B,
		child_info: &ChildInfo,
		keys: I,
	) -> Result<StorageProof, Box<dyn Error>>
	where
		B: Backend<H>,
		H: Hasher,
		H::Out: Ord + Codec,
		I: IntoIterator,
		I::Item: AsRef<[u8]>,
	{
		let trie_backend = backend.as_trie_backend()
			.ok_or_else(|| Box::new(ExecutionError::UnableToGenerateProof) as Box<dyn Error>)?;
		prove_child_read_on_trie_backend(trie_backend, child_info, keys)
	}

	/// Generate storage read proof on pre-created trie backend.
	pub fn prove_read_on_trie_backend<S, H, I>(
		trie_backend: &TrieBackend<S, H>,
		keys: I,
	) -> Result<StorageProof, Box<dyn Error>>
	where
		S: trie_backend_essence::TrieBackendStorage<H>,
		H: Hasher,
		H::Out: Ord + Codec,
		I: IntoIterator,
		I::Item: AsRef<[u8]>,
	{
		let proving_backend = proving_backend::ProvingBackend::<_, H>::new(trie_backend);
		for key in keys.into_iter() {
			proving_backend
				.storage(key.as_ref())
				.map_err(|e| Box::new(e) as Box<dyn Error>)?;
		}
		Ok(proving_backend.extract_proof())
	}

	/// Generate storage read proof on pre-created trie backend.
	pub fn prove_child_read_on_trie_backend<S, H, I>(
		trie_backend: &TrieBackend<S, H>,
		child_info: &ChildInfo,
		keys: I,
	) -> Result<StorageProof, Box<dyn Error>>
	where
		S: trie_backend_essence::TrieBackendStorage<H>,
		H: Hasher,
		H::Out: Ord + Codec,
		I: IntoIterator,
		I::Item: AsRef<[u8]>,
	{
		let proving_backend = proving_backend::ProvingBackend::<_, H>::new(trie_backend);
		for key in keys.into_iter() {
			proving_backend
				.child_storage(child_info, key.as_ref())
				.map_err(|e| Box::new(e) as Box<dyn Error>)?;
		}
		Ok(proving_backend.extract_proof())
	}

	/// Check storage read proof, generated by `prove_read` call.
	pub fn read_proof_check<H, I>(
		root: H::Out,
		proof: StorageProof,
		keys: I,
	) -> Result<HashMap<Vec<u8>, Option<Vec<u8>>>, Box<dyn Error>>
	where
		H: Hasher,
		H::Out: Ord + Codec,
		I: IntoIterator,
		I::Item: AsRef<[u8]>,
	{
		let proving_backend = create_proof_check_backend::<H>(root, proof)?;
		let mut result = HashMap::new();
		for key in keys.into_iter() {
			let value = read_proof_check_on_proving_backend(&proving_backend, key.as_ref())?;
			result.insert(key.as_ref().to_vec(), value);
		}
		Ok(result)
	}

	/// Check child storage read proof, generated by `prove_child_read` call.
	pub fn read_child_proof_check<H, I>(
		root: H::Out,
		proof: StorageProof,
		child_info: &ChildInfo,
		keys: I,
	) -> Result<HashMap<Vec<u8>, Option<Vec<u8>>>, Box<dyn Error>>
	where
		H: Hasher,
		H::Out: Ord + Codec,
		I: IntoIterator,
		I::Item: AsRef<[u8]>,
	{
		let proving_backend = create_proof_check_backend::<H>(root, proof)?;
		let mut result = HashMap::new();
		for key in keys.into_iter() {
			let value = read_child_proof_check_on_proving_backend(
				&proving_backend,
				child_info,
				key.as_ref(),
			)?;
			result.insert(key.as_ref().to_vec(), value);
		}
		Ok(result)
	}

	/// Check storage read proof on pre-created proving backend.
	pub fn read_proof_check_on_proving_backend<H>(
		proving_backend: &TrieBackend<MemoryDB<H>, H>,
		key: &[u8],
	) -> Result<Option<Vec<u8>>, Box<dyn Error>>
	where
		H: Hasher,
		H::Out: Ord + Codec,
	{
		proving_backend.storage(key).map_err(|e| Box::new(e) as Box<dyn Error>)
	}

	/// Check child storage read proof on pre-created proving backend.
	pub fn read_child_proof_check_on_proving_backend<H>(
		proving_backend: &TrieBackend<MemoryDB<H>, H>,
		child_info: &ChildInfo,
		key: &[u8],
	) -> Result<Option<Vec<u8>>, Box<dyn Error>>
	where
		H: Hasher,
		H::Out: Ord + Codec,
	{
		proving_backend.child_storage(child_info, key)
			.map_err(|e| Box::new(e) as Box<dyn Error>)
	}
}

#[cfg(test)]
mod tests {
	use std::collections::BTreeMap;
	use codec::Encode;
	use super::*;
	use super::ext::Ext;
	use super::changes_trie::Configuration as ChangesTrieConfig;
<<<<<<< HEAD
	use sp_core::{map, traits::{Externalities, RuntimeCode}, storage::ChildStorageKey};
	use sp_runtime::traits::BlakeTwo256;
=======
	use sp_core::{
		map, traits::{Externalities, RuntimeCode}, testing::TaskExecutor,
	};
	use sp_runtime::traits::BlakeTwo256;
	use std::{result, collections::HashMap};
	use codec::Decode;
	use sp_core::{
		offchain::storage::OffchainOverlayedChanges,
		storage::ChildInfo, NativeOrEncoded, NeverNativeValue,
		traits::CodeExecutor,
	};
	use crate::execution::CallResult;

>>>>>>> 4771f237

	#[derive(Clone)]
	struct DummyCodeExecutor {
		change_changes_trie_config: bool,
		native_available: bool,
		native_succeeds: bool,
		fallback_succeeds: bool,
	}

	impl CodeExecutor for DummyCodeExecutor {
		type Error = u8;

		fn call<
			R: Encode + Decode + PartialEq,
			NC: FnOnce() -> result::Result<R, String>,
		>(
			&self,
			ext: &mut dyn Externalities,
			_: &RuntimeCode,
			_method: &str,
			_data: &[u8],
			use_native: bool,
			_native_call: Option<NC>,
		) -> (CallResult<R, Self::Error>, bool) {
			if self.change_changes_trie_config {
				ext.place_storage(
					sp_core::storage::well_known_keys::CHANGES_TRIE_CONFIG.to_vec(),
					Some(
						ChangesTrieConfig {
							digest_interval: 777,
							digest_levels: 333,
						}.encode()
					)
				);
			}

			let using_native = use_native && self.native_available;
			match (using_native, self.native_succeeds, self.fallback_succeeds) {
				(true, true, _) | (false, _, true) => {
					(
						Ok(
							NativeOrEncoded::Encoded(
								vec![
									ext.storage(b"value1").unwrap()[0] +
									ext.storage(b"value2").unwrap()[0]
								]
							)
						),
						using_native
					)
				},
				_ => (Err(0), using_native),
			}
		}
	}

	impl sp_core::traits::CallInWasm for DummyCodeExecutor {
		fn call_in_wasm(
			&self,
			_: &[u8],
			_: Option<Vec<u8>>,
			_: &str,
			_: &[u8],
			_: &mut dyn Externalities,
			_: sp_core::traits::MissingHostFunctions,
		) -> std::result::Result<Vec<u8>, String> {
			unimplemented!("Not required in tests.")
		}
	}

	#[test]
	fn execute_works() {
		let backend = trie_backend::tests::test_trie();
		let mut overlayed_changes = Default::default();
<<<<<<< HEAD
=======
		let mut offchain_overlayed_changes = Default::default();
>>>>>>> 4771f237
		let wasm_code = RuntimeCode::empty();

		let mut state_machine = StateMachine::new(
			&backend,
			changes_trie::disabled_state::<_, u64>(),
			&mut overlayed_changes,
			&mut offchain_overlayed_changes,
			&DummyCodeExecutor {
				change_changes_trie_config: false,
				native_available: true,
				native_succeeds: true,
				fallback_succeeds: true,
			},
			"test",
			&[],
			Default::default(),
			&wasm_code,
<<<<<<< HEAD
			sp_core::tasks::executor(),
=======
			TaskExecutor::new(),
>>>>>>> 4771f237
		);

		assert_eq!(
			state_machine.execute(ExecutionStrategy::NativeWhenPossible).unwrap(),
			vec![66],
		);
	}


	#[test]
	fn execute_works_with_native_else_wasm() {
		let backend = trie_backend::tests::test_trie();
		let mut overlayed_changes = Default::default();
<<<<<<< HEAD
=======
		let mut offchain_overlayed_changes = Default::default();
>>>>>>> 4771f237
		let wasm_code = RuntimeCode::empty();

		let mut state_machine = StateMachine::new(
			&backend,
			changes_trie::disabled_state::<_, u64>(),
			&mut overlayed_changes,
			&mut offchain_overlayed_changes,
			&DummyCodeExecutor {
				change_changes_trie_config: false,
				native_available: true,
				native_succeeds: true,
				fallback_succeeds: true,
			},
			"test",
			&[],
			Default::default(),
			&wasm_code,
<<<<<<< HEAD
			sp_core::tasks::executor(),
=======
			TaskExecutor::new(),
>>>>>>> 4771f237
		);

		assert_eq!(state_machine.execute(ExecutionStrategy::NativeElseWasm).unwrap(), vec![66]);
	}

	#[test]
	fn dual_execution_strategy_detects_consensus_failure() {
		let mut consensus_failed = false;
		let backend = trie_backend::tests::test_trie();
		let mut overlayed_changes = Default::default();
<<<<<<< HEAD
=======
		let mut offchain_overlayed_changes = Default::default();
>>>>>>> 4771f237
		let wasm_code = RuntimeCode::empty();

		let mut state_machine = StateMachine::new(
			&backend,
			changes_trie::disabled_state::<_, u64>(),
			&mut overlayed_changes,
			&mut offchain_overlayed_changes,
			&DummyCodeExecutor {
				change_changes_trie_config: false,
				native_available: true,
				native_succeeds: true,
				fallback_succeeds: false,
			},
			"test",
			&[],
			Default::default(),
			&wasm_code,
<<<<<<< HEAD
			sp_core::tasks::executor(),
=======
			TaskExecutor::new(),
>>>>>>> 4771f237
		);

		assert!(
			state_machine.execute_using_consensus_failure_handler::<_, NeverNativeValue, fn() -> _>(
				ExecutionManager::Both(|we, _ne| {
					consensus_failed = true;
					we
				}),
				None,
			).is_err()
		);
		assert!(consensus_failed);
	}

	#[test]
	fn prove_execution_and_proof_check_works() {
		let executor = DummyCodeExecutor {
			change_changes_trie_config: false,
			native_available: true,
			native_succeeds: true,
			fallback_succeeds: true,
		};

		// fetch execution proof from 'remote' full node
		let remote_backend = trie_backend::tests::test_trie();
		let remote_root = remote_backend.storage_root(std::iter::empty()).0;
		let (remote_result, remote_proof) = prove_execution::<_, _, u64, _, _>(
			remote_backend,
			&mut Default::default(),
			&executor,
<<<<<<< HEAD
			sp_core::tasks::executor(),
=======
			TaskExecutor::new(),
>>>>>>> 4771f237
			"test",
			&[],
			&RuntimeCode::empty(),
		).unwrap();

		// check proof locally
<<<<<<< HEAD
		let local_result = execution_proof_check::<BlakeTwo256, u64, _>(
=======
		let local_result = execution_proof_check::<BlakeTwo256, u64, _, _>(
>>>>>>> 4771f237
			remote_root,
			remote_proof,
			&mut Default::default(),
			&executor,
<<<<<<< HEAD
			sp_core::tasks::executor(),
=======
			TaskExecutor::new(),
>>>>>>> 4771f237
			"test",
			&[],
			&RuntimeCode::empty(),
		).unwrap();

		// check that both results are correct
		assert_eq!(remote_result, vec![66]);
		assert_eq!(remote_result, local_result);
	}

	#[test]
	fn clear_prefix_in_ext_works() {
		let initial: BTreeMap<_, _> = map![
			b"aaa".to_vec() => b"0".to_vec(),
			b"abb".to_vec() => b"1".to_vec(),
			b"abc".to_vec() => b"2".to_vec(),
			b"bbb".to_vec() => b"3".to_vec()
		];
		let mut state = InMemoryBackend::<BlakeTwo256>::from(initial);
		let backend = state.as_trie_backend().unwrap();

		let mut overlay = OverlayedChanges::default();
		overlay.set_storage(b"aba".to_vec(), Some(b"1312".to_vec()));
		overlay.set_storage(b"bab".to_vec(), Some(b"228".to_vec()));
		overlay.start_transaction();
		overlay.set_storage(b"abd".to_vec(), Some(b"69".to_vec()));
		overlay.set_storage(b"bbd".to_vec(), Some(b"42".to_vec()));

		{
			let mut offchain_overlay = Default::default();
			let mut cache = StorageTransactionCache::default();
			let mut ext = Ext::new(
				&mut overlay,
				&mut offchain_overlay,
				&mut cache,
				backend,
				changes_trie::disabled_state::<_, u64>(),
				None,
			);
			ext.clear_prefix(b"ab");
		}
		overlay.commit_transaction().unwrap();

		assert_eq!(
			overlay.changes().map(|(k, v)| (k.clone(), v.value().cloned()))
				.collect::<HashMap<_, _>>(),
			map![
				b"abc".to_vec() => None.into(),
				b"abb".to_vec() => None.into(),
				b"aba".to_vec() => None.into(),
				b"abd".to_vec() => None.into(),

				b"bab".to_vec() => Some(b"228".to_vec()).into(),
				b"bbd".to_vec() => Some(b"42".to_vec()).into()
			],
		);
	}

	#[test]
	fn set_child_storage_works() {
<<<<<<< HEAD
		let mut state = InMemoryBackend::<BlakeTwo256>::default();
=======
		let child_info = ChildInfo::new_default(b"sub1");
		let child_info = &child_info;
		let mut state = new_in_mem::<BlakeTwo256>();
>>>>>>> 4771f237
		let backend = state.as_trie_backend().unwrap();
		let mut overlay = OverlayedChanges::default();
		let mut offchain_overlay = OffchainOverlayedChanges::default();
		let mut cache = StorageTransactionCache::default();
		let mut ext = Ext::new(
			&mut overlay,
			&mut offchain_overlay,
			&mut cache,
			backend,
			changes_trie::disabled_state::<_, u64>(),
			None,
		);

		ext.set_child_storage(
			child_info,
			b"abc".to_vec(),
			b"def".to_vec()
		);
		assert_eq!(
			ext.child_storage(
				child_info,
				b"abc"
			),
			Some(b"def".to_vec())
		);
		ext.kill_child_storage(
			child_info,
		);
		assert_eq!(
			ext.child_storage(
				child_info,
				b"abc"
			),
			None
		);
	}

	#[test]
	fn append_storage_works() {
		let reference_data = vec![
			b"data1".to_vec(),
			b"2".to_vec(),
			b"D3".to_vec(),
			b"d4".to_vec(),
		];
		let key = b"key".to_vec();
		let mut state = new_in_mem::<BlakeTwo256>();
		let backend = state.as_trie_backend().unwrap();
		let mut overlay = OverlayedChanges::default();
		let mut offchain_overlay = OffchainOverlayedChanges::default();
		let mut cache = StorageTransactionCache::default();
		{
			let mut ext = Ext::new(
				&mut overlay,
				&mut offchain_overlay,
				&mut cache,
				backend,
				changes_trie::disabled_state::<_, u64>(),
				None,
			);

			ext.storage_append(key.clone(), reference_data[0].encode());
			assert_eq!(
				ext.storage(key.as_slice()),
				Some(vec![reference_data[0].clone()].encode()),
			);
		}
		overlay.start_transaction();
		{
			let mut ext = Ext::new(
				&mut overlay,
				&mut offchain_overlay,
				&mut cache,
				backend,
				changes_trie::disabled_state::<_, u64>(),
				None,
			);

			for i in reference_data.iter().skip(1) {
				ext.storage_append(key.clone(), i.encode());
			}
			assert_eq!(
				ext.storage(key.as_slice()),
				Some(reference_data.encode()),
			);
		}
		overlay.rollback_transaction().unwrap();
		{
			let ext = Ext::new(
				&mut overlay,
				&mut offchain_overlay,
				&mut cache,
				backend,
				changes_trie::disabled_state::<_, u64>(),
				None,
			);
			assert_eq!(
				ext.storage(key.as_slice()),
				Some(vec![reference_data[0].clone()].encode()),
			);
		}
	}

	#[test]
	fn remove_with_append_then_rollback_appended_then_append_again() {

		#[derive(codec::Encode, codec::Decode)]
		enum Item { InitializationItem, DiscardedItem, CommitedItem }

		let key = b"events".to_vec();
		let mut cache = StorageTransactionCache::default();
		let mut state = new_in_mem::<BlakeTwo256>();
		let backend = state.as_trie_backend().unwrap();
		let mut offchain_overlay = OffchainOverlayedChanges::default();
		let mut overlay = OverlayedChanges::default();

		// For example, block initialization with event.
		{
			let mut ext = Ext::new(
				&mut overlay,
				&mut offchain_overlay,
				&mut cache,
				backend,
				changes_trie::disabled_state::<_, u64>(),
				None,
			);
			ext.clear_storage(key.as_slice());
			ext.storage_append(key.clone(), Item::InitializationItem.encode());
		}
		overlay.start_transaction();

		// For example, first transaction resulted in panic during block building
		{
			let mut ext = Ext::new(
				&mut overlay,
				&mut offchain_overlay,
				&mut cache,
				backend,
				changes_trie::disabled_state::<_, u64>(),
				None,
			);

			assert_eq!(
				ext.storage(key.as_slice()),
				Some(vec![Item::InitializationItem].encode()),
			);

			ext.storage_append(key.clone(), Item::DiscardedItem.encode());

			assert_eq!(
				ext.storage(key.as_slice()),
				Some(vec![Item::InitializationItem, Item::DiscardedItem].encode()),
			);
		}
		overlay.rollback_transaction().unwrap();

		// Then we apply next transaction which is valid this time.
		{
			let mut ext = Ext::new(
				&mut overlay,
				&mut offchain_overlay,
				&mut cache,
				backend,
				changes_trie::disabled_state::<_, u64>(),
				None,
			);

			assert_eq!(
				ext.storage(key.as_slice()),
				Some(vec![Item::InitializationItem].encode()),
			);

			ext.storage_append(key.clone(), Item::CommitedItem.encode());

			assert_eq!(
				ext.storage(key.as_slice()),
				Some(vec![Item::InitializationItem, Item::CommitedItem].encode()),
			);

		}
		overlay.start_transaction();

		// Then only initlaization item and second (commited) item should persist.
		{
			let ext = Ext::new(
				&mut overlay,
				&mut offchain_overlay,
				&mut cache,
				backend,
				changes_trie::disabled_state::<_, u64>(),
				None,
			);
			assert_eq!(
				ext.storage(key.as_slice()),
				Some(vec![Item::InitializationItem, Item::CommitedItem].encode()),
			);
		}
	}

	#[test]
	fn prove_read_and_proof_check_works() {
		let child_info = ChildInfo::new_default(b"sub1");
		let child_info = &child_info;
		// fetch read proof from 'remote' full node
		let remote_backend = trie_backend::tests::test_trie();
		let remote_root = remote_backend.storage_root(::std::iter::empty()).0;
		let remote_proof = prove_read(remote_backend, &[b"value2"]).unwrap();
 		// check proof locally
		let local_result1 = read_proof_check::<BlakeTwo256, _>(
			remote_root,
			remote_proof.clone(),
			&[b"value2"],
		).unwrap();
		let local_result2 = read_proof_check::<BlakeTwo256, _>(
			remote_root,
			remote_proof.clone(),
			&[&[0xff]],
		).is_ok();
 		// check that results are correct
		assert_eq!(
			local_result1.into_iter().collect::<Vec<_>>(),
			vec![(b"value2".to_vec(), Some(vec![24]))],
		);
		assert_eq!(local_result2, false);
		// on child trie
		let remote_backend = trie_backend::tests::test_trie();
		let remote_root = remote_backend.storage_root(::std::iter::empty()).0;
		let remote_proof = prove_child_read(
			remote_backend,
			child_info,
			&[b"value3"],
		).unwrap();
		let local_result1 = read_child_proof_check::<BlakeTwo256, _>(
			remote_root,
			remote_proof.clone(),
			child_info,
			&[b"value3"],
		).unwrap();
		let local_result2 = read_child_proof_check::<BlakeTwo256, _>(
			remote_root,
			remote_proof.clone(),
			child_info,
			&[b"value2"],
		).unwrap();
		assert_eq!(
			local_result1.into_iter().collect::<Vec<_>>(),
			vec![(b"value3".to_vec(), Some(vec![142]))],
		);
		assert_eq!(
			local_result2.into_iter().collect::<Vec<_>>(),
			vec![(b"value2".to_vec(), None)],
		);
	}

	#[test]
	fn child_storage_uuid() {

		let child_info_1 = ChildInfo::new_default(b"sub_test1");
		let child_info_2 = ChildInfo::new_default(b"sub_test2");

		use crate::trie_backend::tests::test_trie;
		let mut overlay = OverlayedChanges::default();
		let mut offchain_overlay = OffchainOverlayedChanges::default();

		let mut transaction = {
			let backend = test_trie();
			let mut cache = StorageTransactionCache::default();
			let mut ext = Ext::new(
				&mut overlay,
				&mut offchain_overlay,
				&mut cache,
				&backend,
				changes_trie::disabled_state::<_, u64>(),
				None,
			);
			ext.set_child_storage(&child_info_1, b"abc".to_vec(), b"def".to_vec());
			ext.set_child_storage(&child_info_2, b"abc".to_vec(), b"def".to_vec());
			ext.storage_root();
			cache.transaction.unwrap()
		};
		let mut duplicate = false;
		for (k, (value, rc)) in transaction.drain().iter() {
			// look for a key inserted twice: transaction rc is 2
			if *rc == 2 {
				duplicate = true;
				println!("test duplicate for {:?} {:?}", k, value);
			}
		}
		assert!(!duplicate);
	}

	#[test]
	fn set_storage_empty_allowed() {
		let initial: BTreeMap<_, _> = map![
			b"aaa".to_vec() => b"0".to_vec(),
			b"bbb".to_vec() => b"".to_vec()
		];
		let mut state = InMemoryBackend::<BlakeTwo256>::from(initial);
		let backend = state.as_trie_backend().unwrap();

		let mut overlay = OverlayedChanges::default();
		overlay.start_transaction();
		overlay.set_storage(b"ccc".to_vec(), Some(b"".to_vec()));
		assert_eq!(overlay.storage(b"ccc"), Some(Some(&[][..])));
		overlay.commit_transaction().unwrap();
		overlay.start_transaction();
		assert_eq!(overlay.storage(b"ccc"), Some(Some(&[][..])));
		assert_eq!(overlay.storage(b"bbb"), None);

		{
			let mut offchain_overlay = Default::default();
			let mut cache = StorageTransactionCache::default();
			let mut ext = Ext::new(
				&mut overlay,
				&mut offchain_overlay,
				&mut cache,
				backend,
				changes_trie::disabled_state::<_, u64>(),
				None,
			);
			assert_eq!(ext.storage(b"bbb"), Some(vec![]));
			assert_eq!(ext.storage(b"ccc"), Some(vec![]));
			ext.clear_storage(b"ccc");
			assert_eq!(ext.storage(b"ccc"), None);
		}
		overlay.commit_transaction().unwrap();
		assert_eq!(overlay.storage(b"ccc"), Some(None));
	}
}<|MERGE_RESOLUTION|>--- conflicted
+++ resolved
@@ -18,21 +18,7 @@
 //! Substrate state machine implementation.
 
 #![warn(missing_docs)]
-<<<<<<< HEAD
-
-use std::{fmt, result, collections::HashMap, panic::UnwindSafe, marker::PhantomData};
-use log::{warn, trace};
-use hash_db::Hasher;
-use codec::{Decode, Encode, Codec};
-use sp_core::{
-	storage::ChildInfo, NativeOrEncoded, NeverNativeValue, hexdisplay::HexDisplay,
-	traits::{CodeExecutor, CallInWasmExt, RuntimeCode},
-};
-use overlayed_changes::OverlayedChangeSet;
-use sp_externalities::Extensions;
-=======
 #![cfg_attr(not(feature = "std"), no_std)]
->>>>>>> 4771f237
 
 pub mod backend;
 #[cfg(feature = "std")]
@@ -51,65 +37,6 @@
 mod trie_backend;
 mod trie_backend_essence;
 mod stats;
-<<<<<<< HEAD
-
-pub use sp_trie::{trie_types::{Layout, TrieDBMut}, StorageProof, TrieMut, DBValue, MemoryDB};
-pub use testing::TestExternalities;
-pub use basic::BasicExternalities;
-pub use ext::Ext;
-pub use backend::Backend;
-pub use changes_trie::{
-	AnchorBlockId as ChangesTrieAnchorBlockId,
-	State as ChangesTrieState,
-	Storage as ChangesTrieStorage,
-	RootsStorage as ChangesTrieRootsStorage,
-	InMemoryStorage as InMemoryChangesTrieStorage,
-	BuildCache as ChangesTrieBuildCache,
-	CacheAction as ChangesTrieCacheAction,
-	ConfigurationRange as ChangesTrieConfigurationRange,
-	key_changes, key_changes_proof,
-	key_changes_proof_check, key_changes_proof_check_with_db,
-	prune as prune_changes_tries,
-	disabled_state as disabled_changes_trie_state,
-	BlockNumber as ChangesTrieBlockNumber,
-};
-pub use overlayed_changes::{
-	OverlayedChanges, StorageChanges, StorageTransactionCache, StorageKey, StorageValue,
-	StorageCollection, ChildStorageCollection,
-};
-pub use proving_backend::{
-	create_proof_check_backend, ProofRecorder, ProvingBackend, ProvingBackendRecorder,
-};
-pub use trie_backend_essence::{TrieBackendStorage, Storage};
-pub use trie_backend::TrieBackend;
-pub use error::{Error, ExecutionError};
-pub use in_memory_backend::InMemory as InMemoryBackend;
-pub use stats::{UsageInfo, UsageUnit};
-pub use sp_core::traits::CloneableSpawn;
-
-type CallResult<R, E> = Result<NativeOrEncoded<R>, E>;
-
-/// Default handler of the execution manager.
-pub type DefaultHandler<R, E> = fn(CallResult<R, E>, CallResult<R, E>) -> CallResult<R, E>;
-
-/// Type of changes trie transaction.
-pub type ChangesTrieTransaction<H, N> = (
-	MemoryDB<H>,
-	ChangesTrieCacheAction<<H as Hasher>::Out, N>,
-);
-
-/// Strategy for executing a call into the runtime.
-#[derive(Copy, Clone, Eq, PartialEq, Debug)]
-pub enum ExecutionStrategy {
-	/// Execute with the native equivalent if it is compatible with the given wasm module; otherwise fall back to the wasm.
-	NativeWhenPossible,
-	/// Use the given wasm module.
-	AlwaysWasm,
-	/// Run with both the wasm and the native variant (if compatible). Report any discrepancy as an error.
-	Both,
-	/// First native, then if that fails or is not possible, wasm.
-	NativeElseWasm,
-=======
 #[cfg(feature = "std")]
 mod read_only;
 
@@ -132,7 +59,6 @@
 	($($arg:tt)+) => (
 		()
 	);
->>>>>>> 4771f237
 }
 
 /// In no_std we skip logs for state_machine, this macro
@@ -210,61 +136,6 @@
 	impl<N> BlockNumber for N {}
 }
 
-<<<<<<< HEAD
-/// The substrate state machine.
-pub struct StateMachine<'a, B, H, N, Exec>
-	where
-		H: Hasher,
-		B: Backend<H>,
-		N: ChangesTrieBlockNumber,
-{
-	backend: &'a B,
-	exec: &'a Exec,
-	method: &'a str,
-	call_data: &'a [u8],
-	overlay: &'a mut OverlayedChanges,
-	extensions: Extensions,
-	changes_trie_state: Option<ChangesTrieState<'a, H, N>>,
-	_marker: PhantomData<(H, N)>,
-	storage_transaction_cache: Option<&'a mut StorageTransactionCache<B::Transaction, H, N>>,
-	runtime_code: &'a RuntimeCode<'a>,
-}
-
-impl<'a, B, H, N, Exec> StateMachine<'a, B, H, N, Exec> where
-	H: Hasher,
-	H::Out: Ord + 'static + codec::Codec,
-	Exec: CodeExecutor + Clone + 'static,
-	B: Backend<H>,
-	N: crate::changes_trie::BlockNumber,
-{
-	/// Creates new substrate state machine.
-	pub fn new(
-		backend: &'a B,
-		changes_trie_state: Option<ChangesTrieState<'a, H, N>>,
-		overlay: &'a mut OverlayedChanges,
-		exec: &'a Exec,
-		method: &'a str,
-		call_data: &'a [u8],
-		mut extensions: Extensions,
-		runtime_code: &'a RuntimeCode,
-		spawn_handle: Box<dyn CloneableSpawn>,
-	) -> Self {
-		extensions.register(CallInWasmExt::new(exec.clone()));
-		extensions.register(sp_core::traits::TaskExecutorExt::new(spawn_handle));
-
-		Self {
-			backend,
-			exec,
-			method,
-			call_data,
-			extensions,
-			overlay,
-			changes_trie_state,
-			_marker: PhantomData,
-			storage_transaction_cache: None,
-			runtime_code,
-		}
-=======
 #[cfg(feature = "std")]
 mod std_reexport {
 	pub use sp_trie::{trie_types::{Layout, TrieDBMut}, StorageProof, TrieMut, DBValue, MemoryDB};
@@ -338,7 +209,6 @@
 		Both,
 		/// First native, then if that fails or is not possible, wasm.
 		NativeElseWasm,
->>>>>>> 4771f237
 	}
 
 	/// Storage backend trust level.
@@ -412,21 +282,10 @@
 		ExecutionManager::AlwaysWasm(BackendTrustLevel::Trusted)
 	}
 
-<<<<<<< HEAD
-		let (result, was_native) = self.exec.call(
-			&mut ext,
-			self.runtime_code,
-			self.method,
-			self.call_data,
-			use_native,
-			native_call,
-		);
-=======
 	/// Evaluate ExecutionManager::AlwaysWasm with untrusted backend, without having to figure out the type.
 	fn always_untrusted_wasm<E, R: Decode>() -> ExecutionManager<DefaultHandler<R, E>> {
 		ExecutionManager::AlwaysWasm(BackendTrustLevel::Untrusted)
 	}
->>>>>>> 4771f237
 
 	/// The substrate state machine.
 	pub struct StateMachine<'a, B, H, N, Exec>
@@ -785,140 +644,6 @@
 		Ok((result.into_encoded(), proof))
 	}
 
-<<<<<<< HEAD
-/// Prove execution using the given state backend, overlayed changes, and call executor.
-pub fn prove_execution<B, H, N, Exec>(
-	mut backend: B,
-	overlay: &mut OverlayedChanges,
-	exec: &Exec,
-	spawn_handle: Box<dyn CloneableSpawn>,
-	method: &str,
-	call_data: &[u8],
-	runtime_code: &RuntimeCode,
-) -> Result<(Vec<u8>, StorageProof), Box<dyn Error>>
-where
-	B: Backend<H>,
-	H: Hasher,
-	H::Out: Ord + 'static + codec::Codec,
-	Exec: CodeExecutor + Clone + 'static,
-	N: crate::changes_trie::BlockNumber,
-{
-	let trie_backend = backend.as_trie_backend()
-		.ok_or_else(|| Box::new(ExecutionError::UnableToGenerateProof) as Box<dyn Error>)?;
-	prove_execution_on_trie_backend::<_, _, N, _>(
-		trie_backend,
-		overlay,
-		exec,
-		spawn_handle,
-		method,
-		call_data,
-		runtime_code,
-	)
-}
-
-/// Prove execution using the given trie backend, overlayed changes, and call executor.
-/// Produces a state-backend-specific "transaction" which can be used to apply the changes
-/// to the backing store, such as the disk.
-/// Execution proof is the set of all 'touched' storage DBValues from the backend.
-///
-/// On an error, no prospective changes are written to the overlay.
-///
-/// Note: changes to code will be in place if this call is made again. For running partial
-/// blocks (e.g. a transaction at a time), ensure a different method is used.
-pub fn prove_execution_on_trie_backend<S, H, N, Exec>(
-	trie_backend: &TrieBackend<S, H>,
-	overlay: &mut OverlayedChanges,
-	exec: &Exec,
-	spawn_handle: Box<dyn CloneableSpawn>,
-	method: &str,
-	call_data: &[u8],
-	runtime_code: &RuntimeCode,
-) -> Result<(Vec<u8>, StorageProof), Box<dyn Error>>
-where
-	S: trie_backend_essence::TrieBackendStorage<H>,
-	H: Hasher,
-	H::Out: Ord + 'static + codec::Codec,
-	Exec: CodeExecutor + 'static + Clone,
-	N: crate::changes_trie::BlockNumber,
-{
-	let proving_backend = proving_backend::ProvingBackend::new(trie_backend);
-	let mut sm = StateMachine::<_, H, N, Exec>::new(
-		&proving_backend,
-		None,
-		overlay,
-		exec,
-		method,
-		call_data,
-		Extensions::default(),
-		runtime_code,
-		spawn_handle,
-	);
-
-	let result = sm.execute_using_consensus_failure_handler::<_, NeverNativeValue, fn() -> _>(
-		always_wasm(),
-		None,
-	)?;
-	let proof = sm.backend.extract_proof();
-	Ok((result.into_encoded(), proof))
-}
-
-/// Check execution proof, generated by `prove_execution` call.
-pub fn execution_proof_check<H, N, Exec>(
-	root: H::Out,
-	proof: StorageProof,
-	overlay: &mut OverlayedChanges,
-	exec: &Exec,
-	spawn_handle: Box<dyn CloneableSpawn>,
-	method: &str,
-	call_data: &[u8],
-	runtime_code: &RuntimeCode,
-) -> Result<Vec<u8>, Box<dyn Error>>
-where
-	H: Hasher,
-	Exec: CodeExecutor + Clone + 'static,
-	H::Out: Ord + 'static + codec::Codec,
-	N: crate::changes_trie::BlockNumber,
-{
-	let trie_backend = create_proof_check_backend::<H>(root.into(), proof)?;
-	execution_proof_check_on_trie_backend::<_, N, _>(
-		&trie_backend,
-		overlay,
-		exec,
-		spawn_handle,
-		method,
-		call_data,
-		runtime_code,
-	)
-}
-
-/// Check execution proof on proving backend, generated by `prove_execution` call.
-pub fn execution_proof_check_on_trie_backend<H, N, Exec>(
-	trie_backend: &TrieBackend<MemoryDB<H>, H>,
-	overlay: &mut OverlayedChanges,
-	exec: &Exec,
-	spawn_handle: Box<dyn CloneableSpawn>,
-	method: &str,
-	call_data: &[u8],
-	runtime_code: &RuntimeCode,
-) -> Result<Vec<u8>, Box<dyn Error>>
-where
-	H: Hasher,
-	H::Out: Ord + 'static + codec::Codec,
-	Exec: CodeExecutor + Clone + 'static,
-	N: crate::changes_trie::BlockNumber,
-{
-	let mut sm = StateMachine::<_, H, N, Exec>::new(
-		trie_backend,
-		None,
-		overlay,
-		exec,
-		method,
-		call_data,
-		Extensions::default(),
-		runtime_code,
-		spawn_handle,
-	);
-=======
 	/// Check execution proof, generated by `prove_execution` call.
 	pub fn execution_proof_check<H, N, Exec, Spawn>(
 		root: H::Out,
@@ -979,7 +704,6 @@
 			runtime_code,
 			spawn_handle,
 		);
->>>>>>> 4771f237
 
 		sm.execute_using_consensus_failure_handler::<_, NeverNativeValue, fn() -> _>(
 			always_untrusted_wasm(),
@@ -1148,10 +872,6 @@
 	use super::*;
 	use super::ext::Ext;
 	use super::changes_trie::Configuration as ChangesTrieConfig;
-<<<<<<< HEAD
-	use sp_core::{map, traits::{Externalities, RuntimeCode}, storage::ChildStorageKey};
-	use sp_runtime::traits::BlakeTwo256;
-=======
 	use sp_core::{
 		map, traits::{Externalities, RuntimeCode}, testing::TaskExecutor,
 	};
@@ -1165,7 +885,6 @@
 	};
 	use crate::execution::CallResult;
 
->>>>>>> 4771f237
 
 	#[derive(Clone)]
 	struct DummyCodeExecutor {
@@ -1240,10 +959,7 @@
 	fn execute_works() {
 		let backend = trie_backend::tests::test_trie();
 		let mut overlayed_changes = Default::default();
-<<<<<<< HEAD
-=======
 		let mut offchain_overlayed_changes = Default::default();
->>>>>>> 4771f237
 		let wasm_code = RuntimeCode::empty();
 
 		let mut state_machine = StateMachine::new(
@@ -1261,11 +977,7 @@
 			&[],
 			Default::default(),
 			&wasm_code,
-<<<<<<< HEAD
-			sp_core::tasks::executor(),
-=======
 			TaskExecutor::new(),
->>>>>>> 4771f237
 		);
 
 		assert_eq!(
@@ -1279,10 +991,7 @@
 	fn execute_works_with_native_else_wasm() {
 		let backend = trie_backend::tests::test_trie();
 		let mut overlayed_changes = Default::default();
-<<<<<<< HEAD
-=======
 		let mut offchain_overlayed_changes = Default::default();
->>>>>>> 4771f237
 		let wasm_code = RuntimeCode::empty();
 
 		let mut state_machine = StateMachine::new(
@@ -1300,11 +1009,7 @@
 			&[],
 			Default::default(),
 			&wasm_code,
-<<<<<<< HEAD
-			sp_core::tasks::executor(),
-=======
 			TaskExecutor::new(),
->>>>>>> 4771f237
 		);
 
 		assert_eq!(state_machine.execute(ExecutionStrategy::NativeElseWasm).unwrap(), vec![66]);
@@ -1315,10 +1020,7 @@
 		let mut consensus_failed = false;
 		let backend = trie_backend::tests::test_trie();
 		let mut overlayed_changes = Default::default();
-<<<<<<< HEAD
-=======
 		let mut offchain_overlayed_changes = Default::default();
->>>>>>> 4771f237
 		let wasm_code = RuntimeCode::empty();
 
 		let mut state_machine = StateMachine::new(
@@ -1336,11 +1038,7 @@
 			&[],
 			Default::default(),
 			&wasm_code,
-<<<<<<< HEAD
-			sp_core::tasks::executor(),
-=======
 			TaskExecutor::new(),
->>>>>>> 4771f237
 		);
 
 		assert!(
@@ -1371,31 +1069,19 @@
 			remote_backend,
 			&mut Default::default(),
 			&executor,
-<<<<<<< HEAD
-			sp_core::tasks::executor(),
-=======
 			TaskExecutor::new(),
->>>>>>> 4771f237
 			"test",
 			&[],
 			&RuntimeCode::empty(),
 		).unwrap();
 
 		// check proof locally
-<<<<<<< HEAD
-		let local_result = execution_proof_check::<BlakeTwo256, u64, _>(
-=======
 		let local_result = execution_proof_check::<BlakeTwo256, u64, _, _>(
->>>>>>> 4771f237
 			remote_root,
 			remote_proof,
 			&mut Default::default(),
 			&executor,
-<<<<<<< HEAD
-			sp_core::tasks::executor(),
-=======
 			TaskExecutor::new(),
->>>>>>> 4771f237
 			"test",
 			&[],
 			&RuntimeCode::empty(),
@@ -1456,13 +1142,9 @@
 
 	#[test]
 	fn set_child_storage_works() {
-<<<<<<< HEAD
-		let mut state = InMemoryBackend::<BlakeTwo256>::default();
-=======
 		let child_info = ChildInfo::new_default(b"sub1");
 		let child_info = &child_info;
 		let mut state = new_in_mem::<BlakeTwo256>();
->>>>>>> 4771f237
 		let backend = state.as_trie_backend().unwrap();
 		let mut overlay = OverlayedChanges::default();
 		let mut offchain_overlay = OffchainOverlayedChanges::default();
