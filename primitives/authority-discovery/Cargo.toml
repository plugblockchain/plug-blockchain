[package]
name = "sp-authority-discovery"
<<<<<<< HEAD
version = "2.0.0-alpha.5"
=======
version = "2.0.0"
>>>>>>> 4771f237
authors = ["Parity Technologies <admin@parity.io>"]
description = "Authority discovery primitives"
edition = "2018"
license = "Apache-2.0"
homepage = "https://substrate.dev"
repository = "https://github.com/paritytech/substrate/"
readme = "README.md"

[package.metadata.docs.rs]
targets = ["x86_64-unknown-linux-gnu"]

[dependencies]
<<<<<<< HEAD
sp-application-crypto = { version = "2.0.0-alpha.5", default-features = false, path = "../application-crypto" }
codec = { package = "parity-scale-codec", default-features = false, version = "1.3.0" }
sp-std = { version = "2.0.0-alpha.5", default-features = false, path = "../std" }
sp-api = { version = "2.0.0-alpha.5", default-features = false, path = "../api" }
sp-runtime = { version = "2.0.0-alpha.5", default-features = false, path = "../runtime" }
=======
sp-application-crypto = { version = "2.0.0", default-features = false, path = "../application-crypto" }
codec = { package = "parity-scale-codec", default-features = false, version = "1.3.1" }
sp-std = { version = "2.0.0", default-features = false, path = "../std" }
sp-api = { version = "2.0.0", default-features = false, path = "../api" }
sp-runtime = { version = "2.0.0", default-features = false, path = "../runtime" }
>>>>>>> 4771f237

[features]
default = ["std"]
std = [
	"sp-application-crypto/std",
	"codec/std",
	"sp-std/std",
	"sp-api/std",
	"sp-runtime/std"
]<|MERGE_RESOLUTION|>--- conflicted
+++ resolved
@@ -1,10 +1,6 @@
 [package]
 name = "sp-authority-discovery"
-<<<<<<< HEAD
-version = "2.0.0-alpha.5"
-=======
 version = "2.0.0"
->>>>>>> 4771f237
 authors = ["Parity Technologies <admin@parity.io>"]
 description = "Authority discovery primitives"
 edition = "2018"
@@ -17,19 +13,11 @@
 targets = ["x86_64-unknown-linux-gnu"]
 
 [dependencies]
-<<<<<<< HEAD
-sp-application-crypto = { version = "2.0.0-alpha.5", default-features = false, path = "../application-crypto" }
-codec = { package = "parity-scale-codec", default-features = false, version = "1.3.0" }
-sp-std = { version = "2.0.0-alpha.5", default-features = false, path = "../std" }
-sp-api = { version = "2.0.0-alpha.5", default-features = false, path = "../api" }
-sp-runtime = { version = "2.0.0-alpha.5", default-features = false, path = "../runtime" }
-=======
 sp-application-crypto = { version = "2.0.0", default-features = false, path = "../application-crypto" }
 codec = { package = "parity-scale-codec", default-features = false, version = "1.3.1" }
 sp-std = { version = "2.0.0", default-features = false, path = "../std" }
 sp-api = { version = "2.0.0", default-features = false, path = "../api" }
 sp-runtime = { version = "2.0.0", default-features = false, path = "../runtime" }
->>>>>>> 4771f237
 
 [features]
 default = ["std"]
