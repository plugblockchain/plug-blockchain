[package]
name = "sp-runtime-interface-test"
version = "2.0.0"
authors = ["Parity Technologies <admin@parity.io>"]
edition = "2018"
license = "Apache-2.0"
publish = false
homepage = "https://substrate.dev"
repository = "https://github.com/paritytech/substrate/"

[package.metadata.docs.rs]
targets = ["x86_64-unknown-linux-gnu"]

[dependencies]
sp-runtime-interface = { version = "3.0.0", path = "../" }
sc-executor = { version = "0.9.0", path = "../../../client/executor" }
sp-runtime-interface-test-wasm = { version = "2.0.0", path = "../test-wasm" }
sp-runtime-interface-test-wasm-deprecated = { version = "2.0.0", path = "../test-wasm-deprecated" }
<<<<<<< HEAD
sp-state-machine = { version = "0.8.0", path = "../../../primitives/state-machine" }
sp-runtime = { version = "2.0.0", path = "../../runtime" }
sp-core = { version = "2.0.0", path = "../../core" }
sp-io = { version = "2.0.0", path = "../../io" }
tracing = "0.1.19"
=======
sp-state-machine = { version = "0.9.0", path = "../../state-machine" }
sp-runtime = { version = "3.0.0", path = "../../runtime" }
sp-core = { version = "3.0.0", path = "../../core" }
sp-io = { version = "3.0.0", path = "../../io" }
tracing = "0.1.22"
>>>>>>> debec916
tracing-core = "0.1.17"<|MERGE_RESOLUTION|>--- conflicted
+++ resolved
@@ -16,17 +16,9 @@
 sc-executor = { version = "0.9.0", path = "../../../client/executor" }
 sp-runtime-interface-test-wasm = { version = "2.0.0", path = "../test-wasm" }
 sp-runtime-interface-test-wasm-deprecated = { version = "2.0.0", path = "../test-wasm-deprecated" }
-<<<<<<< HEAD
-sp-state-machine = { version = "0.8.0", path = "../../../primitives/state-machine" }
-sp-runtime = { version = "2.0.0", path = "../../runtime" }
-sp-core = { version = "2.0.0", path = "../../core" }
-sp-io = { version = "2.0.0", path = "../../io" }
-tracing = "0.1.19"
-=======
 sp-state-machine = { version = "0.9.0", path = "../../state-machine" }
 sp-runtime = { version = "3.0.0", path = "../../runtime" }
 sp-core = { version = "3.0.0", path = "../../core" }
 sp-io = { version = "3.0.0", path = "../../io" }
 tracing = "0.1.22"
->>>>>>> debec916
 tracing-core = "0.1.17"