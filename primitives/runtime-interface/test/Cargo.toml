[package]
name = "sp-runtime-interface-test"
version = "2.0.0"
authors = ["Parity Technologies <admin@parity.io>"]
edition = "2018"
license = "Apache-2.0"
publish = false
homepage = "https://substrate.dev"
repository = "https://github.com/paritytech/substrate/"

[package.metadata.docs.rs]
targets = ["x86_64-unknown-linux-gnu"]

[dependencies]
<<<<<<< HEAD
sp-runtime-interface = { version = "2.0.0-alpha.5", path = "../" }
sc-executor = { version = "0.8.0-alpha.5", path = "../../../client/executor" }
sp-runtime-interface-test-wasm = { version = "2.0.0-dev", path = "../test-wasm" }
sp-runtime-interface-test-wasm-deprecated = { version = "2.0.0-dev", path = "../test-wasm-deprecated" }
sp-state-machine = { version = "0.8.0-alpha.5", path = "../../../primitives/state-machine" }
sp-runtime = { version = "2.0.0-alpha.5", path = "../../runtime" }
sp-io = { version = "2.0.0-alpha.5", path = "../../io" }
=======
sp-runtime-interface = { version = "2.0.0", path = "../" }
sc-executor = { version = "0.8.0", path = "../../../client/executor" }
sp-runtime-interface-test-wasm = { version = "2.0.0", path = "../test-wasm" }
sp-runtime-interface-test-wasm-deprecated = { version = "2.0.0", path = "../test-wasm-deprecated" }
sp-state-machine = { version = "0.8.0", path = "../../../primitives/state-machine" }
sp-runtime = { version = "2.0.0", path = "../../runtime" }
sp-core = { version = "2.0.0", path = "../../core" }
sp-io = { version = "2.0.0", path = "../../io" }
tracing = "0.1.19"
tracing-core = "0.1.15"
>>>>>>> 4771f237
<|MERGE_RESOLUTION|>--- conflicted
+++ resolved
@@ -12,15 +12,6 @@
 targets = ["x86_64-unknown-linux-gnu"]
 
 [dependencies]
-<<<<<<< HEAD
-sp-runtime-interface = { version = "2.0.0-alpha.5", path = "../" }
-sc-executor = { version = "0.8.0-alpha.5", path = "../../../client/executor" }
-sp-runtime-interface-test-wasm = { version = "2.0.0-dev", path = "../test-wasm" }
-sp-runtime-interface-test-wasm-deprecated = { version = "2.0.0-dev", path = "../test-wasm-deprecated" }
-sp-state-machine = { version = "0.8.0-alpha.5", path = "../../../primitives/state-machine" }
-sp-runtime = { version = "2.0.0-alpha.5", path = "../../runtime" }
-sp-io = { version = "2.0.0-alpha.5", path = "../../io" }
-=======
 sp-runtime-interface = { version = "2.0.0", path = "../" }
 sc-executor = { version = "0.8.0", path = "../../../client/executor" }
 sp-runtime-interface-test-wasm = { version = "2.0.0", path = "../test-wasm" }
@@ -30,5 +21,4 @@
 sp-core = { version = "2.0.0", path = "../../core" }
 sp-io = { version = "2.0.0", path = "../../io" }
 tracing = "0.1.19"
-tracing-core = "0.1.15"
->>>>>>> 4771f237
+tracing-core = "0.1.15"