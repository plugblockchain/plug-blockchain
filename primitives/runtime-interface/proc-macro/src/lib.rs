--- conflicted
+++ resolved
@@ -26,12 +26,8 @@
 //! 3. The [`PassByEnum`](derive.PassByInner.html) derive macro for implementing `PassBy` with `Enum`.
 //! 4. The [`PassByInner`](derive.PassByInner.html) derive macro for implementing `PassBy` with `Inner`.
 
-<<<<<<< HEAD
-use syn::{parse_macro_input, ItemTrait, DeriveInput};
-=======
 use syn::{parse_macro_input, ItemTrait, DeriveInput, Result, Token};
 use syn::parse::{Parse, ParseStream};
->>>>>>> 4771f237
 
 mod pass_by;
 mod runtime_interface;
