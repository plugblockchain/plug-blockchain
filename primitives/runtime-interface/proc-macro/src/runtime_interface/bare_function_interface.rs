--- conflicted
+++ resolved
@@ -63,11 +63,7 @@
 	// earlier versions compatibility dispatch (only std variant)
 	let result: Result<TokenStream> = runtime_interface.all_versions().try_fold(token_stream?, |mut t, (version, method)|
 	{
-<<<<<<< HEAD
-		t.extend(function_std_impl(trait_name, method, version, is_wasm_only)?);
-=======
 		t.extend(function_std_impl(trait_name, method, version, is_wasm_only, tracing)?);
->>>>>>> 4771f237
 		Ok(t)
 	});
 
@@ -152,10 +148,7 @@
 	tracing: bool,
 ) -> Result<TokenStream> {
 	let function_name = create_function_ident_with_version(&method.sig.ident, version);
-<<<<<<< HEAD
-=======
 	let function_name_str = function_name.to_string();
->>>>>>> 4771f237
 
 	let crate_ = generate_crate_access();
 	let args = get_function_arguments(&method.sig).map(FnArg::Typed).chain(
@@ -176,8 +169,6 @@
 	let attrs = method.attrs.iter().filter(|a| !a.path.is_ident("version"));
 	// Don't make the function public accessible when this is a wasm only interface.
 	let call_to_trait = generate_call_to_trait(trait_name, method, version, is_wasm_only);
-<<<<<<< HEAD
-=======
 	let call_to_trait = if !tracing {
 		call_to_trait
 	} else {
@@ -187,7 +178,6 @@
 			}
 		)
 	};
->>>>>>> 4771f237
 
 	Ok(
 		quote_spanned! { method.span() =>
