[package]
name = "sp-allocator"
<<<<<<< HEAD
version = "2.0.0-alpha.5"
=======
version = "2.0.0"
>>>>>>> 4771f237
authors = ["Parity Technologies <admin@parity.io>"]
edition = "2018"
license = "Apache-2.0"
homepage = "https://substrate.dev"
repository = "https://github.com/paritytech/substrate/"
description = "Collection of allocator implementations."
documentation = "https://docs.rs/sp-allocator"
readme = "README.md"

[package.metadata.docs.rs]
targets = ["x86_64-unknown-linux-gnu"]

[dependencies]
<<<<<<< HEAD
sp-std = { version = "2.0.0-alpha.5", path = "../std", default-features = false }
sp-core = { version = "2.0.0-alpha.5", path = "../core", default-features = false }
sp-wasm-interface = { version = "2.0.0-alpha.5", path = "../wasm-interface", default-features = false }
=======
sp-std = { version = "2.0.0", path = "../std", default-features = false }
sp-core = { version = "2.0.0", path = "../core", default-features = false }
sp-wasm-interface = { version = "2.0.0", path = "../wasm-interface", default-features = false }
>>>>>>> 4771f237
log = { version = "0.4.8", optional = true }
derive_more = { version = "0.99.2", optional = true }

[features]
default = [ "std" ]
std = [
	"sp-std/std",
	"sp-core/std",
	"sp-wasm-interface/std",
	"log",
	"derive_more",
]<|MERGE_RESOLUTION|>--- conflicted
+++ resolved
@@ -1,10 +1,6 @@
 [package]
 name = "sp-allocator"
-<<<<<<< HEAD
-version = "2.0.0-alpha.5"
-=======
 version = "2.0.0"
->>>>>>> 4771f237
 authors = ["Parity Technologies <admin@parity.io>"]
 edition = "2018"
 license = "Apache-2.0"
@@ -18,15 +14,9 @@
 targets = ["x86_64-unknown-linux-gnu"]
 
 [dependencies]
-<<<<<<< HEAD
-sp-std = { version = "2.0.0-alpha.5", path = "../std", default-features = false }
-sp-core = { version = "2.0.0-alpha.5", path = "../core", default-features = false }
-sp-wasm-interface = { version = "2.0.0-alpha.5", path = "../wasm-interface", default-features = false }
-=======
 sp-std = { version = "2.0.0", path = "../std", default-features = false }
 sp-core = { version = "2.0.0", path = "../core", default-features = false }
 sp-wasm-interface = { version = "2.0.0", path = "../wasm-interface", default-features = false }
->>>>>>> 4771f237
 log = { version = "0.4.8", optional = true }
 derive_more = { version = "0.99.2", optional = true }
 
