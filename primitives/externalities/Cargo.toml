--- conflicted
+++ resolved
@@ -1,12 +1,7 @@
 [package]
 name = "sp-externalities"
-<<<<<<< HEAD
-version = "0.8.0-alpha.5"
-license = "GPL-3.0"
-=======
 version = "0.8.0"
 license = "Apache-2.0"
->>>>>>> 4771f237
 authors = ["Parity Technologies <admin@parity.io>"]
 edition = "2018"
 homepage = "https://substrate.dev"
@@ -19,11 +14,6 @@
 targets = ["x86_64-unknown-linux-gnu"]
 
 [dependencies]
-<<<<<<< HEAD
-sp-storage = { version = "2.0.0-alpha.5", path = "../storage" }
-sp-std = { version = "2.0.0-alpha.5", path = "../std" }
-environmental = { version = "1.1.1" }
-=======
 sp-storage = { version = "2.0.0", path = "../storage", default-features = false }
 sp-std = { version = "2.0.0", path = "../std", default-features = false }
 environmental = { version = "1.1.1", default-features = false }
@@ -36,5 +26,4 @@
 	"environmental/std",
   "sp-std/std",
   "sp-storage/std",
-]
->>>>>>> 4771f237
+]