// This file is part of Substrate.

// Copyright (C) 2017-2020 Parity Technologies (UK) Ltd.
// SPDX-License-Identifier: Apache-2.0

// Licensed under the Apache License, Version 2.0 (the "License");
// you may not use this file except in compliance with the License.
// You may obtain a copy of the License at
//
// 	http://www.apache.org/licenses/LICENSE-2.0
//
// Unless required by applicable law or agreed to in writing, software
// distributed under the License is distributed on an "AS IS" BASIS,
// WITHOUT WARRANTIES OR CONDITIONS OF ANY KIND, either express or implied.
// See the License for the specific language governing permissions and
// limitations under the License.

//! Primitive traits for the runtime arithmetic.

use sp_std::{self, convert::{TryFrom, TryInto}};
use codec::HasCompact;
pub use integer_sqrt::IntegerSquareRoot;
pub use num_traits::{
	Zero, One, Bounded, CheckedAdd, CheckedSub, CheckedMul, CheckedDiv, CheckedNeg,
<<<<<<< HEAD
	CheckedShl, CheckedShr, checked_pow, Signed
=======
	CheckedShl, CheckedShr, checked_pow, Signed, Unsigned,
>>>>>>> 4771f237
};
use sp_std::ops::{
	Add, Sub, Mul, Div, Rem, AddAssign, SubAssign, MulAssign, DivAssign,
	RemAssign, Shl, Shr
};

/// A meta trait for arithmetic type operations, regardless of any limitation on size.
pub trait BaseArithmetic:
	From<u8> +
	Zero + One + IntegerSquareRoot +
	Add<Self, Output = Self> + AddAssign<Self> +
	Sub<Self, Output = Self> + SubAssign<Self> +
	Mul<Self, Output = Self> + MulAssign<Self> +
	Div<Self, Output = Self> + DivAssign<Self> +
	Rem<Self, Output = Self> + RemAssign<Self> +
	Shl<u32, Output = Self> + Shr<u32, Output = Self> +
	CheckedShl + CheckedShr + CheckedAdd + CheckedSub + CheckedMul + CheckedDiv + Saturating +
	PartialOrd<Self> + Ord + Bounded + HasCompact + Sized +
	TryFrom<u8> + TryInto<u8> + TryFrom<u16> + TryInto<u16> + TryFrom<u32> + TryInto<u32> +
	TryFrom<u64> + TryInto<u64> + TryFrom<u128> + TryInto<u128> + TryFrom<usize> + TryInto<usize> +
	UniqueSaturatedFrom<u8> + UniqueSaturatedInto<u8> +
	UniqueSaturatedFrom<u16> + UniqueSaturatedInto<u16> +
	UniqueSaturatedFrom<u32> + UniqueSaturatedInto<u32> +
	UniqueSaturatedFrom<u64> + UniqueSaturatedInto<u64> +
	UniqueSaturatedFrom<u128> + UniqueSaturatedInto<u128>
{}

impl<T:
	From<u8> +
	Zero + One + IntegerSquareRoot +
	Add<Self, Output = Self> + AddAssign<Self> +
	Sub<Self, Output = Self> + SubAssign<Self> +
	Mul<Self, Output = Self> + MulAssign<Self> +
	Div<Self, Output = Self> + DivAssign<Self> +
	Rem<Self, Output = Self> + RemAssign<Self> +
	Shl<u32, Output = Self> + Shr<u32, Output = Self> +
	CheckedShl + CheckedShr + CheckedAdd + CheckedSub + CheckedMul + CheckedDiv + Saturating +
	PartialOrd<Self> + Ord + Bounded + HasCompact + Sized +
	TryFrom<u8> + TryInto<u8> + TryFrom<u16> + TryInto<u16> + TryFrom<u32> + TryInto<u32> +
	TryFrom<u64> + TryInto<u64> + TryFrom<u128> + TryInto<u128> + TryFrom<usize> + TryInto<usize> +
	UniqueSaturatedFrom<u8> + UniqueSaturatedInto<u8> +
	UniqueSaturatedFrom<u16> + UniqueSaturatedInto<u16> +
	UniqueSaturatedFrom<u32> + UniqueSaturatedInto<u32> +
	UniqueSaturatedFrom<u64> + UniqueSaturatedInto<u64> +
	UniqueSaturatedFrom<u128> + UniqueSaturatedInto<u128>
> BaseArithmetic for T {}

/// A meta trait for arithmetic.
///
/// Arithmetic types do all the usual stuff you'd expect numbers to do. They are guaranteed to
/// be able to represent at least `u32` values without loss, hence the trait implies `From<u32>`
/// and smaller integers. All other conversions are fallible.
pub trait AtLeast32Bit: BaseArithmetic + From<u16> + From<u32> {}

impl<T: BaseArithmetic + From<u16> + From<u32>> AtLeast32Bit for T {}

/// A meta trait for arithmetic.  Same as [`AtLeast32Bit `], but also bounded to be unsigned.
pub trait AtLeast32BitUnsigned: AtLeast32Bit + Unsigned {}

impl<T: AtLeast32Bit + Unsigned> AtLeast32BitUnsigned for T {}

/// Just like `From` except that if the source value is too big to fit into the destination type
/// then it'll saturate the destination.
pub trait UniqueSaturatedFrom<T: Sized>: Sized {
	/// Convert from a value of `T` into an equivalent instance of `Self`.
	fn unique_saturated_from(t: T) -> Self;
}

/// Just like `Into` except that if the source value is too big to fit into the destination type
/// then it'll saturate the destination.
pub trait UniqueSaturatedInto<T: Sized>: Sized {
	/// Consume self to return an equivalent value of `T`.
	fn unique_saturated_into(self) -> T;
}

impl<T: Sized, S: TryFrom<T> + Bounded + Sized> UniqueSaturatedFrom<T> for S {
	fn unique_saturated_from(t: T) -> Self {
		S::try_from(t).unwrap_or_else(|_| Bounded::max_value())
	}
}

impl<T: Bounded + Sized, S: TryInto<T> + Sized> UniqueSaturatedInto<T> for S {
	fn unique_saturated_into(self) -> T {
		self.try_into().unwrap_or_else(|_| Bounded::max_value())
	}
}

/// Saturating arithmetic operations, returning maximum or minimum values instead of overflowing.
pub trait Saturating {
	/// Saturating addition. Compute `self + rhs`, saturating at the numeric bounds instead of
	/// overflowing.
	fn saturating_add(self, rhs: Self) -> Self;
<<<<<<< HEAD

	/// Saturating subtraction. Compute `self - rhs`, saturating at the numeric bounds instead of
	/// overflowing.
	fn saturating_sub(self, rhs: Self) -> Self;

	/// Saturating multiply. Compute `self * rhs`, saturating at the numeric bounds instead of
	/// overflowing.
	fn saturating_mul(self, rhs: Self) -> Self;
=======

	/// Saturating subtraction. Compute `self - rhs`, saturating at the numeric bounds instead of
	/// overflowing.
	fn saturating_sub(self, rhs: Self) -> Self;

	/// Saturating multiply. Compute `self * rhs`, saturating at the numeric bounds instead of
	/// overflowing.
	fn saturating_mul(self, rhs: Self) -> Self;

	/// Saturating exponentiation. Compute `self.pow(exp)`, saturating at the numeric bounds
	/// instead of overflowing.
	fn saturating_pow(self, exp: usize) -> Self;
>>>>>>> 4771f237
}

impl<T: Clone + Zero + One + PartialOrd + CheckedMul + Bounded + num_traits::Saturating> Saturating for T {
	fn saturating_add(self, o: Self) -> Self {
		<Self as num_traits::Saturating>::saturating_add(self, o)
	}

	fn saturating_sub(self, o: Self) -> Self {
		<Self as num_traits::Saturating>::saturating_sub(self, o)
	}

	fn saturating_mul(self, o: Self) -> Self {
		self.checked_mul(&o)
			.unwrap_or_else(||
				if (self < T::zero()) != (o < T::zero()) {
					Bounded::min_value()
				} else {
					Bounded::max_value()
				}
			)
<<<<<<< HEAD
=======
	}

	fn saturating_pow(self, exp: usize) -> Self {
		let neg = self < T::zero() && exp % 2 != 0;
		checked_pow(self, exp)
			.unwrap_or_else(||
				if neg {
					Bounded::min_value()
				} else {
					Bounded::max_value()
				}
			)
>>>>>>> 4771f237
	}
}

/// Convenience type to work around the highly unergonomic syntax needed
/// to invoke the functions of overloaded generic traits, in this case
/// `SaturatedFrom` and `SaturatedInto`.
pub trait SaturatedConversion {
	/// Convert from a value of `T` into an equivalent instance of `Self`.
	///
	/// This just uses `UniqueSaturatedFrom` internally but with this
	/// variant you can provide the destination type using turbofish syntax
	/// in case Rust happens not to assume the correct type.
	fn saturated_from<T>(t: T) -> Self where Self: UniqueSaturatedFrom<T> {
		<Self as UniqueSaturatedFrom<T>>::unique_saturated_from(t)
	}

	/// Consume self to return an equivalent value of `T`.
	///
	/// This just uses `UniqueSaturatedInto` internally but with this
	/// variant you can provide the destination type using turbofish syntax
	/// in case Rust happens not to assume the correct type.
	fn saturated_into<T>(self) -> T where Self: UniqueSaturatedInto<T> {
		<Self as UniqueSaturatedInto<T>>::unique_saturated_into(self)
	}
}
impl<T: Sized> SaturatedConversion for T {}<|MERGE_RESOLUTION|>--- conflicted
+++ resolved
@@ -22,11 +22,7 @@
 pub use integer_sqrt::IntegerSquareRoot;
 pub use num_traits::{
 	Zero, One, Bounded, CheckedAdd, CheckedSub, CheckedMul, CheckedDiv, CheckedNeg,
-<<<<<<< HEAD
-	CheckedShl, CheckedShr, checked_pow, Signed
-=======
 	CheckedShl, CheckedShr, checked_pow, Signed, Unsigned,
->>>>>>> 4771f237
 };
 use sp_std::ops::{
 	Add, Sub, Mul, Div, Rem, AddAssign, SubAssign, MulAssign, DivAssign,
@@ -119,16 +115,6 @@
 	/// Saturating addition. Compute `self + rhs`, saturating at the numeric bounds instead of
 	/// overflowing.
 	fn saturating_add(self, rhs: Self) -> Self;
-<<<<<<< HEAD
-
-	/// Saturating subtraction. Compute `self - rhs`, saturating at the numeric bounds instead of
-	/// overflowing.
-	fn saturating_sub(self, rhs: Self) -> Self;
-
-	/// Saturating multiply. Compute `self * rhs`, saturating at the numeric bounds instead of
-	/// overflowing.
-	fn saturating_mul(self, rhs: Self) -> Self;
-=======
 
 	/// Saturating subtraction. Compute `self - rhs`, saturating at the numeric bounds instead of
 	/// overflowing.
@@ -141,7 +127,6 @@
 	/// Saturating exponentiation. Compute `self.pow(exp)`, saturating at the numeric bounds
 	/// instead of overflowing.
 	fn saturating_pow(self, exp: usize) -> Self;
->>>>>>> 4771f237
 }
 
 impl<T: Clone + Zero + One + PartialOrd + CheckedMul + Bounded + num_traits::Saturating> Saturating for T {
@@ -162,8 +147,6 @@
 					Bounded::max_value()
 				}
 			)
-<<<<<<< HEAD
-=======
 	}
 
 	fn saturating_pow(self, exp: usize) -> Self {
@@ -176,7 +159,6 @@
 					Bounded::max_value()
 				}
 			)
->>>>>>> 4771f237
 	}
 }
 
