--- conflicted
+++ resolved
@@ -15,22 +15,13 @@
 // See the License for the specific language governing permissions and
 // limitations under the License.
 
-// TODO remove the following "allow" when merging in the latest version from upstream
-#![allow(dead_code)]
-
 #[cfg(feature = "std")]
 use serde::{Serialize, Deserialize};
 
 use sp_std::{ops, fmt, prelude::*, convert::TryInto};
-<<<<<<< HEAD
-use codec::{Encode, Decode, CompactAs};
-use crate::traits::{
-	SaturatedConversion, UniqueSaturatedInto, Saturating, BaseArithmetic, Bounded, Zero,
-=======
 use codec::{Encode, CompactAs};
 use crate::traits::{
 	SaturatedConversion, UniqueSaturatedInto, Saturating, BaseArithmetic, Bounded, Zero, Unsigned,
->>>>>>> 4771f237
 };
 use sp_debug_derive::RuntimeDebug;
 
@@ -46,13 +37,6 @@
 	Sized + Saturating + Copy + Default + Eq + PartialEq + Ord + PartialOrd + Bounded + fmt::Debug
 {
 	/// The data type used to build this per-thingy.
-<<<<<<< HEAD
-	type Inner: BaseArithmetic + Copy + fmt::Debug;
-
-	/// A data type larger than `Self::Inner`, used to avoid overflow in some computations.
-	/// It must be able to compute `ACCURACY^2`.
-	type Upper: BaseArithmetic + Copy + From<Self::Inner> + TryInto<Self::Inner> + fmt::Debug;
-=======
 	type Inner: BaseArithmetic + Unsigned + Copy + fmt::Debug;
 
 	/// A data type larger than `Self::Inner`, used to avoid overflow in some computations.
@@ -60,7 +44,6 @@
 	type Upper:
 		BaseArithmetic + Copy + From<Self::Inner> + TryInto<Self::Inner> +
 		UniqueSaturatedInto<Self::Inner> + Unsigned + fmt::Debug;
->>>>>>> 4771f237
 
 	/// The accuracy of this type.
 	const ACCURACY: Self::Inner;
@@ -80,13 +63,8 @@
 	/// Build this type from a percent. Equivalent to `Self::from_parts(x * Self::ACCURACY / 100)`
 	/// but more accurate.
 	fn from_percent(x: Self::Inner) -> Self {
-<<<<<<< HEAD
-		let a = x.min(100.into()); 
-		let b = Self::ACCURACY; 
-=======
 		let a = x.min(100.into());
 		let b = Self::ACCURACY;
->>>>>>> 4771f237
 		// if Self::ACCURACY % 100 > 0 then we need the correction for accuracy
 		let c = rational_mul_correction::<Self::Inner, Self>(b, a, 100.into(), Rounding::Nearest);
 		Self::from_parts(a / 100.into() * b + c)
@@ -95,21 +73,12 @@
 	/// Return the product of multiplication of this value by itself.
 	fn square(self) -> Self {
 		let p = Self::Upper::from(self.deconstruct());
-<<<<<<< HEAD
-		let q = Self::Upper::from(Self::ACCURACY); 
-		Self::from_rational_approximation(p * p, q * q)
-	}
-	
-	/// Multiplication that always rounds down to a whole number. The standard `Mul` rounds to the
-	/// nearest whole number. 
-=======
 		let q = Self::Upper::from(Self::ACCURACY);
 		Self::from_rational_approximation(p * p, q * q)
 	}
 
 	/// Multiplication that always rounds down to a whole number. The standard `Mul` rounds to the
 	/// nearest whole number.
->>>>>>> 4771f237
 	///
 	/// ```rust
 	/// # use sp_arithmetic::{Percent, PerThing};
@@ -125,21 +94,13 @@
 	/// ```
 	fn mul_floor<N>(self, b: N) -> N
 	where N: Clone + From<Self::Inner> + UniqueSaturatedInto<Self::Inner> + ops::Rem<N, Output=N> +
-<<<<<<< HEAD
-		ops::Div<N, Output=N> + ops::Mul<N, Output=N> + ops::Add<N, Output=N>
-=======
 		ops::Div<N, Output=N> + ops::Mul<N, Output=N> + ops::Add<N, Output=N> + Unsigned
->>>>>>> 4771f237
 	{
 		overflow_prune_mul::<N, Self>(b, self.deconstruct(), Rounding::Down)
 	}
 
 	/// Multiplication that always rounds the result up to a whole number. The standard `Mul`
-<<<<<<< HEAD
-	/// rounds to the nearest whole number. 
-=======
 	/// rounds to the nearest whole number.
->>>>>>> 4771f237
 	///
 	/// ```rust
 	/// # use sp_arithmetic::{Percent, PerThing};
@@ -148,22 +109,14 @@
 	/// assert_eq!(Percent::from_percent(34) * 10u64, 3);
 	/// assert_eq!(Percent::from_percent(36) * 10u64, 4);
 	///
-<<<<<<< HEAD
-	/// // round up 
-=======
 	/// // round up
->>>>>>> 4771f237
 	/// assert_eq!(Percent::from_percent(34).mul_ceil(10u64), 4);
 	/// assert_eq!(Percent::from_percent(36).mul_ceil(10u64), 4);
 	/// # }
 	/// ```
 	fn mul_ceil<N>(self, b: N) -> N
 	where N: Clone + From<Self::Inner> + UniqueSaturatedInto<Self::Inner> + ops::Rem<N, Output=N> +
-<<<<<<< HEAD
-		ops::Div<N, Output=N> + ops::Mul<N, Output=N> + ops::Add<N, Output=N>
-=======
 		ops::Div<N, Output=N> + ops::Mul<N, Output=N> + ops::Add<N, Output=N> + Unsigned
->>>>>>> 4771f237
 	{
 		overflow_prune_mul::<N, Self>(b, self.deconstruct(), Rounding::Up)
 	}
@@ -179,12 +132,8 @@
 	/// ```
 	fn saturating_reciprocal_mul<N>(self, b: N) -> N
 	where N: Clone + From<Self::Inner> + UniqueSaturatedInto<Self::Inner> + ops::Rem<N, Output=N> +
-<<<<<<< HEAD
-		ops::Div<N, Output=N> + ops::Mul<N, Output=N> + ops::Add<N, Output=N> + Saturating
-=======
 		ops::Div<N, Output=N> + ops::Mul<N, Output=N> + ops::Add<N, Output=N> + Saturating +
 		Unsigned
->>>>>>> 4771f237
 	{
 		saturating_reciprocal_mul::<N, Self>(b, self.deconstruct(), Rounding::Nearest)
 	}
@@ -195,11 +144,7 @@
 	/// ```rust
 	/// # use sp_arithmetic::{Percent, PerThing};
 	/// # fn main () {
-<<<<<<< HEAD
-	/// // round to nearest 
-=======
 	/// // round to nearest
->>>>>>> 4771f237
 	/// assert_eq!(Percent::from_percent(60).saturating_reciprocal_mul(10u64), 17);
 	/// // round down
 	/// assert_eq!(Percent::from_percent(60).saturating_reciprocal_mul_floor(10u64), 16);
@@ -207,12 +152,8 @@
 	/// ```
 	fn saturating_reciprocal_mul_floor<N>(self, b: N) -> N
 	where N: Clone + From<Self::Inner> + UniqueSaturatedInto<Self::Inner> + ops::Rem<N, Output=N> +
-<<<<<<< HEAD
-		ops::Div<N, Output=N> + ops::Mul<N, Output=N> + ops::Add<N, Output=N> + Saturating
-=======
 		ops::Div<N, Output=N> + ops::Mul<N, Output=N> + ops::Add<N, Output=N> + Saturating +
 		Unsigned
->>>>>>> 4771f237
 	{
 		saturating_reciprocal_mul::<N, Self>(b, self.deconstruct(), Rounding::Down)
 	}
@@ -223,11 +164,7 @@
 	/// ```rust
 	/// # use sp_arithmetic::{Percent, PerThing};
 	/// # fn main () {
-<<<<<<< HEAD
-	/// // round to nearest 
-=======
 	/// // round to nearest
->>>>>>> 4771f237
 	/// assert_eq!(Percent::from_percent(61).saturating_reciprocal_mul(10u64), 16);
 	/// // round up
 	/// assert_eq!(Percent::from_percent(61).saturating_reciprocal_mul_ceil(10u64), 17);
@@ -235,21 +172,13 @@
 	/// ```
 	fn saturating_reciprocal_mul_ceil<N>(self, b: N) -> N
 	where N: Clone + From<Self::Inner> + UniqueSaturatedInto<Self::Inner> + ops::Rem<N, Output=N> +
-<<<<<<< HEAD
-		ops::Div<N, Output=N> + ops::Mul<N, Output=N> + ops::Add<N, Output=N> + Saturating
-=======
 		ops::Div<N, Output=N> + ops::Mul<N, Output=N> + ops::Add<N, Output=N> + Saturating +
 		Unsigned
->>>>>>> 4771f237
 	{
 		saturating_reciprocal_mul::<N, Self>(b, self.deconstruct(), Rounding::Up)
 	}
 
-<<<<<<< HEAD
-	/// Consume self and return the number of parts per thing. 
-=======
 	/// Consume self and return the number of parts per thing.
->>>>>>> 4771f237
 	fn deconstruct(self) -> Self::Inner;
 
 	/// Build this type from a number of parts per thing.
@@ -272,32 +201,19 @@
 	/// # fn main () {
 	/// // 989/100 is technically closer to 99%.
 	/// assert_eq!(
-<<<<<<< HEAD
-	///		Percent::from_rational_approximation(989, 1000),
-=======
 	///		Percent::from_rational_approximation(989u64, 1000),
->>>>>>> 4771f237
 	///		Percent::from_parts(98),
 	///	);
 	/// # }
 	/// ```
 	fn from_rational_approximation<N>(p: N, q: N) -> Self
 	where N: Clone + Ord + From<Self::Inner> + TryInto<Self::Inner> + TryInto<Self::Upper> +
-<<<<<<< HEAD
-		ops::Div<N, Output=N> + ops::Rem<N, Output=N> + ops::Add<N, Output=N>;
-}
-
-/// The rounding method to use. 
-///
-/// `Perthing`s are unsigned so `Up` means towards infinity and `Down` means towards zero.
-=======
 		ops::Div<N, Output=N> + ops::Rem<N, Output=N> + ops::Add<N, Output=N> + Unsigned;
 }
 
 /// The rounding method to use.
 ///
 /// `PerThing`s are unsigned so `Up` means towards infinity and `Down` means towards zero.
->>>>>>> 4771f237
 /// `Nearest` will round an exact half down.
 enum Rounding {
 	Up,
@@ -305,18 +221,6 @@
 	Nearest,
 }
 
-<<<<<<< HEAD
-/// Saturating reciprocal multiplication. Compute `x / self`, saturating at the numeric 
-/// bounds instead of overflowing.
-fn saturating_reciprocal_mul<N, P>(
-	x: N, 
-	part: P::Inner,
-	rounding: Rounding,
-) -> N
-where 
-	N: Clone + From<P::Inner> + UniqueSaturatedInto<P::Inner> + ops::Div<N, Output=N> + ops::Mul<N,
-	Output=N> + ops::Add<N, Output=N> + ops::Rem<N, Output=N> + Saturating,
-=======
 /// Saturating reciprocal multiplication. Compute `x / self`, saturating at the numeric
 /// bounds instead of overflowing.
 fn saturating_reciprocal_mul<N, P>(
@@ -327,20 +231,13 @@
 where
 	N: Clone + From<P::Inner> + UniqueSaturatedInto<P::Inner> + ops::Div<N, Output=N> + ops::Mul<N,
 	Output=N> + ops::Add<N, Output=N> + ops::Rem<N, Output=N> + Saturating + Unsigned,
->>>>>>> 4771f237
 	P: PerThing,
 {
 	let maximum: N = P::ACCURACY.into();
 	let c = rational_mul_correction::<N, P>(
-<<<<<<< HEAD
-		x.clone(), 
-		P::ACCURACY, 
-		part, 
-=======
 		x.clone(),
 		P::ACCURACY,
 		part,
->>>>>>> 4771f237
 		rounding,
 	);
 	(x / part.into()).saturating_mul(maximum).saturating_add(c)
@@ -348,15 +245,6 @@
 
 /// Overflow-prune multiplication. Accurately multiply a value by `self` without overflowing.
 fn overflow_prune_mul<N, P>(
-<<<<<<< HEAD
-	x: N, 
-	part: P::Inner,
-	rounding: Rounding,
-) -> N 
-where 
-	N: Clone + From<P::Inner> + UniqueSaturatedInto<P::Inner> + ops::Div<N, Output=N> + ops::Mul<N,
-	Output=N> + ops::Add<N, Output=N> + ops::Rem<N, Output=N>,
-=======
 	x: N,
 	part: P::Inner,
 	rounding: Rounding,
@@ -364,21 +252,14 @@
 where
 	N: Clone + From<P::Inner> + UniqueSaturatedInto<P::Inner> + ops::Div<N, Output=N> + ops::Mul<N,
 	Output=N> + ops::Add<N, Output=N> + ops::Rem<N, Output=N> + Unsigned,
->>>>>>> 4771f237
 	P: PerThing,
 {
 	let maximum: N = P::ACCURACY.into();
 	let part_n: N = part.into();
 	let c = rational_mul_correction::<N, P>(
-<<<<<<< HEAD
-		x.clone(), 
-		part, 
-		P::ACCURACY, 
-=======
 		x.clone(),
 		part,
 		P::ACCURACY,
->>>>>>> 4771f237
 		rounding,
 	);
 	(x / maximum) * part_n + c
@@ -389,17 +270,6 @@
 /// Take the remainder of `x / denom` and multiply by  `numer / denom`. The result can be added
 /// to `x / denom * numer` for an accurate result.
 fn rational_mul_correction<N, P>(
-<<<<<<< HEAD
-	x: N, 
-	numer: P::Inner, 
-	denom: P::Inner, 
-	rounding: Rounding,
-) -> N
-where 
-	N: From<P::Inner> + UniqueSaturatedInto<P::Inner> + ops::Div<N, Output=N> + ops::Mul<N,
-	Output=N> + ops::Add<N, Output=N> + ops::Rem<N, Output=N>, 
-	P: PerThing, 
-=======
 	x: N,
 	numer: P::Inner,
 	denom: P::Inner,
@@ -409,7 +279,6 @@
 	N: From<P::Inner> + UniqueSaturatedInto<P::Inner> + ops::Div<N, Output=N> + ops::Mul<N,
 	Output=N> + ops::Add<N, Output=N> + ops::Rem<N, Output=N> + Unsigned,
 	P: PerThing,
->>>>>>> 4771f237
 {
 	let numer_upper = P::Upper::from(numer);
 	let denom_n = N::from(denom);
@@ -425,11 +294,7 @@
 	match rounding {
 		// Already rounded down
 		Rounding::Down => {},
-<<<<<<< HEAD
-		// Round up if the fractional part of the result is non-zero. 
-=======
 		// Round up if the fractional part of the result is non-zero.
->>>>>>> 4771f237
 		Rounding::Up => if rem_mul_upper % denom_upper > 0.into() {
 			// `rem * numer / denom` is less than `numer`, so this will not overflow.
 			rem_mul_div_inner = rem_mul_div_inner + 1.into();
@@ -449,11 +314,7 @@
 		$name:ident,
 		$test_mod:ident,
 		[$($test_units:tt),+],
-<<<<<<< HEAD
-		$max:tt, 
-=======
 		$max:tt,
->>>>>>> 4771f237
 		$type:ty,
 		$upper_type:ty,
 		$title:expr $(,)?
@@ -462,12 +323,7 @@
 		///
 		#[doc = $title]
 		#[cfg_attr(feature = "std", derive(Serialize, Deserialize))]
-<<<<<<< HEAD
-		#[derive(Encode, Decode, Copy, Clone, Default, PartialEq, Eq, PartialOrd, Ord,
-				 RuntimeDebug, CompactAs)]
-=======
 		#[derive(Encode, Copy, Clone, PartialEq, Eq, PartialOrd, Ord, RuntimeDebug)]
->>>>>>> 4771f237
 		pub struct $name($type);
 
 		/// Implementation makes any compact encoding of `PerThing::Inner` valid,
@@ -495,26 +351,12 @@
 
 			const ACCURACY: Self::Inner = $max;
 
-<<<<<<< HEAD
-			/// Consume self and return the number of parts per thing. 
-=======
 			/// Consume self and return the number of parts per thing.
->>>>>>> 4771f237
 			fn deconstruct(self) -> Self::Inner { self.0 }
 
 			/// Build this type from a number of parts per thing.
 			fn from_parts(parts: Self::Inner) -> Self { Self(parts.min($max)) }
 
-<<<<<<< HEAD
-			#[cfg(feature = "std")]
-			fn from_fraction(x: f64) -> Self { 
-				Self::from_parts((x * $max as f64) as Self::Inner) 
-			}
-
-			fn from_rational_approximation<N>(p: N, q: N) -> Self
-			where N: Clone + Ord + From<Self::Inner> + TryInto<Self::Inner> + TryInto<Self::Upper> 
-				+ ops::Div<N, Output=N> + ops::Rem<N, Output=N> + ops::Add<N, Output=N>
-=======
 			/// NOTE: saturate to 0 or 1 if x is beyond `[0, 1]`
 			#[cfg(feature = "std")]
 			fn from_fraction(x: f64) -> Self {
@@ -524,7 +366,6 @@
 			fn from_rational_approximation<N>(p: N, q: N) -> Self
 			where N: Clone + Ord + From<Self::Inner> + TryInto<Self::Inner> + TryInto<Self::Upper>
 				+ ops::Div<N, Output=N> + ops::Rem<N, Output=N> + ops::Add<N, Output=N> + Unsigned
->>>>>>> 4771f237
 			{
 				let div_ceil = |x: N, f: N| -> N {
 					let mut o = x.clone() / f.clone();
@@ -572,10 +413,6 @@
 		impl $name {
 			/// From an explicitly defined number of parts per maximum of the type.
 			///
-<<<<<<< HEAD
-			/// This can be called at compile time.
-=======
->>>>>>> 4771f237
 			// needed only for peru16. Since peru16 is the only type in which $max ==
 			// $type::max_value(), rustc is being a smart-a** here by warning that the comparison
 			// is not needed.
@@ -591,11 +428,6 @@
 				Self(([x, 100][(x > 100) as usize] as $upper_type * $max as $upper_type / 100) as $type)
 			}
 
-<<<<<<< HEAD
-			/// See [`PerThing::one`].
-			pub fn one() -> Self {
-				<Self as PerThing>::one()
-=======
 			/// See [`PerThing::one`]
 			pub const fn one() -> Self {
 				Self::from_parts($max)
@@ -683,86 +515,6 @@
 					ops::Div<N, Output=N> + ops::Mul<N, Output=N> + ops::Add<N, Output=N> +
 					Saturating + Unsigned
 			{
-				PerThing::saturating_reciprocal_mul_ceil(self, b)
->>>>>>> 4771f237
-			}
-
-			/// See [`PerThing::is_one`].
-			pub fn is_one(&self) -> bool {
-				PerThing::is_one(self)
-			}
-
-			/// See [`PerThing::zero`].
-			pub fn zero() -> Self {
-				<Self as PerThing>::zero()
-			}
-
-			/// See [`PerThing::is_zero`].
-			pub fn is_zero(&self) -> bool {
-				PerThing::is_zero(self)
-			}
-
-			/// See [`PerThing::deconstruct`].
-			pub fn deconstruct(self) -> $type {
-				PerThing::deconstruct(self)
-			}
-
-			/// See [`PerThing::square`].
-			pub fn square(self) -> Self {
-				PerThing::square(self)
-			}
-
-			/// See [`PerThing::from_fraction`].
-			#[cfg(feature = "std")]
-			pub fn from_fraction(x: f64) -> Self {
-				<Self as PerThing>::from_fraction(x)
-			}
-
-			/// See [`PerThing::from_rational_approximation`].
-			pub fn from_rational_approximation<N>(p: N, q: N) -> Self
-				where N: Clone + Ord + From<$type> + TryInto<$type> +
-					TryInto<$upper_type> + ops::Div<N, Output=N> + ops::Rem<N, Output=N> +
-					ops::Add<N, Output=N> {
-				<Self as PerThing>::from_rational_approximation(p, q)
-			}
-
-			/// See [`PerThing::mul_floor`].
-			pub fn mul_floor<N>(self, b: N) -> N
-				where N: Clone + From<$type> + UniqueSaturatedInto<$type> +
-					ops::Rem<N, Output=N> + ops::Div<N, Output=N> + ops::Mul<N, Output=N> +
-					ops::Add<N, Output=N> {
-				PerThing::mul_floor(self, b)
-			}
-			
-			/// See [`PerThing::mul_ceil`].
-			pub fn mul_ceil<N>(self, b: N) -> N
-				where N: Clone + From<$type> + UniqueSaturatedInto<$type> +
-					ops::Rem<N, Output=N> + ops::Div<N, Output=N> + ops::Mul<N, Output=N> +
-					ops::Add<N, Output=N> {
-				PerThing::mul_ceil(self, b)
-			}
-
-			/// See [`PerThing::saturating_reciprocal_mul`].
-			fn saturating_reciprocal_mul<N>(self, b: N) -> N
-				where N: Clone + From<$type> + UniqueSaturatedInto<$type> + ops::Rem<N, Output=N> +
-					ops::Div<N, Output=N> + ops::Mul<N, Output=N> + ops::Add<N, Output=N> +
-					Saturating {
-				PerThing::saturating_reciprocal_mul(self, b)
-			}
-			
-			/// See [`PerThing::saturating_reciprocal_mul_floor`].
-			fn saturating_reciprocal_mul_floor<N>(self, b: N) -> N
-				where N: Clone + From<$type> + UniqueSaturatedInto<$type> + ops::Rem<N, Output=N> +
-					ops::Div<N, Output=N> + ops::Mul<N, Output=N> + ops::Add<N, Output=N> +
-					Saturating {
-				PerThing::saturating_reciprocal_mul_floor(self, b)
-			}
-			
-			/// See [`PerThing::saturating_reciprocal_mul_ceil`].
-			fn saturating_reciprocal_mul_ceil<N>(self, b: N) -> N
-				where N: Clone + From<$type> + UniqueSaturatedInto<$type> + ops::Rem<N, Output=N> +
-					ops::Div<N, Output=N> + ops::Mul<N, Output=N> + ops::Add<N, Output=N> +
-					Saturating {
 				PerThing::saturating_reciprocal_mul_ceil(self, b)
 			}
 		}
@@ -840,16 +592,6 @@
 			}
 		}
 
-		impl crate::traits::Bounded for $name {
-			fn min_value() -> Self {
-				<Self as PerThing>::zero()
-			}
-
-			fn max_value() -> Self {
-				<Self as PerThing>::one()
-			}
-		}
-
 		impl ops::Div for $name {
 			type Output = Self;
 
@@ -860,15 +602,12 @@
 			}
 		}
 
-<<<<<<< HEAD
-=======
 		impl Default for $name {
 			fn default() -> Self {
 				<Self as PerThing>::zero()
 			}
 		}
 
->>>>>>> 4771f237
 		/// Non-overflow multiplication.
 		///
 		/// This is tailored to be used with a balance type.
@@ -974,11 +713,8 @@
 				assert_eq!($name::from_fraction(0.0), $name::from_parts(Zero::zero()));
 				assert_eq!($name::from_fraction(0.1), $name::from_parts($max / 10));
 				assert_eq!($name::from_fraction(1.0), $name::from_parts($max));
-<<<<<<< HEAD
-=======
 				assert_eq!($name::from_fraction(2.0), $name::from_parts($max));
 				assert_eq!($name::from_fraction(-1.0), $name::from_parts(Zero::zero()));
->>>>>>> 4771f237
 			}
 
 			macro_rules! u256ify {
@@ -1259,7 +995,6 @@
 					($name::from_fraction(0.10) / $name::from_fraction(0.05)).0 as $upper_type,
 					$name::from_fraction(1.0).0 as $upper_type,
 					2,
-<<<<<<< HEAD
 				);
 				assert_eq_error_rate!(
 					($name::from_fraction(1.0) / $name::from_fraction(0.5)).0 as $upper_type,
@@ -1269,6 +1004,51 @@
 			}
 
 			#[test]
+			fn saturating_pow_works() {
+				// x^0 == 1
+				assert_eq!(
+					$name::from_parts($max / 2).saturating_pow(0),
+					$name::from_parts($max),
+				);
+
+				// x^1 == x
+				assert_eq!(
+					$name::from_parts($max / 2).saturating_pow(1),
+					$name::from_parts($max / 2),
+				);
+
+				// x^2
+				assert_eq!(
+					$name::from_parts($max / 2).saturating_pow(2),
+					$name::from_parts($max / 2).square(),
+				);
+
+				// x^3
+				assert_eq!(
+					$name::from_parts($max / 2).saturating_pow(3),
+					$name::from_parts($max / 8),
+				);
+
+				// 0^n == 0
+				assert_eq!(
+					$name::from_parts(0).saturating_pow(3),
+					$name::from_parts(0),
+				);
+
+				// 1^n == 1
+				assert_eq!(
+					$name::from_parts($max).saturating_pow(3),
+					$name::from_parts($max),
+				);
+
+				// (x < 1)^inf == 0 (where 2.pow(31) ~ inf)
+				assert_eq!(
+					$name::from_parts($max / 2).saturating_pow(2usize.pow(31)),
+					$name::from_parts(0),
+				);
+			}
+
+			#[test]
 			fn saturating_reciprocal_mul_works() {
 				// divide by 1
 				assert_eq!(
@@ -1285,80 +1065,7 @@
 					$name::from_parts(1).saturating_reciprocal_mul($max),
 					<$type>::max_value(),
 				);
-				// round to nearest 
-=======
-				);
-				assert_eq_error_rate!(
-					($name::from_fraction(1.0) / $name::from_fraction(0.5)).0 as $upper_type,
-					$name::from_fraction(1.0).0 as $upper_type,
-					2,
-				);
-			}
-
-			#[test]
-			fn saturating_pow_works() {
-				// x^0 == 1
-				assert_eq!(
-					$name::from_parts($max / 2).saturating_pow(0),
-					$name::from_parts($max),
-				);
-
-				// x^1 == x
-				assert_eq!(
-					$name::from_parts($max / 2).saturating_pow(1),
-					$name::from_parts($max / 2),
-				);
-
-				// x^2
-				assert_eq!(
-					$name::from_parts($max / 2).saturating_pow(2),
-					$name::from_parts($max / 2).square(),
-				);
-
-				// x^3
-				assert_eq!(
-					$name::from_parts($max / 2).saturating_pow(3),
-					$name::from_parts($max / 8),
-				);
-
-				// 0^n == 0
-				assert_eq!(
-					$name::from_parts(0).saturating_pow(3),
-					$name::from_parts(0),
-				);
-
-				// 1^n == 1
-				assert_eq!(
-					$name::from_parts($max).saturating_pow(3),
-					$name::from_parts($max),
-				);
-
-				// (x < 1)^inf == 0 (where 2.pow(31) ~ inf)
-				assert_eq!(
-					$name::from_parts($max / 2).saturating_pow(2usize.pow(31)),
-					$name::from_parts(0),
-				);
-			}
-
-			#[test]
-			fn saturating_reciprocal_mul_works() {
-				// divide by 1
-				assert_eq!(
-					$name::from_parts($max).saturating_reciprocal_mul(<$type>::from(10u8)),
-					10,
-				);
-				// divide by 1/2
-				assert_eq!(
-					$name::from_parts($max / 2).saturating_reciprocal_mul(<$type>::from(10u8)),
-					20,
-				);
-				// saturate
-				assert_eq!(
-					$name::from_parts(1).saturating_reciprocal_mul($max),
-					<$type>::max_value(),
-				);
 				// round to nearest
->>>>>>> 4771f237
 				assert_eq!(
 					$name::from_percent(60).saturating_reciprocal_mul(<$type>::from(10u8)),
 					17,
@@ -1368,20 +1075,12 @@
 					$name::from_percent(60).saturating_reciprocal_mul_floor(<$type>::from(10u8)),
 					16,
 				);
-<<<<<<< HEAD
-				// round to nearest 
-=======
 				// round to nearest
->>>>>>> 4771f237
 				assert_eq!(
 					$name::from_percent(61).saturating_reciprocal_mul(<$type>::from(10u8)),
 					16,
 				);
-<<<<<<< HEAD
-				// round up 
-=======
 				// round up
->>>>>>> 4771f237
 				assert_eq!(
 					$name::from_percent(61).saturating_reciprocal_mul_ceil(<$type>::from(10u8)),
 					17,
@@ -1394,11 +1093,7 @@
 					$name::from_percent(49).mul_floor(10 as $type),
 					4,
 				);
-<<<<<<< HEAD
-				let a: $upper_type = $name::from_percent(50).mul_floor(($max as $upper_type).pow(2)); 
-=======
 				let a: $upper_type = $name::from_percent(50).mul_floor(($max as $upper_type).pow(2));
->>>>>>> 4771f237
 				let b: $upper_type = ($max as $upper_type).pow(2) / 2;
 				if $max % 2 == 0 {
 					assert_eq!(a, b);
@@ -1412,45 +1107,27 @@
 			fn rational_mul_correction_works() {
 				assert_eq!(
 					super::rational_mul_correction::<$type, $name>(
-<<<<<<< HEAD
-						<$type>::max_value(), 
-						<$type>::max_value(), 
-						<$type>::max_value(), 
-=======
 						<$type>::max_value(),
 						<$type>::max_value(),
 						<$type>::max_value(),
->>>>>>> 4771f237
 						super::Rounding::Nearest,
 					),
 					0,
 				);
 				assert_eq!(
 					super::rational_mul_correction::<$type, $name>(
-<<<<<<< HEAD
-						<$type>::max_value() - 1, 
-						<$type>::max_value(), 
-						<$type>::max_value(), 
-=======
 						<$type>::max_value() - 1,
 						<$type>::max_value(),
 						<$type>::max_value(),
->>>>>>> 4771f237
 						super::Rounding::Nearest,
 					),
 					<$type>::max_value() - 1,
 				);
 				assert_eq!(
 					super::rational_mul_correction::<$upper_type, $name>(
-<<<<<<< HEAD
-						((<$type>::max_value() - 1) as $upper_type).pow(2), 
-						<$type>::max_value(), 
-						<$type>::max_value(), 
-=======
 						((<$type>::max_value() - 1) as $upper_type).pow(2),
 						<$type>::max_value(),
 						<$type>::max_value(),
->>>>>>> 4771f237
 						super::Rounding::Nearest,
 					),
 					1,
@@ -1458,32 +1135,18 @@
 				// ((max^2 - 1) % max) * max / max == max - 1
 				assert_eq!(
 					super::rational_mul_correction::<$upper_type, $name>(
-<<<<<<< HEAD
-						(<$type>::max_value() as $upper_type).pow(2) - 1, 
-						<$type>::max_value(), 
-						<$type>::max_value(), 
-						super::Rounding::Nearest,
-					),
-					(<$type>::max_value() - 1).into(),
-=======
 						(<$type>::max_value() as $upper_type).pow(2) - 1,
 						<$type>::max_value(),
 						<$type>::max_value(),
 						super::Rounding::Nearest,
 					),
 					<$upper_type>::from((<$type>::max_value() - 1)),
->>>>>>> 4771f237
 				);
 				// (max % 2) * max / 2 == max / 2
 				assert_eq!(
 					super::rational_mul_correction::<$upper_type, $name>(
-<<<<<<< HEAD
-						(<$type>::max_value() as $upper_type).pow(2), 
-						<$type>::max_value(), 
-=======
 						(<$type>::max_value() as $upper_type).pow(2),
 						<$type>::max_value(),
->>>>>>> 4771f237
 						2 as $type,
 						super::Rounding::Nearest,
 					),
@@ -1492,15 +1155,9 @@
 				// ((max^2 - 1) % max) * 2 / max == 2 (rounded up)
 				assert_eq!(
 					super::rational_mul_correction::<$upper_type, $name>(
-<<<<<<< HEAD
-						(<$type>::max_value() as $upper_type).pow(2) - 1, 
-						2 as $type,
-						<$type>::max_value(), 
-=======
 						(<$type>::max_value() as $upper_type).pow(2) - 1,
 						2 as $type,
 						<$type>::max_value(),
->>>>>>> 4771f237
 						super::Rounding::Nearest,
 					),
 					2,
@@ -1508,15 +1165,9 @@
 				// ((max^2 - 1) % max) * 2 / max == 1 (rounded down)
 				assert_eq!(
 					super::rational_mul_correction::<$upper_type, $name>(
-<<<<<<< HEAD
-						(<$type>::max_value() as $upper_type).pow(2) - 1, 
-						2 as $type,
-						<$type>::max_value(), 
-=======
 						(<$type>::max_value() as $upper_type).pow(2) - 1,
 						2 as $type,
 						<$type>::max_value(),
->>>>>>> 4771f237
 						super::Rounding::Down,
 					),
 					1,
@@ -1603,27 +1254,17 @@
 	u16,
 	"_Percent_",
 );
-<<<<<<< HEAD
-implement_per_thing!(
-	PerU16,
-	test_peru16,
-=======
 implement_per_thing_with_perthousand!(
 	PerU16,
 	test_peru16,
 	test_peru16_extra,
->>>>>>> 4771f237
 	[u32, u64, u128],
 	65535_u16,
 	u16,
 	u32,
 	"_Parts per 65535_",
 );
-<<<<<<< HEAD
-implement_per_thing!(
-=======
 implement_per_thing_with_perthousand!(
->>>>>>> 4771f237
 	Permill,
 	test_permill,
 	test_permill_extra,
