// This file is part of Substrate.

// Copyright (C) 2019-2020 Parity Technologies (UK) Ltd.
// SPDX-License-Identifier: Apache-2.0

// Licensed under the Apache License, Version 2.0 (the "License");
// you may not use this file except in compliance with the License.
// You may obtain a copy of the License at
//
// 	http://www.apache.org/licenses/LICENSE-2.0
//
// Unless required by applicable law or agreed to in writing, software
// distributed under the License is distributed on an "AS IS" BASIS,
// WITHOUT WARRANTIES OR CONDITIONS OF ANY KIND, either express or implied.
// See the License for the specific language governing permissions and
// limitations under the License.

//! Private implementation details of BABE digests.

use super::{
	AllowedSlots, AuthorityId, AuthorityIndex, AuthoritySignature, BabeAuthorityWeight,
	BabeEpochConfiguration, SlotNumber, BABE_ENGINE_ID,
};
use codec::{Codec, Decode, Encode};
use sp_std::vec::Vec;
use sp_runtime::{generic::OpaqueDigestItemId, DigestItem, RuntimeDebug};

use sp_consensus_vrf::schnorrkel::{Randomness, VRFOutput, VRFProof};

/// Raw BABE primary slot assignment pre-digest.
#[derive(Clone, RuntimeDebug, Encode, Decode)]
pub struct PrimaryPreDigest {
	/// Authority index
	pub authority_index: super::AuthorityIndex,
	/// Slot number
	pub slot_number: SlotNumber,
	/// VRF output
	pub vrf_output: VRFOutput,
	/// VRF proof
	pub vrf_proof: VRFProof,
}
<<<<<<< HEAD

/// BABE secondary slot assignment pre-digest.
#[derive(Clone, RuntimeDebug, Encode, Decode)]
pub struct SecondaryPlainPreDigest {
	/// Authority index
	///
	/// This is not strictly-speaking necessary, since the secondary slots
	/// are assigned based on slot number and epoch randomness. But including
	/// it makes things easier for higher-level users of the chain data to
	/// be aware of the author of a secondary-slot block.
	pub authority_index: super::AuthorityIndex,
	/// Slot number
	pub slot_number: SlotNumber,
}

=======

/// BABE secondary slot assignment pre-digest.
#[derive(Clone, RuntimeDebug, Encode, Decode)]
pub struct SecondaryPlainPreDigest {
	/// Authority index
	///
	/// This is not strictly-speaking necessary, since the secondary slots
	/// are assigned based on slot number and epoch randomness. But including
	/// it makes things easier for higher-level users of the chain data to
	/// be aware of the author of a secondary-slot block.
	pub authority_index: super::AuthorityIndex,
	/// Slot number
	pub slot_number: SlotNumber,
}

>>>>>>> 4771f237
/// BABE secondary deterministic slot assignment with VRF outputs.
#[derive(Clone, RuntimeDebug, Encode, Decode)]
pub struct SecondaryVRFPreDigest {
	/// Authority index
	pub authority_index: super::AuthorityIndex,
	/// Slot number
	pub slot_number: SlotNumber,
	/// VRF output
	pub vrf_output: VRFOutput,
	/// VRF proof
	pub vrf_proof: VRFProof,
}

/// A BABE pre-runtime digest. This contains all data required to validate a
/// block and for the BABE runtime module. Slots can be assigned to a primary
/// (VRF based) and to a secondary (slot number based).
#[derive(Clone, RuntimeDebug, Encode, Decode)]
pub enum PreDigest {
	/// A primary VRF-based slot assignment.
	#[codec(index = "1")]
	Primary(PrimaryPreDigest),
	/// A secondary deterministic slot assignment.
	#[codec(index = "2")]
	SecondaryPlain(SecondaryPlainPreDigest),
	/// A secondary deterministic slot assignment with VRF outputs.
	#[codec(index = "3")]
	SecondaryVRF(SecondaryVRFPreDigest),
}

impl PreDigest {
	/// Returns the slot number of the pre digest.
	pub fn authority_index(&self) -> AuthorityIndex {
		match self {
			PreDigest::Primary(primary) => primary.authority_index,
			PreDigest::SecondaryPlain(secondary) => secondary.authority_index,
			PreDigest::SecondaryVRF(secondary) => secondary.authority_index,
		}
	}

	/// Returns the slot number of the pre digest.
	pub fn slot_number(&self) -> SlotNumber {
		match self {
			PreDigest::Primary(primary) => primary.slot_number,
			PreDigest::SecondaryPlain(secondary) => secondary.slot_number,
			PreDigest::SecondaryVRF(secondary) => secondary.slot_number,
		}
	}

	/// Returns the weight _added_ by this digest, not the cumulative weight
	/// of the chain.
	pub fn added_weight(&self) -> crate::BabeBlockWeight {
		match self {
			PreDigest::Primary(_) => 1,
			PreDigest::SecondaryPlain(_) | PreDigest::SecondaryVRF(_) => 0,
		}
	}
}

/// Information about the next epoch. This is broadcast in the first block
/// of the epoch.
#[derive(Decode, Encode, PartialEq, Eq, Clone, RuntimeDebug)]
pub struct NextEpochDescriptor {
	/// The authorities.
	pub authorities: Vec<(AuthorityId, BabeAuthorityWeight)>,

	/// The value of randomness to use for the slot-assignment.
	pub randomness: Randomness,
}

/// Information about the next epoch config, if changed. This is broadcast in the first
/// block of the epoch, and applies using the same rules as `NextEpochDescriptor`.
#[derive(Decode, Encode, PartialEq, Eq, Clone, RuntimeDebug)]
pub enum NextConfigDescriptor {
	/// Version 1.
	#[codec(index = "1")]
	V1 {
		/// Value of `c` in `BabeEpochConfiguration`.
		c: (u64, u64),
		/// Value of `allowed_slots` in `BabeEpochConfiguration`.
		allowed_slots: AllowedSlots,
	}
}

impl From<NextConfigDescriptor> for BabeEpochConfiguration {
	fn from(desc: NextConfigDescriptor) -> Self {
		match desc {
			NextConfigDescriptor::V1 { c, allowed_slots } =>
				Self { c, allowed_slots },
		}
	}
}

/// A digest item which is usable with BABE consensus.
pub trait CompatibleDigestItem: Sized {
	/// Construct a digest item which contains a BABE pre-digest.
	fn babe_pre_digest(seal: PreDigest) -> Self;

	/// If this item is an BABE pre-digest, return it.
	fn as_babe_pre_digest(&self) -> Option<PreDigest>;

	/// Construct a digest item which contains a BABE seal.
	fn babe_seal(signature: AuthoritySignature) -> Self;

	/// If this item is a BABE signature, return the signature.
	fn as_babe_seal(&self) -> Option<AuthoritySignature>;

	/// If this item is a BABE epoch descriptor, return it.
	fn as_next_epoch_descriptor(&self) -> Option<NextEpochDescriptor>;

	/// If this item is a BABE config descriptor, return it.
	fn as_next_config_descriptor(&self) -> Option<NextConfigDescriptor>;
}

impl<Hash> CompatibleDigestItem for DigestItem<Hash> where
	Hash: Send + Sync + Eq + Clone + Codec + 'static
{
	fn babe_pre_digest(digest: PreDigest) -> Self {
		DigestItem::PreRuntime(BABE_ENGINE_ID, digest.encode())
	}

	fn as_babe_pre_digest(&self) -> Option<PreDigest> {
		self.try_to(OpaqueDigestItemId::PreRuntime(&BABE_ENGINE_ID))
	}

	fn babe_seal(signature: AuthoritySignature) -> Self {
		DigestItem::Seal(BABE_ENGINE_ID, signature.encode())
	}

	fn as_babe_seal(&self) -> Option<AuthoritySignature> {
		self.try_to(OpaqueDigestItemId::Seal(&BABE_ENGINE_ID))
	}

	fn as_next_epoch_descriptor(&self) -> Option<NextEpochDescriptor> {
		self.try_to(OpaqueDigestItemId::Consensus(&BABE_ENGINE_ID))
			.and_then(|x: super::ConsensusLog| match x {
				super::ConsensusLog::NextEpochData(n) => Some(n),
				_ => None,
			})
	}

	fn as_next_config_descriptor(&self) -> Option<NextConfigDescriptor> {
		self.try_to(OpaqueDigestItemId::Consensus(&BABE_ENGINE_ID))
			.and_then(|x: super::ConsensusLog| match x {
				super::ConsensusLog::NextConfigData(n) => Some(n),
				_ => None,
			})
	}
}<|MERGE_RESOLUTION|>--- conflicted
+++ resolved
@@ -39,7 +39,6 @@
 	/// VRF proof
 	pub vrf_proof: VRFProof,
 }
-<<<<<<< HEAD
 
 /// BABE secondary slot assignment pre-digest.
 #[derive(Clone, RuntimeDebug, Encode, Decode)]
@@ -55,23 +54,6 @@
 	pub slot_number: SlotNumber,
 }
 
-=======
-
-/// BABE secondary slot assignment pre-digest.
-#[derive(Clone, RuntimeDebug, Encode, Decode)]
-pub struct SecondaryPlainPreDigest {
-	/// Authority index
-	///
-	/// This is not strictly-speaking necessary, since the secondary slots
-	/// are assigned based on slot number and epoch randomness. But including
-	/// it makes things easier for higher-level users of the chain data to
-	/// be aware of the author of a secondary-slot block.
-	pub authority_index: super::AuthorityIndex,
-	/// Slot number
-	pub slot_number: SlotNumber,
-}
-
->>>>>>> 4771f237
 /// BABE secondary deterministic slot assignment with VRF outputs.
 #[derive(Clone, RuntimeDebug, Encode, Decode)]
 pub struct SecondaryVRFPreDigest {
