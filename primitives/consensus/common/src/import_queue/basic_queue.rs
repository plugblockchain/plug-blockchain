// This file is part of Substrate.

// Copyright (C) 2017-2021 Parity Technologies (UK) Ltd.
// SPDX-License-Identifier: Apache-2.0

// Licensed under the Apache License, Version 2.0 (the "License");
// you may not use this file except in compliance with the License.
// You may obtain a copy of the License at
//
// 	http://www.apache.org/licenses/LICENSE-2.0
//
// Unless required by applicable law or agreed to in writing, software
// distributed under the License is distributed on an "AS IS" BASIS,
// WITHOUT WARRANTIES OR CONDITIONS OF ANY KIND, either express or implied.
// See the License for the specific language governing permissions and
// limitations under the License.

use std::{mem, pin::Pin, time::Duration, marker::PhantomData};
use futures::{prelude::*, task::Context, task::Poll};
use futures_timer::Delay;
use sp_runtime::{Justification, traits::{Block as BlockT, Header as HeaderT, NumberFor}};
use sp_utils::mpsc::{TracingUnboundedSender, tracing_unbounded};
use prometheus_endpoint::Registry;

use crate::{
	block_import::BlockOrigin,
	import_queue::{
		BlockImportResult, BlockImportError, Verifier, BoxBlockImport,
		BoxJustificationImport, ImportQueue, Link, Origin,
		IncomingBlock, import_single_block_metered,
		buffered_link::{self, BufferedLinkSender, BufferedLinkReceiver},
	},
	metrics::Metrics,
};

/// Interface to a basic block import queue that is importing blocks sequentially in a separate
/// task, with plugable verification.
pub struct BasicQueue<B: BlockT, Transaction> {
<<<<<<< HEAD
	/// Channel to send finality work messages to the background task.
	finality_sender: TracingUnboundedSender<worker_messages::Finality<B>>,
=======
	/// Channel to send justifcation import messages to the background task.
	justification_sender: TracingUnboundedSender<worker_messages::ImportJustification<B>>,
>>>>>>> fa404167
	/// Channel to send block import messages to the background task.
	block_import_sender: TracingUnboundedSender<worker_messages::ImportBlocks<B>>,
	/// Results coming from the worker task.
	result_port: BufferedLinkReceiver<B>,
	_phantom: PhantomData<Transaction>,
}

impl<B: BlockT, Transaction> Drop for BasicQueue<B, Transaction> {
	fn drop(&mut self) {
		// Flush the queue and close the receiver to terminate the future.
<<<<<<< HEAD
		self.finality_sender.close_channel();
=======
		self.justification_sender.close_channel();
>>>>>>> fa404167
		self.block_import_sender.close_channel();
		self.result_port.close();
	}
}

impl<B: BlockT, Transaction: Send + 'static> BasicQueue<B, Transaction> {
	/// Instantiate a new basic queue, with given verifier.
	///
	/// This creates a background task, and calls `on_start` on the justification importer.
	pub fn new<V: 'static + Verifier<B>>(
		verifier: V,
		block_import: BoxBlockImport<B, Transaction>,
		justification_import: Option<BoxJustificationImport<B>>,
		spawner: &impl sp_core::traits::SpawnNamed,
		prometheus_registry: Option<&Registry>,
	) -> Self {
		let (result_sender, result_port) = buffered_link::buffered_link();

		let metrics = prometheus_registry.and_then(|r| {
			Metrics::register(r)
				.map_err(|err| {
					log::warn!("Failed to register Prometheus metrics: {}", err);
				})
				.ok()
		});

<<<<<<< HEAD
		let (future, finality_sender, block_import_sender) = BlockImportWorker::new(
=======
		let (future, justification_sender, block_import_sender) = BlockImportWorker::new(
>>>>>>> fa404167
			result_sender,
			verifier,
			block_import,
			justification_import,
			metrics,
		);

		spawner.spawn_blocking("basic-block-import-worker", future.boxed());

		Self {
<<<<<<< HEAD
			finality_sender,
=======
			justification_sender,
>>>>>>> fa404167
			block_import_sender,
			result_port,
			_phantom: PhantomData,
		}
	}
}

impl<B: BlockT, Transaction: Send> ImportQueue<B> for BasicQueue<B, Transaction> {
	fn import_blocks(&mut self, origin: BlockOrigin, blocks: Vec<IncomingBlock<B>>) {
		if blocks.is_empty() {
			return;
		}

		trace!(target: "sync", "Scheduling {} blocks for import", blocks.len());
		let res =
			self.block_import_sender.unbounded_send(worker_messages::ImportBlocks(origin, blocks));

		if res.is_err() {
			log::error!(
				target: "sync",
				"import_blocks: Background import task is no longer alive"
			);
		}
	}

	fn import_justification(
		&mut self,
		who: Origin,
		hash: B::Hash,
		number: NumberFor<B>,
		justification: Justification,
	) {
<<<<<<< HEAD
		let res = self.finality_sender.unbounded_send(
			worker_messages::Finality::ImportJustification(who, hash, number, justification),
		);

		if res.is_err() {
			log::error!(
				target: "sync",
				"import_justification: Background import task is no longer alive"
			);
		}
	}

	fn import_finality_proof(
		&mut self,
		who: Origin,
		hash: B::Hash,
		number: NumberFor<B>,
		finality_proof: Vec<u8>,
	) {
		trace!(target: "sync", "Scheduling finality proof of {}/{} for import", number, hash);
		let res = self.finality_sender.unbounded_send(
			worker_messages::Finality::ImportFinalityProof(who, hash, number, finality_proof),
		);

=======
		let res = self.justification_sender.unbounded_send(
			worker_messages::ImportJustification(who, hash, number, justification),
		);

>>>>>>> fa404167
		if res.is_err() {
			log::error!(
				target: "sync",
				"import_justification: Background import task is no longer alive"
			);
		}
	}

	fn poll_actions(&mut self, cx: &mut Context, link: &mut dyn Link<B>) {
		if self.result_port.poll_actions(cx, link).is_err() {
			log::error!(target: "sync", "poll_actions: Background import task is no longer alive");
		}
	}
}

/// Messages destinated to the background worker.
mod worker_messages {
	use super::*;

	pub struct ImportBlocks<B: BlockT>(pub BlockOrigin, pub Vec<IncomingBlock<B>>);
<<<<<<< HEAD

	pub enum Finality<B: BlockT> {
		ImportJustification(Origin, B::Hash, NumberFor<B>, Justification),
		ImportFinalityProof(Origin, B::Hash, NumberFor<B>, Vec<u8>),
	}
=======
	pub struct ImportJustification<B: BlockT>(pub Origin, pub B::Hash, pub NumberFor<B>, pub Justification);
>>>>>>> fa404167
}

struct BlockImportWorker<B: BlockT, Transaction> {
	result_sender: BufferedLinkSender<B>,
	justification_import: Option<BoxJustificationImport<B>>,
	delay_between_blocks: Duration,
	metrics: Option<Metrics>,
	_phantom: PhantomData<Transaction>,
}

impl<B: BlockT, Transaction: Send> BlockImportWorker<B, Transaction> {
	fn new<V: 'static + Verifier<B>>(
		result_sender: BufferedLinkSender<B>,
		verifier: V,
		block_import: BoxBlockImport<B, Transaction>,
		justification_import: Option<BoxJustificationImport<B>>,
		metrics: Option<Metrics>,
	) -> (
		impl Future<Output = ()> + Send,
<<<<<<< HEAD
		TracingUnboundedSender<worker_messages::Finality<B>>,
=======
		TracingUnboundedSender<worker_messages::ImportJustification<B>>,
>>>>>>> fa404167
		TracingUnboundedSender<worker_messages::ImportBlocks<B>>,
	) {
		use worker_messages::*;

<<<<<<< HEAD
		let (finality_sender, mut finality_port) =
			tracing_unbounded("mpsc_import_queue_worker_finality");
=======
		let (justification_sender, mut justification_port) =
			tracing_unbounded("mpsc_import_queue_worker_justification");
>>>>>>> fa404167

		let (block_import_sender, mut block_import_port) =
			tracing_unbounded("mpsc_import_queue_worker_blocks");

		let mut worker = BlockImportWorker {
			result_sender,
			justification_import,
			delay_between_blocks: Duration::new(0, 0),
			metrics,
			_phantom: PhantomData,
		};

		// Let's initialize `justification_import`
		if let Some(justification_import) = worker.justification_import.as_mut() {
			for (hash, number) in justification_import.on_start() {
				worker.result_sender.request_justification(&hash, number);
			}
		}

		// The future below has two possible states:
		//
		// - Currently importing many blocks, in which case `importing` is `Some` and contains a
		//   `Future`, and `block_import` is `None`.
		// - Something else, in which case `block_import` is `Some` and `importing` is None.
		//
<<<<<<< HEAD
		// Additionally, the task will prioritize processing of finality work messages over
=======
		// Additionally, the task will prioritize processing of justification import messages over
>>>>>>> fa404167
		// block import messages, hence why two distinct channels are used.
		let mut block_import_verifier = Some((block_import, verifier));
		let mut importing = None;

		let future = futures::future::poll_fn(move |cx| {
			loop {
				// If the results sender is closed, that means that the import queue is shutting
				// down and we should end this future.
				if worker.result_sender.is_closed() {
					return Poll::Ready(())
				}

<<<<<<< HEAD
				// Grab the next finality action request sent to the import queue.
				let finality_work = match Stream::poll_next(Pin::new(&mut finality_port), cx) {
					Poll::Ready(Some(msg)) => Some(msg),
					Poll::Ready(None) => return Poll::Ready(()),
					Poll::Pending => None,
				};

				match finality_work {
					Some(Finality::ImportFinalityProof(who, hash, number, proof)) => {
						let (_, verif) = block_import_verifier
							.as_mut()
							.expect("block_import_verifier is always Some; qed");

						worker.import_finality_proof(verif, who, hash, number, proof);
						continue;
					}
					Some(Finality::ImportJustification(who, hash, number, justification)) => {
						worker.import_justification(who, hash, number, justification);
						continue;
					}
					None => {}
				}
=======
				// Grab the next justification import request sent to the import queue.
				match Stream::poll_next(Pin::new(&mut justification_port), cx) {
					Poll::Ready(Some(ImportJustification(who, hash, number, justification))) => {
						worker.import_justification(who, hash, number, justification);
						continue;
					},
					Poll::Ready(None) => return Poll::Ready(()),
					Poll::Pending => {},
				};
>>>>>>> fa404167

				// If we are in the process of importing a bunch of blocks, let's resume this
				// process before doing anything more.
				if let Some(imp_fut) = importing.as_mut() {
					match Future::poll(Pin::new(imp_fut), cx) {
						Poll::Pending => return Poll::Pending,
						Poll::Ready((bi, verif)) => {
							block_import_verifier = Some((bi, verif));
							importing = None;
						},
					}
				}

				debug_assert!(importing.is_none());
				debug_assert!(block_import_verifier.is_some());

				// Grab the next block import request sent to the import queue.
				let ImportBlocks(origin, blocks) =
					match Stream::poll_next(Pin::new(&mut block_import_port), cx) {
						Poll::Ready(Some(msg)) => msg,
						Poll::Ready(None) => return Poll::Ready(()),
						Poll::Pending => return Poll::Pending,
					};

				// On blocks import request, we merely *start* the process and store
				// a `Future` into `importing`.
				let (block_import, verifier) = block_import_verifier
					.take()
					.expect("block_import_verifier is always Some; qed");

				importing = Some(worker.import_batch(block_import, verifier, origin, blocks));
			}
		});

<<<<<<< HEAD
		(future, finality_sender, block_import_sender)
=======
		(future, justification_sender, block_import_sender)
>>>>>>> fa404167
	}

	/// Returns a `Future` that imports the given blocks and sends the results on
	/// `self.result_sender`.
	///
	/// For lifetime reasons, the `BlockImport` implementation must be passed by value, and is
	/// yielded back in the output once the import is finished.
	fn import_batch<V: 'static + Verifier<B>>(
		&mut self,
		block_import: BoxBlockImport<B, Transaction>,
		verifier: V,
		origin: BlockOrigin,
		blocks: Vec<IncomingBlock<B>>,
	) -> impl Future<Output = (BoxBlockImport<B, Transaction>, V)> {
		let mut result_sender = self.result_sender.clone();
		let metrics = self.metrics.clone();

		import_many_blocks(block_import, origin, blocks, verifier, self.delay_between_blocks, metrics)
			.then(move |(imported, count, results, block_import, verifier)| {
				result_sender.blocks_processed(imported, count, results);
				future::ready((block_import, verifier))
			})
	}

	fn import_justification(
		&mut self,
		who: Origin,
		hash: B::Hash,
		number: NumberFor<B>,
		justification: Justification
	) {
		let started = wasm_timer::Instant::now();
		let success = self.justification_import.as_mut().map(|justification_import| {
			justification_import.import_justification(hash, number, justification)
				.map_err(|e| {
					debug!(
						target: "sync",
						"Justification import failed with {:?} for hash: {:?} number: {:?} coming from node: {:?}",
						e,
						hash,
						number,
						who,
					);
					e
				}).is_ok()
		}).unwrap_or(false);

		if let Some(metrics) = self.metrics.as_ref() {
			metrics.justification_import_time.observe(started.elapsed().as_secs_f64());
		}

		self.result_sender.justification_imported(who, &hash, number, success);
	}
}

/// Import several blocks at once, returning import result for each block.
///
/// For lifetime reasons, the `BlockImport` implementation must be passed by value, and is yielded
/// back in the output once the import is finished.
///
/// The returned `Future` yields at every imported block, which makes the execution more
/// fine-grained and making it possible to interrupt the process.
fn import_many_blocks<B: BlockT, V: Verifier<B>, Transaction>(
	import_handle: BoxBlockImport<B, Transaction>,
	blocks_origin: BlockOrigin,
	blocks: Vec<IncomingBlock<B>>,
	verifier: V,
	delay_between_blocks: Duration,
	metrics: Option<Metrics>,
) -> impl Future<
	Output = (
		usize,
		usize,
		Vec<(Result<BlockImportResult<NumberFor<B>>, BlockImportError>, B::Hash)>,
		BoxBlockImport<B, Transaction>,
		V,
	),
> {
	let count = blocks.len();

	let blocks_range = match (
		blocks.first().and_then(|b| b.header.as_ref().map(|h| h.number())),
		blocks.last().and_then(|b| b.header.as_ref().map(|h| h.number())),
	) {
		(Some(first), Some(last)) if first != last => format!(" ({}..{})", first, last),
		(Some(first), Some(_)) => format!(" ({})", first),
		_ => Default::default(),
	};

	trace!(target: "sync", "Starting import of {} blocks {}", count, blocks_range);

	let mut imported = 0;
	let mut results = vec![];
	let mut has_error = false;
	let mut blocks = blocks.into_iter();
	let mut import_handle = Some(import_handle);
	let mut waiting = None;
	let mut verifier = Some(verifier);

	// Blocks in the response/drain should be in ascending order.

	future::poll_fn(move |cx| {
		// Handle the optional timer that makes us wait before the next import.
		if let Some(waiting) = &mut waiting {
			match Future::poll(Pin::new(waiting), cx) {
				Poll::Ready(_) => {},
				Poll::Pending => return Poll::Pending,
			}
		}
		waiting = None;

		// Is there any block left to import?
		let block = match blocks.next() {
			Some(b) => b,
			None => {
				// No block left to import, success!
				let import_handle = import_handle.take()
					.expect("Future polled again after it has finished (import handle is None)");
				let verifier = verifier.take()
					.expect("Future polled again after it has finished (verifier handle is None)");
				let results = mem::replace(&mut results, Vec::new());
				return Poll::Ready((imported, count, results, import_handle, verifier));
			},
		};

		// We extract the content of `import_handle` and `verifier` only when the future ends,
		// therefore `import_handle` and `verifier` are always `Some` here. It is illegal to poll
		// a `Future` again after it has ended.
		let import_handle = import_handle.as_mut()
			.expect("Future polled again after it has finished (import handle is None)");
		let verifier = verifier.as_mut()
			.expect("Future polled again after it has finished (verifier handle is None)");

		let block_number = block.header.as_ref().map(|h| h.number().clone());
		let block_hash = block.hash;
		let import_result = if has_error {
			Err(BlockImportError::Cancelled)
		} else {
			// The actual import.
			import_single_block_metered(
				&mut **import_handle,
				blocks_origin.clone(),
				block,
				verifier,
				metrics.clone(),
			)
		};

		if let Some(metrics) = metrics.as_ref() {
			metrics.report_import::<B>(&import_result);
		}

		if import_result.is_ok() {
			trace!(target: "sync", "Block imported successfully {:?} ({})", block_number, block_hash);
			imported += 1;
		} else {
			has_error = true;
		}

		results.push((import_result, block_hash));

		// Notifies the current task again so that we re-execute this closure again for the next
		// block.
		if delay_between_blocks != Duration::new(0, 0) {
			waiting = Some(Delay::new(delay_between_blocks));
		}
		cx.waker().wake_by_ref();
		Poll::Pending
	})
}

#[cfg(test)]
mod tests {
	use super::*;
	use crate::{
		import_queue::{CacheKeyId, Verifier},
		BlockCheckParams, BlockImport, BlockImportParams, ImportResult, JustificationImport,
	};
	use futures::{executor::block_on, Future};
	use sp_test_primitives::{Block, BlockNumber, Extrinsic, Hash, Header};
	use std::collections::HashMap;

	impl Verifier<Block> for () {
		fn verify(
			&mut self,
			origin: BlockOrigin,
			header: Header,
			_justification: Option<Justification>,
			_body: Option<Vec<Extrinsic>>,
		) -> Result<(BlockImportParams<Block, ()>, Option<Vec<(CacheKeyId, Vec<u8>)>>), String> {
			Ok((BlockImportParams::new(origin, header), None))
		}
	}

	impl BlockImport<Block> for () {
		type Error = crate::Error;
		type Transaction = Extrinsic;

		fn check_block(
			&mut self,
			_block: BlockCheckParams<Block>,
		) -> Result<ImportResult, Self::Error> {
			Ok(ImportResult::imported(false))
		}

		fn import_block(
			&mut self,
			_block: BlockImportParams<Block, Self::Transaction>,
			_cache: HashMap<CacheKeyId, Vec<u8>>,
		) -> Result<ImportResult, Self::Error> {
			Ok(ImportResult::imported(true))
		}
	}

	impl JustificationImport<Block> for () {
		type Error = crate::Error;

		fn import_justification(
			&mut self,
			_hash: Hash,
			_number: BlockNumber,
			_justification: Justification,
		) -> Result<(), Self::Error> {
			Ok(())
		}
	}

	#[derive(Debug, PartialEq)]
	enum Event {
		JustificationImported(Hash),
		BlockImported(Hash),
	}

	#[derive(Default)]
	struct TestLink {
		events: Vec<Event>,
	}

	impl Link<Block> for TestLink {
		fn blocks_processed(
			&mut self,
			_imported: usize,
			_count: usize,
			results: Vec<(Result<BlockImportResult<BlockNumber>, BlockImportError>, Hash)>,
		) {
			if let Some(hash) = results.into_iter().find_map(|(r, h)| r.ok().map(|_| h)) {
				self.events.push(Event::BlockImported(hash));
			}
		}

		fn justification_imported(
			&mut self,
			_who: Origin,
			hash: &Hash,
			_number: BlockNumber,
			_success: bool,
		) {
			self.events.push(Event::JustificationImported(hash.clone()))
		}
	}

	#[test]
	fn prioritizes_finality_work_over_block_import() {
		let (result_sender, mut result_port) = buffered_link::buffered_link();

		let (mut worker, mut finality_sender, mut block_import_sender) =
<<<<<<< HEAD
			BlockImportWorker::new(result_sender, (), Box::new(()), Some(Box::new(())), None, None);
=======
			BlockImportWorker::new(result_sender, (), Box::new(()), Some(Box::new(())), None);
>>>>>>> fa404167

		let mut import_block = |n| {
			let header = Header {
				parent_hash: Hash::random(),
				number: n,
				extrinsics_root: Hash::random(),
				state_root: Default::default(),
				digest: Default::default(),
			};

			let hash = header.hash();

			block_on(block_import_sender.send(worker_messages::ImportBlocks(
				BlockOrigin::Own,
				vec![IncomingBlock {
					hash,
					header: Some(header),
					body: None,
					justification: None,
					origin: None,
					allow_missing_state: false,
					import_existing: false,
				}],
			)))
			.unwrap();

			hash
		};

		let mut import_justification = || {
			let hash = Hash::random();

<<<<<<< HEAD
			block_on(finality_sender.send(worker_messages::Finality::ImportJustification(
=======
			block_on(finality_sender.send(worker_messages::ImportJustification(
>>>>>>> fa404167
				libp2p::PeerId::random(),
				hash,
				1,
				Vec::new(),
			)))
			.unwrap();

			hash
		};

		let mut link = TestLink::default();

		// we send a bunch of tasks to the worker
		let block1 = import_block(1);
		let block2 = import_block(2);
		let block3 = import_block(3);
		let justification1 = import_justification();
		let justification2 = import_justification();
		let block4 = import_block(4);
		let block5 = import_block(5);
		let block6 = import_block(6);
		let justification3 = import_justification();

		// we poll the worker until we have processed 9 events
		block_on(futures::future::poll_fn(|cx| {
			while link.events.len() < 9 {
				match Future::poll(Pin::new(&mut worker), cx) {
					Poll::Pending => {}
					Poll::Ready(()) => panic!("import queue worker should not conclude."),
				}

				result_port.poll_actions(cx, &mut link).unwrap();
			}

			Poll::Ready(())
		}));

		// all justification tasks must be done before any block import work
		assert_eq!(
			link.events,
			vec![
				Event::JustificationImported(justification1),
				Event::JustificationImported(justification2),
				Event::JustificationImported(justification3),
				Event::BlockImported(block1),
				Event::BlockImported(block2),
				Event::BlockImported(block3),
				Event::BlockImported(block4),
				Event::BlockImported(block5),
				Event::BlockImported(block6),
			]
		);
	}
}<|MERGE_RESOLUTION|>--- conflicted
+++ resolved
@@ -36,13 +36,8 @@
 /// Interface to a basic block import queue that is importing blocks sequentially in a separate
 /// task, with plugable verification.
 pub struct BasicQueue<B: BlockT, Transaction> {
-<<<<<<< HEAD
-	/// Channel to send finality work messages to the background task.
-	finality_sender: TracingUnboundedSender<worker_messages::Finality<B>>,
-=======
 	/// Channel to send justifcation import messages to the background task.
 	justification_sender: TracingUnboundedSender<worker_messages::ImportJustification<B>>,
->>>>>>> fa404167
 	/// Channel to send block import messages to the background task.
 	block_import_sender: TracingUnboundedSender<worker_messages::ImportBlocks<B>>,
 	/// Results coming from the worker task.
@@ -53,11 +48,7 @@
 impl<B: BlockT, Transaction> Drop for BasicQueue<B, Transaction> {
 	fn drop(&mut self) {
 		// Flush the queue and close the receiver to terminate the future.
-<<<<<<< HEAD
-		self.finality_sender.close_channel();
-=======
 		self.justification_sender.close_channel();
->>>>>>> fa404167
 		self.block_import_sender.close_channel();
 		self.result_port.close();
 	}
@@ -84,11 +75,7 @@
 				.ok()
 		});
 
-<<<<<<< HEAD
-		let (future, finality_sender, block_import_sender) = BlockImportWorker::new(
-=======
 		let (future, justification_sender, block_import_sender) = BlockImportWorker::new(
->>>>>>> fa404167
 			result_sender,
 			verifier,
 			block_import,
@@ -99,11 +86,7 @@
 		spawner.spawn_blocking("basic-block-import-worker", future.boxed());
 
 		Self {
-<<<<<<< HEAD
-			finality_sender,
-=======
 			justification_sender,
->>>>>>> fa404167
 			block_import_sender,
 			result_port,
 			_phantom: PhantomData,
@@ -136,9 +119,8 @@
 		number: NumberFor<B>,
 		justification: Justification,
 	) {
-<<<<<<< HEAD
-		let res = self.finality_sender.unbounded_send(
-			worker_messages::Finality::ImportJustification(who, hash, number, justification),
+		let res = self.justification_sender.unbounded_send(
+			worker_messages::ImportJustification(who, hash, number, justification),
 		);
 
 		if res.is_err() {
@@ -149,32 +131,6 @@
 		}
 	}
 
-	fn import_finality_proof(
-		&mut self,
-		who: Origin,
-		hash: B::Hash,
-		number: NumberFor<B>,
-		finality_proof: Vec<u8>,
-	) {
-		trace!(target: "sync", "Scheduling finality proof of {}/{} for import", number, hash);
-		let res = self.finality_sender.unbounded_send(
-			worker_messages::Finality::ImportFinalityProof(who, hash, number, finality_proof),
-		);
-
-=======
-		let res = self.justification_sender.unbounded_send(
-			worker_messages::ImportJustification(who, hash, number, justification),
-		);
-
->>>>>>> fa404167
-		if res.is_err() {
-			log::error!(
-				target: "sync",
-				"import_justification: Background import task is no longer alive"
-			);
-		}
-	}
-
 	fn poll_actions(&mut self, cx: &mut Context, link: &mut dyn Link<B>) {
 		if self.result_port.poll_actions(cx, link).is_err() {
 			log::error!(target: "sync", "poll_actions: Background import task is no longer alive");
@@ -187,15 +143,7 @@
 	use super::*;
 
 	pub struct ImportBlocks<B: BlockT>(pub BlockOrigin, pub Vec<IncomingBlock<B>>);
-<<<<<<< HEAD
-
-	pub enum Finality<B: BlockT> {
-		ImportJustification(Origin, B::Hash, NumberFor<B>, Justification),
-		ImportFinalityProof(Origin, B::Hash, NumberFor<B>, Vec<u8>),
-	}
-=======
 	pub struct ImportJustification<B: BlockT>(pub Origin, pub B::Hash, pub NumberFor<B>, pub Justification);
->>>>>>> fa404167
 }
 
 struct BlockImportWorker<B: BlockT, Transaction> {
@@ -215,22 +163,13 @@
 		metrics: Option<Metrics>,
 	) -> (
 		impl Future<Output = ()> + Send,
-<<<<<<< HEAD
-		TracingUnboundedSender<worker_messages::Finality<B>>,
-=======
 		TracingUnboundedSender<worker_messages::ImportJustification<B>>,
->>>>>>> fa404167
 		TracingUnboundedSender<worker_messages::ImportBlocks<B>>,
 	) {
 		use worker_messages::*;
 
-<<<<<<< HEAD
-		let (finality_sender, mut finality_port) =
-			tracing_unbounded("mpsc_import_queue_worker_finality");
-=======
 		let (justification_sender, mut justification_port) =
 			tracing_unbounded("mpsc_import_queue_worker_justification");
->>>>>>> fa404167
 
 		let (block_import_sender, mut block_import_port) =
 			tracing_unbounded("mpsc_import_queue_worker_blocks");
@@ -256,11 +195,7 @@
 		//   `Future`, and `block_import` is `None`.
 		// - Something else, in which case `block_import` is `Some` and `importing` is None.
 		//
-<<<<<<< HEAD
-		// Additionally, the task will prioritize processing of finality work messages over
-=======
 		// Additionally, the task will prioritize processing of justification import messages over
->>>>>>> fa404167
 		// block import messages, hence why two distinct channels are used.
 		let mut block_import_verifier = Some((block_import, verifier));
 		let mut importing = None;
@@ -273,30 +208,6 @@
 					return Poll::Ready(())
 				}
 
-<<<<<<< HEAD
-				// Grab the next finality action request sent to the import queue.
-				let finality_work = match Stream::poll_next(Pin::new(&mut finality_port), cx) {
-					Poll::Ready(Some(msg)) => Some(msg),
-					Poll::Ready(None) => return Poll::Ready(()),
-					Poll::Pending => None,
-				};
-
-				match finality_work {
-					Some(Finality::ImportFinalityProof(who, hash, number, proof)) => {
-						let (_, verif) = block_import_verifier
-							.as_mut()
-							.expect("block_import_verifier is always Some; qed");
-
-						worker.import_finality_proof(verif, who, hash, number, proof);
-						continue;
-					}
-					Some(Finality::ImportJustification(who, hash, number, justification)) => {
-						worker.import_justification(who, hash, number, justification);
-						continue;
-					}
-					None => {}
-				}
-=======
 				// Grab the next justification import request sent to the import queue.
 				match Stream::poll_next(Pin::new(&mut justification_port), cx) {
 					Poll::Ready(Some(ImportJustification(who, hash, number, justification))) => {
@@ -306,7 +217,6 @@
 					Poll::Ready(None) => return Poll::Ready(()),
 					Poll::Pending => {},
 				};
->>>>>>> fa404167
 
 				// If we are in the process of importing a bunch of blocks, let's resume this
 				// process before doing anything more.
@@ -341,11 +251,7 @@
 			}
 		});
 
-<<<<<<< HEAD
-		(future, finality_sender, block_import_sender)
-=======
 		(future, justification_sender, block_import_sender)
->>>>>>> fa404167
 	}
 
 	/// Returns a `Future` that imports the given blocks and sends the results on
@@ -612,11 +518,7 @@
 		let (result_sender, mut result_port) = buffered_link::buffered_link();
 
 		let (mut worker, mut finality_sender, mut block_import_sender) =
-<<<<<<< HEAD
-			BlockImportWorker::new(result_sender, (), Box::new(()), Some(Box::new(())), None, None);
-=======
 			BlockImportWorker::new(result_sender, (), Box::new(()), Some(Box::new(())), None);
->>>>>>> fa404167
 
 		let mut import_block = |n| {
 			let header = Header {
@@ -649,11 +551,7 @@
 		let mut import_justification = || {
 			let hash = Hash::random();
 
-<<<<<<< HEAD
-			block_on(finality_sender.send(worker_messages::Finality::ImportJustification(
-=======
 			block_on(finality_sender.send(worker_messages::ImportJustification(
->>>>>>> fa404167
 				libp2p::PeerId::random(),
 				hash,
 				1,
