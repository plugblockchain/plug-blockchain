[package]
name = "sp-consensus-aura"
<<<<<<< HEAD
version = "0.8.0-alpha.5"
=======
version = "0.8.0"
>>>>>>> 4771f237
authors = ["Parity Technologies <admin@parity.io>"]
description = "Primitives for Aura consensus"
edition = "2018"
license = "Apache-2.0"
homepage = "https://substrate.dev"
repository = "https://github.com/paritytech/substrate/"
readme = "README.md"

[package.metadata.docs.rs]
targets = ["x86_64-unknown-linux-gnu"]

[dependencies]
<<<<<<< HEAD
sp-application-crypto = { version = "2.0.0-alpha.5", default-features = false, path = "../../application-crypto" }
codec = { package = "parity-scale-codec", version = "1.3.0", default-features = false }
sp-std = { version = "2.0.0-alpha.5", default-features = false, path = "../../std" }
sp-api = { version = "2.0.0-alpha.5", default-features = false, path = "../../api" }
sp-runtime = { version = "2.0.0-alpha.5", default-features = false, path = "../../runtime" }
sp-inherents = { version = "2.0.0-alpha.5", default-features = false, path = "../../inherents" }
sp-timestamp = { version = "2.0.0-alpha.5", default-features = false, path = "../../timestamp" }
=======
sp-application-crypto = { version = "2.0.0", default-features = false, path = "../../application-crypto" }
codec = { package = "parity-scale-codec", version = "1.3.1", default-features = false }
sp-std = { version = "2.0.0", default-features = false, path = "../../std" }
sp-api = { version = "2.0.0", default-features = false, path = "../../api" }
sp-runtime = { version = "2.0.0", default-features = false, path = "../../runtime" }
sp-inherents = { version = "2.0.0", default-features = false, path = "../../inherents" }
sp-timestamp = { version = "2.0.0", default-features = false, path = "../../timestamp" }
>>>>>>> 4771f237

[features]
default = ["std"]
std = [
	"sp-application-crypto/std",
	"codec/std",
	"sp-std/std",
	"sp-api/std",
	"sp-runtime/std",
	"sp-inherents/std",
	"sp-timestamp/std",
]<|MERGE_RESOLUTION|>--- conflicted
+++ resolved
@@ -1,10 +1,6 @@
 [package]
 name = "sp-consensus-aura"
-<<<<<<< HEAD
-version = "0.8.0-alpha.5"
-=======
 version = "0.8.0"
->>>>>>> 4771f237
 authors = ["Parity Technologies <admin@parity.io>"]
 description = "Primitives for Aura consensus"
 edition = "2018"
@@ -17,15 +13,6 @@
 targets = ["x86_64-unknown-linux-gnu"]
 
 [dependencies]
-<<<<<<< HEAD
-sp-application-crypto = { version = "2.0.0-alpha.5", default-features = false, path = "../../application-crypto" }
-codec = { package = "parity-scale-codec", version = "1.3.0", default-features = false }
-sp-std = { version = "2.0.0-alpha.5", default-features = false, path = "../../std" }
-sp-api = { version = "2.0.0-alpha.5", default-features = false, path = "../../api" }
-sp-runtime = { version = "2.0.0-alpha.5", default-features = false, path = "../../runtime" }
-sp-inherents = { version = "2.0.0-alpha.5", default-features = false, path = "../../inherents" }
-sp-timestamp = { version = "2.0.0-alpha.5", default-features = false, path = "../../timestamp" }
-=======
 sp-application-crypto = { version = "2.0.0", default-features = false, path = "../../application-crypto" }
 codec = { package = "parity-scale-codec", version = "1.3.1", default-features = false }
 sp-std = { version = "2.0.0", default-features = false, path = "../../std" }
@@ -33,7 +20,6 @@
 sp-runtime = { version = "2.0.0", default-features = false, path = "../../runtime" }
 sp-inherents = { version = "2.0.0", default-features = false, path = "../../inherents" }
 sp-timestamp = { version = "2.0.0", default-features = false, path = "../../timestamp" }
->>>>>>> 4771f237
 
 [features]
 default = ["std"]
