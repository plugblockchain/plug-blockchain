--- conflicted
+++ resolved
@@ -356,21 +356,12 @@
 	/// The state backend that is used to store the block states.
 	type StateBackend: StateBackend<HashFor<Block>>;
 
-<<<<<<< HEAD
-	/// The given closure will be called with api instance. Inside the closure any api call is
-	/// allowed. After doing the api call, the closure is allowed to map the `Result` to a
-	/// different `Result` type. This can be important, as the internal data structure that keeps
-	/// track of modifications to the storage, discards changes when the `Result` is an `Err`.
-	/// On `Ok`, the structure commits the changes to an internal buffer.
-	fn map_api_result<F: FnOnce(&Self) -> result::Result<R, E>, R, E>(
-=======
 	/// Execute the given closure inside a new transaction.
 	///
 	/// Depending on the outcome of the closure, the transaction is committed or rolled-back.
 	///
 	/// The internal result of the closure is returned afterwards.
 	fn execute_in_transaction<F: FnOnce(&Self) -> TransactionOutcome<R>, R>(
->>>>>>> 4771f237
 		&self,
 		call: F,
 	) -> R where Self: Sized;
