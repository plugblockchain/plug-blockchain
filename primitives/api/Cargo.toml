--- conflicted
+++ resolved
@@ -1,10 +1,6 @@
 [package]
 name = "sp-api"
-<<<<<<< HEAD
-version = "2.0.0-alpha.5"
-=======
 version = "2.0.0"
->>>>>>> 4771f237
 authors = ["Parity Technologies <admin@parity.io>"]
 edition = "2018"
 license = "Apache-2.0"
@@ -17,15 +13,6 @@
 targets = ["x86_64-unknown-linux-gnu"]
 
 [dependencies]
-<<<<<<< HEAD
-codec = { package = "parity-scale-codec", version = "1.3.0", default-features = false }
-sp-api-proc-macro = { version = "2.0.0-alpha.5", path = "proc-macro" }
-sp-core = { version = "2.0.0-alpha.5", default-features = false, path = "../core" }
-sp-std = { version = "2.0.0-alpha.5", default-features = false, path = "../std" }
-sp-runtime = { version = "2.0.0-alpha.5", default-features = false, path = "../runtime" }
-sp-version = { version = "2.0.0-alpha.5", default-features = false, path = "../version" }
-sp-state-machine = { version = "0.8.0-alpha.5", optional = true, path = "../../primitives/state-machine" }
-=======
 codec = { package = "parity-scale-codec", version = "1.3.1", default-features = false }
 sp-api-proc-macro = { version = "2.0.0", path = "proc-macro" }
 sp-core = { version = "2.0.0", default-features = false, path = "../core" }
@@ -33,7 +20,6 @@
 sp-runtime = { version = "2.0.0", default-features = false, path = "../runtime" }
 sp-version = { version = "2.0.0", default-features = false, path = "../version" }
 sp-state-machine = { version = "0.8.0", optional = true, path = "../../primitives/state-machine" }
->>>>>>> 4771f237
 hash-db = { version = "0.15.2", optional = true }
 
 [dev-dependencies]
