--- conflicted
+++ resolved
@@ -197,19 +197,11 @@
 		None,
 		8,
 	);
-<<<<<<< HEAD
-	execution_proof_check_on_trie_backend::<_, u64, _>(
-		&backend,
-		&mut overlay,
-		&executor,
-		sp_core::tasks::executor(),
-=======
 	execution_proof_check_on_trie_backend::<_, u64, _, _>(
 		&backend,
 		&mut overlay,
 		&executor,
 		sp_core::testing::TaskExecutor::new(),
->>>>>>> 4771f237
 		"Core_execute_block",
 		&block.encode(),
 		&runtime_code,
