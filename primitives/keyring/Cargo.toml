--- conflicted
+++ resolved
@@ -1,10 +1,6 @@
 [package]
 name = "sp-keyring"
-<<<<<<< HEAD
-version = "2.0.0-alpha.5"
-=======
 version = "2.0.0"
->>>>>>> 4771f237
 authors = ["Parity Technologies <admin@parity.io>"]
 edition = "2018"
 license = "Apache-2.0"
@@ -19,12 +15,7 @@
 
 
 [dependencies]
-<<<<<<< HEAD
-sp-core = { version = "2.0.0-alpha.5", path = "../core" }
-sp-runtime = { version = "2.0.0-alpha.5", path = "../runtime" }
-=======
 sp-core = { version = "2.0.0", path = "../core" }
 sp-runtime = { version = "2.0.0", path = "../runtime" }
->>>>>>> 4771f237
 lazy_static = "1.4.0"
 strum = { version = "0.16.0", features = ["derive"] }