--- conflicted
+++ resolved
@@ -20,11 +20,7 @@
 [dependencies]
 sp-std = { version = "2.0.0", path = "../std", default-features = false}
 codec = { version = "1.3.1", package = "parity-scale-codec", default-features = false, features = ["derive"]}
-<<<<<<< HEAD
-tracing = { version = "0.1.21", default-features = false }
-=======
 tracing = { version = "0.1.22", default-features = false }
->>>>>>> fa404167
 tracing-core = { version = "0.1.17", default-features = false }
 log = { version = "0.4.8", optional = true }
 tracing-subscriber = { version = "0.2.15", optional = true, features = ["tracing-log"] }
