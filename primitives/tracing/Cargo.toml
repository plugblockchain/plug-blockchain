--- conflicted
+++ resolved
@@ -18,15 +18,9 @@
 targets = ["x86_64-unknown-linux-gnu", "wasm32-unknown-unknown"]
 
 [dependencies]
-<<<<<<< HEAD
-sp-std = { version = "2.0.0", path = "../std", default-features = false}
-codec = { version = "1.3.1", package = "parity-scale-codec", default-features = false, features = ["derive"]}
-tracing = { version = "0.1.21", default-features = false }
-=======
 sp-std = { version = "3.0.0", path = "../std", default-features = false}
 codec = { version = "2.0.0", package = "parity-scale-codec", default-features = false, features = ["derive"]}
 tracing = { version = "0.1.22", default-features = false }
->>>>>>> debec916
 tracing-core = { version = "0.1.17", default-features = false }
 log = { version = "0.4.8", optional = true }
 tracing-subscriber = { version = "0.2.15", optional = true, features = ["tracing-log"] }
