// This file is part of Substrate.

// Copyright (C) 2017-2020 Parity Technologies (UK) Ltd.
// SPDX-License-Identifier: Apache-2.0

// Licensed under the Apache License, Version 2.0 (the "License");
// you may not use this file except in compliance with the License.
// You may obtain a copy of the License at
//
// 	http://www.apache.org/licenses/LICENSE-2.0
//
// Unless required by applicable law or agreed to in writing, software
// distributed under the License is distributed on an "AS IS" BASIS,
// WITHOUT WARRANTIES OR CONDITIONS OF ANY KIND, either express or implied.
// See the License for the specific language governing permissions and
// limitations under the License.

//! Substrate client possible errors.

use std::{self, error, result};
use sp_state_machine;
use sp_runtime::transaction_validity::TransactionValidityError;
use sp_consensus;
use derive_more::{Display, From};
use codec::Error as CodecError;

/// Client Result type alias
pub type Result<T> = result::Result<T, Error>;

/// Error when the runtime failed to apply an extrinsic.
#[derive(Debug, Display)]
pub enum ApplyExtrinsicFailed {
	/// The transaction cannot be included into the current block.
	///
	/// This doesn't necessary mean that the transaction itself is invalid, but it might be just
	/// unappliable onto the current block.
	#[display(fmt = "Extrinsic is not valid: {:?}", _0)]
	Validity(TransactionValidityError),
	/// This is used for miscellaneous errors that can be represented by string and not handleable.
	///
	/// This will become obsolete with complete migration to v4 APIs.
	#[display(fmt = "Extrinsic failed: {:?}", _0)]
	Msg(String),
}

/// Substrate Client error
#[derive(Debug, Display, From)]
pub enum Error {
	/// Consensus Error
	#[display(fmt = "Consensus: {}", _0)]
	Consensus(sp_consensus::Error),
	/// Backend error.
	#[display(fmt = "Backend error: {}", _0)]
	#[from(ignore)]
	Backend(String),
	/// Unknown block.
	#[display(fmt = "UnknownBlock: {}", _0)]
	#[from(ignore)]
	UnknownBlock(String),
	/// The `apply_extrinsic` is not valid due to the given `TransactionValidityError`.
	#[display(fmt = "{:?}", _0)]
	ApplyExtrinsicFailed(ApplyExtrinsicFailed),
	/// Execution error.
	#[display(fmt = "Execution: {}", _0)]
	Execution(Box<dyn sp_state_machine::Error>),
	/// Blockchain error.
	#[display(fmt = "Blockchain: {}", _0)]
	Blockchain(Box<Error>),
	/// Invalid authorities set received from the runtime.
	#[display(fmt = "Current state of blockchain has invalid authorities set")]
	InvalidAuthoritiesSet,
	/// Could not get runtime version.
	#[display(fmt = "Failed to get runtime version: {}", _0)]
	#[from(ignore)]
	VersionInvalid(String),
	/// Genesis config is invalid.
	#[display(fmt = "Genesis config provided is invalid")]
	GenesisInvalid,
	/// Error decoding header justification.
	#[display(fmt = "error decoding justification for header")]
	JustificationDecode,
	/// Justification for header is correctly encoded, but invalid.
	#[display(fmt = "bad justification for header: {}", _0)]
	#[from(ignore)]
	BadJustification(String),
	/// Not available on light client.
	#[display(fmt = "This method is not currently available when running in light client mode")]
	NotAvailableOnLightClient,
	/// Invalid remote CHT-based proof.
	#[display(fmt = "Remote node has responded with invalid header proof")]
	InvalidCHTProof,
	/// Remote fetch has been cancelled.
	#[display(fmt = "Remote data fetch has been cancelled")]
	RemoteFetchCancelled,
	/// Remote fetch has been failed.
	#[display(fmt = "Remote data fetch has been failed")]
	RemoteFetchFailed,
	/// Error decoding call result.
	#[display(fmt = "Error decoding call result of {}: {}", _0, _1)]
	CallResultDecode(&'static str, CodecError),
	/// Error converting a parameter between runtime and node.
	#[display(fmt = "Error converting `{}` between runtime and node", _0)]
	#[from(ignore)]
	RuntimeParamConversion(String),
	/// Changes tries are not supported.
	#[display(fmt = "Changes tries are not supported by the runtime")]
	ChangesTriesNotSupported,
	/// Error reading changes tries configuration.
	#[display(fmt = "Error reading changes tries configuration")]
	ErrorReadingChangesTriesConfig,
	/// Key changes query has failed.
	#[display(fmt = "Failed to check changes proof: {}", _0)]
	#[from(ignore)]
	ChangesTrieAccessFailed(String),
	/// Last finalized block not parent of current.
	#[display(fmt = "Did not finalize blocks in sequential order.")]
	#[from(ignore)]
	NonSequentialFinalization(String),
	/// Safety violation: new best block not descendent of last finalized.
	#[display(fmt = "Potential long-range attack: block not in finalized chain.")]
	NotInFinalizedChain,
	/// Hash that is required for building CHT is missing.
	#[display(fmt = "Failed to get hash of block for building CHT")]
	MissingHashRequiredForCHT,
	/// Invalid calculated state root on block import.
	#[display(fmt = "Calculated state root does not match.")]
	InvalidStateRoot,
	/// Incomplete block import pipeline.
	#[display(fmt = "Incomplete block import pipeline.")]
	IncompletePipeline,
	#[display(fmt = "Transaction pool not ready for block production.")]
	TransactionPoolNotReady,
<<<<<<< HEAD
=======
	#[display(fmt = "Database: {}", _0)]
	DatabaseError(sp_database::error::DatabaseError),
>>>>>>> 4771f237
	/// A convenience variant for String
	#[display(fmt = "{}", _0)]
	Msg(String),
}

impl error::Error for Error {
	fn source(&self) -> Option<&(dyn error::Error + 'static)> {
		match self {
			Error::Consensus(e) => Some(e),
			Error::Blockchain(e) => Some(e),
			_ => None,
		}
	}
}

impl<'a> From<&'a str> for Error {
	fn from(s: &'a str) -> Self {
		Error::Msg(s.into())
	}
}

impl Error {
	/// Chain a blockchain error.
	pub fn from_blockchain(e: Box<Error>) -> Self {
		Error::Blockchain(e)
	}

	/// Chain a state error.
	pub fn from_state(e: Box<dyn sp_state_machine::Error>) -> Self {
		Error::Execution(e)
	}
}<|MERGE_RESOLUTION|>--- conflicted
+++ resolved
@@ -130,11 +130,8 @@
 	IncompletePipeline,
 	#[display(fmt = "Transaction pool not ready for block production.")]
 	TransactionPoolNotReady,
-<<<<<<< HEAD
-=======
 	#[display(fmt = "Database: {}", _0)]
 	DatabaseError(sp_database::error::DatabaseError),
->>>>>>> 4771f237
 	/// A convenience variant for String
 	#[display(fmt = "{}", _0)]
 	Msg(String),
