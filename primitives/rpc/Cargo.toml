[package]
name = "sp-rpc"
<<<<<<< HEAD
version = "2.0.0-alpha.5"
=======
version = "2.0.0"
>>>>>>> 4771f237
authors = ["Parity Technologies <admin@parity.io>"]
edition = "2018"
license = "Apache-2.0"
homepage = "https://substrate.dev"
repository = "https://github.com/paritytech/substrate/"
description = "Substrate RPC primitives and utilities."
readme = "README.md"

[package.metadata.docs.rs]
targets = ["x86_64-unknown-linux-gnu"]

[dependencies]
serde = { version = "1.0.101", features = ["derive"] }
<<<<<<< HEAD
sp-core = { version = "2.0.0-alpha.5", path = "../core" }
=======
sp-core = { version = "2.0.0", path = "../core" }
>>>>>>> 4771f237

[dev-dependencies]
serde_json = "1.0.41"<|MERGE_RESOLUTION|>--- conflicted
+++ resolved
@@ -1,10 +1,6 @@
 [package]
 name = "sp-rpc"
-<<<<<<< HEAD
-version = "2.0.0-alpha.5"
-=======
 version = "2.0.0"
->>>>>>> 4771f237
 authors = ["Parity Technologies <admin@parity.io>"]
 edition = "2018"
 license = "Apache-2.0"
@@ -18,11 +14,7 @@
 
 [dependencies]
 serde = { version = "1.0.101", features = ["derive"] }
-<<<<<<< HEAD
-sp-core = { version = "2.0.0-alpha.5", path = "../core" }
-=======
 sp-core = { version = "2.0.0", path = "../core" }
->>>>>>> 4771f237
 
 [dev-dependencies]
 serde_json = "1.0.41"