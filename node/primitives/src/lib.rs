// Copyright 2018-2019 Parity Technologies (UK) Ltd.
// This file is part of Substrate.

// Substrate is free software: you can redistribute it and/or modify
// it under the terms of the GNU General Public License as published by
// the Free Software Foundation, either version 3 of the License, or
// (at your option) any later version.

// Substrate is distributed in the hope that it will be useful,
// but WITHOUT ANY WARRANTY; without even the implied warranty of
// MERCHANTABILITY or FITNESS FOR A PARTICULAR PURPOSE.  See the
// GNU General Public License for more details.

// You should have received a copy of the GNU General Public License
// along with Substrate.  If not, see <http://www.gnu.org/licenses/>.

//! Low-level types used throughout the Substrate code.

#![warn(missing_docs)]

#![cfg_attr(not(feature = "std"), no_std)]

use sr_primitives::{
<<<<<<< HEAD
	generic, traits::{Verify, BlakeTwo256, IdentifyAccount}, OpaqueExtrinsic, MultiSignature, DoughnutV0,
=======
	generic, traits::{Verify, BlakeTwo256, IdentifyAccount}, DoughnutV0, OpaqueExtrinsic, MultiSignature
>>>>>>> 2789ad12
};

/// An index to a block.
pub type BlockNumber = u32;

/// Alias to 512-bit hash when used in the context of a transaction signature on the chain.
pub type Signature = MultiSignature;

/// Some way of identifying an account on the chain. We intentionally make it equivalent
/// to the public key of our transaction signing scheme.
pub type AccountId = <<Signature as Verify>::Signer as IdentifyAccount>::AccountId;

/// The type for looking up accounts. We don't expect more than 4 billion of them.
pub type AccountIndex = u32;

/// Balance of an account.
pub type Balance = u128;

/// The runtime supported proof of delegation format
pub type Doughnut = DoughnutV0;

/// Type used for expressing timestamp.
pub type Moment = u64;

/// Index of a transaction in the chain.
pub type Index = u32;

/// A hash of some data used by the chain.
pub type Hash = primitives::H256;

/// A timestamp: milliseconds since the unix epoch.
/// `u64` is enough to represent a duration of half a billion years, when the
/// time scale is milliseconds.
pub type Timestamp = u64;

/// Digest item type.
pub type DigestItem = generic::DigestItem<Hash>;
/// Header type.
pub type Header = generic::Header<BlockNumber, BlakeTwo256>;
/// Block type.
pub type Block = generic::Block<Header, OpaqueExtrinsic>;
/// Block ID.
pub type BlockId = generic::BlockId<Block>;<|MERGE_RESOLUTION|>--- conflicted
+++ resolved
@@ -21,18 +21,14 @@
 #![cfg_attr(not(feature = "std"), no_std)]
 
 use sr_primitives::{
-<<<<<<< HEAD
 	generic, traits::{Verify, BlakeTwo256, IdentifyAccount}, OpaqueExtrinsic, MultiSignature, DoughnutV0,
-=======
-	generic, traits::{Verify, BlakeTwo256, IdentifyAccount}, DoughnutV0, OpaqueExtrinsic, MultiSignature
->>>>>>> 2789ad12
 };
 
 /// An index to a block.
 pub type BlockNumber = u32;
 
 /// Alias to 512-bit hash when used in the context of a transaction signature on the chain.
-pub type Signature = MultiSignature;
+pub type Signature = MsultiSignature;
 
 /// Some way of identifying an account on the chain. We intentionally make it equivalent
 /// to the public key of our transaction signing scheme.
