// Copyright 2018-2019 Parity Technologies (UK) Ltd.
// This file is part of Substrate.

// Substrate is free software: you can redistribute it and/or modify
// it under the terms of the GNU General Public License as published by
// the Free Software Foundation, either version 3 of the License, or
// (at your option) any later version.

// Substrate is distributed in the hope that it will be useful,
// but WITHOUT ANY WARRANTY; without even the implied warranty of
// MERCHANTABILITY or FITNESS FOR A PARTICULAR PURPOSE.  See the
// GNU General Public License for more details.

// You should have received a copy of the GNU General Public License
// along with Substrate.  If not, see <http://www.gnu.org/licenses/>.

//! Low-level types used throughout the Substrate code.

#![warn(missing_docs)]

#![cfg_attr(not(feature = "std"), no_std)]

use sr_primitives::{
	generic, doughnut, traits::{Verify, BlakeTwo256}, OpaqueExtrinsic, AnySignature
};

// TODO: substrate 2.0 update - refactor plug extrinsic
// /// The plug extrinsic type definition and impls
// pub mod plug_extrinsic;

/// An index to a block.
pub type BlockNumber = u32;

/// Alias to 512-bit hash when used in the context of a transaction signature on the chain.
pub type Signature = AnySignature;

/// Some way of identifying an account on the chain. We intentionally make it equivalent
/// to the public key of our transaction signing scheme.
pub type AccountId = <Signature as Verify>::Signer;

/// The type for looking up accounts. We don't expect more than 4 billion of them, but you
/// never know...
pub type AccountIndex = u32;

/// Balance of an account.
pub type Balance = u128;

/// Type used for expressing timestamp.
pub type Moment = u64;

/// Index of a transaction in the chain.
pub type Index = u32;

/// A hash of some data used by the chain.
pub type Hash = primitives::H256;

/// A timestamp: milliseconds since the unix epoch.
/// `u64` is enough to represent a duration of half a billion years, when the
/// time scale is milliseconds.
pub type Timestamp = u64;

/// Digest item type.
pub type DigestItem = generic::DigestItem<Hash>;
/// Header type.
pub type Header = generic::Header<BlockNumber, BlakeTwo256>;
/// Block type.
pub type Block = generic::Block<Header, UncheckedExtrinsic>;
/// Block ID.
pub type BlockId = generic::BlockId<Block>;

/// Opaque, encoded, unchecked extrinsic.
pub type UncheckedExtrinsic = OpaqueExtrinsic;

<<<<<<< HEAD
/// The runtime supported Doughnut type
pub type Doughnut = doughnut::DoughnutV0;
=======
client::decl_runtime_apis! {
	/// The API to query account account nonce (aka index).
	pub trait AccountNonceApi {
		/// Get current account nonce of given `AccountId`.
		fn account_nonce(account: AccountId) -> Index;
	}
}
>>>>>>> 50e22e17
<|MERGE_RESOLUTION|>--- conflicted
+++ resolved
@@ -71,15 +71,13 @@
 /// Opaque, encoded, unchecked extrinsic.
 pub type UncheckedExtrinsic = OpaqueExtrinsic;
 
-<<<<<<< HEAD
 /// The runtime supported Doughnut type
 pub type Doughnut = doughnut::DoughnutV0;
-=======
+
 client::decl_runtime_apis! {
 	/// The API to query account account nonce (aka index).
 	pub trait AccountNonceApi {
 		/// Get current account nonce of given `AccountId`.
 		fn account_nonce(account: AccountId) -> Index;
 	}
-}
->>>>>>> 50e22e17
+}