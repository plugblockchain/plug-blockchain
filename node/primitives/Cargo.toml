--- conflicted
+++ resolved
@@ -9,12 +9,7 @@
 parity-codec = { version = "4.1.1", default-features = false, features = ["derive"] }
 primitives = { package = "substrate-primitives", path = "../../core/primitives", default-features = false }
 rstd = { package = "sr-std", path = "../../core/sr-std", default-features = false }
-<<<<<<< HEAD
-runtime_primitives = { package = "sr-primitives", path = "../../core/sr-primitives", default-features = false }
-runtime-io = { package = "sr-io", path = "../../core/sr-io", default-features = false }
-=======
 sr-primitives = { path = "../../core/sr-primitives", default-features = false }
->>>>>>> 9ede42b1
 
 [dev-dependencies]
 substrate-serializer = { path = "../../core/serializer" }
