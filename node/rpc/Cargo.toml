--- conflicted
+++ resolved
@@ -6,18 +6,11 @@
 
 [dependencies]
 client = { package = "substrate-client", path = "../../core/client" }
-<<<<<<< HEAD
-jsonrpc-core = "13.2.0"
-node-primitives = { path = "../primitives" }
-sr-primitives = { path = "../../core/sr-primitives" }
-srml-contracts-rpc = { path = "../../srml/contracts/rpc/" }
-=======
 jsonrpc-core = "14.0.3"
 node-primitives = { path = "../primitives" }
 node-runtime = { path = "../runtime" }
 sr-primitives = { path = "../../core/sr-primitives" }
 srml-contracts-rpc = { path = "../../srml/contracts/rpc/" }
 srml-transaction-payment-rpc = { path = "../../srml/transaction-payment/rpc/" }
->>>>>>> 7874be86
 srml-system-rpc = { path = "../../srml/system/rpc/" }
 transaction_pool = { package = "substrate-transaction-pool", path = "../../core/transaction-pool" }