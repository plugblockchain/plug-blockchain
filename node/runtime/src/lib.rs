--- conflicted
+++ resolved
@@ -25,20 +25,11 @@
 	construct_runtime, parameter_types, traits::{SplitTwoWays, Currency, Randomness}
 };
 use primitives::u32_trait::{_1, _2, _3, _4};
-<<<<<<< HEAD
 use node_primitives::{
-	AccountId, AccountIndex, Balance, BlockNumber, Hash, Index,
-	Moment, Signature, Doughnut,
+	AccountId, AccountIndex, Balance, BlockNumber, Hash, Index, Moment, Signature,
+	Doughnut
 };
-use grandpa::fg_primitives;
-use client::{
-	block_builder::api::{self as block_builder_api, InherentData, CheckInherentsResult},
-	runtime_api as client_api, impl_runtime_apis
-};
-=======
-use node_primitives::{AccountId, AccountIndex, Balance, BlockNumber, Hash, Index, Moment, Signature};
 use sr_api::impl_runtime_apis;
->>>>>>> aa937d9b
 use sr_primitives::{Permill, Perbill, ApplyResult, impl_opaque_keys, generic, create_runtime_str};
 use sr_primitives::curve::PiecewiseLinear;
 use sr_primitives::transaction_validity::TransactionValidity;
@@ -88,13 +79,8 @@
 	// and set impl_version to equal spec_version. If only runtime
 	// implementation changes and behavior does not, then leave spec_version as
 	// is and increment impl_version.
-<<<<<<< HEAD
-	spec_version: 190,
-	impl_version: 191,
-=======
 	spec_version: 193,
 	impl_version: 193,
->>>>>>> aa937d9b
 	apis: RUNTIME_API_VERSIONS,
 };
 
