--- conflicted
+++ resolved
@@ -27,11 +27,7 @@
 use primitives::u32_trait::{_1, _2, _3, _4};
 use node_primitives::{
 	AccountId, AccountIndex, Balance, BlockNumber, Hash, Index,
-<<<<<<< HEAD
 	Moment, Signature, Doughnut,
-=======
-	Moment, Signature,
->>>>>>> 64e9a777
 };
 use grandpa::fg_primitives;
 use client::{
@@ -66,11 +62,7 @@
 
 /// Implementations of some helper traits passed into runtime modules as associated types.
 pub mod impls;
-<<<<<<< HEAD
 use impls::{CurrencyToVoteHandler, FeeMultiplierUpdateHandler, Author, WeightToFee};
-=======
-use impls::{CurrencyToVoteHandler, Author, LinearWeightToFee, TargetedFeeAdjustment};
->>>>>>> 64e9a777
 
 /// Constant values used within the runtime.
 pub mod constants;
@@ -89,13 +81,8 @@
 	// and set impl_version to equal spec_version. If only runtime
 	// implementation changes and behavior does not, then leave spec_version as
 	// is and increment impl_version.
-<<<<<<< HEAD
 	spec_version: 182,
 	impl_version: 182,
-=======
-	spec_version: 190,
-	impl_version: 190,
->>>>>>> 64e9a777
 	apis: RUNTIME_API_VERSIONS,
 };
 
@@ -145,7 +132,6 @@
 	type Version = Version;
 }
 
-<<<<<<< HEAD
 impl prml_doughnut::DoughnutRuntime for Runtime {
 	type AccountId = <Self as system::Trait>::AccountId;
 	type Call = Call;
@@ -153,8 +139,6 @@
 	type TimestampProvider = timestamp::Module<Runtime>;
 }
 
-=======
->>>>>>> 64e9a777
 impl utility::Trait for Runtime {
 	type Event = Event;
 	type Call = Call;
@@ -199,13 +183,10 @@
 parameter_types! {
 	pub const TransactionBaseFee: Balance = 1 * CENTS;
 	pub const TransactionByteFee: Balance = 10 * MILLICENTS;
-<<<<<<< HEAD
-=======
 	// setting this to zero will disable the weight fee.
 	pub const WeightFeeCoefficient: Balance = 1_000;
 	// for a sane configuration, this should always be less than `AvailableBlockRatio`.
 	pub const TargetBlockFullness: Perbill = Perbill::from_percent(25);
->>>>>>> 64e9a777
 }
 
 impl transaction_payment::Trait for Runtime {
@@ -213,13 +194,8 @@
 	type OnTransactionPayment = DealWithFees;
 	type TransactionBaseFee = TransactionBaseFee;
 	type TransactionByteFee = TransactionByteFee;
-<<<<<<< HEAD
-	type WeightToFee = WeightToFee;
-	type FeeMultiplierUpdate = FeeMultiplierUpdateHandler;
-=======
 	type WeightToFee = LinearWeightToFee<WeightFeeCoefficient>;
 	type FeeMultiplierUpdate = TargetedFeeAdjustment<TargetBlockFullness>;
->>>>>>> 64e9a777
 }
 
 parameter_types! {
@@ -350,12 +326,9 @@
 parameter_types! {
 	pub const CandidacyBond: Balance = 10 * DOLLARS;
 	pub const VotingBond: Balance = 1 * DOLLARS;
-<<<<<<< HEAD
-=======
 	pub const TermDuration: BlockNumber = 7 * DAYS;
 	pub const DesiredMembers: u32 = 13;
 	pub const DesiredRunnersUp: u32 = 7;
->>>>>>> 64e9a777
 }
 
 impl elections_phragmen::Trait for Runtime {
@@ -364,12 +337,9 @@
 	type CurrencyToVote = CurrencyToVoteHandler;
 	type CandidacyBond = CandidacyBond;
 	type VotingBond = VotingBond;
-<<<<<<< HEAD
-=======
 	type TermDuration = TermDuration;
 	type DesiredMembers = DesiredMembers;
 	type DesiredRunnersUp = DesiredRunnersUp;
->>>>>>> 64e9a777
 	type LoserCandidate = ();
 	type BadReport = ();
 	type KickedMember = ();
@@ -474,13 +444,6 @@
 	type OnOffenceHandler = Staking;
 }
 
-<<<<<<< HEAD
-impl authority_discovery::Trait for Runtime {
-	type AuthorityId = BabeId;
-}
-
-=======
->>>>>>> 64e9a777
 impl grandpa::Trait for Runtime {
 	type Event = Event;
 }
@@ -562,11 +525,7 @@
 		Democracy: democracy::{Module, Call, Storage, Config, Event<T>},
 		Council: collective::<Instance1>::{Module, Call, Storage, Origin<T>, Event<T>, Config<T>},
 		TechnicalCommittee: collective::<Instance2>::{Module, Call, Storage, Origin<T>, Event<T>, Config<T>},
-<<<<<<< HEAD
-		Elections: elections_phragmen::{Module, Call, Storage, Event<T>, Config<T>},
-=======
 		Elections: elections_phragmen::{Module, Call, Storage, Event<T>},
->>>>>>> 64e9a777
 		TechnicalMembership: membership::<Instance1>::{Module, Call, Storage, Event<T>, Config<T>},
 		FinalityTracker: finality_tracker::{Module, Call, Inherent},
 		Grandpa: grandpa::{Module, Call, Storage, Config, Event},
@@ -576,10 +535,7 @@
 		ImOnline: im_online::{Module, Call, Storage, Event<T>, ValidateUnsigned, Config<T>},
 		Offences: offences::{Module, Call, Storage, Event},
 		RandomnessCollectiveFlip: randomness_collective_flip::{Module, Call, Storage},
-<<<<<<< HEAD
-=======
 		Nicks: nicks::{Module, Call, Storage, Event<T>},
->>>>>>> 64e9a777
 	}
 );
 
@@ -693,38 +649,6 @@
 		}
 	}
 
-<<<<<<< HEAD
-	impl authority_discovery_primitives::AuthorityDiscoveryApi<Block> for Runtime {
-		fn authorities() -> Vec<EncodedAuthorityId> {
-			AuthorityDiscovery::authorities().into_iter()
-				.map(|id| id.encode())
-				.map(EncodedAuthorityId)
-				.collect()
-		}
-
-		fn sign(payload: &Vec<u8>) -> Option<(EncodedSignature, EncodedAuthorityId)> {
-			AuthorityDiscovery::sign(payload).map(|(sig, id)| {
-				(EncodedSignature(sig.encode()), EncodedAuthorityId(id.encode()))
-			})
-		}
-
-		fn verify(payload: &Vec<u8>, signature: &EncodedSignature, authority_id: &EncodedAuthorityId) -> bool {
-			let signature = match BabeSignature::decode(&mut &signature.0[..]) {
-				Ok(s) => s,
-				_ => return false,
-			};
-
-			let authority_id = match BabeId::decode(&mut &authority_id.0[..]) {
-				Ok(id) => id,
-				_ => return false,
-			};
-
-			AuthorityDiscovery::verify(payload, signature, authority_id)
-		}
-	}
-
-=======
->>>>>>> 64e9a777
 	impl system_rpc_runtime_api::AccountNonceApi<Block, AccountId, Index> for Runtime {
 		fn account_nonce(account: AccountId) -> Index {
 			System::account_nonce(account)
