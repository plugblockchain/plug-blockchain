--- conflicted
+++ resolved
@@ -65,23 +65,4 @@
 	pub const MINUTES: BlockNumber = 60 / (SECS_PER_BLOCK as BlockNumber);
 	pub const HOURS: BlockNumber = MINUTES * 60;
 	pub const DAYS: BlockNumber = HOURS * 24;
-<<<<<<< HEAD
-}
-
-// CRITICAL NOTE: The system module maintains two constants: a _maximum_ block weight and a _ratio_
-// of it yielding the portion which is accessible to normal transactions (reserving the rest for
-// operational ones). `TARGET_BLOCK_FULLNESS` is entirely independent and the system module is not
-// aware of if, nor should it care about it. This constant simply denotes on which ratio of the
-// _maximum_ block weight we tweak the fees. It does NOT care about the type of the dispatch.
-//
-// For the system to be configured in a sane way, `TARGET_BLOCK_FULLNESS` should always be less than
-// the ratio that `system` module uses to find normal transaction quota.
-/// Fee-related.
-pub mod fee {
-	pub use sr_primitives::Perbill;
-
-	/// The block saturation level. Fees will be updates based on this value.
-	pub const TARGET_BLOCK_FULLNESS: Perbill = Perbill::from_percent(25);
-=======
->>>>>>> 7874be86
 }