[package]
name = "node-cli"
version = "2.0.0"
authors = ["Parity Technologies <admin@parity.io>"]
description = "Substrate node implementation in Rust."
build = "build.rs"
edition = "2018"
default-run = "substrate"

[badges]
travis-ci = { repository = "paritytech/substrate", branch = "master" }
maintenance = { status = "actively-developed" }
is-it-maintained-issue-resolution = { repository = "paritytech/substrate" }
is-it-maintained-open-issues = { repository = "paritytech/substrate" }

[[bin]]
name = "substrate"
path = "bin/main.rs"
required-features = ["cli"]

[lib]
crate-type = ["cdylib", "rlib"]

[dependencies]
log = "0.4.8"
futures = "0.1.29"
jsonrpc-core = "14.0.3"
codec = { package = "parity-scale-codec", version = "1.0.0" }
sr-io = { path = "../../core/sr-io" }
client = { package = "substrate-client", path = "../../core/client" }
primitives = { package = "substrate-primitives", path = "../../core/primitives" }
inherents = { package = "substrate-inherents", path = "../../core/inherents" }
node-runtime = { path = "../runtime" }
node-rpc = { path = "../rpc" }
node-primitives = { path = "../primitives" }
hex-literal = "0.2.1"
substrate-rpc = { package = "substrate-rpc", path = "../../core/rpc" }
substrate-basic-authorship = { path = "../../core/basic-authorship" }
substrate-service = { path = "../../core/service", default-features = false }
chain-spec = { package = "substrate-chain-spec", path = "../../core/chain-spec" }
transaction_pool = { package = "substrate-transaction-pool", path = "../../core/transaction-pool" }
network = { package = "substrate-network", path = "../../core/network" }
babe = { package = "substrate-consensus-babe", path = "../../core/consensus/babe" }
babe-primitives = { package = "substrate-consensus-babe-primitives", path = "../../core/consensus/babe/primitives" }
grandpa = { package = "substrate-finality-grandpa", path = "../../core/finality-grandpa" }
grandpa_primitives = { package = "substrate-finality-grandpa-primitives", path = "../../core/finality-grandpa/primitives" }
sr-primitives = { path = "../../core/sr-primitives" }
node-executor = { path = "../executor" }
substrate-telemetry = { package = "substrate-telemetry", path = "../../core/telemetry" }
structopt = "0.3.3"
<<<<<<< HEAD
transaction-factory = { path = "../../test-utils/transaction-factory" }
=======
>>>>>>> 7874be86
keyring = { package = "substrate-keyring", path = "../../core/keyring" }
indices = { package = "srml-indices", path = "../../srml/indices" }
timestamp = { package = "srml-timestamp", path = "../../srml/timestamp", default-features = false }
rand = "0.7.2"
finality_tracker = { package = "srml-finality-tracker", path = "../../srml/finality-tracker", default-features = false }
contracts = { package = "srml-contracts", path = "../../srml/contracts" }
system = { package = "srml-system", path = "../../srml/system" }
balances = { package = "srml-balances", path = "../../srml/balances" }
transaction-payment = { package = "srml-transaction-payment", path = "../../srml/transaction-payment" }
support = { package = "srml-support", path = "../../srml/support", default-features = false }
im_online = { package = "srml-im-online", path = "../../srml/im-online", default-features = false }
serde = { version = "1.0.101", features = [ "derive" ] }
client_db = { package = "substrate-client-db", path = "../../core/client/db", default-features = false }
offchain = { package = "substrate-offchain", path = "../../core/offchain" }

# CLI-specific dependencies
tokio = { version = "0.1.22", optional = true }
exit-future = { version = "0.1.4", optional = true }
substrate-cli = { path = "../../core/cli", optional = true }
transaction-factory = { path = "../../test-utils/transaction-factory", optional = true }
ctrlc = { version = "3.1.3", features = ["termination"], optional = true }

# WASM-specific dependencies
libp2p = { version = "0.12.0", default-features = false, optional = true }
clear_on_drop = { version = "0.2.3", features = ["no_cc"], optional = true }	# Imported just for the `no_cc` feature
console_error_panic_hook = { version = "0.1.1", optional = true }
console_log = { version = "0.1.2", optional = true }
js-sys = { version = "0.3.22", optional = true }
wasm-bindgen = { version = "0.2.45", optional = true }
wasm-bindgen-futures = { version = "0.3.22", optional = true }
kvdb-memorydb = { git = "https://github.com/paritytech/parity-common", rev="b0317f649ab2c665b7987b8475878fc4d2e1f81d", optional = true }
rand6 = { package = "rand", version = "0.6", features = ["wasm-bindgen"], optional = true }	# Imported just for the `wasm-bindgen` feature

[dev-dependencies]
keystore = { package = "substrate-keystore", path = "../../core/keystore" }
babe = { package = "substrate-consensus-babe", path = "../../core/consensus/babe", features = ["test-helpers"] }
consensus-common = { package = "substrate-consensus-common", path = "../../core/consensus/common" }
service-test = { package = "substrate-service-test", path = "../../core/service/test" }
futures03 = { package = "futures-preview", version = "0.3.0-alpha.19" }
tempfile = "3.1.0"

[build-dependencies]
<<<<<<< HEAD
cli = { package = "substrate-cli", path = "../../core/cli" }
structopt = "0.3.3"
=======
substrate-cli = { package = "substrate-cli", path = "../../core/cli" }
structopt = "0.3.3"
vergen = "3.0.4"

[features]
default = ["cli"]
browser = [
	"clear_on_drop",
	"console_error_panic_hook",
	"console_log",
	"js-sys",
	"libp2p",
	"wasm-bindgen",
	"wasm-bindgen-futures",
	"kvdb-memorydb",
	"rand/wasm-bindgen",
	"rand6"
]
cli = [
	"substrate-cli",
	"transaction-factory",
	"tokio",
	"exit-future",
	"ctrlc",
	"substrate-service/rocksdb"
]
wasmtime = [
	"cli",
    "node-executor/wasmtime",
    "substrate-cli/wasmtime",
    "substrate-service/wasmtime",
]
>>>>>>> 7874be86
<|MERGE_RESOLUTION|>--- conflicted
+++ resolved
@@ -48,10 +48,6 @@
 node-executor = { path = "../executor" }
 substrate-telemetry = { package = "substrate-telemetry", path = "../../core/telemetry" }
 structopt = "0.3.3"
-<<<<<<< HEAD
-transaction-factory = { path = "../../test-utils/transaction-factory" }
-=======
->>>>>>> 7874be86
 keyring = { package = "substrate-keyring", path = "../../core/keyring" }
 indices = { package = "srml-indices", path = "../../srml/indices" }
 timestamp = { package = "srml-timestamp", path = "../../srml/timestamp", default-features = false }
@@ -94,10 +90,6 @@
 tempfile = "3.1.0"
 
 [build-dependencies]
-<<<<<<< HEAD
-cli = { package = "substrate-cli", path = "../../core/cli" }
-structopt = "0.3.3"
-=======
 substrate-cli = { package = "substrate-cli", path = "../../core/cli" }
 structopt = "0.3.3"
 vergen = "3.0.4"
@@ -129,5 +121,4 @@
     "node-executor/wasmtime",
     "substrate-cli/wasmtime",
     "substrate-service/wasmtime",
-]
->>>>>>> 7874be86
+]