// Copyright 2018-2019 Parity Technologies (UK) Ltd.
// This file is part of Substrate.

// Substrate is free software: you can redistribute it and/or modify
// it under the terms of the GNU General Public License as published by
// the Free Software Foundation, either version 3 of the License, or
// (at your option) any later version.

// Substrate is distributed in the hope that it will be useful,
// but WITHOUT ANY WARRANTY; without even the implied warranty of
// MERCHANTABILITY or FITNESS FOR A PARTICULAR PURPOSE.  See the
// GNU General Public License for more details.

// You should have received a copy of the GNU General Public License
// along with Substrate.  If not, see <http://www.gnu.org/licenses/>.

//! Substrate chain configurations.

use chain_spec::ChainSpecExtension;
use primitives::{Pair, Public, crypto::UncheckedInto, sr25519};
use serde::{Serialize, Deserialize};
use node_runtime::{
	BabeConfig, BalancesConfig, ContractsConfig, CouncilConfig, DemocracyConfig, GrandpaConfig,
	ImOnlineConfig, IndicesConfig, SessionConfig, SessionKeys, StakerStatus, StakingConfig,
	SudoConfig, SystemConfig, TechnicalCommitteeConfig, WASM_BINARY,
};
use node_runtime::Block;
use node_runtime::constants::currency::*;
use substrate_service;
use hex_literal::hex;
use substrate_telemetry::TelemetryEndpoints;
use grandpa_primitives::{AuthorityId as GrandpaId};
use babe_primitives::{AuthorityId as BabeId};
use im_online::sr25519::{AuthorityId as ImOnlineId};
use sr_primitives::{Perbill, traits::{Verify, IdentifyAccount}};

pub use node_primitives::{AccountId, Balance, Signature};
pub use node_runtime::GenesisConfig;

type AccountPublic = <Signature as Verify>::Signer;

const STAGING_TELEMETRY_URL: &str = "wss://telemetry.polkadot.io/submit/";

/// Node `ChainSpec` extensions.
///
/// Additional parameters for some Substrate core modules,
/// customizable from the chain spec.
#[derive(Default, Clone, Serialize, Deserialize, ChainSpecExtension)]
pub struct Extensions {
	/// Block numbers with known hashes.
	pub fork_blocks: client::ForkBlocks<Block>,
}

/// Specialized `ChainSpec`.
pub type ChainSpec = substrate_service::ChainSpec<
	GenesisConfig,
	Extensions,
>;
/// Flaming Fir testnet generator
pub fn flaming_fir_config() -> Result<ChainSpec, String> {
	ChainSpec::from_json_bytes(&include_bytes!("../res/flaming-fir.json")[..])
}

fn session_keys(grandpa: GrandpaId, babe: BabeId, im_online: ImOnlineId) -> SessionKeys {
	SessionKeys { grandpa, babe, im_online, }
}

fn staging_testnet_config_genesis() -> GenesisConfig {
	// stash, controller, session-key
	// generated with secret:
	// for i in 1 2 3 4 ; do for j in stash controller; do subkey inspect "$secret"/fir/$j/$i; done; done
	// and
	// for i in 1 2 3 4 ; do for j in session; do subkey --ed25519 inspect "$secret"//fir//$j//$i; done; done

	let initial_authorities: Vec<(AccountId, AccountId, GrandpaId, BabeId, ImOnlineId)> = vec![(
		// 5Fbsd6WXDGiLTxunqeK5BATNiocfCqu9bS1yArVjCgeBLkVy
		hex!["9c7a2ee14e565db0c69f78c7b4cd839fbf52b607d867e9e9c5a79042898a0d12"].into(),
		// 5EnCiV7wSHeNhjW3FSUwiJNkcc2SBkPLn5Nj93FmbLtBjQUq
		hex!["781ead1e2fa9ccb74b44c19d29cb2a7a4b5be3972927ae98cd3877523976a276"].into(),
		// 5Fb9ayurnxnaXj56CjmyQLBiadfRCqUbL2VWNbbe1nZU6wiC
		hex!["9becad03e6dcac03cee07edebca5475314861492cdfc96a2144a67bbe9699332"].unchecked_into(),
		// 5EZaeQ8djPcq9pheJUhgerXQZt9YaHnMJpiHMRhwQeinqUW8
		hex!["6e7e4eb42cbd2e0ab4cae8708ce5509580b8c04d11f6758dbf686d50fe9f9106"].unchecked_into(),
		// 5EZaeQ8djPcq9pheJUhgerXQZt9YaHnMJpiHMRhwQeinqUW8
		hex!["6e7e4eb42cbd2e0ab4cae8708ce5509580b8c04d11f6758dbf686d50fe9f9106"].unchecked_into(),
	),(
		// 5ERawXCzCWkjVq3xz1W5KGNtVx2VdefvZ62Bw1FEuZW4Vny2
		hex!["68655684472b743e456907b398d3a44c113f189e56d1bbfd55e889e295dfde78"].into(),
		// 5Gc4vr42hH1uDZc93Nayk5G7i687bAQdHHc9unLuyeawHipF
		hex!["c8dc79e36b29395413399edaec3e20fcca7205fb19776ed8ddb25d6f427ec40e"].into(),
		// 5EockCXN6YkiNCDjpqqnbcqd4ad35nU4RmA1ikM4YeRN4WcE
		hex!["7932cff431e748892fa48e10c63c17d30f80ca42e4de3921e641249cd7fa3c2f"].unchecked_into(),
		// 5DhLtiaQd1L1LU9jaNeeu9HJkP6eyg3BwXA7iNMzKm7qqruQ
		hex!["482dbd7297a39fa145c570552249c2ca9dd47e281f0c500c971b59c9dcdcd82e"].unchecked_into(),
		// 5DhLtiaQd1L1LU9jaNeeu9HJkP6eyg3BwXA7iNMzKm7qqruQ
		hex!["482dbd7297a39fa145c570552249c2ca9dd47e281f0c500c971b59c9dcdcd82e"].unchecked_into(),
	),(
		// 5DyVtKWPidondEu8iHZgi6Ffv9yrJJ1NDNLom3X9cTDi98qp
		hex!["547ff0ab649283a7ae01dbc2eb73932eba2fb09075e9485ff369082a2ff38d65"].into(),
		// 5FeD54vGVNpFX3PndHPXJ2MDakc462vBCD5mgtWRnWYCpZU9
		hex!["9e42241d7cd91d001773b0b616d523dd80e13c6c2cab860b1234ef1b9ffc1526"].into(),
		// 5E1jLYfLdUQKrFrtqoKgFrRvxM3oQPMbf6DfcsrugZZ5Bn8d
		hex!["5633b70b80a6c8bb16270f82cca6d56b27ed7b76c8fd5af2986a25a4788ce440"].unchecked_into(),
		// 5DhKqkHRkndJu8vq7pi2Q5S3DfftWJHGxbEUNH43b46qNspH
		hex!["482a3389a6cf42d8ed83888cfd920fec738ea30f97e44699ada7323f08c3380a"].unchecked_into(),
		// 5DhKqkHRkndJu8vq7pi2Q5S3DfftWJHGxbEUNH43b46qNspH
		hex!["482a3389a6cf42d8ed83888cfd920fec738ea30f97e44699ada7323f08c3380a"].unchecked_into(),
	),(
		// 5HYZnKWe5FVZQ33ZRJK1rG3WaLMztxWrrNDb1JRwaHHVWyP9
		hex!["f26cdb14b5aec7b2789fd5ca80f979cef3761897ae1f37ffb3e154cbcc1c2663"].into(),
		// 5EPQdAQ39WQNLCRjWsCk5jErsCitHiY5ZmjfWzzbXDoAoYbn
		hex!["66bc1e5d275da50b72b15de072a2468a5ad414919ca9054d2695767cf650012f"].into(),
		// 5DMa31Hd5u1dwoRKgC4uvqyrdK45RHv3CpwvpUC1EzuwDit4
		hex!["3919132b851ef0fd2dae42a7e734fe547af5a6b809006100f48944d7fae8e8ef"].unchecked_into(),
		// 5C4vDQxA8LTck2xJEy4Yg1hM9qjDt4LvTQaMo4Y8ne43aU6x
		hex!["00299981a2b92f878baaf5dbeba5c18d4e70f2a1fcd9c61b32ea18daf38f4378"].unchecked_into(),
		// 5C4vDQxA8LTck2xJEy4Yg1hM9qjDt4LvTQaMo4Y8ne43aU6x
		hex!["00299981a2b92f878baaf5dbeba5c18d4e70f2a1fcd9c61b32ea18daf38f4378"].unchecked_into(),
	)];

	// generated with secret: subkey inspect "$secret"/fir
	let root_key: AccountId = hex![
		// 5Ff3iXP75ruzroPWRP2FYBHWnmGGBSb63857BgnzCoXNxfPo
		"9ee5e5bdc0ec239eb164f865ecc345ce4c88e76ee002e0f7e318097347471809"
<<<<<<< HEAD
	].unchecked_into();
=======
	].into();
>>>>>>> 64e9a777

	let endowed_accounts: Vec<AccountId> = vec![root_key.clone()];

	testnet_genesis(
		initial_authorities,
		root_key,
		Some(endowed_accounts),
		false,
	)
}

/// Staging testnet config.
pub fn staging_testnet_config() -> ChainSpec {
	let boot_nodes = vec![];
	ChainSpec::from_genesis(
		"Staging Testnet",
		"staging_testnet",
		staging_testnet_config_genesis,
		boot_nodes,
		Some(TelemetryEndpoints::new(vec![(STAGING_TELEMETRY_URL.to_string(), 0)])),
		None,
		None,
		Default::default(),
	)
}

/// Helper function to generate a crypto pair from seed
pub fn get_from_seed<TPublic: Public>(seed: &str) -> <TPublic::Pair as Pair>::Public {
	TPublic::Pair::from_string(&format!("//{}", seed), None)
		.expect("static values are valid; qed")
		.public()
}

/// Helper function to generate an account ID from seed
pub fn get_account_id_from_seed<TPublic: Public>(seed: &str) -> AccountId where
	AccountPublic: From<<TPublic::Pair as Pair>::Public>
{
	AccountPublic::from(get_from_seed::<TPublic>(seed)).into_account()
}

/// Helper function to generate stash, controller and session key from seed
pub fn get_authority_keys_from_seed(seed: &str) -> (AccountId, AccountId, GrandpaId, BabeId, ImOnlineId) {
	(
		get_account_id_from_seed::<sr25519::Public>(&format!("{}//stash", seed)),
		get_account_id_from_seed::<sr25519::Public>(seed),
		get_from_seed::<GrandpaId>(seed),
		get_from_seed::<BabeId>(seed),
		get_from_seed::<ImOnlineId>(seed),
	)
}

/// Helper function to create GenesisConfig for testing
pub fn testnet_genesis(
	initial_authorities: Vec<(AccountId, AccountId, GrandpaId, BabeId, ImOnlineId)>,
	root_key: AccountId,
	endowed_accounts: Option<Vec<AccountId>>,
	enable_println: bool,
) -> GenesisConfig {
	let endowed_accounts: Vec<AccountId> = endowed_accounts.unwrap_or_else(|| {
		vec![
			get_account_id_from_seed::<sr25519::Public>("Alice"),
			get_account_id_from_seed::<sr25519::Public>("Bob"),
			get_account_id_from_seed::<sr25519::Public>("Charlie"),
			get_account_id_from_seed::<sr25519::Public>("Dave"),
			get_account_id_from_seed::<sr25519::Public>("Eve"),
			get_account_id_from_seed::<sr25519::Public>("Ferdie"),
			get_account_id_from_seed::<sr25519::Public>("Alice//stash"),
			get_account_id_from_seed::<sr25519::Public>("Bob//stash"),
			get_account_id_from_seed::<sr25519::Public>("Charlie//stash"),
			get_account_id_from_seed::<sr25519::Public>("Dave//stash"),
			get_account_id_from_seed::<sr25519::Public>("Eve//stash"),
			get_account_id_from_seed::<sr25519::Public>("Ferdie//stash"),
		]
	});

	const ENDOWMENT: Balance = 10_000_000 * DOLLARS;
	const STASH: Balance = 100 * DOLLARS;

	GenesisConfig {
		system: Some(SystemConfig {
			code: WASM_BINARY.to_vec(),
			changes_trie_config: Default::default(),
		}),
		balances: Some(BalancesConfig {
			balances: endowed_accounts.iter().cloned()
				.map(|k| (k, ENDOWMENT))
				.chain(initial_authorities.iter().map(|x| (x.0.clone(), STASH)))
				.collect(),
			vesting: vec![],
		}),
		indices: Some(IndicesConfig {
			ids: endowed_accounts.iter().cloned()
				.chain(initial_authorities.iter().map(|x| x.0.clone()))
				.collect::<Vec<_>>(),
		}),
		session: Some(SessionConfig {
			keys: initial_authorities.iter().map(|x| {
				(x.0.clone(), session_keys(x.2.clone(), x.3.clone(), x.4.clone()))
			}).collect::<Vec<_>>(),
		}),
		staking: Some(StakingConfig {
			current_era: 0,
			validator_count: initial_authorities.len() as u32 * 2,
			minimum_validator_count: initial_authorities.len() as u32,
			stakers: initial_authorities.iter().map(|x| {
				(x.0.clone(), x.1.clone(), STASH, StakerStatus::Validator)
			}).collect(),
			invulnerables: initial_authorities.iter().map(|x| x.0.clone()).collect(),
			slash_reward_fraction: Perbill::from_percent(10),
			.. Default::default()
		}),
		democracy: Some(DemocracyConfig::default()),
		collective_Instance1: Some(CouncilConfig {
			members: vec![],
			phantom: Default::default(),
		}),
		collective_Instance2: Some(TechnicalCommitteeConfig {
			members: vec![],
			phantom: Default::default(),
		}),
<<<<<<< HEAD
		elections_phragmen: Some(ElectionsConfig {
			members: endowed_accounts.iter().take(2).cloned().collect(),
			term_duration: 28 * DAYS,
			desired_members: 4,
			desired_runners_up: 1,
		}),
=======
>>>>>>> 64e9a777
		contracts: Some(ContractsConfig {
			current_schedule: contracts::Schedule {
				enable_println, // this should only be enabled on development chains
				..Default::default()
			},
			gas_price: 1 * MILLICENTS,
		}),
		sudo: Some(SudoConfig {
			key: root_key,
		}),
		babe: Some(BabeConfig {
			authorities: vec![],
		}),
		im_online: Some(ImOnlineConfig {
			keys: vec![],
		}),
		grandpa: Some(GrandpaConfig {
			authorities: vec![],
		}),
		membership_Instance1: Some(Default::default()),
		treasury: Some(Default::default()),
	}
}

fn development_config_genesis() -> GenesisConfig {
	testnet_genesis(
		vec![
			get_authority_keys_from_seed("Alice"),
		],
		get_account_id_from_seed::<sr25519::Public>("Alice"),
		None,
		true,
	)
}

/// Development config (single validator Alice)
pub fn development_config() -> ChainSpec {
	ChainSpec::from_genesis(
		"Development",
		"dev",
		development_config_genesis,
		vec![],
		None,
		None,
		None,
		Default::default(),
	)
}

fn local_testnet_genesis() -> GenesisConfig {
	testnet_genesis(
		vec![
			get_authority_keys_from_seed("Alice"),
			get_authority_keys_from_seed("Bob"),
		],
		get_account_id_from_seed::<sr25519::Public>("Alice"),
		None,
		false,
	)
}

/// Local testnet config (multivalidator Alice + Bob)
pub fn local_testnet_config() -> ChainSpec {
	ChainSpec::from_genesis(
		"Local Testnet",
		"local_testnet",
		local_testnet_genesis,
		vec![],
		None,
		None,
		None,
		Default::default(),
	)
}

#[cfg(test)]
pub(crate) mod tests {
	use super::*;
	use crate::service::new_full;
	use substrate_service::Roles;
	use service_test;

	fn local_testnet_genesis_instant_single() -> GenesisConfig {
		testnet_genesis(
			vec![
				get_authority_keys_from_seed("Alice"),
			],
			get_account_id_from_seed::<sr25519::Public>("Alice"),
			None,
			false,
		)
	}

	/// Local testnet config (single validator - Alice)
	pub fn integration_test_config_with_single_authority() -> ChainSpec {
		ChainSpec::from_genesis(
			"Integration Test",
			"test",
			local_testnet_genesis_instant_single,
			vec![],
			None,
			None,
			None,
			Default::default(),
		)
	}

	/// Local testnet config (multivalidator Alice + Bob)
	pub fn integration_test_config_with_two_authorities() -> ChainSpec {
		ChainSpec::from_genesis(
			"Integration Test",
			"test",
			local_testnet_genesis,
			vec![],
			None,
			None,
			None,
			Default::default(),
		)
	}

	#[test]
	#[ignore]
	fn test_connectivity() {
		service_test::connectivity(
			integration_test_config_with_two_authorities(),
			|config| new_full(config),
			|mut config| {
				// light nodes are unsupported
				config.roles = Roles::FULL;
				new_full(config)
			},
			true,
		);
	}
}<|MERGE_RESOLUTION|>--- conflicted
+++ resolved
@@ -122,11 +122,7 @@
 	let root_key: AccountId = hex![
 		// 5Ff3iXP75ruzroPWRP2FYBHWnmGGBSb63857BgnzCoXNxfPo
 		"9ee5e5bdc0ec239eb164f865ecc345ce4c88e76ee002e0f7e318097347471809"
-<<<<<<< HEAD
-	].unchecked_into();
-=======
 	].into();
->>>>>>> 64e9a777
 
 	let endowed_accounts: Vec<AccountId> = vec![root_key.clone()];
 
@@ -247,15 +243,6 @@
 			members: vec![],
 			phantom: Default::default(),
 		}),
-<<<<<<< HEAD
-		elections_phragmen: Some(ElectionsConfig {
-			members: endowed_accounts.iter().take(2).cloned().collect(),
-			term_duration: 28 * DAYS,
-			desired_members: 4,
-			desired_runners_up: 1,
-		}),
-=======
->>>>>>> 64e9a777
 		contracts: Some(ContractsConfig {
 			current_schedule: contracts::Schedule {
 				enable_println, // this should only be enabled on development chains
