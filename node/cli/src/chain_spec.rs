--- conflicted
+++ resolved
@@ -23,7 +23,7 @@
 	GrandpaConfig, IndicesConfig, SessionConfig, StakingConfig, SudoConfig,
 	SystemConfig, TimestampConfig,
 	Perbill, SessionKeys, StakerStatus,
-	DAYS, DOLLARS, MILLICENTS, SECS_PER_BLOCK,
+	DAYS, DOLLARS, MILLICENTS, SECS_PER_BLOCK
 };
 pub use node_runtime::GenesisConfig;
 use substrate_service;
@@ -95,31 +95,16 @@
 	const ENDOWMENT: Balance = 10_000_000 * DOLLARS;
 	const STASH: Balance = 100 * DOLLARS;
 
-	let transaction_base_fee = 1 * CENTS;
-	let transaction_byte_fee = 10 * MILLICENTS;
-	let transfer_fee = 1 * CENTS;
-
 	GenesisConfig {
 		system: Some(SystemConfig {
 			code: include_bytes!("../../runtime/wasm/target/wasm32-unknown-unknown/release/node_runtime.compact.wasm").to_vec(),    // FIXME change once we have #1252
 			changes_trie_config: Default::default(),
 		}),
 		balances: Some(BalancesConfig {
-<<<<<<< HEAD
-			transaction_base_fee,
-			transaction_byte_fee,
-=======
->>>>>>> c9a1c36f
 			balances: endowed_accounts.iter().cloned()
 				.map(|k| (k, ENDOWMENT))
 				.chain(initial_authorities.iter().map(|x| (x.0.clone(), STASH)))
 				.collect(),
-<<<<<<< HEAD
-			existential_deposit: 1 * DOLLARS,
-			transfer_fee,
-			creation_fee: 1 * CENTS,
-=======
->>>>>>> c9a1c36f
 			vesting: vec![],
 		}),
 		indices: Some(IndicesConfig {
@@ -152,33 +137,7 @@
 		timestamp: Some(TimestampConfig {
 			minimum_period: SECS_PER_BLOCK / 2, // due to the nature of aura the slots are 2*period
 		}),
-<<<<<<< HEAD
-		treasury: Some(TreasuryConfig {
-			proposal_bond: Permill::from_percent(5),
-			proposal_bond_minimum: 1 * DOLLARS,
-			spend_period: 1 * DAYS,
-			burn: Permill::from_percent(50),
-		}),
-		contract: Some(ContractConfig {
-			signed_claim_handicap: 2,
-			rent_byte_price: 4,
-			rent_deposit_offset: 1000,
-			storage_size_offset: 8,
-			surcharge_reward: 150,
-			tombstone_deposit: 16,
-			transaction_base_fee,
-			transaction_byte_fee,
-			transfer_fee,
-			creation_fee: 1 * CENTS,
-			contract_fee: 1 * CENTS,
-			call_base_fee: 1000,
-			create_base_fee: 1000,
-			gas_price: 1 * MILLICENTS,
-			max_depth: 1024,
-			block_gas_limit: 10_000_000,
-=======
 		contracts: Some(ContractsConfig {
->>>>>>> c9a1c36f
 			current_schedule: Default::default(),
 			gas_price: 1 * MILLICENTS,
 		}),
@@ -267,35 +226,7 @@
 	const ENDOWMENT: Balance = 10_000_000 * DOLLARS;
 	const STASH: Balance = 100 * DOLLARS;
 
-	let transaction_base_fee = 1;
-	let transaction_byte_fee = 1;
-	let transfer_fee = 20;
-
 	let council_desired_seats = (endowed_accounts.len() / 2 - initial_authorities.len()) as u32;
-<<<<<<< HEAD
-	let mut contract_config = ContractConfig {
-		signed_claim_handicap: 2,
-		rent_byte_price: 4,
-		rent_deposit_offset: 1000,
-		storage_size_offset: 8,
-		surcharge_reward: 150,
-		tombstone_deposit: 16,
-		transaction_base_fee: transaction_base_fee,
-		transaction_byte_fee: transaction_byte_fee,
-		transfer_fee: transfer_fee,
-		creation_fee: 0,
-		contract_fee: 21,
-		call_base_fee: 135,
-		create_base_fee: 175,
-		gas_price: 1,
-		max_depth: 1024,
-		block_gas_limit: 10_000_000,
-		current_schedule: Default::default(),
-	};
-	// this should only be enabled on development chains
-	contract_config.current_schedule.enable_println = enable_println;
-=======
->>>>>>> c9a1c36f
 
 	GenesisConfig {
 		system: Some(SystemConfig {
@@ -306,14 +237,6 @@
 			ids: endowed_accounts.clone(),
 		}),
 		balances: Some(BalancesConfig {
-<<<<<<< HEAD
-			transaction_base_fee,
-			transaction_byte_fee,
-			existential_deposit: 500,
-			transfer_fee,
-			creation_fee: 0,
-=======
->>>>>>> c9a1c36f
 			balances: endowed_accounts.iter().map(|k| (k.clone(), ENDOWMENT)).collect(),
 			vesting: vec![],
 		}),
