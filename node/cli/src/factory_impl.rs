--- conflicted
+++ resolved
@@ -148,14 +148,9 @@
 					indices::address::Address::Id(destination.clone().into()),
 					(*amount).into()
 				)
-<<<<<<< HEAD
 			),
 			doughnut: None,
-		}, key, &prior_block_hash, phase)
-=======
-			)
 		}, key, (genesis_hash.clone(), prior_block_hash.clone(), (), (), ()))
->>>>>>> 9ede42b1
 	}
 
 	fn inherent_extrinsics(&self) -> InherentData {
@@ -256,15 +251,8 @@
 				}
 			}).into();
 			UncheckedExtrinsic {
-<<<<<<< HEAD
-				signature: Some((indices::address::Address::Id(signed), signature, payload.0, era)),
-				function: payload.1,
-				doughnut: None,
-				_phantom: Default::default(),
-=======
 				signature: Some((indices::address::Address::Id(signed), signature, extra)),
 				function: payload.0,
->>>>>>> 9ede42b1
 			}
 		}
 		None => UncheckedExtrinsic {
