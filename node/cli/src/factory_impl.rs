--- conflicted
+++ resolved
@@ -146,14 +146,9 @@
 					indices::address::Address::Id(destination.clone().into()),
 					(*amount).into()
 				)
-<<<<<<< HEAD
-			),
+			)
 //			doughnut: None,
-		}, key, (genesis_hash.clone(), prior_block_hash.clone(), (), (), ()))
-=======
-			)
 		}, key, (version, genesis_hash.clone(), prior_block_hash.clone(), (), (), ()))
->>>>>>> 50e22e17
 	}
 
 	fn inherent_extrinsics(&self) -> InherentData {
