--- conflicted
+++ resolved
@@ -55,11 +55,7 @@
 	use node_runtime::{
 		Header, Block, UncheckedExtrinsic, CheckedExtrinsic, Call, Runtime, Balances, BuildStorage,
 		System, TransactionPayment, Event, TransferFee, TransactionBaseFee, TransactionByteFee,
-<<<<<<< HEAD
-		constants::currency::*, impls::WeightToFee,
-=======
 		WeightFeeCoefficient, constants::currency::*,
->>>>>>> 64e9a777
 	};
 	use node_runtime::impls::LinearWeightToFee;
 	use node_primitives::{Balance, Hash, BlockNumber};
@@ -504,11 +500,6 @@
 		).0.unwrap();
 
 		t.execute_with(|| {
-<<<<<<< HEAD
-			// NOTE: fees differ slightly in tests that execute more than one block due to the
-			// weight update. Hence, using `assert_eq_error_rate`.
-=======
->>>>>>> 64e9a777
 			assert_eq!(
 				Balances::total_balance(&alice()),
 				alice_last_known_balance - 10 * DOLLARS - transfer_fee(&xt(), fm),
