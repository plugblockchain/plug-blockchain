// Copyright 2018-2019 Parity Technologies (UK) Ltd.
// This file is part of Substrate.

// Substrate is free software: you can redistribute it and/or modify
// it under the terms of the GNU General Public License as published by
// the Free Software Foundation, either version 3 of the License, or
// (at your option) any later version.

// Substrate is distributed in the hope that it will be useful,
// but WITHOUT ANY WARRANTY; without even the implied warranty of
// MERCHANTABILITY or FITNESS FOR A PARTICULAR PURPOSE.  See the
// GNU General Public License for more details.

// You should have received a copy of the GNU General Public License
// along with Substrate.  If not, see <http://www.gnu.org/licenses/>.

//! A `CodeExecutor` specialization which uses natively compiled runtime when the wasm to be
//! executed is equivalent to the natively compiled code.

#![cfg_attr(feature = "benchmarks", feature(test))]

#[cfg(feature = "benchmarks")] extern crate test;

pub use substrate_executor::NativeExecutor;
pub use substrate_executor::RuntimesCache;
use substrate_executor::native_executor_instance;

// Declare an instance of the native executor named `Executor`. Include the wasm binary as the
// equivalent wasm code.
native_executor_instance!(
	pub Executor,
	node_runtime::api::dispatch,
	node_runtime::native_version,
	node_runtime::WASM_BINARY
);

#[cfg(test)]
mod tests {
	use super::Executor;
	use {balances, contracts, indices, staking, system, timestamp};
	use runtime_io;
	use substrate_executor::WasmExecutor;
	use parity_codec::{Encode, Decode, Joiner};
	use keyring::{AccountKeyring, Ed25519Keyring, Sr25519Keyring};
	use runtime_support::{Hashable, StorageValue, StorageMap, assert_eq_error_rate, traits::Currency};
	use state_machine::{CodeExecutor, Externalities, TestExternalities as CoreTestExternalities};
	use primitives::{ twox_128, blake2_256, Blake2Hasher, ChangesTrieConfiguration, NeverNativeValue, NativeOrEncoded};
	use node_primitives::{Hash, BlockNumber, AccountId, Balance, Index};
	use sr_primitives::traits::{Header as HeaderT, Hash as HashT, Convert};
	use sr_primitives::{generic::Era, ApplyOutcome, ApplyError, ApplyResult, Perbill};
	use sr_primitives::weights::{WeightMultiplier, GetDispatchInfo};
	use contracts::ContractAddressFor;
	use system::{EventRecord, Phase};
	use node_runtime::{
		Header, Block, UncheckedExtrinsic, CheckedExtrinsic, Call, Runtime, Balances, BuildStorage,
		GenesisConfig, BalancesConfig, SessionConfig, StakingConfig, System, SystemConfig,
		GrandpaConfig, IndicesConfig, ContractsConfig, Event, SessionKeys, SignedExtra,
		TransferFee, TransactionBaseFee, TransactionByteFee,
	};
	use node_runtime::constants::currency::*;
	use node_runtime::impls::WeightToFee;
	use wabt;
	use primitives::map;

	/// The wasm runtime code.
	///
	/// `compact` since it is after post-processing with wasm-gc which performs tree-shaking thus
	/// making the binary slimmer. There is a convention to use compact version of the runtime
	/// as canonical. This is why `native_executor_instance` also uses the compact version of the
	/// runtime.
	const COMPACT_CODE: &[u8] = node_runtime::WASM_BINARY;

	/// The wasm runtime binary which hasn't undergone the compacting process.
	///
	/// The idea here is to pass it as the current runtime code to the executor so the executor will
	/// have to execute provided wasm code instead of the native equivalent. This trick is used to
	/// test code paths that differ between native and wasm versions.
	const BLOATY_CODE: &[u8] = node_runtime::WASM_BINARY_BLOATY;

	const GENESIS_HASH: [u8; 32] = [69u8; 32];

	type TestExternalities<H> = CoreTestExternalities<H, u64>;

	/// Default transfer fee
	fn transfer_fee<E: Encode>(extrinsic: &E) -> Balance {
		let length_fee = TransactionBaseFee::get() +
			TransactionByteFee::get() *
			(extrinsic.encode().len() as Balance);

		let weight = default_transfer_call().get_dispatch_info().weight;
		// NOTE: this is really hard to apply, since the multiplier of each block needs to be fetched
		// before the block, while we compute this after the block.
		// weight = <system::Module<Runtime>>::next_weight_multiplier().apply_to(weight);
		let weight_fee = <Runtime as balances::Trait>::WeightToFee::convert(weight);
		length_fee + weight_fee + TransferFee::get()
	}

	fn alice() -> AccountId {
		AccountKeyring::Alice.into()
	}

	fn bob() -> AccountId {
		AccountKeyring::Bob.into()
	}

	fn charlie() -> AccountId {
		AccountKeyring::Charlie.into()
	}

	fn dave() -> AccountId {
		AccountKeyring::Dave.into()
	}

	fn eve() -> AccountId {
		AccountKeyring::Eve.into()
	}

	fn ferdie() -> AccountId {
		AccountKeyring::Ferdie.into()
	}

	fn sign(xt: CheckedExtrinsic) -> UncheckedExtrinsic {
		match xt.signed {
			Some((signed, extra)) => {
				let payload = (xt.function, extra.clone(), GENESIS_HASH, GENESIS_HASH);
				let key = AccountKeyring::from_public(&signed).unwrap();
				let signature = payload.using_encoded(|b| {
					if b.len() > 256 {
						key.sign(&runtime_io::blake2_256(b))
					} else {
						key.sign(b)
					}
				}).into();
				UncheckedExtrinsic {
<<<<<<< HEAD
					signature: Some((indices::address::Address::Id(signed), signature, payload.0, era)),
					function: payload.1,
					doughnut: None,
					_phantom: std::marker::PhantomData,
=======
					signature: Some((indices::address::Address::Id(signed), signature, extra)),
					function: payload.0,
>>>>>>> 9ede42b1
				}
			}
			None => UncheckedExtrinsic {
				signature: None,
				function: xt.function,
				doughnut: None,
				_phantom: std::marker::PhantomData,
			},
		}
	}

	fn signed_extra(nonce: Index, extra_fee: Balance) -> SignedExtra {
		(
			system::CheckGenesis::new(),
			system::CheckEra::from(Era::mortal(256, 0)),
			system::CheckNonce::from(nonce),
			system::CheckWeight::new(),
			balances::TakeFees::from(extra_fee)
		)
	}

	fn default_transfer_call() -> balances::Call<Runtime> {
		balances::Call::transfer::<Runtime>(bob().into(), 69 * DOLLARS)
	}

	fn xt() -> UncheckedExtrinsic {
		sign(CheckedExtrinsic {
<<<<<<< HEAD
			signed: Some((alice(), 0)),
			function: Call::Balances(balances::Call::transfer::<Runtime>(bob().into(), 69 * DOLLARS)),
			doughnut: None,
=======
			signed: Some((alice(), signed_extra(0, 0))),
			function: Call::Balances(default_transfer_call()),
>>>>>>> 9ede42b1
		})
	}

	fn from_block_number(n: u64) -> Header {
		Header::new(n, Default::default(), Default::default(), [69; 32].into(), Default::default())
	}

	fn executor() -> ::substrate_executor::NativeExecutor<Executor> {
		substrate_executor::NativeExecutor::new(None)
	}

	#[test]
	fn panic_execution_with_foreign_code_gives_error() {
		let mut t = TestExternalities::<Blake2Hasher>::new_with_code(BLOATY_CODE, map![
			blake2_256(&<balances::FreeBalance<Runtime>>::key_for(alice())).to_vec() => {
				69_u128.encode()
			},
			twox_128(<balances::TotalIssuance<Runtime>>::key()).to_vec() => {
				69_u128.encode()
			},
			twox_128(<indices::NextEnumSet<Runtime>>::key()).to_vec() => {
				0_u128.encode()
			},
			blake2_256(&<system::BlockHash<Runtime>>::key_for(0)).to_vec() => {
				vec![0u8; 32]
			}
		]);

		let r = executor().call::<_, NeverNativeValue, fn() -> _>(
			&mut t,
			"Core_initialize_block",
			&vec![].and(&from_block_number(1u64)),
			true,
			None,
		).0;
		assert!(r.is_ok());
		let v = executor().call::<_, NeverNativeValue, fn() -> _>(
			&mut t,
			"BlockBuilder_apply_extrinsic",
			&vec![].and(&xt()),
			true,
			None,
		).0.unwrap();
		let r = ApplyResult::decode(&mut &v.as_encoded()[..]).unwrap();
		assert_eq!(r, Err(ApplyError::CantPay));
	}

	#[test]
	fn bad_extrinsic_with_native_equivalent_code_gives_error() {
		let mut t = TestExternalities::<Blake2Hasher>::new_with_code(COMPACT_CODE, map![
			blake2_256(&<balances::FreeBalance<Runtime>>::key_for(alice())).to_vec() => {
				69_u128.encode()
			},
			twox_128(<balances::TotalIssuance<Runtime>>::key()).to_vec() => {
				69_u128.encode()
			},
			twox_128(<indices::NextEnumSet<Runtime>>::key()).to_vec() => {
				0_u128.encode()
			},
			blake2_256(&<system::BlockHash<Runtime>>::key_for(0)).to_vec() => {
				vec![0u8; 32]
			}
		]);

		let r = executor().call::<_, NeverNativeValue, fn() -> _>(
			&mut t,
			"Core_initialize_block",
			&vec![].and(&from_block_number(1u64)),
			true,
			None,
		).0;
		assert!(r.is_ok());
		let v = executor().call::<_, NeverNativeValue, fn() -> _>(
			&mut t,
			"BlockBuilder_apply_extrinsic",
			&vec![].and(&xt()),
			true,
			None,
		).0.unwrap();
		let r = ApplyResult::decode(&mut &v.as_encoded()[..]).unwrap();
		assert_eq!(r, Err(ApplyError::CantPay));
	}

	#[test]
	fn successful_execution_with_native_equivalent_code_gives_ok() {
		let mut t = TestExternalities::<Blake2Hasher>::new_with_code(COMPACT_CODE, map![
			blake2_256(&<balances::FreeBalance<Runtime>>::key_for(alice())).to_vec() => {
				(111 * DOLLARS).encode()
			},
			twox_128(<balances::TotalIssuance<Runtime>>::key()).to_vec() => {
				(111 * DOLLARS).encode()
			},
			twox_128(<indices::NextEnumSet<Runtime>>::key()).to_vec() => vec![0u8; 16],
			blake2_256(&<system::BlockHash<Runtime>>::key_for(0)).to_vec() => vec![0u8; 32]
		]);

		let r = executor().call::<_, NeverNativeValue, fn() -> _>(
			&mut t,
			"Core_initialize_block",
			&vec![].and(&from_block_number(1u64)),
			true,
			None,
		).0;
		assert!(r.is_ok());
		let r = executor().call::<_, NeverNativeValue, fn() -> _>(
			&mut t,
			"BlockBuilder_apply_extrinsic",
			&vec![].and(&xt()),
			true,
			None,
		).0;
		assert!(r.is_ok());

		runtime_io::with_externalities(&mut t, || {
			assert_eq!(Balances::total_balance(&alice()), 42 * DOLLARS - transfer_fee(&xt()));
			assert_eq!(Balances::total_balance(&bob()), 69 * DOLLARS);
		});
	}

	#[test]
	fn successful_execution_with_foreign_code_gives_ok() {
		let mut t = TestExternalities::<Blake2Hasher>::new_with_code(BLOATY_CODE, map![
			blake2_256(&<balances::FreeBalance<Runtime>>::key_for(alice())).to_vec() => {
				(111 * DOLLARS).encode()
			},
			twox_128(<balances::TotalIssuance<Runtime>>::key()).to_vec() => {
				(111 * DOLLARS).encode()
			},
			twox_128(<indices::NextEnumSet<Runtime>>::key()).to_vec() => vec![0u8; 16],
			blake2_256(&<system::BlockHash<Runtime>>::key_for(0)).to_vec() => vec![0u8; 32]
		]);

		let r = executor().call::<_, NeverNativeValue, fn() -> _>(
			&mut t,
			"Core_initialize_block",
			&vec![].and(&from_block_number(1u64)),
			true,
			None,
		).0;
		assert!(r.is_ok());
		let r = executor().call::<_, NeverNativeValue, fn() -> _>(
			&mut t,
			"BlockBuilder_apply_extrinsic",
			&vec![].and(&xt()),
			true,
			None,
		).0;
		assert!(r.is_ok());

		runtime_io::with_externalities(&mut t, || {
			assert_eq!(Balances::total_balance(&alice()), 42 * DOLLARS - transfer_fee(&xt()));
			assert_eq!(Balances::total_balance(&bob()), 69 * DOLLARS);
		});
	}

	fn to_session_keys(
		ed25519_keyring: &Ed25519Keyring,
		sr25519_keyring: &Sr25519Keyring,
	) -> SessionKeys {
		SessionKeys {
			ed25519: ed25519_keyring.to_owned().into(),
			sr25519: sr25519_keyring.to_owned().into(),
		}
	}

	fn new_test_ext(code: &[u8], support_changes_trie: bool) -> TestExternalities<Blake2Hasher> {
		let mut ext = TestExternalities::new_with_code_with_children(code, GenesisConfig {
			babe: Some(Default::default()),
			system: Some(SystemConfig {
				changes_trie_config: if support_changes_trie { Some(ChangesTrieConfiguration {
					digest_interval: 2,
					digest_levels: 2,
				}) } else { None },
				..Default::default()
			}),
			indices: Some(IndicesConfig {
				ids: vec![alice(), bob(), charlie(), dave(), eve(), ferdie()],
			}),
			balances: Some(BalancesConfig {
				balances: vec![
					(alice(), 111 * DOLLARS),
					(bob(), 100 * DOLLARS),
					(charlie(), 100_000_000 * DOLLARS),
					(dave(), 111 * DOLLARS),
					(eve(), 101 * DOLLARS),
					(ferdie(), 100 * DOLLARS),
				],
				vesting: vec![],
			}),
			session: Some(SessionConfig {
				keys: vec![
					(alice(), to_session_keys(
						&Ed25519Keyring::Alice,
						&Sr25519Keyring::Alice,
					)),
					(bob(), to_session_keys(
						&Ed25519Keyring::Bob,
						&Sr25519Keyring::Bob,
					)),
					(charlie(), to_session_keys(
						&Ed25519Keyring::Charlie,
						&Sr25519Keyring::Charlie,
					)),
				]
			}),
			staking: Some(StakingConfig {
				current_era: 0,
				stakers: vec![
					(dave(), alice(), 111 * DOLLARS, staking::StakerStatus::Validator),
					(eve(), bob(), 100 * DOLLARS, staking::StakerStatus::Validator),
					(ferdie(), charlie(), 100 * DOLLARS, staking::StakerStatus::Validator)
				],
				validator_count: 3,
				minimum_validator_count: 0,
				offline_slash: Perbill::zero(),
				offline_slash_grace: 0,
				invulnerables: vec![alice(), bob(), charlie()],
			}),
			democracy: Some(Default::default()),
			collective_Instance1: Some(Default::default()),
			collective_Instance2: Some(Default::default()),
			elections: Some(Default::default()),
			contracts: Some(ContractsConfig {
				current_schedule: Default::default(),
				gas_price: 1 * MILLICENTS,
			}),
			sudo: Some(Default::default()),
			im_online: Some(Default::default()),
			grandpa: Some(GrandpaConfig {
				authorities: vec![],
			}),
		}.build_storage().unwrap());
		ext.changes_trie_storage().insert(0, GENESIS_HASH.into(), Default::default());
		ext
	}

	fn construct_block(
		env: &mut TestExternalities<Blake2Hasher>,
		number: BlockNumber,
		parent_hash: Hash,
		extrinsics: Vec<CheckedExtrinsic>,
	) -> (Vec<u8>, Hash) {
		use trie::{TrieConfiguration, trie_types::Layout};

		// sign extrinsics.
		let extrinsics = extrinsics.into_iter().map(sign).collect::<Vec<_>>();

		// calculate the header fields that we can.
		let extrinsics_root = Layout::<Blake2Hasher>::ordered_trie_root(
				extrinsics.iter().map(Encode::encode)
			).to_fixed_bytes()
			.into();

		let header = Header {
			parent_hash,
			number,
			extrinsics_root,
			state_root: Default::default(),
			digest: Default::default(),
		};

		// execute the block to get the real header.
		executor().call::<_, NeverNativeValue, fn() -> _>(
			env,
			"Core_initialize_block",
			&header.encode(),
			true,
			None,
		).0.unwrap();

		for i in extrinsics.iter() {
			executor().call::<_, NeverNativeValue, fn() -> _>(
				env,
				"BlockBuilder_apply_extrinsic",
				&i.encode(),
				true,
				None,
			).0.unwrap();
		}

		let header = match executor().call::<_, NeverNativeValue, fn() -> _>(
			env,
			"BlockBuilder_finalize_block",
			&[0u8;0],
			true,
			None,
		).0.unwrap() {
			NativeOrEncoded::Native(_) => unreachable!(),
			NativeOrEncoded::Encoded(h) => Header::decode(&mut &h[..]).unwrap(),
		};

		let hash = header.blake2_256();
		(Block { header, extrinsics }.encode(), hash.into())
	}

	fn changes_trie_block() -> (Vec<u8>, Hash) {
		construct_block(
			&mut new_test_ext(COMPACT_CODE, true),
			1,
			GENESIS_HASH.into(),
			vec![
				CheckedExtrinsic {
					signed: None,
<<<<<<< HEAD
					function: Call::Timestamp(timestamp::Call::set(42)),
					doughnut: None,
=======
					function: Call::Timestamp(timestamp::Call::set(42 * 1000)),
>>>>>>> 9ede42b1
				},
				CheckedExtrinsic {
					signed: Some((alice(), signed_extra(0, 0))),
					function: Call::Balances(balances::Call::transfer(bob().into(), 69 * DOLLARS)),
					doughnut: None,
				},
			]
		)
	}

	// block 1 and 2 must be created together to ensure transactions are only signed once (since they
	// are not guaranteed to be deterministic) and to ensure that the correct state is propagated
	// from block1's execution to block2 to derive the correct storage_root.
	fn blocks() -> ((Vec<u8>, Hash), (Vec<u8>, Hash)) {
		let mut t = new_test_ext(COMPACT_CODE, false);
		let block1 = construct_block(
			&mut t,
			1,
			GENESIS_HASH.into(),
			vec![
				CheckedExtrinsic {
					signed: None,
<<<<<<< HEAD
					function: Call::Timestamp(timestamp::Call::set(42)),
					doughnut: None,
=======
					function: Call::Timestamp(timestamp::Call::set(42 * 1000)),
>>>>>>> 9ede42b1
				},
				CheckedExtrinsic {
					signed: Some((alice(), signed_extra(0, 0))),
					function: Call::Balances(balances::Call::transfer(bob().into(), 69 * DOLLARS)),
					doughnut: None,
				},
			]
		);
		let block2 = construct_block(
			&mut t,
			2,
			block1.1.clone(),
			vec![
				CheckedExtrinsic {
					signed: None,
<<<<<<< HEAD
					function: Call::Timestamp(timestamp::Call::set(52)),
					doughnut: None,
=======
					function: Call::Timestamp(timestamp::Call::set(52 * 1000)),
>>>>>>> 9ede42b1
				},
				CheckedExtrinsic {
					signed: Some((bob(), signed_extra(0, 0))),
					function: Call::Balances(balances::Call::transfer(alice().into(), 5 * DOLLARS)),
					doughnut: None,
				},
				CheckedExtrinsic {
					signed: Some((alice(), signed_extra(1, 0))),
					function: Call::Balances(balances::Call::transfer(bob().into(), 15 * DOLLARS)),
					doughnut: None,
				}
			]
		);

		// session change => consensus authorities change => authorities change digest item appears
		let digest = Header::decode(&mut &block2.0[..]).unwrap().digest;
		assert_eq!(digest.logs().len(), 0);

		(block1, block2)
	}

	fn block_with_size(time: u64, nonce: u64, size: usize) -> (Vec<u8>, Hash) {
		construct_block(
			&mut new_test_ext(COMPACT_CODE, false),
			1,
			GENESIS_HASH.into(),
			vec![
				CheckedExtrinsic {
					signed: None,
<<<<<<< HEAD
					function: Call::Timestamp(timestamp::Call::set(42)),
					doughnut: None,
				},
				CheckedExtrinsic {
					signed: Some((alice(), 0)),
					function: Call::System(system::Call::remark(vec![0; 120000])),
					doughnut: None,
=======
					function: Call::Timestamp(timestamp::Call::set(time * 1000)),
				},
				CheckedExtrinsic {
					signed: Some((alice(), signed_extra(nonce, 0))),
					function: Call::System(system::Call::remark(vec![0; size])),
>>>>>>> 9ede42b1
				}
			]
		)
	}

	#[test]
	fn full_native_block_import_works() {
		let mut t = new_test_ext(COMPACT_CODE, false);

		let (block1, block2) = blocks();

		executor().call::<_, NeverNativeValue, fn() -> _>(
			&mut t,
			"Core_execute_block",
			&block1.0,
			true,
			None,
		).0.unwrap();

		runtime_io::with_externalities(&mut t, || {
			assert_eq!(Balances::total_balance(&alice()), 42 * DOLLARS - transfer_fee(&xt()));
			assert_eq!(Balances::total_balance(&bob()), 169 * DOLLARS);
			let events = vec![
				EventRecord {
					phase: Phase::ApplyExtrinsic(0),
					event: Event::system(system::Event::ExtrinsicSuccess),
					topics: vec![],
				},
				EventRecord {
					phase: Phase::ApplyExtrinsic(1),
					event: Event::balances(balances::RawEvent::Transfer(
						alice().into(),
						bob().into(),
						69 * DOLLARS,
						1 * CENTS
					)),
					topics: vec![],
				},
				EventRecord {
					phase: Phase::ApplyExtrinsic(1),
					event: Event::system(system::Event::ExtrinsicSuccess),
					topics: vec![],
				},
			];
			assert_eq!(System::events(), events);
		});
		executor().call::<_, NeverNativeValue, fn() -> _>(
			&mut t,
			"Core_execute_block",
			&block2.0,
			true,
			None,
		).0.unwrap();

		runtime_io::with_externalities(&mut t, || {
			// NOTE: fees differ slightly in tests that execute more than one block due to the
			// weight update. Hence, using `assert_eq_error_rate`.
			assert_eq_error_rate!(
				Balances::total_balance(&alice()),
				32 * DOLLARS - 2 * transfer_fee(&xt()),
				10_000
			);
			assert_eq_error_rate!(
				Balances::total_balance(&bob()),
				179 * DOLLARS - transfer_fee(&xt()),
				10_000
			);
			let events = vec![
				EventRecord {
					phase: Phase::ApplyExtrinsic(0),
					event: Event::system(system::Event::ExtrinsicSuccess),
					topics: vec![],
				},
				EventRecord {
					phase: Phase::ApplyExtrinsic(1),
					event: Event::balances(
						balances::RawEvent::Transfer(
							bob().into(),
							alice().into(),
							5 * DOLLARS,
							1 * CENTS,
						)
					),
					topics: vec![],
				},
				EventRecord {
					phase: Phase::ApplyExtrinsic(1),
					event: Event::system(system::Event::ExtrinsicSuccess),
					topics: vec![],
				},
				EventRecord {
					phase: Phase::ApplyExtrinsic(2),
					event: Event::balances(
						balances::RawEvent::Transfer(
							alice().into(),
							bob().into(),
							15 * DOLLARS,
							1 * CENTS,
						)
					),
					topics: vec![],
				},
				EventRecord {
					phase: Phase::ApplyExtrinsic(2),
					event: Event::system(system::Event::ExtrinsicSuccess),
					topics: vec![],
				},
			];
			assert_eq!(System::events(), events);
		});
	}

	#[test]
	fn full_wasm_block_import_works() {
		let mut t = new_test_ext(COMPACT_CODE, false);

		let (block1, block2) = blocks();

		WasmExecutor::new().call(&mut t, 8, COMPACT_CODE, "Core_execute_block", &block1.0).unwrap();

		runtime_io::with_externalities(&mut t, || {
			assert_eq!(Balances::total_balance(&alice()), 42 * DOLLARS - transfer_fee(&xt()));
			assert_eq!(Balances::total_balance(&bob()), 169 * DOLLARS);
		});

		WasmExecutor::new().call(&mut t, 8, COMPACT_CODE, "Core_execute_block", &block2.0).unwrap();

		runtime_io::with_externalities(&mut t, || {
			assert_eq_error_rate!(
				Balances::total_balance(&alice()),
				32 * DOLLARS - 2 * transfer_fee(&xt()),
				10_000
			);
			assert_eq_error_rate!(
				Balances::total_balance(&bob()),
				179 * DOLLARS - 1 * transfer_fee(&xt()),
				10_000
			);
		});
	}

	const CODE_TRANSFER: &str = r#"
(module
	;; ext_call(
	;;    callee_ptr: u32,
	;;    callee_len: u32,
	;;    gas: u64,
	;;    value_ptr: u32,
	;;    value_len: u32,
	;;    input_data_ptr: u32,
	;;    input_data_len: u32
	;; ) -> u32
	(import "env" "ext_call" (func $ext_call (param i32 i32 i64 i32 i32 i32 i32) (result i32)))
	(import "env" "ext_scratch_size" (func $ext_scratch_size (result i32)))
	(import "env" "ext_scratch_copy" (func $ext_scratch_copy (param i32 i32 i32)))
	(import "env" "memory" (memory 1 1))
	(func (export "deploy")
	)
	(func (export "call")
		(block $fail
			;; load and check the input data (which is stored in the scratch buffer).
			;; fail if the input size is not != 4
			(br_if $fail
				(i32.ne
					(i32.const 4)
					(call $ext_scratch_size)
				)
			)

			(call $ext_scratch_copy
				(i32.const 0)
				(i32.const 0)
				(i32.const 4)
			)


			(br_if $fail
				(i32.ne
					(i32.load8_u (i32.const 0))
					(i32.const 0)
				)
			)
			(br_if $fail
				(i32.ne
					(i32.load8_u (i32.const 1))
					(i32.const 1)
				)
			)
			(br_if $fail
				(i32.ne
					(i32.load8_u (i32.const 2))
					(i32.const 2)
				)
			)
			(br_if $fail
				(i32.ne
					(i32.load8_u (i32.const 3))
					(i32.const 3)
				)
			)

			(drop
				(call $ext_call
					(i32.const 4)  ;; Pointer to "callee" address.
					(i32.const 32)  ;; Length of "callee" address.
					(i64.const 0)  ;; How much gas to devote for the execution. 0 = all.
					(i32.const 36)  ;; Pointer to the buffer with value to transfer
					(i32.const 16)   ;; Length of the buffer with value to transfer.
					(i32.const 0)   ;; Pointer to input data buffer address
					(i32.const 0)   ;; Length of input data buffer
				)
			)

			(return)
		)
		unreachable
	)
	;; Destination AccountId to transfer the funds.
	;; Represented by H256 (32 bytes long) in little endian.
	(data (i32.const 4)
		"\09\00\00\00\00\00\00\00\00\00\00\00\00\00\00\00\00\00\00\00\00\00\00\00\00\00\00\00\00\00"
		"\00\00\00\00\00\00\00\00\00\00\00\00\00\00\00\00\00\00\00\00\00\00\00\00\00\00\00\00\00\00"
		"\00\00\00\00"
	)
	;; Amount of value to transfer.
	;; Represented by u128 (16 bytes long) in little endian.
	(data (i32.const 36)
		"\06\00\00\00\00\00\00\00\00\00\00\00\00\00\00\00\00\00\00\00\00\00\00\00\00\00\00\00\00\00"
		"\00\00"
	)
)
"#;

	#[test]
	fn deploying_wasm_contract_should_work() {
		let transfer_code = wabt::wat2wasm(CODE_TRANSFER).unwrap();
		let transfer_ch = <Runtime as system::Trait>::Hashing::hash(&transfer_code);

		let addr = <Runtime as contracts::Trait>::DetermineContractAddress::contract_address_for(
			&transfer_ch,
			&[],
			&charlie(),
		);

		let b = construct_block(
			&mut new_test_ext(COMPACT_CODE, false),
			1,
			GENESIS_HASH.into(),
			vec![
				CheckedExtrinsic {
					signed: None,
<<<<<<< HEAD
					function: Call::Timestamp(timestamp::Call::set(42)),
					doughnut: None,
=======
					function: Call::Timestamp(timestamp::Call::set(42 * 1000)),
>>>>>>> 9ede42b1
				},
				CheckedExtrinsic {
					signed: Some((charlie(), signed_extra(0, 0))),
					function: Call::Contracts(
						contracts::Call::put_code::<Runtime>(10_000, transfer_code)
					),
					doughnut: None,
				},
				CheckedExtrinsic {
					signed: Some((charlie(), signed_extra(1, 0))),
					function: Call::Contracts(
						contracts::Call::create::<Runtime>(1 * DOLLARS, 10_000, transfer_ch, Vec::new())
					),
					doughnut: None,
				},
				CheckedExtrinsic {
					signed: Some((charlie(), signed_extra(2, 0))),
					function: Call::Contracts(
						contracts::Call::call::<Runtime>(
							indices::address::Address::Id(addr.clone()),
							10,
							10_000,
							vec![0x00, 0x01, 0x02, 0x03]
						)
					),
					doughnut: None,
				},
			]
		);

		let mut t = new_test_ext(COMPACT_CODE, false);

		WasmExecutor::new().call(&mut t, 8, COMPACT_CODE,"Core_execute_block", &b.0).unwrap();

		runtime_io::with_externalities(&mut t, || {
			// Verify that the contract constructor worked well and code of TRANSFER contract is actually deployed.
			assert_eq!(
				&contracts::ContractInfoOf::<Runtime>::get(addr)
					.and_then(|c| c.get_alive())
					.unwrap()
					.code_hash,
				&transfer_ch
			);
		});
	}

	#[test]
	fn wasm_big_block_import_fails() {
		let mut t = new_test_ext(COMPACT_CODE, false);

		let result = WasmExecutor::new().call(
			&mut t,
			4,
			COMPACT_CODE,
			"Core_execute_block",
			&block_with_size(42, 0, 120_000).0
		);
		assert!(result.is_err()); // Err(Wasmi(Trap(Trap { kind: Host(AllocatorOutOfSpace) })))
	}

	#[test]
	fn native_big_block_import_succeeds() {
		let mut t = new_test_ext(COMPACT_CODE, false);

		executor().call::<_, NeverNativeValue, fn() -> _>(
			&mut t,
			"Core_execute_block",
			&block_with_size(42, 0, 120_000).0,
			true,
			None,
		).0.unwrap();
	}

	#[test]
	fn native_big_block_import_fails_on_fallback() {
		let mut t = new_test_ext(COMPACT_CODE, false);

		assert!(
			executor().call::<_, NeverNativeValue, fn() -> _>(
				&mut t,
				"Core_execute_block",
				&block_with_size(42, 0, 120_000).0,
				false,
				None,
			).0.is_err()
		);
	}

	#[test]
	fn panic_execution_gives_error() {
		let mut t = TestExternalities::<Blake2Hasher>::new_with_code(BLOATY_CODE, map![
			blake2_256(&<balances::FreeBalance<Runtime>>::key_for(alice())).to_vec() => {
				0_u128.encode()
			},
			twox_128(<balances::TotalIssuance<Runtime>>::key()).to_vec() => {
				0_u128.encode()
			},
			twox_128(<indices::NextEnumSet<Runtime>>::key()).to_vec() => vec![0u8; 16],
			blake2_256(&<system::BlockHash<Runtime>>::key_for(0)).to_vec() => vec![0u8; 32]
		]);

		let r = WasmExecutor::new()
			.call(&mut t, 8, COMPACT_CODE, "Core_initialize_block", &vec![].and(&from_block_number(1u64)));
		assert!(r.is_ok());
		let r = WasmExecutor::new()
			.call(&mut t, 8, COMPACT_CODE, "BlockBuilder_apply_extrinsic", &vec![].and(&xt())).unwrap();
		let r = ApplyResult::decode(&mut &r[..]).unwrap();
		assert_eq!(r, Err(ApplyError::CantPay));
	}

	#[test]
	fn successful_execution_gives_ok() {
		let mut t = TestExternalities::<Blake2Hasher>::new_with_code(COMPACT_CODE, map![
			blake2_256(&<balances::FreeBalance<Runtime>>::key_for(alice())).to_vec() => {
				(111 * DOLLARS).encode()
			},
			twox_128(<balances::TotalIssuance<Runtime>>::key()).to_vec() => {
				(111 * DOLLARS).encode()
			},
			twox_128(<indices::NextEnumSet<Runtime>>::key()).to_vec() => vec![0u8; 16],
			blake2_256(&<system::BlockHash<Runtime>>::key_for(0)).to_vec() => vec![0u8; 32]
		]);

		let r = WasmExecutor::new()
			.call(&mut t, 8, COMPACT_CODE, "Core_initialize_block", &vec![].and(&from_block_number(1u64)));
		assert!(r.is_ok());
		let r = WasmExecutor::new()
			.call(&mut t, 8, COMPACT_CODE, "BlockBuilder_apply_extrinsic", &vec![].and(&xt())).unwrap();
		let r = ApplyResult::decode(&mut &r[..]).unwrap();
		assert_eq!(r, Ok(ApplyOutcome::Success));

		runtime_io::with_externalities(&mut t, || {
			assert_eq!(Balances::total_balance(&alice()), 42 * DOLLARS - 1 * transfer_fee(&xt()));
			assert_eq!(Balances::total_balance(&bob()), 69 * DOLLARS);
		});
	}

	#[test]
	fn full_native_block_import_works_with_changes_trie() {
		let block1 = changes_trie_block();
		let block_data = block1.0;
		let block = Block::decode(&mut &block_data[..]).unwrap();

		let mut t = new_test_ext(COMPACT_CODE, true);
		executor().call::<_, NeverNativeValue, fn() -> _>(
			&mut t,
			"Core_execute_block",
			&block.encode(),
			true,
			None,
		).0.unwrap();

		assert!(t.storage_changes_root(GENESIS_HASH.into()).unwrap().is_some());
	}

	#[test]
	fn full_wasm_block_import_works_with_changes_trie() {
		let block1 = changes_trie_block();

		let mut t = new_test_ext(COMPACT_CODE, true);
		WasmExecutor::new().call(&mut t, 8, COMPACT_CODE, "Core_execute_block", &block1.0).unwrap();

		assert!(t.storage_changes_root(GENESIS_HASH.into()).unwrap().is_some());
	}

	#[test]
	fn should_import_block_with_test_client() {
		use test_client::{ClientExt, TestClientBuilder, consensus::BlockOrigin};

		let client = TestClientBuilder::default()
			.build_with_native_executor::<Block, node_runtime::RuntimeApi, _>(executor())
			.0;

		let block1 = changes_trie_block();
		let block_data = block1.0;
		let block = Block::decode(&mut &block_data[..]).unwrap();

		client.import(BlockOrigin::Own, block).unwrap();
	}


	#[test]
	fn weight_multiplier_increases_and_decreases_on_big_weight() {
		let mut t = new_test_ext(COMPACT_CODE, false);

		let mut prev_multiplier = WeightMultiplier::default();

		runtime_io::with_externalities(&mut t, || {
			assert_eq!(System::next_weight_multiplier(), prev_multiplier);
		});

		let mut tt = new_test_ext(COMPACT_CODE, false);

		// big one in terms of weight.
		let block1 = construct_block(
			&mut tt,
			1,
			GENESIS_HASH.into(),
			vec![
				CheckedExtrinsic {
				signed: None,
				function: Call::Timestamp(timestamp::Call::set(42 * 1000)),
				},
				CheckedExtrinsic {
					signed: Some((charlie(), signed_extra(0, 0))),
					function: Call::System(system::Call::fill_block()),
				}
			]
		);

		// small one in terms of weight.
		let block2 = construct_block(
			&mut tt,
			2,
			block1.1.clone(),
			vec![
				CheckedExtrinsic {
				signed: None,
				function: Call::Timestamp(timestamp::Call::set(52 * 1000)),
				},
				CheckedExtrinsic {
					signed: Some((charlie(), signed_extra(1, 0))),
					function: Call::System(system::Call::remark(vec![0; 1])),
				}
			]
		);

		println!("++ Block 1 size: {} / Block 2 size {}", block1.0.encode().len(), block2.0.encode().len());

		// execute a big block.
		executor().call::<_, NeverNativeValue, fn() -> _>(
			&mut t,
			"Core_execute_block",
			&block1.0,
			true,
			None,
		).0.unwrap();

		// weight multiplier is increased for next block.
		runtime_io::with_externalities(&mut t, || {
			let fm = System::next_weight_multiplier();
			println!("After a big block: {:?} -> {:?}", prev_multiplier, fm);
			assert!(fm > prev_multiplier);
			prev_multiplier = fm;
		});

		// execute a big block.
		executor().call::<_, NeverNativeValue, fn() -> _>(
			&mut t,
			"Core_execute_block",
			&block2.0,
			true,
			None,
		).0.unwrap();

		// weight multiplier is increased for next block.
		runtime_io::with_externalities(&mut t, || {
			let fm = System::next_weight_multiplier();
			println!("After a small block: {:?} -> {:?}", prev_multiplier, fm);
			assert!(fm < prev_multiplier);
		});
	}

	#[test]
	fn transaction_fee_is_correct_ultimate() {
		// This uses the exact values of substrate-node.
		//
		// weight of transfer call as of now: 1_000_000
		// if weight of the cheapest weight would be 10^7, this would be 10^9, which is:
		//   - 1 MILLICENTS in substrate node.
		//   - 1 milldot based on current polkadot runtime.
		// (this baed on assigning 0.1 CENT to the cheapest tx with `weight = 100`)
		let mut t = TestExternalities::<Blake2Hasher>::new_with_code(COMPACT_CODE, map![
			blake2_256(&<balances::FreeBalance<Runtime>>::key_for(alice())).to_vec() => {
				(100 * DOLLARS).encode()
			},
			blake2_256(&<balances::FreeBalance<Runtime>>::key_for(bob())).to_vec() => {
				(10 * DOLLARS).encode()
			},
			twox_128(<balances::TotalIssuance<Runtime>>::key()).to_vec() => {
				(110 * DOLLARS).encode()
			},
			twox_128(<indices::NextEnumSet<Runtime>>::key()).to_vec() => vec![0u8; 16],
			blake2_256(&<system::BlockHash<Runtime>>::key_for(0)).to_vec() => vec![0u8; 32]
		]);

		let tip = 1_000_000;
		let xt = sign(CheckedExtrinsic {
			signed: Some((alice(), signed_extra(0, tip))),
			function: Call::Balances(default_transfer_call()),
		});

		let r = executor().call::<_, NeverNativeValue, fn() -> _>(
			&mut t,
			"Core_initialize_block",
			&vec![].and(&from_block_number(1u64)),
			true,
			None,
		).0;

		assert!(r.is_ok());
		let r = executor().call::<_, NeverNativeValue, fn() -> _>(
			&mut t,
			"BlockBuilder_apply_extrinsic",
			&vec![].and(&xt.clone()),
			true,
			None,
		).0;
		assert!(r.is_ok());

		runtime_io::with_externalities(&mut t, || {
			assert_eq!(Balances::total_balance(&bob()), (10 + 69) * DOLLARS);
			// Components deducted from alice's balances:
			// - Weight fee
			// - Length fee
			// - Tip
			// - Creation-fee of bob's account.
			let mut balance_alice = (100 - 69) * DOLLARS;

			let length_fee = TransactionBaseFee::get() +
				TransactionByteFee::get() *
				(xt.clone().encode().len() as Balance);
			balance_alice -= length_fee;

			let weight = default_transfer_call().get_dispatch_info().weight;
			let weight_fee = WeightToFee::convert(weight);

			// we know that weight to fee multiplier is effect-less in block 1.
			assert_eq!(weight_fee as Balance, MILLICENTS);
			balance_alice -= weight_fee;

			balance_alice -= tip;
			balance_alice -= TransferFee::get();

			assert_eq!(Balances::total_balance(&alice()), balance_alice);
		});
	}

	#[test]
	#[should_panic]
	#[cfg(feature = "stress-test")]
	fn block_weight_capacity_report() {
		// Just report how many transfer calls you could fit into a block. The number should at least
		// be a few hundred (250 at the time of writing but can change over time). Runs until panic.

		// execution ext.
		let mut t = new_test_ext(COMPACT_CODE, false);
		// setup ext.
		let mut tt = new_test_ext(COMPACT_CODE, false);

		let factor = 50;
		let mut time = 10;
		let mut nonce: Index = 0;
		let mut block_number = 1;
		let mut previous_hash: Hash = GENESIS_HASH.into();

		loop {
			let num_transfers = block_number * factor;
			let mut xts = (0..num_transfers).map(|i| CheckedExtrinsic {
				signed: Some((charlie(), signed_extra(nonce + i as Index, 0))),
				function: Call::Balances(balances::Call::transfer(bob().into(), 0)),
			}).collect::<Vec<CheckedExtrinsic>>();

			xts.insert(0, CheckedExtrinsic {
				signed: None,
				function: Call::Timestamp(timestamp::Call::set(time * 1000)),
			});

			// NOTE: this is super slow. Can probably be improved.
			let block = construct_block(
				&mut tt,
				block_number,
				previous_hash,
				xts
			);

			let len = block.0.len();
			print!(
				"++ Executing block with {} transfers. Block size = {} bytes / {} kb / {} mb",
				num_transfers,
				len,
				len / 1024,
				len / 1024 / 1024,
			);

			let r = executor().call::<_, NeverNativeValue, fn() -> _>(
				&mut t,
				"Core_execute_block",
				&block.0,
				true,
				None,
			).0;

			println!(" || Result = {:?}", r);
			assert!(r.is_ok());

			previous_hash = block.1;
			nonce += num_transfers;
			time += 10;
			block_number += 1;
		}
	}

	#[test]
	#[should_panic]
	#[cfg(feature = "stress-test")]
	fn block_length_capacity_report() {
		// Just report how big a block can get. Executes until panic. Should be ignored unless if
		// manually inspected. The number should at least be a few megabytes (5 at the time of
		// writing but can change over time).

		// execution ext.
		let mut t = new_test_ext(COMPACT_CODE, false);
		// setup ext.
		let mut tt = new_test_ext(COMPACT_CODE, false);

		let factor = 256 * 1024;
		let mut time = 10;
		let mut nonce: Index = 0;
		let mut block_number = 1;
		let mut previous_hash: Hash = GENESIS_HASH.into();

		loop {
			// NOTE: this is super slow. Can probably be improved.
			let block = construct_block(
				&mut tt,
				block_number,
				previous_hash,
				vec![
					CheckedExtrinsic {
						signed: None,
						function: Call::Timestamp(timestamp::Call::set(time * 1000)),
					},
					CheckedExtrinsic {
						signed: Some((charlie(), signed_extra(nonce, 0))),
						function: Call::System(system::Call::remark(vec![0u8; (block_number * factor) as usize])),
					},
				]
			);

			let len = block.0.len();
			print!(
				"++ Executing block with big remark. Block size = {} bytes / {} kb / {} mb",
				len,
				len / 1024,
				len / 1024 / 1024,
			);

			let r = executor().call::<_, NeverNativeValue, fn() -> _>(
				&mut t,
				"Core_execute_block",
				&block.0,
				true,
				None,
			).0;

			println!(" || Result = {:?}", r);
			assert!(r.is_ok());

			previous_hash = block.1;
			nonce += 1;
			time += 10;
			block_number += 1;
		}
	}

	#[cfg(feature = "benchmarks")]
	mod benches {
		use super::*;
		use test::Bencher;

		#[bench]
		fn wasm_execute_block(b: &mut Bencher) {
			let (block1, block2) = blocks();

			b.iter(|| {
				let mut t = new_test_ext(COMPACT_CODE, false);
				WasmExecutor::new().call(&mut t, "Core_execute_block", &block1.0).unwrap();
				WasmExecutor::new().call(&mut t, "Core_execute_block", &block2.0).unwrap();
			});
		}
	}
}<|MERGE_RESOLUTION|>--- conflicted
+++ resolved
@@ -132,15 +132,8 @@
 					}
 				}).into();
 				UncheckedExtrinsic {
-<<<<<<< HEAD
-					signature: Some((indices::address::Address::Id(signed), signature, payload.0, era)),
-					function: payload.1,
-					doughnut: None,
-					_phantom: std::marker::PhantomData,
-=======
 					signature: Some((indices::address::Address::Id(signed), signature, extra)),
 					function: payload.0,
->>>>>>> 9ede42b1
 				}
 			}
 			None => UncheckedExtrinsic {
@@ -168,14 +161,8 @@
 
 	fn xt() -> UncheckedExtrinsic {
 		sign(CheckedExtrinsic {
-<<<<<<< HEAD
-			signed: Some((alice(), 0)),
-			function: Call::Balances(balances::Call::transfer::<Runtime>(bob().into(), 69 * DOLLARS)),
-			doughnut: None,
-=======
 			signed: Some((alice(), signed_extra(0, 0))),
 			function: Call::Balances(default_transfer_call()),
->>>>>>> 9ede42b1
 		})
 	}
 
@@ -479,12 +466,7 @@
 			vec![
 				CheckedExtrinsic {
 					signed: None,
-<<<<<<< HEAD
-					function: Call::Timestamp(timestamp::Call::set(42)),
-					doughnut: None,
-=======
 					function: Call::Timestamp(timestamp::Call::set(42 * 1000)),
->>>>>>> 9ede42b1
 				},
 				CheckedExtrinsic {
 					signed: Some((alice(), signed_extra(0, 0))),
@@ -507,12 +489,7 @@
 			vec![
 				CheckedExtrinsic {
 					signed: None,
-<<<<<<< HEAD
-					function: Call::Timestamp(timestamp::Call::set(42)),
-					doughnut: None,
-=======
 					function: Call::Timestamp(timestamp::Call::set(42 * 1000)),
->>>>>>> 9ede42b1
 				},
 				CheckedExtrinsic {
 					signed: Some((alice(), signed_extra(0, 0))),
@@ -528,12 +505,7 @@
 			vec![
 				CheckedExtrinsic {
 					signed: None,
-<<<<<<< HEAD
-					function: Call::Timestamp(timestamp::Call::set(52)),
-					doughnut: None,
-=======
 					function: Call::Timestamp(timestamp::Call::set(52 * 1000)),
->>>>>>> 9ede42b1
 				},
 				CheckedExtrinsic {
 					signed: Some((bob(), signed_extra(0, 0))),
@@ -563,21 +535,11 @@
 			vec![
 				CheckedExtrinsic {
 					signed: None,
-<<<<<<< HEAD
-					function: Call::Timestamp(timestamp::Call::set(42)),
-					doughnut: None,
-				},
-				CheckedExtrinsic {
-					signed: Some((alice(), 0)),
-					function: Call::System(system::Call::remark(vec![0; 120000])),
-					doughnut: None,
-=======
 					function: Call::Timestamp(timestamp::Call::set(time * 1000)),
 				},
 				CheckedExtrinsic {
 					signed: Some((alice(), signed_extra(nonce, 0))),
 					function: Call::System(system::Call::remark(vec![0; size])),
->>>>>>> 9ede42b1
 				}
 			]
 		)
@@ -829,12 +791,7 @@
 			vec![
 				CheckedExtrinsic {
 					signed: None,
-<<<<<<< HEAD
-					function: Call::Timestamp(timestamp::Call::set(42)),
-					doughnut: None,
-=======
 					function: Call::Timestamp(timestamp::Call::set(42 * 1000)),
->>>>>>> 9ede42b1
 				},
 				CheckedExtrinsic {
 					signed: Some((charlie(), signed_extra(0, 0))),
