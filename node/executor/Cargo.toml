--- conflicted
+++ resolved
@@ -7,11 +7,7 @@
 
 [dependencies]
 trie-root = "0.12"
-<<<<<<< HEAD
-parity-codec = "3.5.4"
-=======
 parity-codec = "4.1.1"
->>>>>>> c9a1c36f
 runtime_io = { package = "sr-io", path = "../../core/sr-io" }
 state_machine = { package = "substrate-state-machine", path = "../../core/state-machine" }
 substrate-executor = { path = "../../core/executor" }
