// Copyright 2019 Parity Technologies (UK) Ltd.
// This file is part of Substrate.

// Substrate is free software: you can redistribute it and/or modify
// it under the terms of the GNU General Public License as published by
// the Free Software Foundation, either version 3 of the License, or
// (at your option) any later version.

// Substrate is distributed in the hope that it will be useful,
// but WITHOUT ANY WARRANTY; without even the implied warranty of
// MERCHANTABILITY or FITNESS FOR A PARTICULAR PURPOSE.  See the
// GNU General Public License for more details.

// You should have received a copy of the GNU General Public License
// along with Substrate.  If not, see <http://www.gnu.org/licenses/>.

//! Traits and macros for constructing application specific strongly typed crypto wrappers.

#![warn(missing_docs)]

#![cfg_attr(not(feature = "std"), no_std)]

#[doc(hidden)]
pub use primitives::{self, crypto::{CryptoType, Public, Derive, IsWrappedBy, Wraps}, RuntimeDebug};
#[doc(hidden)]
#[cfg(feature = "full_crypto")]
pub use primitives::crypto::{SecretStringError, DeriveJunction, Ss58Codec, Pair};
pub use primitives::{crypto::{KeyTypeId, key_types}};

#[doc(hidden)]
pub use codec;
#[doc(hidden)]
#[cfg(feature = "std")]
pub use serde;
#[doc(hidden)]
pub use rstd::{ops::Deref, vec::Vec};

pub mod ed25519;
pub mod sr25519;
mod traits;

pub use traits::*;

/// Declares Public, Pair, Signature types which are functionally equivalent to `$pair`, but are new
/// Application-specific types whose identifier is `$key_type`.
///
/// ```rust
///# use substrate_application_crypto::{app_crypto, wrap, ed25519, KeyTypeId};
/// // Declare a new set of crypto types using Ed25519 logic that identifies as `KeyTypeId`
/// // of value `b"fuba"`.
/// app_crypto!(ed25519, KeyTypeId(*b"_uba"));
/// ```
#[cfg(feature = "full_crypto")]
#[macro_export]
macro_rules! app_crypto {
	($module:ident, $key_type:expr) => {
		$crate::app_crypto_public_full_crypto!($module::Public, $key_type);
		$crate::app_crypto_public_common!($module::Public, $module::Signature, $key_type);
		$crate::app_crypto_signature_full_crypto!($module::Signature, $key_type);
		$crate::app_crypto_signature_common!($module::Signature, $key_type);
		$crate::app_crypto_pair!($module::Pair, $key_type);
	};
}

/// Declares Public, Pair, Signature types which are functionally equivalent to `$pair`, but are new
/// Application-specific types whose identifier is `$key_type`.
///
/// ```rust
///# use substrate_application_crypto::{app_crypto, wrap, ed25519, KeyTypeId};
/// // Declare a new set of crypto types using Ed25519 logic that identifies as `KeyTypeId`
/// // of value `b"fuba"`.
/// app_crypto!(ed25519, KeyTypeId(*b"_uba"));
/// ```
#[cfg(not(feature = "full_crypto"))]
#[macro_export]
macro_rules! app_crypto {
	($module:ident, $key_type:expr) => {
		$crate::app_crypto_public_not_full_crypto!($module::Public, $key_type);
		$crate::app_crypto_public_common!($module::Public, $module::Signature, $key_type);
		$crate::app_crypto_signature_not_full_crypto!($module::Signature, $key_type);
		$crate::app_crypto_signature_common!($module::Signature, $key_type);
	};
}

/// Declares Pair type which is functionally equivalent to `$pair`, but is new
/// Application-specific type whose identifier is `$key_type`.
#[macro_export]
macro_rules! app_crypto_pair {
	($pair:ty, $key_type:expr) => {
		$crate::wrap!{
			/// A generic `AppPublic` wrapper type over $pair crypto; this has no specific App.
			#[derive(Clone)]
			pub struct Pair($pair);
		}

		impl $crate::CryptoType for Pair {
			type Pair = Pair;
		}

		impl $crate::Pair for Pair {
			type Public = Public;
			type Seed = <$pair as $crate::Pair>::Seed;
			type Signature = Signature;
			type DeriveError = <$pair as $crate::Pair>::DeriveError;
			
			#[cfg(feature = "std")]
			fn generate_with_phrase(password: Option<&str>) -> (Self, String, Self::Seed) {
				let r = <$pair>::generate_with_phrase(password);
				(Self(r.0), r.1, r.2)
			}
			#[cfg(feature = "std")]
			fn from_phrase(phrase: &str, password: Option<&str>)
				-> Result<(Self, Self::Seed), $crate::SecretStringError>
			{
				<$pair>::from_phrase(phrase, password).map(|r| (Self(r.0), r.1))
			}
			fn derive<
				Iter: Iterator<Item=$crate::DeriveJunction>
			>(&self, path: Iter, seed: Option<Self::Seed>) -> Result<(Self, Option<Self::Seed>), Self::DeriveError> {
				self.0.derive(path, seed).map(|x| (Self(x.0), x.1))
			}
			fn from_seed(seed: &Self::Seed) -> Self { Self(<$pair>::from_seed(seed)) }
			fn from_seed_slice(seed: &[u8]) -> Result<Self, $crate::SecretStringError> {
				<$pair>::from_seed_slice(seed).map(Self)
			}
			fn sign(&self, msg: &[u8]) -> Self::Signature {
				Signature(self.0.sign(msg))
			}
			fn verify<M: AsRef<[u8]>>(
				sig: &Self::Signature,
				message: M,
				pubkey: &Self::Public,
			) -> bool {
				<$pair>::verify(&sig.0, message, pubkey.as_ref())
			}
			fn verify_weak<P: AsRef<[u8]>, M: AsRef<[u8]>>(
				sig: &[u8],
				message: M,
				pubkey: P,
			) -> bool {
				<$pair>::verify_weak(sig, message, pubkey)
			}
			fn public(&self) -> Self::Public { Public(self.0.public()) }
			fn to_raw_vec(&self) -> Vec<u8> { self.0.to_raw_vec() }
		}

		impl $crate::AppKey for Pair {
			type UntypedGeneric = $pair;
			type Public = Public;
			type Pair = Pair;
			type Signature = Signature;
			const ID: $crate::KeyTypeId = $key_type;
		}

		impl $crate::AppPair for Pair {
			type Generic = $pair;
		}
	};
}

/// Declares Public type which is functionally equivalent to `$public`, but is new
/// Application-specific type whose identifier is `$key_type`.
/// can only be used together with `full_crypto` feature
/// For full functionality, app_crypto_public_common! must be called too.
#[macro_export]
macro_rules! app_crypto_public_full_crypto {
	($public:ty, $key_type:expr) => {
		$crate::wrap!{
			/// A generic `AppPublic` wrapper type over $public crypto; this has no specific App.
			#[derive(
				Clone, Default, Eq, PartialEq, Ord, PartialOrd,
				$crate::codec::Encode,
				$crate::codec::Decode,
				$crate::RuntimeDebug,
			)]
			#[derive(Hash)]
			pub struct Public($public);
		}

		impl $crate::CryptoType for Public {
			type Pair = Pair;
		}

		impl $crate::AppKey for Public {
			type UntypedGeneric = $public;
			type Public = Public;
			type Pair = Pair;
			type Signature = Signature;
			const ID: $crate::KeyTypeId = $key_type;
		}
	}
}

/// Declares Public type which is functionally equivalent to `$public`, but is new
/// Application-specific type whose identifier is `$key_type`.
/// can only be used without `full_crypto` feature
/// For full functionality, app_crypto_public_common! must be called too.
#[macro_export]
macro_rules! app_crypto_public_not_full_crypto {
	($public:ty, $key_type:expr) => {
		$crate::wrap!{
			/// A generic `AppPublic` wrapper type over $public crypto; this has no specific App.
			#[derive(
				Clone, Default, Eq, PartialEq, Ord, PartialOrd,
				$crate::codec::Encode,
				$crate::codec::Decode,
				$crate::RuntimeDebug,
			)]
<<<<<<< HEAD
			#[cfg_attr(feature = "std", derive(Hash))]
=======
>>>>>>> 7874be86
			pub struct Public($public);
		}

		impl $crate::CryptoType for Public {}

		impl $crate::AppKey for Public {
			type UntypedGeneric = $public;
			type Public = Public;
			type Signature = Signature;
			const ID: $crate::KeyTypeId = $key_type;
		}
	}
}

/// Declares Public type which is functionally equivalent to `$public`, but is new
/// Application-specific type whose identifier is `$key_type`.
/// For full functionality, app_crypto_public_(not)_full_crypto! must be called too.
#[macro_export]
macro_rules! app_crypto_public_common {
	($public:ty, $sig:ty, $key_type:expr) => {
		impl $crate::Derive for Public {
			#[cfg(feature = "std")]
			fn derive<Iter: Iterator<Item=$crate::DeriveJunction>>(&self,
				path: Iter
			) -> Option<Self> {
				self.0.derive(path).map(Self)
			}
		}

		#[cfg(feature = "std")]
		impl std::fmt::Display for Public {
			fn fmt(&self, f: &mut std::fmt::Formatter) -> std::fmt::Result {
				use $crate::Ss58Codec;
				write!(f, "{}", self.0.to_ss58check())
			}
		}
		#[cfg(feature = "std")]
		impl $crate::serde::Serialize for Public {
			fn serialize<S>(&self, serializer: S) -> std::result::Result<S::Ok, S::Error> where
				S: $crate::serde::Serializer
			{
				use $crate::Ss58Codec;
				serializer.serialize_str(&self.to_ss58check())
			}
		}
		#[cfg(feature = "std")]
		impl<'de> $crate::serde::Deserialize<'de> for Public {
			fn deserialize<D>(deserializer: D) -> std::result::Result<Self, D::Error> where
				D: $crate::serde::Deserializer<'de>
			{
				use $crate::Ss58Codec;
				Public::from_ss58check(&String::deserialize(deserializer)?)
					.map_err(|e| $crate::serde::de::Error::custom(format!("{:?}", e)))
			}
		}

		impl AsRef<[u8]> for Public {
			fn as_ref(&self) -> &[u8] { self.0.as_ref() }
		}

		impl AsMut<[u8]> for Public {
			fn as_mut(&mut self) -> &mut [u8] { self.0.as_mut() }
		}

		impl $crate::Public for Public {
			fn from_slice(x: &[u8]) -> Self { Self(<$public>::from_slice(x)) }
		}

		impl $crate::AppPublic for Public {
			type Generic = $public;
		}

		impl $crate::RuntimeAppPublic for Public where $public: $crate::RuntimePublic<Signature=$sig> {
			const ID: $crate::KeyTypeId = $key_type;
			type Signature = Signature;

			fn all() -> $crate::Vec<Self> {
				<$public as $crate::RuntimePublic>::all($key_type).into_iter().map(Self).collect()
			}

			fn generate_pair(seed: Option<&str>) -> Self {
				Self(<$public as $crate::RuntimePublic>::generate_pair($key_type, seed))
			}

			fn sign<M: AsRef<[u8]>>(&self, msg: &M) -> Option<Self::Signature> {
				<$public as $crate::RuntimePublic>::sign(
					self.as_ref(),
					$key_type,
					msg,
				).map(Signature)
			}

			fn verify<M: AsRef<[u8]>>(&self, msg: &M, signature: &Self::Signature) -> bool {
				<$public as $crate::RuntimePublic>::verify(self.as_ref(), msg, &signature.as_ref())
			}
		}
	}
}

/// Declares Signature type which is functionally equivalent to `$sig`, but is new
/// Application-specific type whose identifier is `$key_type`.
/// can only be used together with `full_crypto` feature
/// For full functionality, app_crypto_public_common! must be called too.
#[macro_export]
macro_rules! app_crypto_signature_full_crypto {
	($sig:ty, $key_type:expr) => {
		$crate::wrap! {
			/// A generic `AppPublic` wrapper type over $public crypto; this has no specific App.
			#[derive(Clone, Default, Eq, PartialEq,
				$crate::codec::Encode,
				$crate::codec::Decode,
				$crate::RuntimeDebug,
			)]
<<<<<<< HEAD
			#[cfg_attr(feature = "std", derive(Hash))]
=======
			#[derive(Hash)]
>>>>>>> 7874be86
			pub struct Signature($sig);
		}

		impl $crate::CryptoType for Signature {
			type Pair = Pair;
		}

		impl $crate::AppKey for Signature {
			type UntypedGeneric = $sig;
			type Public = Public;
			type Pair = Pair;
			type Signature = Signature;
			const ID: $crate::KeyTypeId = $key_type;
		}
	}
}

/// Declares Signature type which is functionally equivalent to `$sig`, but is new
/// Application-specific type whose identifier is `$key_type`.
/// can only be used without `full_crypto` feature
/// For full functionality, app_crypto_public_common! must be called too.
#[macro_export]
macro_rules! app_crypto_signature_not_full_crypto {
	($sig:ty, $key_type:expr) => {
		$crate::wrap! {
			/// A generic `AppPublic` wrapper type over $public crypto; this has no specific App.
			#[derive(Clone, Default, Eq, PartialEq,
				$crate::codec::Encode,
				$crate::codec::Decode,
				$crate::RuntimeDebug,
			)]
			pub struct Signature($sig);
		}
		
		impl $crate::CryptoType for Signature {}

		impl $crate::AppKey for Signature {
			type UntypedGeneric = $sig;
			type Public = Public;
			type Signature = Signature;
			const ID: $crate::KeyTypeId = $key_type;
		}
	}
}

/// Declares Signature type which is functionally equivalent to `$sig`, but is new
/// Application-specific type whose identifier is `$key_type`.
/// For full functionality, app_crypto_public_(not)_full_crypto! must be called too.
#[macro_export]
macro_rules! app_crypto_signature_common {
	($sig:ty, $key_type:expr) => {
		impl $crate::Deref for Signature {
			type Target = [u8];

			fn deref(&self) -> &Self::Target { self.0.as_ref() }
		}

		impl AsRef<[u8]> for Signature {
			fn as_ref(&self) -> &[u8] { self.0.as_ref() }
		}

		impl $crate::AppSignature for Signature {
			type Generic = $sig;
		}
	}
}

/// Implement bidirectional `From` and on-way `AsRef`/`AsMut` for two types, `$inner` and `$outer`.
///
/// ```rust
/// substrate_application_crypto::wrap! {
///     pub struct Wrapper(u32);
/// }
/// ```
#[macro_export]
macro_rules! wrap {
	($( #[ $attr:meta ] )* struct $outer:ident($inner:ty);) => {
		$( #[ $attr ] )*
		struct $outer( $inner );
		$crate::wrap!($inner, $outer);
	};
	($( #[ $attr:meta ] )* pub struct $outer:ident($inner:ty);) => {
		$( #[ $attr ] )*
		pub struct $outer( $inner );
		$crate::wrap!($inner, $outer);
	};
	($inner:ty, $outer:ty) => {
		impl $crate::Wraps for $outer {
			type Inner = $inner;
		}
		impl From<$inner> for $outer {
			fn from(inner: $inner) -> Self {
				Self(inner)
			}
		}
		impl From<$outer> for $inner {
			fn from(outer: $outer) -> Self {
				outer.0
			}
		}
		impl AsRef<$inner> for $outer {
			fn as_ref(&self) -> &$inner {
				&self.0
			}
		}
		impl AsMut<$inner> for $outer {
			fn as_mut(&mut self) -> &mut $inner {
				&mut self.0
			}
		}
	}
}<|MERGE_RESOLUTION|>--- conflicted
+++ resolved
@@ -206,10 +206,6 @@
 				$crate::codec::Decode,
 				$crate::RuntimeDebug,
 			)]
-<<<<<<< HEAD
-			#[cfg_attr(feature = "std", derive(Hash))]
-=======
->>>>>>> 7874be86
 			pub struct Public($public);
 		}
 
@@ -323,11 +319,7 @@
 				$crate::codec::Decode,
 				$crate::RuntimeDebug,
 			)]
-<<<<<<< HEAD
-			#[cfg_attr(feature = "std", derive(Hash))]
-=======
 			#[derive(Hash)]
->>>>>>> 7874be86
 			pub struct Signature($sig);
 		}
 
