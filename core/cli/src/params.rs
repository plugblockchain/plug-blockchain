// Copyright 2018-2019 Parity Technologies (UK) Ltd.
// This file is part of Substrate.

// Substrate is free software: you can redistribute it and/or modify
// it under the terms of the GNU General Public License as published by
// the Free Software Foundation, either version 3 of the License, or
// (at your option) any later version.

// Substrate is distributed in the hope that it will be useful,
// but WITHOUT ANY WARRANTY; without even the implied warranty of
// MERCHANTABILITY or FITNESS FOR A PARTICULAR PURPOSE.  See the
// GNU General Public License for more details.

// You should have received a copy of the GNU General Public License
// along with Substrate.  If not, see <http://www.gnu.org/licenses/>.

use crate::traits::{AugmentClap, GetLogFilter};

use std::path::PathBuf;
use structopt::{StructOpt, clap::{arg_enum, App, AppSettings, SubCommand, Arg}};

pub use crate::execution_strategy::ExecutionStrategy;

/// Auxiliary macro to implement `GetLogFilter` for all types that have the `shared_params` field.
macro_rules! impl_get_log_filter {
	( $type:ident ) => {
		impl $crate::GetLogFilter for $type {
			fn get_log_filter(&self) -> Option<String> {
				self.shared_params.get_log_filter()
			}
		}
	}
}

impl Into<client::ExecutionStrategy> for ExecutionStrategy {
	fn into(self) -> client::ExecutionStrategy {
		match self {
			ExecutionStrategy::Native => client::ExecutionStrategy::NativeWhenPossible,
			ExecutionStrategy::Wasm => client::ExecutionStrategy::AlwaysWasm,
			ExecutionStrategy::Both => client::ExecutionStrategy::Both,
			ExecutionStrategy::NativeElseWasm => client::ExecutionStrategy::NativeElseWasm,
		}
	}
}

arg_enum! {
	/// How to execute Wasm runtime code
	#[allow(missing_docs)]
	#[derive(Debug, Clone)]
	pub enum WasmExecutionMethod {
		// Uses an interpreter.
		Interpreted,
<<<<<<< HEAD
=======
		// Uses a compiled runtime.
		Compiled,
	}
}

impl WasmExecutionMethod {
	/// Returns list of variants that are not disabled by feature flags.
	fn enabled_variants() -> Vec<&'static str> {
		Self::variants()
			.iter()
			.cloned()
			.filter(|&name| cfg!(feature = "wasmtime") || name != "Compiled")
			.collect()
>>>>>>> 7874be86
	}
}

impl Into<service::config::WasmExecutionMethod> for WasmExecutionMethod {
	fn into(self) -> service::config::WasmExecutionMethod {
		match self {
			WasmExecutionMethod::Interpreted => service::config::WasmExecutionMethod::Interpreted,
<<<<<<< HEAD
=======
			#[cfg(feature = "wasmtime")]
			WasmExecutionMethod::Compiled => service::config::WasmExecutionMethod::Compiled,
			#[cfg(not(feature = "wasmtime"))]
			WasmExecutionMethod::Compiled => panic!(
				"Substrate must be compiled with \"wasmtime\" feature for compiled Wasm execution"
			),
>>>>>>> 7874be86
		}
	}
}

arg_enum! {
	/// Whether off-chain workers are enabled.
	#[allow(missing_docs)]
	#[derive(Debug, Clone)]
	pub enum OffchainWorkerEnabled {
		Always,
		Never,
		WhenValidating,
	}
}

/// Shared parameters used by all `CoreParams`.
#[derive(Debug, StructOpt, Clone)]
pub struct SharedParams {
	/// Specify the chain specification (one of dev, local or staging).
	#[structopt(long = "chain", value_name = "CHAIN_SPEC")]
	pub chain: Option<String>,

	/// Specify the development chain.
	#[structopt(long = "dev")]
	pub dev: bool,

	/// Specify custom base path.
	#[structopt(long = "base-path", short = "d", value_name = "PATH", parse(from_os_str))]
	pub base_path: Option<PathBuf>,

	/// Sets a custom logging filter.
	#[structopt(short = "l", long = "log", value_name = "LOG_PATTERN")]
	pub log: Option<String>,
}

impl GetLogFilter for SharedParams {
	fn get_log_filter(&self) -> Option<String> {
		self.log.clone()
	}
}

/// Parameters used to create the network configuration.
#[derive(Debug, StructOpt, Clone)]
pub struct NetworkConfigurationParams {
	/// Specify a list of bootnodes.
	#[structopt(long = "bootnodes", value_name = "URL")]
	pub bootnodes: Vec<String>,

	/// Specify a list of reserved node addresses.
	#[structopt(long = "reserved-nodes", value_name = "URL")]
	pub reserved_nodes: Vec<String>,

	/// Whether to only allow connections to/from reserved nodes.
	///
	/// If you are a validator your node might still connect to other validator
	/// nodes regardless of whether they are defined as reserved nodes.
	#[structopt(long = "reserved-only")]
	pub reserved_only: bool,

	/// Listen on this multiaddress.
	#[structopt(long = "listen-addr", value_name = "LISTEN_ADDR")]
	pub listen_addr: Vec<String>,

	/// Specify p2p protocol TCP port.
	///
	/// Only used if --listen-addr is not specified.
	#[structopt(long = "port", value_name = "PORT")]
	pub port: Option<u16>,

	/// Specify the number of outgoing connections we're trying to maintain.
	#[structopt(long = "out-peers", value_name = "OUT_PEERS", default_value = "25")]
	pub out_peers: u32,

	/// Specify the maximum number of incoming connections we're accepting.
	#[structopt(long = "in-peers", value_name = "IN_PEERS", default_value = "25")]
	pub in_peers: u32,

	/// Disable mDNS discovery.
	///
	/// By default, the network will use mDNS to discover other nodes on the
	/// local network. This disables it. Automatically implied when using --dev.
	#[structopt(long = "no-mdns")]
	pub no_mdns: bool,

	#[allow(missing_docs)]
	#[structopt(flatten)]
	pub node_key_params: NodeKeyParams
}

arg_enum! {
	#[allow(missing_docs)]
	#[derive(Debug, Copy, Clone, PartialEq, Eq)]
	pub enum NodeKeyType {
		Ed25519
	}
}

/// Parameters used to create the `NodeKeyConfig`, which determines the keypair
/// used for libp2p networking.
#[derive(Debug, StructOpt, Clone)]
pub struct NodeKeyParams {
	/// The secret key to use for libp2p networking.
	///
	/// The value is a string that is parsed according to the choice of
	/// `--node-key-type` as follows:
	///
	///   `ed25519`:
	///   The value is parsed as a hex-encoded Ed25519 32 bytes secret key,
	///   i.e. 64 hex characters.
	///
	/// The value of this option takes precedence over `--node-key-file`.
	///
	/// WARNING: Secrets provided as command-line arguments are easily exposed.
	/// Use of this option should be limited to development and testing. To use
	/// an externally managed secret key, use `--node-key-file` instead.
	#[structopt(long = "node-key", value_name = "KEY")]
	pub node_key: Option<String>,

	/// The type of secret key to use for libp2p networking.
	///
	/// The secret key of the node is obtained as follows:
	///
	///   * If the `--node-key` option is given, the value is parsed as a secret key
	///     according to the type. See the documentation for `--node-key`.
	///
	///   * If the `--node-key-file` option is given, the secret key is read from the
	///     specified file. See the documentation for `--node-key-file`.
	///
	///   * Otherwise, the secret key is read from a file with a predetermined,
	///     type-specific name from the chain-specific network config directory
	///     inside the base directory specified by `--base-dir`. If this file does
	///     not exist, it is created with a newly generated secret key of the
	///     chosen type.
	///
	/// The node's secret key determines the corresponding public key and hence the
	/// node's peer ID in the context of libp2p.
	#[structopt(
		long = "node-key-type",
		value_name = "TYPE",
		possible_values = &NodeKeyType::variants(),
		case_insensitive = true,
		default_value = "Ed25519"
	)]
	pub node_key_type: NodeKeyType,

	/// The file from which to read the node's secret key to use for libp2p networking.
	///
	/// The contents of the file are parsed according to the choice of `--node-key-type`
	/// as follows:
	///
	///   `ed25519`:
	///   The file must contain an unencoded 32 bytes Ed25519 secret key.
	///
	/// If the file does not exist, it is created with a newly generated secret key of
	/// the chosen type.
	#[structopt(long = "node-key-file", value_name = "FILE")]
	pub node_key_file: Option<PathBuf>
}

/// Parameters used to create the pool configuration.
#[derive(Debug, StructOpt, Clone)]
pub struct TransactionPoolParams {
	/// Maximum number of transactions in the transaction pool.
	#[structopt(long = "pool-limit", value_name = "COUNT", default_value = "512")]
	pub pool_limit: usize,
	/// Maximum number of kilobytes of all transactions stored in the pool.
	#[structopt(long = "pool-kbytes", value_name = "COUNT", default_value = "10240")]
	pub pool_kbytes: usize,
}

/// Execution strategies parameters.
#[derive(Debug, StructOpt, Clone)]
pub struct ExecutionStrategies {
	/// The means of execution used when calling into the runtime while syncing blocks.
	#[structopt(
		long = "execution-syncing",
		value_name = "STRATEGY",
		possible_values = &ExecutionStrategy::variants(),
		case_insensitive = true,
		default_value = "NativeElseWasm"
	)]
	pub execution_syncing: ExecutionStrategy,

	/// The means of execution used when calling into the runtime while importing blocks.
	#[structopt(
		long = "execution-import-block",
		value_name = "STRATEGY",
		possible_values = &ExecutionStrategy::variants(),
		case_insensitive = true,
		default_value = "NativeElseWasm"
	)]
	pub execution_import_block: ExecutionStrategy,

	/// The means of execution used when calling into the runtime while constructing blocks.
	#[structopt(
		long = "execution-block-construction",
		value_name = "STRATEGY",
		possible_values = &ExecutionStrategy::variants(),
		case_insensitive = true,
		default_value = "Wasm"
	)]
	pub execution_block_construction: ExecutionStrategy,

	/// The means of execution used when calling into the runtime while using an off-chain worker.
	#[structopt(
		long = "execution-offchain-worker",
		value_name = "STRATEGY",
		possible_values = &ExecutionStrategy::variants(),
		case_insensitive = true,
		default_value = "Native"
	)]
	pub execution_offchain_worker: ExecutionStrategy,

	/// The means of execution used when calling into the runtime while not syncing, importing or constructing blocks.
	#[structopt(
		long = "execution-other",
		value_name = "STRATEGY",
		possible_values = &ExecutionStrategy::variants(),
		case_insensitive = true,
		default_value = "Native"
	)]
	pub execution_other: ExecutionStrategy,

	/// The execution strategy that should be used by all execution contexts.
	#[structopt(
		long = "execution",
		value_name = "STRATEGY",
		possible_values = &ExecutionStrategy::variants(),
		case_insensitive = true,
		conflicts_with_all = &[
			"execution-other",
			"execution-offchain-worker",
			"execution-block-construction",
			"execution-import-block",
			"execution-syncing",
		]
	)]
	pub execution: Option<ExecutionStrategy>,
}

/// The `run` command used to run a node.
#[derive(Debug, StructOpt, Clone)]
pub struct RunCmd {
	/// Enable validator mode.
	///
	/// The node will be started with the authority role and actively
	/// participate in any consensus task that it can (e.g. depending on
	/// availability of local keys).
	#[structopt(
		long = "validator",
		conflicts_with_all = &[ "sentry" ]
	)]
	pub validator: bool,

	/// Enable sentry mode.
	///
	/// The node will be started with the authority role and participate in
	/// consensus tasks as an "observer", it will never actively participate
	/// regardless of whether it could (e.g. keys are available locally). This
	/// mode is useful as a secure proxy for validators (which would run
	/// detached from the network), since we want this node to participate in
	/// the full consensus protocols in order to have all needed consensus data
	/// available to relay to private nodes.
	#[structopt(
		long = "sentry",
		conflicts_with_all = &[ "validator" ]
	)]
	pub sentry: bool,

	/// Disable GRANDPA voter when running in validator mode, otherwise disables the GRANDPA observer.
	#[structopt(long = "no-grandpa")]
	pub no_grandpa: bool,

	/// Experimental: Run in light client mode.
	#[structopt(long = "light")]
	pub light: bool,

	/// Limit the memory the database cache can use.
	#[structopt(long = "db-cache", value_name = "MiB")]
	pub database_cache_size: Option<u32>,

	/// Specify the state cache size.
	#[structopt(long = "state-cache-size", value_name = "Bytes", default_value = "67108864")]
	pub state_cache_size: usize,

	/// Listen to all RPC interfaces.
	///
	/// Default is local.
	#[structopt(long = "rpc-external")]
	pub rpc_external: bool,

	/// Listen to all Websocket interfaces.
	///
	/// Default is local.
	#[structopt(long = "ws-external")]
	pub ws_external: bool,

	/// Specify HTTP RPC server TCP port.
	#[structopt(long = "rpc-port", value_name = "PORT")]
	pub rpc_port: Option<u16>,

	/// Specify WebSockets RPC server TCP port.
	#[structopt(long = "ws-port", value_name = "PORT")]
	pub ws_port: Option<u16>,

	/// Maximum number of WS RPC server connections.
	#[structopt(long = "ws-max-connections", value_name = "COUNT")]
	pub ws_max_connections: Option<usize>,

	/// Specify browser Origins allowed to access the HTTP & WS RPC servers.
	///
	/// A comma-separated list of origins (protocol://domain or special `null`
	/// value). Value of `all` will disable origin validation. Default is to
	/// allow localhost, https://polkadot.js.org and
	/// https://substrate-ui.parity.io origins. When running in --dev mode the
	/// default is to allow all origins.
	#[structopt(long = "rpc-cors", value_name = "ORIGINS", parse(try_from_str = parse_cors))]
	pub rpc_cors: Option<Cors>,

	/// Specify the state pruning mode, a number of blocks to keep or 'archive'.
	///
	/// Default is to keep all block states if the node is running as a
	/// validator (i.e. 'archive'), otherwise state is only kept for the last
	/// 256 blocks.
	#[structopt(long = "pruning", value_name = "PRUNING_MODE")]
	pub pruning: Option<String>,

	/// Force start with unsafe pruning settings.
	///
	/// When running as a validator it is highly recommended to disable state
	/// pruning (i.e. 'archive') which is the default. The node will refuse to
	/// start as a validator if pruning is enabled unless this option is set.
	#[structopt(long = "unsafe-pruning")]
	pub unsafe_pruning: bool,

	/// The human-readable name for this node.
	///
	/// The node name will be reported to the telemetry server, if enabled.
	#[structopt(long = "name", value_name = "NAME")]
	pub name: Option<String>,

	/// Disable connecting to the Substrate telemetry server.
	///
	/// Telemetry is on by default on global chains.
	#[structopt(long = "no-telemetry")]
	pub no_telemetry: bool,

	/// The URL of the telemetry server to connect to.
	///
	/// This flag can be passed multiple times as a mean to specify multiple
	/// telemetry endpoints. Verbosity levels range from 0-9, with 0 denoting
	/// the least verbosity. If no verbosity level is specified the default is
	/// 0.
	#[structopt(long = "telemetry-url", value_name = "URL VERBOSITY", parse(try_from_str = parse_telemetry_endpoints))]
	pub telemetry_endpoints: Vec<(String, u8)>,

	/// Should execute offchain workers on every block.
	///
	/// By default it's only enabled for nodes that are authoring new blocks.
	#[structopt(
		long = "offchain-worker",
		value_name = "ENABLED",
		possible_values = &OffchainWorkerEnabled::variants(),
		case_insensitive = true,
		default_value = "WhenValidating"
	)]
	pub offchain_worker: OffchainWorkerEnabled,

	/// Method for executing Wasm runtime code.
	#[structopt(
		long = "wasm-execution",
		value_name = "METHOD",
<<<<<<< HEAD
		possible_values = &WasmExecutionMethod::variants(),
=======
		possible_values = &WasmExecutionMethod::enabled_variants(),
>>>>>>> 7874be86
		case_insensitive = true,
		default_value = "Interpreted"
	)]
	pub wasm_method: WasmExecutionMethod,

	#[allow(missing_docs)]
	#[structopt(flatten)]
	pub execution_strategies: ExecutionStrategies,

	#[allow(missing_docs)]
	#[structopt(flatten)]
	pub shared_params: SharedParams,

	#[allow(missing_docs)]
	#[structopt(flatten)]
	pub network_config: NetworkConfigurationParams,

	#[allow(missing_docs)]
	#[structopt(flatten)]
	pub pool_config: TransactionPoolParams,

	#[allow(missing_docs)]
	#[structopt(flatten)]
	pub keyring: Keyring,

	/// Enable authoring even when offline.
	#[structopt(long = "force-authoring")]
	pub force_authoring: bool,

	/// Specify custom keystore path.
	#[structopt(long = "keystore-path", value_name = "PATH", parse(from_os_str))]
	pub keystore_path: Option<PathBuf>,

	/// Use interactive shell for entering the password used by the keystore.
	#[structopt(
		long = "password-interactive",
		conflicts_with_all = &[ "password", "password-filename" ]
	)]
	pub password_interactive: bool,

	/// Password used by the keystore.
	#[structopt(
		long = "password",
		conflicts_with_all = &[ "password-interactive", "password-filename" ]
	)]
	pub password: Option<String>,

	/// File that contains the password used by the keystore.
	#[structopt(
		long = "password-filename",
		value_name = "PATH",
		parse(from_os_str),
		conflicts_with_all = &[ "password-interactive", "password" ]
	)]
	pub password_filename: Option<PathBuf>
}

/// Stores all required Cli values for a keyring test account.
struct KeyringTestAccountCliValues {
	help: String,
	conflicts_with: Vec<String>,
	name: String,
	variant: keyring::Sr25519Keyring,
}

lazy_static::lazy_static! {
	/// The Cli values for all test accounts.
	static ref TEST_ACCOUNTS_CLI_VALUES: Vec<KeyringTestAccountCliValues> = {
		keyring::Sr25519Keyring::iter().map(|a| {
			let help = format!(
				"Shortcut for `--name {} --validator` with session keys for `{}` added to keystore.",
				a,
				a,
			);
			let conflicts_with = keyring::Sr25519Keyring::iter()
				.filter(|b| a != *b)
				.map(|b| b.to_string().to_lowercase())
				.chain(std::iter::once("name".to_string()))
				.collect::<Vec<_>>();
			let name = a.to_string().to_lowercase();

			KeyringTestAccountCliValues {
				help,
				conflicts_with,
				name,
				variant: a,
			}
		}).collect()
	};
}

/// Wrapper for exposing the keyring test accounts into the Cli.
#[derive(Debug, Clone)]
pub struct Keyring {
	pub account: Option<keyring::Sr25519Keyring>,
}

impl StructOpt for Keyring {
	fn clap<'a, 'b>() -> App<'a, 'b> {
		unimplemented!("Should not be called for `TestAccounts`.")
	}

	fn from_clap(m: &::structopt::clap::ArgMatches) -> Self {
		Keyring {
			account: TEST_ACCOUNTS_CLI_VALUES.iter().find(|a| m.is_present(&a.name)).map(|a| a.variant),
		}
	}
}

impl AugmentClap for Keyring {
	fn augment_clap<'a, 'b>(app: App<'a, 'b>) -> App<'a, 'b> {
		TEST_ACCOUNTS_CLI_VALUES.iter().fold(app, |app, a| {
			let conflicts_with_strs = a.conflicts_with.iter().map(|s| s.as_str()).collect::<Vec<_>>();

			app.arg(
				Arg::with_name(&a.name)
					.long(&a.name)
					.help(&a.help)
					.conflicts_with_all(&conflicts_with_strs)
					.takes_value(false)
			)
		})
	}
}

impl Keyring {
	fn is_subcommand() -> bool {
		false
	}
}

/// Default to verbosity level 0, if none is provided.
fn parse_telemetry_endpoints(s: &str) -> Result<(String, u8), Box<dyn std::error::Error>> {
	let pos = s.find(' ');
	match pos {
		None => {
			Ok((s.to_owned(), 0))
		},
		Some(pos_) => {
			let verbosity = s[pos_ + 1..].parse()?;
			let url = s[..pos_].parse()?;
			Ok((url, verbosity))
		}
	}
}

/// CORS setting
///
/// The type is introduced to overcome `Option<Option<T>>`
/// handling of `structopt`.
#[derive(Clone, Debug)]
pub enum Cors {
	/// All hosts allowed
	All,
	/// Only hosts on the list are allowed.
	List(Vec<String>),
}

impl From<Cors> for Option<Vec<String>> {
	fn from(cors: Cors) -> Self {
		match cors {
			Cors::All => None,
			Cors::List(list) => Some(list),
		}
	}
}

/// Parse cors origins
fn parse_cors(s: &str) -> Result<Cors, Box<dyn std::error::Error>> {
	let mut is_all = false;
	let mut origins = Vec::new();
	for part in s.split(',') {
		match part {
			"all" | "*" => {
				is_all = true;
				break;
			},
			other => origins.push(other.to_owned()),
		}
	}

	Ok(if is_all { Cors::All } else { Cors::List(origins) })
}

impl_augment_clap!(RunCmd);
impl_get_log_filter!(RunCmd);

/// The `build-spec` command used to build a specification.
#[derive(Debug, StructOpt, Clone)]
pub struct BuildSpecCmd {
	/// Force raw genesis storage output.
	#[structopt(long = "raw")]
	pub raw: bool,

	/// Disable adding the default bootnode to the specification.
	///
	/// By default the `/ip4/127.0.0.1/tcp/30333/p2p/NODE_PEER_ID` bootnode is added to the
	/// specification when no bootnode exists.
	#[structopt(long = "disable-default-bootnode")]
	pub disable_default_bootnode: bool,

	#[allow(missing_docs)]
	#[structopt(flatten)]
	pub shared_params: SharedParams,

	#[allow(missing_docs)]
	#[structopt(flatten)]
	pub node_key_params: NodeKeyParams,
}

impl_get_log_filter!(BuildSpecCmd);

/// The `export-blocks` command used to export blocks.
#[derive(Debug, StructOpt, Clone)]
pub struct ExportBlocksCmd {
	/// Output file name or stdout if unspecified.
	#[structopt(parse(from_os_str))]
	pub output: Option<PathBuf>,

	/// Specify starting block number.
	///
	/// Default is 1.
	#[structopt(long = "from", value_name = "BLOCK")]
	pub from: Option<u32>,

	/// Specify last block number.
	///
	/// Default is best block.
	#[structopt(long = "to", value_name = "BLOCK")]
	pub to: Option<u32>,

	/// Use JSON output rather than binary.
	#[structopt(long = "json")]
	pub json: bool,

	#[allow(missing_docs)]
	#[structopt(flatten)]
	pub shared_params: SharedParams,
}

impl_get_log_filter!(ExportBlocksCmd);

/// The `import-blocks` command used to import blocks.
#[derive(Debug, StructOpt, Clone)]
pub struct ImportBlocksCmd {
	/// Input file or stdin if unspecified.
	#[structopt(parse(from_os_str))]
	pub input: Option<PathBuf>,

	/// The default number of 64KB pages to ever allocate for Wasm execution.
	///
	/// Don't alter this unless you know what you're doing.
	#[structopt(long = "default-heap-pages", value_name = "COUNT")]
	pub default_heap_pages: Option<u32>,

	#[allow(missing_docs)]
	#[structopt(flatten)]
	pub shared_params: SharedParams,

	/// Method for executing Wasm runtime code.
	#[structopt(
		long = "wasm-execution",
		value_name = "METHOD",
		possible_values = &WasmExecutionMethod::variants(),
		case_insensitive = true,
		default_value = "Interpreted"
	)]
	pub wasm_method: WasmExecutionMethod,

	/// The means of execution used when calling into the runtime while importing blocks.
	#[structopt(
		long = "execution",
		value_name = "STRATEGY",
		possible_values = &ExecutionStrategy::variants(),
		case_insensitive = true,
		default_value = "NativeElseWasm"
	)]
	pub execution: ExecutionStrategy,
}

impl_get_log_filter!(ImportBlocksCmd);

/// The `revert` command used revert the chain to a previous state.
#[derive(Debug, StructOpt, Clone)]
pub struct RevertCmd {
	/// Number of blocks to revert.
	#[structopt(default_value = "256")]
	pub num: u32,

	#[allow(missing_docs)]
	#[structopt(flatten)]
	pub shared_params: SharedParams,
}

impl_get_log_filter!(RevertCmd);

/// The `purge-chain` command used to remove the whole chain.
#[derive(Debug, StructOpt, Clone)]
pub struct PurgeChainCmd {
	/// Skip interactive prompt by answering yes automatically.
	#[structopt(short = "y")]
	pub yes: bool,

	#[allow(missing_docs)]
	#[structopt(flatten)]
	pub shared_params: SharedParams,
}

impl_get_log_filter!(PurgeChainCmd);

/// All core commands that are provided by default.
///
/// The core commands are split into multiple subcommands and `Run` is the default subcommand. From
/// the CLI user perspective, it is not visible that `Run` is a subcommand. So, all parameters of
/// `Run` are exported as main executable parameters.
#[derive(Debug, Clone)]
pub enum CoreParams<CC, RP> {
	/// Run a node.
	Run(MergeParameters<RunCmd, RP>),

	/// Build a spec.json file, outputing to stdout.
	BuildSpec(BuildSpecCmd),

	/// Export blocks to a file.
	ExportBlocks(ExportBlocksCmd),

	/// Import blocks from file.
	ImportBlocks(ImportBlocksCmd),

	/// Revert chain to the previous state.
	Revert(RevertCmd),

	/// Remove the whole chain data.
	PurgeChain(PurgeChainCmd),

	/// Further custom subcommands.
	Custom(CC),
}

impl<CC, RP> StructOpt for CoreParams<CC, RP> where
	CC: StructOpt + GetLogFilter,
	RP: StructOpt + AugmentClap
{
	fn clap<'a, 'b>() -> App<'a, 'b> {
		RP::augment_clap(
			RunCmd::augment_clap(
				CC::clap().unset_setting(AppSettings::SubcommandRequiredElseHelp)
			)
		).subcommand(
			BuildSpecCmd::augment_clap(SubCommand::with_name("build-spec"))
				.about("Build a spec.json file, outputting to stdout.")
		)
		.subcommand(
			ExportBlocksCmd::augment_clap(SubCommand::with_name("export-blocks"))
				.about("Export blocks to a file. This file can only be re-imported \
						if it is in binary format (not JSON!)."
					)
		)
		.subcommand(
			ImportBlocksCmd::augment_clap(SubCommand::with_name("import-blocks"))
				.about("Import blocks from file.")
		)
		.subcommand(
			RevertCmd::augment_clap(SubCommand::with_name("revert"))
				.about("Revert chain to the previous state.")
		)
		.subcommand(
			PurgeChainCmd::augment_clap(SubCommand::with_name("purge-chain"))
				.about("Remove the whole chain data.")
		)
	}

	fn from_clap(matches: &::structopt::clap::ArgMatches) -> Self {
		match matches.subcommand() {
			("build-spec", Some(matches)) =>
				CoreParams::BuildSpec(BuildSpecCmd::from_clap(matches)),
			("export-blocks", Some(matches)) =>
				CoreParams::ExportBlocks(ExportBlocksCmd::from_clap(matches)),
			("import-blocks", Some(matches)) =>
				CoreParams::ImportBlocks(ImportBlocksCmd::from_clap(matches)),
			("revert", Some(matches)) => CoreParams::Revert(RevertCmd::from_clap(matches)),
			("purge-chain", Some(matches)) =>
				CoreParams::PurgeChain(PurgeChainCmd::from_clap(matches)),
			(_, None) => CoreParams::Run(MergeParameters::from_clap(matches)),
			_ => CoreParams::Custom(CC::from_clap(matches)),
		}
	}
}

impl<CC, RP> GetLogFilter for CoreParams<CC, RP> where CC: GetLogFilter {
	fn get_log_filter(&self) -> Option<String> {
		match self {
			CoreParams::Run(c) => c.left.get_log_filter(),
			CoreParams::BuildSpec(c) => c.get_log_filter(),
			CoreParams::ExportBlocks(c) => c.get_log_filter(),
			CoreParams::ImportBlocks(c) => c.get_log_filter(),
			CoreParams::PurgeChain(c) => c.get_log_filter(),
			CoreParams::Revert(c) => c.get_log_filter(),
			CoreParams::Custom(c) => c.get_log_filter(),
		}
	}
}

/// A special commandline parameter that expands to nothing.
/// Should be used as custom subcommand/run arguments if no custom values are required.
#[derive(Clone, Debug, Default)]
pub struct NoCustom {}

impl StructOpt for NoCustom {
	fn clap<'a, 'b>() -> App<'a, 'b> {
		App::new("NoCustom")
	}

	fn from_clap(_: &::structopt::clap::ArgMatches) -> Self {
		NoCustom {}
	}
}

impl AugmentClap for NoCustom {
	fn augment_clap<'a, 'b>(app: App<'a, 'b>) -> App<'a, 'b> {
		app
	}
}

impl GetLogFilter for NoCustom {
	fn get_log_filter(&self) -> Option<String> {
		None
	}
}

/// Merge all CLI parameters of `L` and `R` into the same level.
#[derive(Clone, Debug)]
pub struct MergeParameters<L, R> {
	/// The left side parameters.
	pub left: L,
	/// The right side parameters.
	pub right: R,
}

impl<L, R> StructOpt for MergeParameters<L, R> where L: StructOpt + AugmentClap, R: StructOpt {
	fn clap<'a, 'b>() -> App<'a, 'b> {
		L::augment_clap(R::clap())
	}

	fn from_clap(matches: &::structopt::clap::ArgMatches) -> Self {
		MergeParameters {
			left: L::from_clap(matches),
			right: R::from_clap(matches),
		}
	}
}<|MERGE_RESOLUTION|>--- conflicted
+++ resolved
@@ -50,8 +50,6 @@
 	pub enum WasmExecutionMethod {
 		// Uses an interpreter.
 		Interpreted,
-<<<<<<< HEAD
-=======
 		// Uses a compiled runtime.
 		Compiled,
 	}
@@ -65,7 +63,6 @@
 			.cloned()
 			.filter(|&name| cfg!(feature = "wasmtime") || name != "Compiled")
 			.collect()
->>>>>>> 7874be86
 	}
 }
 
@@ -73,15 +70,12 @@
 	fn into(self) -> service::config::WasmExecutionMethod {
 		match self {
 			WasmExecutionMethod::Interpreted => service::config::WasmExecutionMethod::Interpreted,
-<<<<<<< HEAD
-=======
 			#[cfg(feature = "wasmtime")]
 			WasmExecutionMethod::Compiled => service::config::WasmExecutionMethod::Compiled,
 			#[cfg(not(feature = "wasmtime"))]
 			WasmExecutionMethod::Compiled => panic!(
 				"Substrate must be compiled with \"wasmtime\" feature for compiled Wasm execution"
 			),
->>>>>>> 7874be86
 		}
 	}
 }
@@ -454,11 +448,7 @@
 	#[structopt(
 		long = "wasm-execution",
 		value_name = "METHOD",
-<<<<<<< HEAD
-		possible_values = &WasmExecutionMethod::variants(),
-=======
 		possible_values = &WasmExecutionMethod::enabled_variants(),
->>>>>>> 7874be86
 		case_insensitive = true,
 		default_value = "Interpreted"
 	)]
