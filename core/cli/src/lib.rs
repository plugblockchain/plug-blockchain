--- conflicted
+++ resolved
@@ -672,15 +672,10 @@
 		|| keystore_path(&base_path, config.chain_spec.id())
 	);
 
-<<<<<<< HEAD
-	config.database_path = db_path(&base_path, config.chain_spec.id());
-	config.database_cache_size = cli.database_cache_size;
-=======
 	config.database = DatabaseConfig::Path {
 		path: db_path(&base_path, config.chain_spec.id()),
 		cache_size: cli.database_cache_size,
 	};
->>>>>>> 64e9a777
 	config.state_cache_size = cli.state_cache_size;
 
 	let is_dev = cli.shared_params.dev;
@@ -695,12 +690,9 @@
 			service::Roles::FULL
 		};
 
-<<<<<<< HEAD
-=======
 	// set sentry mode (i.e. act as an authority but **never** actively participate)
 	config.sentry_mode = cli.sentry;
 
->>>>>>> 64e9a777
 	// by default we disable pruning if the node is an authority (i.e.
 	// `ArchiveAll`), otherwise we keep state for the last 256 blocks. if the
 	// node is an authority and pruning is enabled explicitly, then we error
