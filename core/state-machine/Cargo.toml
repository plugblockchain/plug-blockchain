[package]
name = "substrate-state-machine"
version = "2.0.0"
authors = ["Parity Technologies <admin@parity.io>"]
description = "Substrate State Machine"
edition = "2018"

[dependencies]
log = "0.4"
parking_lot = "0.8.0"
hash-db = "0.12"
trie-db = "0.12"
trie-root = "0.12"
trie = { package = "substrate-trie", path = "../trie" }
primitives = { package = "substrate-primitives", path = "../primitives" }
panic-handler = { package = "substrate-panic-handler", path = "../panic-handler" }
<<<<<<< HEAD
parity-codec = "3.5.4"
=======
parity-codec = "4.1.1"
>>>>>>> c9a1c36f
num-traits = "0.2"

[dev-dependencies]
hex-literal = "0.2.0"<|MERGE_RESOLUTION|>--- conflicted
+++ resolved
@@ -14,11 +14,7 @@
 trie = { package = "substrate-trie", path = "../trie" }
 primitives = { package = "substrate-primitives", path = "../primitives" }
 panic-handler = { package = "substrate-panic-handler", path = "../panic-handler" }
-<<<<<<< HEAD
-parity-codec = "3.5.4"
-=======
 parity-codec = "4.1.1"
->>>>>>> c9a1c36f
 num-traits = "0.2"
 
 [dev-dependencies]
