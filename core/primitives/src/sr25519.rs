// Copyright 2017-2019 Parity Technologies (UK) Ltd.
// This file is part of Substrate.

// Substrate is free software: you can redistribute it and/or modify
// it under the terms of the GNU General Public License as published by
// the Free Software Foundation, either version 3 of the License, or
// (at your option) any later version.

// Substrate is distributed in the hope that it will be useful,
// but WITHOUT ANY WARRANTY; without even the implied warranty of
// MERCHANTABILITY or FITNESS FOR A PARTICULAR PURPOSE.  See the
// GNU General Public License for more details.

// You should have received a copy of the GNU General Public License
// along with Substrate.  If not, see <http://www.gnu.org/licenses/>.

// tag::description[]
//! Simple sr25519 (Schnorr-Ristretto) API.
//!
//! Note: `CHAIN_CODE_LENGTH` must be equal to `crate::crypto::JUNCTION_ID_LEN`
//! for this to work.
// end::description[]

#[cfg(feature = "std")]
use schnorrkel::{signing_context, ExpansionMode, Keypair, SecretKey, MiniSecretKey, PublicKey,
	derive::{Derivation, ChainCode, CHAIN_CODE_LENGTH}
};
#[cfg(feature = "std")]
use substrate_bip39::mini_secret_from_entropy;
#[cfg(feature = "std")]
use bip39::{Mnemonic, Language, MnemonicType};
#[cfg(feature = "std")]
use crate::crypto::{
	Pair as TraitPair, DeriveJunction, Infallible, SecretStringError, Ss58Codec
};
use crate::{crypto::{Public as TraitPublic, UncheckedFrom, CryptoType, Derive}};
use crate::hash::{H256, H512};
use codec::{Encode, Decode};

#[cfg(feature = "std")]
use serde::{de, Deserialize, Deserializer, Serialize, Serializer};
#[cfg(feature = "std")]
use schnorrkel::keys::{MINI_SECRET_KEY_LENGTH, SECRET_KEY_LENGTH};

// signing context
#[cfg(feature = "std")]
const SIGNING_CTX: &[u8] = b"substrate";

/// An Schnorrkel/Ristretto x25519 ("sr25519") public key.
#[cfg_attr(feature = "std", derive(Hash))]
#[derive(PartialEq, Eq, PartialOrd, Ord, Clone, Encode, Decode, Default)]
pub struct Public(pub [u8; 32]);

/// An Schnorrkel/Ristretto x25519 ("sr25519") key pair.
#[cfg(feature = "std")]
pub struct Pair(Keypair);

#[cfg(feature = "std")]
impl Clone for Pair {
	fn clone(&self) -> Self {
		Pair(schnorrkel::Keypair {
			public: self.0.public,
			secret: schnorrkel::SecretKey::from_bytes(&self.0.secret.to_bytes()[..])
				.expect("key is always the correct size; qed")
		})
	}
}

impl AsRef<[u8; 32]> for Public {
	fn as_ref(&self) -> &[u8; 32] {
		&self.0
	}
}

impl AsRef<[u8]> for Public {
	fn as_ref(&self) -> &[u8] {
		&self.0[..]
	}
}

impl AsMut<[u8]> for Public {
	fn as_mut(&mut self) -> &mut [u8] {
		&mut self.0[..]
	}
}

impl From<Public> for [u8; 32] {
	fn from(x: Public) -> [u8; 32] {
		x.0
	}
}

impl From<Public> for H256 {
	fn from(x: Public) -> H256 {
		x.0.into()
	}
}

impl rstd::convert::TryFrom<&[u8]> for Public {
	type Error = ();

	fn try_from(data: &[u8]) -> Result<Self, Self::Error> {
		if data.len() == 32 {
			let mut inner = [0u8; 32];
			inner.copy_from_slice(data);
			Ok(Public(inner))
		} else {
			Err(())
		}
	}
}

impl UncheckedFrom<[u8; 32]> for Public {
	fn unchecked_from(x: [u8; 32]) -> Self {
		Public::from_raw(x)
	}
}

impl UncheckedFrom<H256> for Public {
	fn unchecked_from(x: H256) -> Self {
		Public::from_h256(x)
	}
}

#[cfg(feature = "std")]
impl std::fmt::Display for Public {
	fn fmt(&self, f: &mut std::fmt::Formatter) -> std::fmt::Result {
		write!(f, "{}", self.to_ss58check())
	}
}

<<<<<<< HEAD
#[cfg(not(feature = "std"))]
use core as std;

=======
>>>>>>> 64e9a777
impl rstd::fmt::Debug for Public {
	#[cfg(feature = "std")]
	fn fmt(&self, f: &mut rstd::fmt::Formatter) -> rstd::fmt::Result {
		let s = self.to_ss58check();
		write!(f, "{} ({}...)", crate::hexdisplay::HexDisplay::from(&self.0), &s[0..8])
	}

	#[cfg(not(feature = "std"))]
	fn fmt(&self, _: &mut rstd::fmt::Formatter) -> rstd::fmt::Result {
		Ok(())
	}
}

#[cfg(feature = "std")]
impl Serialize for Public {
	fn serialize<S>(&self, serializer: S) -> Result<S::Ok, S::Error> where S: Serializer {
		serializer.serialize_str(&self.to_ss58check())
	}
}

#[cfg(feature = "std")]
impl<'de> Deserialize<'de> for Public {
	fn deserialize<D>(deserializer: D) -> Result<Self, D::Error> where D: Deserializer<'de> {
		Public::from_ss58check(&String::deserialize(deserializer)?)
			.map_err(|e| de::Error::custom(format!("{:?}", e)))
	}
}

/// An Schnorrkel/Ristretto x25519 ("sr25519") signature.
///
/// Instead of importing it for the local module, alias it to be available as a public type
#[derive(Encode, Decode)]
pub struct Signature(pub [u8; 64]);

impl rstd::convert::TryFrom<&[u8]> for Signature {
	type Error = ();

	fn try_from(data: &[u8]) -> Result<Self, Self::Error> {
		if data.len() == 64 {
			let mut inner = [0u8; 64];
			inner.copy_from_slice(data);
			Ok(Signature(inner))
		} else {
			Err(())
		}
	}
}

impl Clone for Signature {
	fn clone(&self) -> Self {
		let mut r = [0u8; 64];
		r.copy_from_slice(&self.0[..]);
		Signature(r)
	}
}

impl Default for Signature {
	fn default() -> Self {
		Signature([0u8; 64])
	}
}

impl PartialEq for Signature {
	fn eq(&self, b: &Self) -> bool {
		self.0[..] == b.0[..]
	}
}

impl Eq for Signature {}

impl From<Signature> for [u8; 64] {
	fn from(v: Signature) -> [u8; 64] {
		v.0
	}
}

impl From<Signature> for H512 {
	fn from(v: Signature) -> H512 {
		H512::from(v.0)
	}
}

impl AsRef<[u8; 64]> for Signature {
	fn as_ref(&self) -> &[u8; 64] {
		&self.0
	}
}

impl AsRef<[u8]> for Signature {
	fn as_ref(&self) -> &[u8] {
		&self.0[..]
	}
}

impl AsMut<[u8]> for Signature {
	fn as_mut(&mut self) -> &mut [u8] {
		&mut self.0[..]
	}
}

#[cfg(feature = "std")]
impl From<schnorrkel::Signature> for Signature {
	fn from(s: schnorrkel::Signature) -> Signature {
		Signature(s.to_bytes())
	}
}

impl rstd::fmt::Debug for Signature {
	#[cfg(feature = "std")]
	fn fmt(&self, f: &mut rstd::fmt::Formatter) -> rstd::fmt::Result {
		write!(f, "{}", crate::hexdisplay::HexDisplay::from(&self.0))
	}

	#[cfg(not(feature = "std"))]
	fn fmt(&self, _: &mut rstd::fmt::Formatter) -> rstd::fmt::Result {
		Ok(())
	}
}

#[cfg(feature = "std")]
impl std::hash::Hash for Signature {
	fn hash<H: std::hash::Hasher>(&self, state: &mut H) {
		std::hash::Hash::hash(&self.0[..], state);
	}
}

/// A localized signature also contains sender information.
/// NOTE: Encode and Decode traits are supported in ed25519 but not possible for now here.
#[cfg(feature = "std")]
#[derive(PartialEq, Eq, Clone, Debug)]
pub struct LocalizedSignature {
	/// The signer of the signature.
	pub signer: Public,
	/// The signature itself.
	pub signature: Signature,
}

impl Signature {
	/// A new instance from the given 64-byte `data`.
	///
	/// NOTE: No checking goes on to ensure this is a real signature. Only use
	/// it if you are certain that the array actually is a signature, or if you
	/// immediately verify the signature.  All functions that verify signatures
	/// will fail if the `Signature` is not actually a valid signature.
	pub fn from_raw(data: [u8; 64]) -> Signature {
		Signature(data)
	}

	/// A new instance from the given slice that should be 64 bytes long.
	///
	/// NOTE: No checking goes on to ensure this is a real signature. Only use it if
	/// you are certain that the array actually is a signature. GIGO!
	pub fn from_slice(data: &[u8]) -> Self {
		let mut r = [0u8; 64];
		r.copy_from_slice(data);
		Signature(r)
	}

	/// A new instance from an H512.
	///
	/// NOTE: No checking goes on to ensure this is a real signature. Only use it if
	/// you are certain that the array actually is a signature. GIGO!
	pub fn from_h512(v: H512) -> Signature {
		Signature(v.into())
	}
}

impl Derive for Public {
	/// Derive a child key from a series of given junctions.
	///
	/// `None` if there are any hard junctions in there.
	#[cfg(feature = "std")]
	fn derive<Iter: Iterator<Item=DeriveJunction>>(&self, path: Iter) -> Option<Public> {
		let mut acc = PublicKey::from_bytes(self.as_ref()).ok()?;
		for j in path {
			match j {
				DeriveJunction::Soft(cc) => acc = acc.derived_key_simple(ChainCode(cc), &[]).0,
				DeriveJunction::Hard(_cc) => return None,
			}
		}
		Some(Self(acc.to_bytes()))
	}
}

impl Public {
	/// A new instance from the given 32-byte `data`.
	///
	/// NOTE: No checking goes on to ensure this is a real public key. Only use it if
	/// you are certain that the array actually is a pubkey. GIGO!
	pub fn from_raw(data: [u8; 32]) -> Self {
		Public(data)
	}

	/// A new instance from an H256.
	///
	/// NOTE: No checking goes on to ensure this is a real public key. Only use it if
	/// you are certain that the array actually is a pubkey. GIGO!
	pub fn from_h256(x: H256) -> Self {
		Public(x.into())
	}

	/// Return a slice filled with raw data.
	pub fn as_array_ref(&self) -> &[u8; 32] {
		self.as_ref()
	}
}

impl TraitPublic for Public {
	/// A new instance from the given slice that should be 32 bytes long.
	///
	/// NOTE: No checking goes on to ensure this is a real public key. Only use it if
	/// you are certain that the array actually is a pubkey. GIGO!
	fn from_slice(data: &[u8]) -> Self {
		let mut r = [0u8; 32];
		r.copy_from_slice(data);
		Public(r)
	}
}

#[cfg(feature = "std")]
impl From<MiniSecretKey> for Pair {
	fn from(sec: MiniSecretKey) -> Pair {
		Pair(sec.expand_to_keypair(ExpansionMode::Ed25519))
	}
}

#[cfg(feature = "std")]
impl From<SecretKey> for Pair {
	fn from(sec: SecretKey) -> Pair {
		Pair(Keypair::from(sec))
	}
}

#[cfg(feature = "std")]
impl From<schnorrkel::Keypair> for Pair {
	fn from(p: schnorrkel::Keypair) -> Pair {
		Pair(p)
	}
}

#[cfg(feature = "std")]
impl From<Pair> for schnorrkel::Keypair {
	fn from(p: Pair) -> schnorrkel::Keypair {
		p.0
	}
}

#[cfg(feature = "std")]
impl AsRef<schnorrkel::Keypair> for Pair {
	fn as_ref(&self) -> &schnorrkel::Keypair {
		&self.0
	}
}

/// Derive a single hard junction.
#[cfg(feature = "std")]
fn derive_hard_junction(secret: &SecretKey, cc: &[u8; CHAIN_CODE_LENGTH]) -> MiniSecretKey {
	secret.hard_derive_mini_secret_key(Some(ChainCode(cc.clone())), b"").0
}

/// The raw secret seed, which can be used to recreate the `Pair`.
#[cfg(feature = "std")]
type Seed = [u8; MINI_SECRET_KEY_LENGTH];

#[cfg(feature = "std")]
impl TraitPair for Pair {
	type Public = Public;
	type Seed = Seed;
	type Signature = Signature;
	type DeriveError = Infallible;

	/// Make a new key pair from raw secret seed material.
	///
	/// This is generated using schnorrkel's Mini-Secret-Keys.
	///
	/// A MiniSecretKey is literally what Ed25519 calls a SecretKey, which is just 32 random bytes.
	fn from_seed(seed: &Seed) -> Pair {
		Self::from_seed_slice(&seed[..])
			.expect("32 bytes can always build a key; qed")
	}

	/// Get the public key.
	fn public(&self) -> Public {
		let mut pk = [0u8; 32];
		pk.copy_from_slice(&self.0.public.to_bytes());
		Public(pk)
	}

	/// Make a new key pair from secret seed material. The slice must be 32 bytes long or it
	/// will return `None`.
	///
	/// You should never need to use this; generate(), generate_with_phrase(), from_phrase()
	fn from_seed_slice(seed: &[u8]) -> Result<Pair, SecretStringError> {
		match seed.len() {
			MINI_SECRET_KEY_LENGTH => {
				Ok(Pair(
					MiniSecretKey::from_bytes(seed)
						.map_err(|_| SecretStringError::InvalidSeed)?
						.expand_to_keypair(ExpansionMode::Ed25519)
				))
			}
			SECRET_KEY_LENGTH => {
				Ok(Pair(
					SecretKey::from_bytes(seed)
						.map_err(|_| SecretStringError::InvalidSeed)?
						.to_keypair()
				))
			}
			_ => Err(SecretStringError::InvalidSeedLength)
		}
	}

	fn generate_with_phrase(password: Option<&str>) -> (Pair, String, Seed) {
		let mnemonic = Mnemonic::new(MnemonicType::Words12, Language::English);
		let phrase = mnemonic.phrase();
		let (pair, seed) = Self::from_phrase(phrase, password)
			.expect("All phrases generated by Mnemonic are valid; qed");
		(
			pair,
			phrase.to_owned(),
			seed,
		)
	}

	fn from_phrase(phrase: &str, password: Option<&str>) -> Result<(Pair, Seed), SecretStringError> {
		Mnemonic::from_phrase(phrase, Language::English)
			.map_err(|_| SecretStringError::InvalidPhrase)
			.map(|m| Self::from_entropy(m.entropy(), password))
	}

	fn derive<Iter: Iterator<Item=DeriveJunction>>(&self,
		path: Iter,
		seed: Option<Seed>,
	) -> Result<(Pair, Option<Seed>), Self::DeriveError> {
		let seed = if let Some(s) = seed {
			if let Ok(msk) = MiniSecretKey::from_bytes(&s) {
				if msk.expand(ExpansionMode::Ed25519) == self.0.secret {
					Some(msk)
				} else { None }
			} else { None }
		} else { None };
		let init = self.0.secret.clone();
		let (result, seed) = path.fold((init, seed), |(acc, acc_seed), j| match (j, acc_seed) {
			(DeriveJunction::Soft(cc), _) =>
				(acc.derived_key_simple(ChainCode(cc), &[]).0, None),
			(DeriveJunction::Hard(cc), maybe_seed) => {
				let seed = derive_hard_junction(&acc, &cc);
				(seed.expand(ExpansionMode::Ed25519), maybe_seed.map(|_| seed))
			}
		});
		Ok((Self(result.into()), seed.map(|s| MiniSecretKey::to_bytes(&s))))
	}

	fn sign(&self, message: &[u8]) -> Signature {
		let context = signing_context(SIGNING_CTX);
		self.0.sign(context.bytes(message)).into()
	}

	/// Verify a signature on a message. Returns true if the signature is good.
	fn verify<M: AsRef<[u8]>>(sig: &Self::Signature, message: M, pubkey: &Self::Public) -> bool {
		Self::verify_weak(&sig.0[..], message, pubkey)
	}

	/// Verify a signature on a message. Returns true if the signature is good.
	fn verify_weak<P: AsRef<[u8]>, M: AsRef<[u8]>>(sig: &[u8], message: M, pubkey: P) -> bool {
		// Match both schnorrkel 0.1.1 and 0.8.0+ signatures, supporting both wallets
		// that have not been upgraded and those that have. To swap to 0.8.0 only,
		// create `schnorrkel::Signature` and pass that into `verify_simple`
		match PublicKey::from_bytes(pubkey.as_ref()) {
			Ok(pk) => pk.verify_simple_preaudit_deprecated(
				SIGNING_CTX, message.as_ref(), &sig,
			).is_ok(),
			Err(_) => false,
		}
	}

	/// Return a vec filled with raw data.
	fn to_raw_vec(&self) -> Vec<u8> {
		self.0.secret.to_bytes().to_vec()
	}
}

#[cfg(feature = "std")]
impl Pair {
	/// Make a new key pair from binary data derived from a valid seed phrase.
	///
	/// This uses a key derivation function to convert the entropy into a seed, then returns
	/// the pair generated from it.
	pub fn from_entropy(entropy: &[u8], password: Option<&str>) -> (Pair, Seed) {
		let mini_key: MiniSecretKey = mini_secret_from_entropy(entropy, password.unwrap_or(""))
			.expect("32 bytes can always build a key; qed");

		let kp = mini_key.expand_to_keypair(ExpansionMode::Ed25519);
		(Pair(kp), mini_key.to_bytes())
	}
}

impl CryptoType for Public {
	#[cfg(feature="std")]
	type Pair = Pair;
}

impl CryptoType for Signature {
	#[cfg(feature="std")]
	type Pair = Pair;
}

#[cfg(feature = "std")]
impl CryptoType for Pair {
	type Pair = Pair;
}

#[cfg(test)]
mod compatibility_test {
	use super::*;
	use crate::crypto::{DEV_PHRASE};
	use hex_literal::hex;

	// NOTE: tests to ensure addresses that are created with the `0.1.x` version (pre-audit) are
	// still functional.

	#[test]
	fn derive_soft_known_pair_should_work() {
		let pair = Pair::from_string(&format!("{}/Alice", DEV_PHRASE), None).unwrap();
		// known address of DEV_PHRASE with 1.1
		let known = hex!("d6c71059dbbe9ad2b0ed3f289738b800836eb425544ce694825285b958ca755e");
		assert_eq!(pair.public().to_raw_vec(), known);
	}

	#[test]
	fn derive_hard_known_pair_should_work() {
		let pair = Pair::from_string(&format!("{}//Alice", DEV_PHRASE), None).unwrap();
		// known address of DEV_PHRASE with 1.1
		let known = hex!("d43593c715fdd31c61141abd04a99fd6822c8558854ccde39a5684e7a56da27d");
		assert_eq!(pair.public().to_raw_vec(), known);
	}

	#[test]
	fn verify_known_message_should_work() {
		let public = Public::from_raw(hex!("b4bfa1f7a5166695eb75299fd1c4c03ea212871c342f2c5dfea0902b2c246918"));
		// signature generated by the 1.1 version with the same ^^ public key.
		let signature = Signature::from_raw(hex!(
			"5a9755f069939f45d96aaf125cf5ce7ba1db998686f87f2fb3cbdea922078741a73891ba265f70c31436e18a9acd14d189d73c12317ab6c313285cd938453202"
		));
		let message = b"Verifying that I am the owner of 5G9hQLdsKQswNPgB499DeA5PkFBbgkLPJWkkS6FAM6xGQ8xD. Hash: 221455a3\n";
		assert!(Pair::verify(&signature, &message[..], &public));
	}
}

#[cfg(test)]
mod test {
	use super::*;
	use crate::crypto::{Ss58Codec, DEV_PHRASE, DEV_ADDRESS};
	use hex_literal::hex;

	#[test]
	fn default_phrase_should_be_used() {
		assert_eq!(
			Pair::from_string("//Alice///password", None).unwrap().public(),
			Pair::from_string(&format!("{}//Alice", DEV_PHRASE), Some("password")).unwrap().public(),
		);
		assert_eq!(
			Pair::from_string(&format!("{}/Alice", DEV_PHRASE), None).as_ref().map(Pair::public),
			Pair::from_string("/Alice", None).as_ref().map(Pair::public)
		);
	}

	#[test]
	fn default_address_should_be_used() {
		assert_eq!(
			Public::from_string(&format!("{}/Alice", DEV_ADDRESS)),
			Public::from_string("/Alice")
		);
	}

	#[test]
	fn default_phrase_should_correspond_to_default_address() {
		assert_eq!(
			Pair::from_string(&format!("{}/Alice", DEV_PHRASE), None).unwrap().public(),
			Public::from_string(&format!("{}/Alice", DEV_ADDRESS)).unwrap(),
		);
		assert_eq!(
			Pair::from_string("/Alice", None).unwrap().public(),
			Public::from_string("/Alice").unwrap()
		);
	}

	#[test]
	fn derive_soft_should_work() {
		let pair = Pair::from_seed(&hex!(
			"9d61b19deffd5a60ba844af492ec2cc44449c5697b326919703bac031cae7f60"
		));
		let derive_1 = pair.derive(Some(DeriveJunction::soft(1)).into_iter(), None).unwrap().0;
		let derive_1b = pair.derive(Some(DeriveJunction::soft(1)).into_iter(), None).unwrap().0;
		let derive_2 = pair.derive(Some(DeriveJunction::soft(2)).into_iter(), None).unwrap().0;
		assert_eq!(derive_1.public(), derive_1b.public());
		assert_ne!(derive_1.public(), derive_2.public());
	}

	#[test]
	fn derive_hard_should_work() {
		let pair = Pair::from_seed(&hex!(
			"9d61b19deffd5a60ba844af492ec2cc44449c5697b326919703bac031cae7f60"
		));
		let derive_1 = pair.derive(Some(DeriveJunction::hard(1)).into_iter(), None).unwrap().0;
		let derive_1b = pair.derive(Some(DeriveJunction::hard(1)).into_iter(), None).unwrap().0;
		let derive_2 = pair.derive(Some(DeriveJunction::hard(2)).into_iter(), None).unwrap().0;
		assert_eq!(derive_1.public(), derive_1b.public());
		assert_ne!(derive_1.public(), derive_2.public());
	}

	#[test]
	fn derive_soft_public_should_work() {
		let pair = Pair::from_seed(&hex!(
			"9d61b19deffd5a60ba844af492ec2cc44449c5697b326919703bac031cae7f60"
		));
		let path = Some(DeriveJunction::soft(1));
		let pair_1 = pair.derive(path.clone().into_iter(), None).unwrap().0;
		let public_1 = pair.public().derive(path.into_iter()).unwrap();
		assert_eq!(pair_1.public(), public_1);
	}

	#[test]
	fn derive_hard_public_should_fail() {
		let pair = Pair::from_seed(&hex!(
			"9d61b19deffd5a60ba844af492ec2cc44449c5697b326919703bac031cae7f60"
		));
		let path = Some(DeriveJunction::hard(1));
		assert!(pair.public().derive(path.into_iter()).is_none());
	}

	#[test]
	fn sr_test_vector_should_work() {
		let pair = Pair::from_seed(&hex!(
			"9d61b19deffd5a60ba844af492ec2cc44449c5697b326919703bac031cae7f60"
		));
		let public = pair.public();
		assert_eq!(
			public,
			Public::from_raw(hex!(
				"44a996beb1eef7bdcab976ab6d2ca26104834164ecf28fb375600576fcc6eb0f"
			))
		);
		let message = b"";
		let signature = pair.sign(message);
		assert!(Pair::verify(&signature, &message[..], &public));
	}

	#[test]
	fn generated_pair_should_work() {
		let (pair, _) = Pair::generate();
		let public = pair.public();
		let message = b"Something important";
		let signature = pair.sign(&message[..]);
		assert!(Pair::verify(&signature, &message[..], &public));
	}

	#[test]
	fn seeded_pair_should_work() {
		let pair = Pair::from_seed(b"12345678901234567890123456789012");
		let public = pair.public();
		assert_eq!(
			public,
			Public::from_raw(hex!(
				"741c08a06f41c596608f6774259bd9043304adfa5d3eea62760bd9be97634d63"
			))
		);
		let message = hex!("2f8c6129d816cf51c374bc7f08c3e63ed156cf78aefb4a6550d97b87997977ee00000000000000000200d75a980182b10ab7d54bfed3c964073a0ee172f3daa62325af021a68f707511a4500000000000000");
		let signature = pair.sign(&message[..]);
		assert!(Pair::verify(&signature, &message[..], &public));
	}

	#[test]
	fn ss58check_roundtrip_works() {
		let (pair, _) = Pair::generate();
		let public = pair.public();
		let s = public.to_ss58check();
		println!("Correct: {}", s);
		let cmp = Public::from_ss58check(&s).unwrap();
		assert_eq!(cmp, public);
	}

	#[test]
	fn verify_from_wasm_works() {
		// The values in this test case are compared to the output of `node-test.js` in schnorrkel-js.
		//
		// This is to make sure that the wasm library is compatible.
		let pk = Pair::from_seed(
			&hex!("0000000000000000000000000000000000000000000000000000000000000000")
		);
		let public = pk.public();
		let js_signature = Signature::from_raw(hex!(
			"28a854d54903e056f89581c691c1f7d2ff39f8f896c9e9c22475e60902cc2b3547199e0e91fa32902028f2ca2355e8cdd16cfe19ba5e8b658c94aa80f3b81a00"
		));
		assert!(Pair::verify(&js_signature, b"SUBSTRATE", &public));
	}
}<|MERGE_RESOLUTION|>--- conflicted
+++ resolved
@@ -129,12 +129,6 @@
 	}
 }
 
-<<<<<<< HEAD
-#[cfg(not(feature = "std"))]
-use core as std;
-
-=======
->>>>>>> 64e9a777
 impl rstd::fmt::Debug for Public {
 	#[cfg(feature = "std")]
 	fn fmt(&self, f: &mut rstd::fmt::Formatter) -> rstd::fmt::Result {
