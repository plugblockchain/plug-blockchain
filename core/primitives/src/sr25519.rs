--- conflicted
+++ resolved
@@ -50,11 +50,7 @@
 const SIGNING_CTX: &[u8] = b"substrate";
 
 /// An Schnorrkel/Ristretto x25519 ("sr25519") public key.
-<<<<<<< HEAD
-#[cfg_attr(feature = "std", derive(Hash))]
-=======
 #[cfg_attr(feature = "full_crypto", derive(Hash))]
->>>>>>> 7874be86
 #[derive(PartialEq, Eq, PartialOrd, Ord, Clone, Encode, Decode, Default)]
 pub struct Public(pub [u8; 32]);
 
@@ -136,12 +132,6 @@
 	}
 }
 
-<<<<<<< HEAD
-#[cfg(not(feature = "std"))]
-use core as std;
-
-=======
->>>>>>> 7874be86
 impl rstd::fmt::Debug for Public {
 	#[cfg(feature = "std")]
 	fn fmt(&self, f: &mut rstd::fmt::Formatter) -> rstd::fmt::Result {
