--- conflicted
+++ resolved
@@ -286,8 +286,6 @@
 			Trace => Self::Trace,
 		}
 	}
-<<<<<<< HEAD
-=======
 }
 
 /// Encodes the given value into a buffer and returns the pointer and the length as a single `u64`.
@@ -310,5 +308,4 @@
 	rstd::mem::forget(encoded);
 
 	res
->>>>>>> 7874be86
 }