--- conflicted
+++ resolved
@@ -196,19 +196,7 @@
 				$( $fn_impl )*
 			}
 
-<<<<<<< HEAD
-			// We need to return *something*
-			let output = Vec::<u8>::new();
-			let res = output.as_ptr() as u64 + ((output.len() as u64) << 32);
-
-			// Leak the output vector to avoid it being freed.
-			// This is fine in a WASM context since the heap
-			// will be discarded after the call.
-			$crate::rstd::mem::forget(output);
-			res
-=======
 			$crate::to_substrate_wasm_fn_return_value(&())
->>>>>>> 7874be86
 		}
 	};
 	(@IMPL
@@ -236,18 +224,7 @@
 				$( $fn_impl )*
 			};
 
-<<<<<<< HEAD
-			let output = $crate::Encode::encode(&output);
-			let res = output.as_ptr() as u64 + ((output.len() as u64) << 32);
-
-			// Leak the output vector to avoid it being freed.
-			// This is fine in a WASM context since the heap
-			// will be discarded after the call.
-			$crate::rstd::mem::forget(output);
-			res
-=======
 			$crate::to_substrate_wasm_fn_return_value(&output)
->>>>>>> 7874be86
 		}
 	};
 }
