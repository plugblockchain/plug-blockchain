// Copyright 2017-2019 Parity Technologies (UK) Ltd.
// This file is part of Substrate.

// Substrate is free software: you can redistribute it and/or modify
// it under the terms of the GNU General Public License as published by
// the Free Software Foundation, either version 3 of the License, or
// (at your option) any later version.

// Substrate is distributed in the hope that it will be useful,
// but WITHOUT ANY WARRANTY; without even the implied warranty of
// MERCHANTABILITY or FITNESS FOR A PARTICULAR PURPOSE.  See the
// GNU General Public License for more details.

// You should have received a copy of the GNU General Public License
// along with Substrate.  If not, see <http://www.gnu.org/licenses/>.

// tag::description[]
//! Simple Ed25519 API.
// end::description[]

use rstd::vec::Vec;

use crate::{hash::H256, hash::H512};
use codec::{Encode, Decode};

#[cfg(feature = "full_crypto")]
use blake2_rfc;
#[cfg(feature = "std")]
use substrate_bip39::seed_from_entropy;
#[cfg(feature = "std")]
use bip39::{Mnemonic, Language, MnemonicType};
#[cfg(feature = "full_crypto")]
use crate::crypto::{Pair as TraitPair, DeriveJunction, SecretStringError};
#[cfg(feature = "std")]
use crate::crypto::Ss58Codec;
#[cfg(feature = "std")]
use serde::{de, Serializer, Serialize, Deserializer, Deserialize};
use crate::{crypto::{Public as TraitPublic, UncheckedFrom, CryptoType, Derive}};

/// A secret seed. It's not called a "secret key" because ring doesn't expose the secret keys
/// of the key pair (yeah, dumb); as such we're forced to remember the seed manually if we
/// will need it later (such as for HDKD).
#[cfg(feature = "full_crypto")]
type Seed = [u8; 32];

/// A public key.
<<<<<<< HEAD
#[cfg_attr(feature = "std", derive(Hash))]
=======
#[cfg_attr(feature = "full_crypto", derive(Hash))]
>>>>>>> 7874be86
#[derive(PartialEq, Eq, PartialOrd, Ord, Clone, Encode, Decode, Default)]
pub struct Public(pub [u8; 32]);

/// A key pair.
#[cfg(feature = "full_crypto")]
pub struct Pair(ed25519_dalek::Keypair);

#[cfg(feature = "full_crypto")]
impl Clone for Pair {
	fn clone(&self) -> Self {
		Pair(ed25519_dalek::Keypair {
			public: self.0.public.clone(),
			secret: ed25519_dalek::SecretKey::from_bytes(self.0.secret.as_bytes())
				.expect("key is always the correct size; qed")
		})
	}
}

impl AsRef<[u8; 32]> for Public {
	fn as_ref(&self) -> &[u8; 32] {
		&self.0
	}
}

impl AsRef<[u8]> for Public {
	fn as_ref(&self) -> &[u8] {
		&self.0[..]
	}
}

impl AsMut<[u8]> for Public {
	fn as_mut(&mut self) -> &mut [u8] {
		&mut self.0[..]
	}
}

impl rstd::convert::TryFrom<&[u8]> for Public {
	type Error = ();

	fn try_from(data: &[u8]) -> Result<Self, Self::Error> {
		if data.len() == 32 {
			let mut inner = [0u8; 32];
			inner.copy_from_slice(data);
			Ok(Public(inner))
		} else {
			Err(())
		}
	}
}

impl From<Public> for [u8; 32] {
	fn from(x: Public) -> Self {
		x.0
	}
}

#[cfg(feature = "full_crypto")]
impl From<Pair> for Public {
	fn from(x: Pair) -> Self {
		x.public()
	}
}

impl From<Public> for H256 {
	fn from(x: Public) -> Self {
		x.0.into()
	}
}

impl UncheckedFrom<[u8; 32]> for Public {
	fn unchecked_from(x: [u8; 32]) -> Self {
		Public::from_raw(x)
	}
}

impl UncheckedFrom<H256> for Public {
	fn unchecked_from(x: H256) -> Self {
		Public::from_h256(x)
	}
}

#[cfg(feature = "std")]
impl std::fmt::Display for Public {
	fn fmt(&self, f: &mut std::fmt::Formatter) -> std::fmt::Result {
		write!(f, "{}", self.to_ss58check())
	}
}

impl rstd::fmt::Debug for Public {
	#[cfg(feature = "std")]
	fn fmt(&self, f: &mut rstd::fmt::Formatter) -> rstd::fmt::Result {
		let s = self.to_ss58check();
		write!(f, "{} ({}...)", crate::hexdisplay::HexDisplay::from(&self.0), &s[0..8])
	}

	#[cfg(not(feature = "std"))]
	fn fmt(&self, _: &mut rstd::fmt::Formatter) -> rstd::fmt::Result {
		Ok(())
	}
}

#[cfg(feature = "std")]
impl Serialize for Public {
	fn serialize<S>(&self, serializer: S) -> Result<S::Ok, S::Error> where S: Serializer {
		serializer.serialize_str(&self.to_ss58check())
	}
}

#[cfg(feature = "std")]
impl<'de> Deserialize<'de> for Public {
	fn deserialize<D>(deserializer: D) -> Result<Self, D::Error> where D: Deserializer<'de> {
		Public::from_ss58check(&String::deserialize(deserializer)?)
			.map_err(|e| de::Error::custom(format!("{:?}", e)))
	}
}

/// A signature (a 512-bit value).
#[derive(Encode, Decode)]
pub struct Signature(pub [u8; 64]);

impl rstd::convert::TryFrom<&[u8]> for Signature {
	type Error = ();

	fn try_from(data: &[u8]) -> Result<Self, Self::Error> {
		if data.len() == 64 {
			let mut inner = [0u8; 64];
			inner.copy_from_slice(data);
			Ok(Signature(inner))
		} else {
			Err(())
		}
	}
}

impl Clone for Signature {
	fn clone(&self) -> Self {
		let mut r = [0u8; 64];
		r.copy_from_slice(&self.0[..]);
		Signature(r)
	}
}

impl Default for Signature {
	fn default() -> Self {
		Signature([0u8; 64])
	}
}

impl PartialEq for Signature {
	fn eq(&self, b: &Self) -> bool {
		self.0[..] == b.0[..]
	}
}

impl Eq for Signature {}

impl From<Signature> for H512 {
	fn from(v: Signature) -> H512 {
		H512::from(v.0)
	}
}

impl From<Signature> for [u8; 64] {
	fn from(v: Signature) -> [u8; 64] {
		v.0
	}
}

impl AsRef<[u8; 64]> for Signature {
	fn as_ref(&self) -> &[u8; 64] {
		&self.0
	}
}

impl AsRef<[u8]> for Signature {
	fn as_ref(&self) -> &[u8] {
		&self.0[..]
	}
}

impl AsMut<[u8]> for Signature {
	fn as_mut(&mut self) -> &mut [u8] {
		&mut self.0[..]
	}
}

impl rstd::fmt::Debug for Signature {
	#[cfg(feature = "std")]
	fn fmt(&self, f: &mut rstd::fmt::Formatter) -> rstd::fmt::Result {
		write!(f, "{}", crate::hexdisplay::HexDisplay::from(&self.0))
	}

	#[cfg(not(feature = "std"))]
	fn fmt(&self, _: &mut rstd::fmt::Formatter) -> rstd::fmt::Result {
		Ok(())
	}
}

#[cfg(feature = "full_crypto")]
impl rstd::hash::Hash for Signature {
	fn hash<H: rstd::hash::Hasher>(&self, state: &mut H) {
		rstd::hash::Hash::hash(&self.0[..], state);
	}
}

impl Signature {
	/// A new instance from the given 64-byte `data`.
	///
	/// NOTE: No checking goes on to ensure this is a real signature. Only use it if
	/// you are certain that the array actually is a signature. GIGO!
	pub fn from_raw(data: [u8; 64]) -> Signature {
		Signature(data)
	}

	/// A new instance from the given slice that should be 64 bytes long.
	///
	/// NOTE: No checking goes on to ensure this is a real signature. Only use it if
	/// you are certain that the array actually is a signature. GIGO!
	pub fn from_slice(data: &[u8]) -> Self {
		let mut r = [0u8; 64];
		r.copy_from_slice(data);
		Signature(r)
	}

	/// A new instance from an H512.
	///
	/// NOTE: No checking goes on to ensure this is a real signature. Only use it if
	/// you are certain that the array actually is a signature. GIGO!
	pub fn from_h512(v: H512) -> Signature {
		Signature(v.into())
	}
}

/// A localized signature also contains sender information.
#[cfg(feature = "std")]
#[derive(PartialEq, Eq, Clone, Debug, Encode, Decode)]
pub struct LocalizedSignature {
	/// The signer of the signature.
	pub signer: Public,
	/// The signature itself.
	pub signature: Signature,
}

/// An error type for SS58 decoding.
#[cfg(feature = "std")]
#[derive(Clone, Copy, Eq, PartialEq, Debug)]
pub enum PublicError {
	/// Bad alphabet.
	BadBase58,
	/// Bad length.
	BadLength,
	/// Unknown version.
	UnknownVersion,
	/// Invalid checksum.
	InvalidChecksum,
}

impl Public {
	/// A new instance from the given 32-byte `data`.
	///
	/// NOTE: No checking goes on to ensure this is a real public key. Only use it if
	/// you are certain that the array actually is a pubkey. GIGO!
	pub fn from_raw(data: [u8; 32]) -> Self {
		Public(data)
	}

	/// A new instance from an H256.
	///
	/// NOTE: No checking goes on to ensure this is a real public key. Only use it if
	/// you are certain that the array actually is a pubkey. GIGO!
	pub fn from_h256(x: H256) -> Self {
		Public(x.into())
	}

	/// Return a slice filled with raw data.
	pub fn as_array_ref(&self) -> &[u8; 32] {
		self.as_ref()
	}
}

impl TraitPublic for Public {
	/// A new instance from the given slice that should be 32 bytes long.
	///
	/// NOTE: No checking goes on to ensure this is a real public key. Only use it if
	/// you are certain that the array actually is a pubkey. GIGO!
	fn from_slice(data: &[u8]) -> Self {
		let mut r = [0u8; 32];
		r.copy_from_slice(data);
		Public(r)
	}
}

impl Derive for Public {}

/// Derive a single hard junction.
#[cfg(feature = "full_crypto")]
fn derive_hard_junction(secret_seed: &Seed, cc: &[u8; 32]) -> Seed {
	("Ed25519HDKD", secret_seed, cc).using_encoded(|data| {
		let mut res = [0u8; 32];
		res.copy_from_slice(blake2_rfc::blake2b::blake2b(32, &[], data).as_bytes());
		res
	})
}

/// An error when deriving a key.
#[cfg(feature = "full_crypto")]
pub enum DeriveError {
	/// A soft key was found in the path (and is unsupported).
	SoftKeyInPath,
}

#[cfg(feature = "full_crypto")]
impl TraitPair for Pair {
	type Public = Public;
	type Seed = Seed;
	type Signature = Signature;
	type DeriveError = DeriveError;

	/// Generate new secure (random) key pair and provide the recovery phrase.
	///
	/// You can recover the same key later with `from_phrase`.
	#[cfg(feature = "std")]
	fn generate_with_phrase(password: Option<&str>) -> (Pair, String, Seed) {
		let mnemonic = Mnemonic::new(MnemonicType::Words12, Language::English);
		let phrase = mnemonic.phrase();
		let (pair, seed) = Self::from_phrase(phrase, password)
			.expect("All phrases generated by Mnemonic are valid; qed");
		(
			pair,
			phrase.to_owned(),
			seed,
		)
	}

	/// Generate key pair from given recovery phrase and password.
	#[cfg(feature = "std")]
	fn from_phrase(phrase: &str, password: Option<&str>) -> Result<(Pair, Seed), SecretStringError> {
		let big_seed = seed_from_entropy(
			Mnemonic::from_phrase(phrase, Language::English)
				.map_err(|_| SecretStringError::InvalidPhrase)?.entropy(),
			password.unwrap_or(""),
		).map_err(|_| SecretStringError::InvalidSeed)?;
		let mut seed = Seed::default();
		seed.copy_from_slice(&big_seed[0..32]);
		Self::from_seed_slice(&big_seed[0..32]).map(|x| (x, seed))
	}

	/// Make a new key pair from secret seed material.
	///
	/// You should never need to use this; generate(), generate_with_phrasee
	fn from_seed(seed: &Seed) -> Pair {
		Self::from_seed_slice(&seed[..]).expect("seed has valid length; qed")
	}

	/// Make a new key pair from secret seed material. The slice must be 32 bytes long or it
	/// will return `None`.
	///
	/// You should never need to use this; generate(), generate_with_phrase
	fn from_seed_slice(seed_slice: &[u8]) -> Result<Pair, SecretStringError> {
		let secret = ed25519_dalek::SecretKey::from_bytes(seed_slice)
			.map_err(|_| SecretStringError::InvalidSeedLength)?;
		let public = ed25519_dalek::PublicKey::from(secret.expand::<sha2::Sha512>());
		Ok(Pair(ed25519_dalek::Keypair { secret, public }))
	}

	/// Derive a child key from a series of given junctions.
	fn derive<Iter: Iterator<Item=DeriveJunction>>(&self,
		path: Iter,
		_seed: Option<Seed>,
	) -> Result<(Pair, Option<Seed>), DeriveError> {
		let mut acc = self.0.secret.to_bytes();
		for j in path {
			match j {
				DeriveJunction::Soft(_cc) => return Err(DeriveError::SoftKeyInPath),
				DeriveJunction::Hard(cc) => acc = derive_hard_junction(&acc, &cc),
			}
		}
		Ok((Self::from_seed(&acc), Some(acc)))
	}

	/// Get the public key.
	fn public(&self) -> Public {
		let mut r = [0u8; 32];
		let pk = self.0.public.as_bytes();
		r.copy_from_slice(pk);
		Public(r)
	}

	/// Sign a message.
	fn sign(&self, message: &[u8]) -> Signature {
		let r = self.0.sign::<sha2::Sha512>(message).to_bytes();
		Signature::from_raw(r)
	}

	/// Verify a signature on a message. Returns true if the signature is good.
	fn verify<M: AsRef<[u8]>>(sig: &Self::Signature, message: M, pubkey: &Self::Public) -> bool {
		Self::verify_weak(&sig.0[..], message.as_ref(), pubkey)
	}

	/// Verify a signature on a message. Returns true if the signature is good.
	///
	/// This doesn't use the type system to ensure that `sig` and `pubkey` are the correct
	/// size. Use it only if you're coming from byte buffers and need the speed.
	fn verify_weak<P: AsRef<[u8]>, M: AsRef<[u8]>>(sig: &[u8], message: M, pubkey: P) -> bool {
		let public_key = match ed25519_dalek::PublicKey::from_bytes(pubkey.as_ref()) {
			Ok(pk) => pk,
			Err(_) => return false,
		};

		let sig = match ed25519_dalek::Signature::from_bytes(sig) {
			Ok(s) => s,
			Err(_) => return false
		};

		match public_key.verify::<sha2::Sha512>(message.as_ref(), &sig) {
			Ok(_) => true,
			_ => false,
		}
	}

	/// Return a vec filled with raw data.
	fn to_raw_vec(&self) -> Vec<u8> {
		self.seed().to_vec()
	}
}

#[cfg(feature = "full_crypto")]
impl Pair {
	/// Get the seed for this key.
	pub fn seed(&self) -> &Seed {
		self.0.secret.as_bytes()
	}

	/// Exactly as `from_string` except that if no matches are found then, the the first 32
	/// characters are taken (padded with spaces as necessary) and used as the MiniSecretKey.
	#[cfg(feature = "std")]
	pub fn from_legacy_string(s: &str, password_override: Option<&str>) -> Pair {
		Self::from_string(s, password_override).unwrap_or_else(|_| {
			let mut padded_seed: Seed = [' ' as u8; 32];
			let len = s.len().min(32);
			padded_seed[..len].copy_from_slice(&s.as_bytes()[..len]);
			Self::from_seed(&padded_seed)
		})
	}
}

impl CryptoType for Public {
	#[cfg(feature = "full_crypto")]
	type Pair = Pair;
}

impl CryptoType for Signature {
	#[cfg(feature = "full_crypto")]
	type Pair = Pair;
}

#[cfg(feature = "full_crypto")]
impl CryptoType for Pair {
	type Pair = Pair;
}

#[cfg(test)]
mod test {
	use super::*;
	use hex_literal::hex;
	use crate::crypto::DEV_PHRASE;

	#[test]
	fn default_phrase_should_be_used() {
		assert_eq!(
			Pair::from_string("//Alice///password", None).unwrap().public(),
			Pair::from_string(&format!("{}//Alice", DEV_PHRASE), Some("password")).unwrap().public(),
		);
	}

	#[test]
	fn seed_and_derive_should_work() {
		let seed = hex!("9d61b19deffd5a60ba844af492ec2cc44449c5697b326919703bac031cae7f60");
		let pair = Pair::from_seed(&seed);
		assert_eq!(pair.seed(), &seed);
		let path = vec![DeriveJunction::Hard([0u8; 32])];
		let derived = pair.derive(path.into_iter(), None).ok().unwrap().0;
		assert_eq!(
			derived.seed(),
			&hex!("ede3354e133f9c8e337ddd6ee5415ed4b4ffe5fc7d21e933f4930a3730e5b21c")
		);
	}

	#[test]
	fn test_vector_should_work() {
		let pair = Pair::from_seed(
			&hex!("9d61b19deffd5a60ba844af492ec2cc44449c5697b326919703bac031cae7f60")
		);
		let public = pair.public();
		assert_eq!(public, Public::from_raw(
			hex!("d75a980182b10ab7d54bfed3c964073a0ee172f3daa62325af021a68f707511a")
		));
		let message = b"";
		let signature = hex!("e5564300c360ac729086e2cc806e828a84877f1eb8e5d974d873e065224901555fb8821590a33bacc61e39701cf9b46bd25bf5f0595bbe24655141438e7a100b");
		let signature = Signature::from_raw(signature);
		assert!(&pair.sign(&message[..]) == &signature);
		assert!(Pair::verify(&signature, &message[..], &public));
	}

	#[test]
	fn test_vector_by_string_should_work() {
		let pair = Pair::from_string(
			"0x9d61b19deffd5a60ba844af492ec2cc44449c5697b326919703bac031cae7f60",
			None
		).unwrap();
		let public = pair.public();
		assert_eq!(public, Public::from_raw(
			hex!("d75a980182b10ab7d54bfed3c964073a0ee172f3daa62325af021a68f707511a")
		));
		let message = b"";
		let signature = hex!("e5564300c360ac729086e2cc806e828a84877f1eb8e5d974d873e065224901555fb8821590a33bacc61e39701cf9b46bd25bf5f0595bbe24655141438e7a100b");
		let signature = Signature::from_raw(signature);
		assert!(&pair.sign(&message[..]) == &signature);
		assert!(Pair::verify(&signature, &message[..], &public));
	}

	#[test]
	fn generated_pair_should_work() {
		let (pair, _) = Pair::generate();
		let public = pair.public();
		let message = b"Something important";
		let signature = pair.sign(&message[..]);
		assert!(Pair::verify(&signature, &message[..], &public));
		assert!(!Pair::verify(&signature, b"Something else", &public));
	}

	#[test]
	fn seeded_pair_should_work() {
		let pair = Pair::from_seed(b"12345678901234567890123456789012");
		let public = pair.public();
		assert_eq!(public, Public::from_raw(
			hex!("2f8c6129d816cf51c374bc7f08c3e63ed156cf78aefb4a6550d97b87997977ee")
		));
		let message = hex!("2f8c6129d816cf51c374bc7f08c3e63ed156cf78aefb4a6550d97b87997977ee00000000000000000200d75a980182b10ab7d54bfed3c964073a0ee172f3daa62325af021a68f707511a4500000000000000");
		let signature = pair.sign(&message[..]);
		println!("Correct signature: {:?}", signature);
		assert!(Pair::verify(&signature, &message[..], &public));
		assert!(!Pair::verify(&signature, "Other message", &public));
	}

	#[test]
	fn generate_with_phrase_recovery_possible() {
		let (pair1, phrase, _) = Pair::generate_with_phrase(None);
		let (pair2, _) = Pair::from_phrase(&phrase, None).unwrap();

		assert_eq!(pair1.public(), pair2.public());
	}

	#[test]
	fn generate_with_password_phrase_recovery_possible() {
		let (pair1, phrase, _) = Pair::generate_with_phrase(Some("password"));
		let (pair2, _) = Pair::from_phrase(&phrase, Some("password")).unwrap();

		assert_eq!(pair1.public(), pair2.public());
	}

	#[test]
	fn password_does_something() {
		let (pair1, phrase, _) = Pair::generate_with_phrase(Some("password"));
		let (pair2, _) = Pair::from_phrase(&phrase, None).unwrap();

		assert_ne!(pair1.public(), pair2.public());
	}

	#[test]
	fn ss58check_roundtrip_works() {
		let pair = Pair::from_seed(b"12345678901234567890123456789012");
		let public = pair.public();
		let s = public.to_ss58check();
		println!("Correct: {}", s);
		let cmp = Public::from_ss58check(&s).unwrap();
		assert_eq!(cmp, public);
	}
}<|MERGE_RESOLUTION|>--- conflicted
+++ resolved
@@ -44,11 +44,7 @@
 type Seed = [u8; 32];
 
 /// A public key.
-<<<<<<< HEAD
-#[cfg_attr(feature = "std", derive(Hash))]
-=======
 #[cfg_attr(feature = "full_crypto", derive(Hash))]
->>>>>>> 7874be86
 #[derive(PartialEq, Eq, PartialOrd, Ord, Clone, Encode, Decode, Default)]
 pub struct Public(pub [u8; 32]);
 
