--- conflicted
+++ resolved
@@ -6,11 +6,7 @@
 
 [dependencies]
 rstd = { package = "sr-std", path = "../sr-std", default-features = false }
-<<<<<<< HEAD
-parity-codec = { version = "3.5.4", default-features = false, features = ["derive"] }
-=======
 parity-codec = { version = "4.1.1", default-features = false, features = ["derive"] }
->>>>>>> c9a1c36f
 rustc-hex = { version = "2.0", default-features = false }
 serde = { version = "1.0", optional = true, features = ["derive"] }
 twox-hash = { version = "1.2.0", optional = true }
