[package]
name = "substrate-primitives"
version = "2.0.0"
authors = ["Parity Technologies <admin@parity.io>"]
edition = "2018"

[dependencies]
rstd = { package = "sr-std", path = "../sr-std", default-features = false }
codec = { package = "parity-scale-codec", version = "1.0.0", default-features = false, features = ["derive"] }
rustc-hex = { version = "2.0.1", default-features = false }
log = { version = "0.4.8", default-features = false }
serde = { version = "1.0.101", optional = true, features = ["derive"] }
twox-hash = { version = "1.5.0", default-features = false, optional = true }
byteorder = { version = "1.3.2", default-features = false }
<<<<<<< HEAD
primitive-types = { version = "0.6.0", default-features = false, features = ["codec"] }
=======
primitive-types = { version = "0.6", default-features = false, features = ["codec"] }
>>>>>>> aa937d9b
impl-serde = { version = "0.2.3", optional = true }
wasmi = { version = "0.5.1", optional = true }
hash-db = { version = "0.15.2", default-features = false }
hash256-std-hasher = { version = "0.15.2", default-features = false }
ed25519-dalek = { version = "0.9.1",  default-features = false, features = ["u64_backend"], optional = true }
base58 = { version = "0.1.0", optional = true }
blake2-rfc = { version = "0.2.18", default-features = false, optional = true }
schnorrkel = { version = "0.8.5", features = ["preaudit_deprecated"], default-features = false, optional = true }
rand = { version = "0.7.2", optional = true }
sha2 = { version = "0.8.0", default-features = false, optional = true }
substrate-bip39 = { version = "0.3.1", optional = true }
tiny-bip39 = { version = "0.6.2", optional = true }
hex = { version = "0.4", default-features = false, optional = true }
regex = { version = "1.3.1", optional = true }
num-traits = { version = "0.2.8", default-features = false }
zeroize = { version = "0.10.1", default-features = false }
lazy_static = { version = "1.4.0", default-features = false, optional = true }
parking_lot = { version = "0.9.0", optional = true }
libsecp256k1 = { version = "0.3.0", default-features = false, optional = true }
tiny-keccak = { version = "2.0.1", features = ["keccak"], optional = true }
substrate-debug-derive = { version = "2.0.0", path = "./debug-derive" }
externalities = { package = "substrate-externalities", path = "../externalities", optional = true }
primitives-storage = { package = "substrate-primitives-storage", path = "storage", default-features = false }
runtime-interface = { package = "substrate-runtime-interface", path = "../runtime-interface", default-features = false }

[dev-dependencies]
substrate-serializer = { path = "../serializer" }
pretty_assertions = "0.6.1"
hex-literal = "0.2.1"
rand = "0.7.2"
criterion = "0.2.11"

[[bench]]
name = "bench"
harness = false

[lib]
bench = false

[features]
default = ["std"]
std = [
	"full_crypto",
	"log/std",
	"wasmi",
	"lazy_static",
	"parking_lot",
	"primitive-types/std",
	"primitive-types/serde",
	"primitive-types/byteorder",
	"primitive-types/rustc-hex",
	"primitive-types/libc",
	"impl-serde",
	"codec/std",
	"hash256-std-hasher/std",
	"hash-db/std",
	"rstd/std",
	"serde",
	"rustc-hex/std",
	"twox-hash/std",
	"blake2-rfc/std",
	"ed25519-dalek/std",
	"hex/std",
	"base58",
	"substrate-bip39",
	"tiny-bip39",
	"serde",
	"byteorder/std",
	"rand",
	"sha2/std",
	"schnorrkel/std",
	"regex",
	"num-traits/std",
	"libsecp256k1",
	"tiny-keccak",
	"substrate-debug-derive/std",
	"externalities",
	"primitives-storage/std",
	"runtime-interface/std",
]

# This feature enables all crypto primitives for `no_std` builds like microcontrollers
# or Intel SGX.
# For the regular wasm runtime builds this should not be used.
full_crypto = [
	"ed25519-dalek",
	"blake2-rfc",
	"tiny-keccak",
	"schnorrkel",
	"libsecp256k1",
	"hex",
	"sha2",
	"twox-hash",
	"runtime-interface/disable_target_static_assertions",
]<|MERGE_RESOLUTION|>--- conflicted
+++ resolved
@@ -12,11 +12,7 @@
 serde = { version = "1.0.101", optional = true, features = ["derive"] }
 twox-hash = { version = "1.5.0", default-features = false, optional = true }
 byteorder = { version = "1.3.2", default-features = false }
-<<<<<<< HEAD
-primitive-types = { version = "0.6.0", default-features = false, features = ["codec"] }
-=======
 primitive-types = { version = "0.6", default-features = false, features = ["codec"] }
->>>>>>> aa937d9b
 impl-serde = { version = "0.2.3", optional = true }
 wasmi = { version = "0.5.1", optional = true }
 hash-db = { version = "0.15.2", default-features = false }
