[package]
name = "substrate-consensus-common"
version = "2.0.0"
authors = ["Parity Technologies <admin@parity.io>"]
description = "Common utilities for substrate consensus"
edition = "2018"

[dependencies]
derive_more = "0.14.0"
crossbeam-channel = "0.3.4"
libp2p = { version = "0.8.1", default-features = false }
log = "0.4"
primitives = { package = "substrate-primitives", path= "../../primitives" }
inherents = { package = "substrate-inherents", path = "../../inherents" }
futures = "0.1"
rstd = { package = "sr-std", path = "../../sr-std" }
runtime_version = { package = "sr-version", path = "../../sr-version" }
runtime_primitives = { package = "sr-primitives", path = "../../sr-primitives" }
tokio-timer = "0.2"
<<<<<<< HEAD
parity-codec = { version = "3.5.4", features = ["derive"] }
=======
parity-codec = { version = "3.3", features = ["derive"] }
parking_lot = "0.7.1"
>>>>>>> b0038786

[dev-dependencies]
test_client = { package = "substrate-test-client", path = "../../test-client" }

[features]
default = []
test-helpers = []<|MERGE_RESOLUTION|>--- conflicted
+++ resolved
@@ -17,12 +17,8 @@
 runtime_version = { package = "sr-version", path = "../../sr-version" }
 runtime_primitives = { package = "sr-primitives", path = "../../sr-primitives" }
 tokio-timer = "0.2"
-<<<<<<< HEAD
 parity-codec = { version = "3.5.4", features = ["derive"] }
-=======
-parity-codec = { version = "3.3", features = ["derive"] }
 parking_lot = "0.7.1"
->>>>>>> b0038786
 
 [dev-dependencies]
 test_client = { package = "substrate-test-client", path = "../../test-client" }
