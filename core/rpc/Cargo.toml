[package]
name = "substrate-rpc"
version = "2.0.0"
authors = ["Parity Technologies <admin@parity.io>"]
edition = "2018"

[dependencies]
derive_more = "0.14.0"
jsonrpc-core = "12.0.0"
jsonrpc-core-client = "12.0.0"
jsonrpc-pubsub = "12.0.0"
jsonrpc-derive = "12.0.0"
log = "0.4"
<<<<<<< HEAD
parking_lot = "0.7.1"
parity-codec = "3.5.4"
=======
parking_lot = "0.8.0"
parity-codec = "3.3"
>>>>>>> e9bbcff0
serde = { version = "1.0", features = ["derive"] }
serde_json = "1.0"
client = { package = "substrate-client", path = "../client" }
substrate-executor = { path = "../executor" }
network = { package = "substrate-network", path = "../network" }
primitives = { package = "substrate-primitives", path = "../primitives" }
state_machine = { package = "substrate-state-machine", path = "../state-machine" }
transaction_pool = { package = "substrate-transaction-pool", path = "../transaction-pool" }
runtime_primitives = { package = "sr-primitives", path = "../sr-primitives" }
runtime_version = { package = "sr-version", path = "../sr-version" }
tokio = "0.1.7"

[dev-dependencies]
assert_matches = "1.1"
futures = "0.1.17"
sr-io = { path = "../sr-io" }
test-client = { package = "substrate-test-runtime-client", path = "../test-runtime/client" }
rustc-hex = "2.0"<|MERGE_RESOLUTION|>--- conflicted
+++ resolved
@@ -11,13 +11,8 @@
 jsonrpc-pubsub = "12.0.0"
 jsonrpc-derive = "12.0.0"
 log = "0.4"
-<<<<<<< HEAD
-parking_lot = "0.7.1"
+parking_lot = "0.8.0"
 parity-codec = "3.5.4"
-=======
-parking_lot = "0.8.0"
-parity-codec = "3.3"
->>>>>>> e9bbcff0
 serde = { version = "1.0", features = ["derive"] }
 serde_json = "1.0"
 client = { package = "substrate-client", path = "../client" }
