--- conflicted
+++ resolved
@@ -13,11 +13,7 @@
 jsonrpc-derive = "12.0.0"
 log = "0.4"
 parking_lot = "0.8.0"
-<<<<<<< HEAD
-parity-codec = "3.5.4"
-=======
 parity-codec = "4.1.1"
->>>>>>> c9a1c36f
 serde = { version = "1.0", features = ["derive"] }
 serde_json = "1.0"
 client = { package = "substrate-client", path = "../client" }
