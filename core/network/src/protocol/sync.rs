// Copyright 2017-2019 Parity Technologies (UK) Ltd.
// This file is part of Substrate.
//
// Substrate is free software: you can redistribute it and/or modify
// it under the terms of the GNU General Public License as published by
// the Free Software Foundation, either version 3 of the License, or
// (at your option) any later version.
//
// Substrate is distributed in the hope that it will be useful,
// but WITHOUT ANY WARRANTY; without even the implied warranty of
// MERCHANTABILITY or FITNESS FOR A PARTICULAR PURPOSE.  See the
// GNU General Public License for more details.
//
// You should have received a copy of the GNU General Public License
// along with Substrate.  If not, see <http://www.gnu.org/licenses/>.

//! Contains the state of the chain synchronization process
//!
//! At any given point in time, a running node tries as much as possible to be at the head of the
//! chain. This module handles the logic of which blocks to request from remotes, and processing
//! responses. It yields blocks to check and potentially move to the database.
//!
//! # Usage
//!
//! The `ChainSync` struct maintains the state of the block requests. Whenever something happens on
//! the network, or whenever a block has been successfully verified, call the appropriate method in
//! order to update it.
//!

use blocks::BlockCollection;
use client::{ClientInfo, error::Error as ClientError};
use consensus::{BlockOrigin, BlockStatus,
	block_validation::{BlockAnnounceValidator, Validation},
	import_queue::{IncomingBlock, BlockImportResult, BlockImportError}
};
use crate::{
	config::{Roles, BoxFinalityProofRequestBuilder},
	message::{self, generic::FinalityProofRequest, BlockAnnounce, BlockAttributes, BlockRequest, BlockResponse,
	FinalityProofResponse},
	protocol
};
use either::Either;
use extra_requests::ExtraRequests;
use libp2p::PeerId;
use log::{debug, trace, warn, info, error};
use sr_primitives::{
	Justification,
	generic::BlockId,
	traits::{Block as BlockT, Header, NumberFor, Zero, One, CheckedSub, SaturatedConversion}
};
use std::{fmt, ops::Range, collections::{HashMap, HashSet, VecDeque}, sync::Arc};

mod blocks;
mod extra_requests;

/// Maximum blocks to request in a single packet.
const MAX_BLOCKS_TO_REQUEST: usize = 128;

/// Maximum blocks to store in the import queue.
const MAX_IMPORTING_BLOCKS: usize = 2048;

/// We use a heuristic that with a high likelihood, by the time
/// `MAJOR_SYNC_BLOCKS` have been imported we'll be on the same
/// chain as (or at least closer to) the peer so we want to delay
/// the ancestor search to not waste time doing that when we are
/// so far behind.
const MAJOR_SYNC_BLOCKS: u8 = 5;

/// Number of recently announced blocks to track for each peer.
const ANNOUNCE_HISTORY_SIZE: usize = 64;

/// Reputation change when a peer sent us a status message that led to a
/// database read error.
const BLOCKCHAIN_STATUS_READ_ERROR_REPUTATION_CHANGE: i32 = -(1 << 16);

/// Reputation change when a peer failed to answer our legitimate ancestry
/// block search.
const ANCESTRY_BLOCK_ERROR_REPUTATION_CHANGE: i32 = -(1 << 9);

/// Reputation change when a peer sent us a status message with a different
/// genesis than us.
const GENESIS_MISMATCH_REPUTATION_CHANGE: i32 = i32::min_value() + 1;

/// Reputation change for peers which send us a block with an incomplete header.
const INCOMPLETE_HEADER_REPUTATION_CHANGE: i32 = -(1 << 20);

/// Reputation change for peers which send us a block which we fail to verify.
const VERIFICATION_FAIL_REPUTATION_CHANGE: i32 = -(1 << 20);

/// Reputation change for peers which send us a bad block.
const BAD_BLOCK_REPUTATION_CHANGE: i32 = -(1 << 29);

/// Reputation change for peers which send us a block with bad justifications.
const BAD_JUSTIFICATION_REPUTATION_CHANGE: i32 = -(1 << 16);

/// The main data structure which contains all the state for a chains
/// active syncing strategy.
pub struct ChainSync<B: BlockT> {
	/// Chain client.
	client: Arc<dyn crate::chain::Client<B>>,
	/// The active peers that we are using to sync and their PeerSync status
	peers: HashMap<PeerId, PeerSync<B>>,
	/// A `BlockCollection` of blocks that are being downloaded from peers
	blocks: BlockCollection<B>,
	/// The best block number in our queue of blocks to import
	best_queued_number: NumberFor<B>,
	/// The best block hash in our queue of blocks to import
	best_queued_hash: B::Hash,
	/// The role of this node, e.g. light or full
	role: Roles,
	/// What block attributes we require for this node, usually derived from
	/// what role we are, but could be customized
	required_block_attributes: message::BlockAttributes,
	/// Any extra finality proof requests.
	extra_finality_proofs: ExtraRequests<B>,
	/// Any extra justification requests.
	extra_justifications: ExtraRequests<B>,
	/// A set of hashes of blocks that are being downloaded or have been
	/// downloaded and are queued for import.
	queue_blocks: HashSet<B::Hash>,
	/// The best block number that we are currently importing.
	best_importing_number: NumberFor<B>,
	/// Finality proof handler.
	request_builder: Option<BoxFinalityProofRequestBuilder<B>>,
	/// Fork sync targets.
	fork_targets: HashMap<B::Hash, ForkTarget<B>>,
	/// A flag that caches idle state with no pending requests.
	is_idle: bool,
	/// A type to check incoming block announcements.
	block_announce_validator: Box<dyn BlockAnnounceValidator<B> + Send>
}

/// All the data we have about a Peer that we are trying to sync with
#[derive(Debug, Clone)]
pub struct PeerSync<B: BlockT> {
	/// The common number is the block number that is a common point of
	/// ancestry for both our chains (as far as we know).
	pub common_number: NumberFor<B>,
	/// The hash of the best block that we've seen for this peer.
	pub best_hash: B::Hash,
	/// The number of the best block that we've seen for this peer.
	pub best_number: NumberFor<B>,
	/// The state of syncing this peer is in for us, generally categories
	/// into `Available` or "busy" with something as defined by `PeerSyncState`.
	pub state: PeerSyncState<B>,
	/// A queue of blocks that this peer has announced to us, should only
	/// contain `ANNOUNCE_HISTORY_SIZE` entries.
	pub recently_announced: VecDeque<B::Hash>
}

/// The sync status of a peer we are trying to sync with
#[derive(Debug)]
pub struct PeerInfo<B: BlockT> {
	/// Their best block hash.
	pub best_hash: B::Hash,
	/// Their best block number.
	pub best_number: NumberFor<B>
}

struct ForkTarget<B: BlockT> {
	number: NumberFor<B>,
	parent_hash: Option<B::Hash>,
	peers: HashSet<PeerId>,
}

/// The state of syncing between a Peer and ourselves.
///
/// Generally two categories, "busy" or `Available`. If busy, the enum
/// defines what we are busy with.
#[derive(Copy, Clone, Eq, PartialEq, Debug)]
pub enum PeerSyncState<B: BlockT> {
	/// Available for sync requests.
	Available,
	/// Searching for ancestors the Peer has in common with us.
	AncestorSearch(NumberFor<B>, AncestorSearchState<B>),
	/// Actively downloading new blocks, starting from the given Number.
	DownloadingNew(NumberFor<B>),
	/// Downloading a stale block with given Hash. Stale means that it is a
	/// block with a number that is lower than our best number. It might be
	/// from a fork and not necessarily already imported.
	DownloadingStale(B::Hash),
	/// Downloading justification for given block hash.
	DownloadingJustification(B::Hash),
	/// Downloading finality proof for given block hash.
	DownloadingFinalityProof(B::Hash)
}

impl<B: BlockT> PeerSyncState<B> {
	pub fn is_available(&self) -> bool {
		if let PeerSyncState::Available = self {
			true
		} else {
			false
		}
	}
}

/// Reported sync state.
#[derive(Clone, Eq, PartialEq, Debug)]
pub enum SyncState {
	/// Initial sync is complete, keep-up sync is active.
	Idle,
	/// Actively catching up with the chain.
	Downloading
}

/// Syncing status and statistics.
#[derive(Clone)]
pub struct Status<B: BlockT> {
	/// Current global sync state.
	pub state: SyncState,
	/// Target sync block number.
	pub best_seen_block: Option<NumberFor<B>>,
	/// Number of peers participating in syncing.
	pub num_peers: u32,
	/// Number of blocks queued for import
	pub queued_blocks: u32,
}

/// A peer did not behave as expected and should be reported.
#[derive(Debug, Clone, PartialEq, Eq)]
pub struct BadPeer(pub PeerId, pub i32);

impl fmt::Display for BadPeer {
	fn fmt(&self, f: &mut fmt::Formatter) -> fmt::Result {
		write!(f, "bad peer {}; reputation change: {}", self.0, self.1)
	}
}

impl std::error::Error for BadPeer {}

/// Result of [`ChainSync::on_block_data`].
#[derive(Debug, Clone, PartialEq, Eq)]
pub enum OnBlockData<B: BlockT> {
	/// The block should be imported.
	Import(BlockOrigin, Vec<IncomingBlock<B>>),
	/// A new block request needs to be made to the given peer.
	Request(PeerId, BlockRequest<B>)
}

/// Result of [`ChainSync::on_block_announce`].
#[derive(Debug, Clone, PartialEq, Eq)]
pub enum OnBlockAnnounce {
	/// The announcement does not require further handling.
	Nothing,
	/// The announcement header should be imported.
	ImportHeader,
}

/// Result of [`ChainSync::on_block_justification`].
#[derive(Debug, Clone, PartialEq, Eq)]
pub enum OnBlockJustification<B: BlockT> {
	/// The justification needs no further handling.
	Nothing,
	/// The justification should be imported.
	Import {
		peer: PeerId,
		hash: B::Hash,
		number: NumberFor<B>,
		justification: Justification
	}
}

/// Result of [`ChainSync::on_block_finality_proof`].
#[derive(Debug, Clone, PartialEq, Eq)]
pub enum OnBlockFinalityProof<B: BlockT> {
	/// The proof needs no further handling.
	Nothing,
	/// The proof should be imported.
	Import {
		peer: PeerId,
		hash: B::Hash,
		number: NumberFor<B>,
		proof: Vec<u8>
	}
}

impl<B: BlockT> ChainSync<B> {
	/// Create a new instance.
	pub fn new(
		role: Roles,
		client: Arc<dyn crate::chain::Client<B>>,
		info: &ClientInfo<B>,
		request_builder: Option<BoxFinalityProofRequestBuilder<B>>,
		block_announce_validator: Box<dyn BlockAnnounceValidator<B> + Send>
	) -> Self {
		let mut required_block_attributes = BlockAttributes::HEADER | BlockAttributes::JUSTIFICATION;

		if role.is_full() {
			required_block_attributes |= BlockAttributes::BODY
		}

		ChainSync {
			client,
			peers: HashMap::new(),
			blocks: BlockCollection::new(),
			best_queued_hash: info.chain.best_hash,
			best_queued_number: info.chain.best_number,
			extra_finality_proofs: ExtraRequests::new(),
			extra_justifications: ExtraRequests::new(),
			role,
			required_block_attributes,
			queue_blocks: Default::default(),
			best_importing_number: Zero::zero(),
			request_builder,
			fork_targets: Default::default(),
			is_idle: false,
			block_announce_validator,
		}
	}

	/// Returns the state of the sync of the given peer.
	///
	/// Returns `None` if the peer is unknown.
	pub fn peer_info(&self, who: &PeerId) -> Option<PeerInfo<B>> {
		self.peers.get(who).map(|p| PeerInfo { best_hash: p.best_hash, best_number: p.best_number })
	}

	/// Returns the current sync status.
	pub fn status(&self) -> Status<B> {
		let best_seen = self.peers.values().max_by_key(|p| p.best_number).map(|p| p.best_number);
		let sync_state =
			if let Some(n) = best_seen {
				// A chain is classified as downloading if the provided best block is
				// more than `MAJOR_SYNC_BLOCKS` behind the best queued block.
				if n > self.best_queued_number && n - self.best_queued_number > MAJOR_SYNC_BLOCKS.into() {
					SyncState::Downloading
				} else {
					SyncState::Idle
				}
			} else {
				SyncState::Idle
			};

		Status {
			state: sync_state,
			best_seen_block: best_seen,
			num_peers: self.peers.len() as u32,
			queued_blocks: self.queue_blocks.len() as u32,
		}
	}

	/// Handle a new connected peer.
	///
	/// Call this method whenever we connect to a new peer.
	pub fn new_peer(&mut self, who: PeerId, info: protocol::PeerInfo<B>) -> Result<Option<BlockRequest<B>>, BadPeer> {
		// There is nothing sync can get from the node that has no blockchain data.
		if !info.roles.is_full() {
			return Ok(None)
		}
		match self.block_status(&info.best_hash) {
			Err(e) => {
				debug!(target:"sync", "Error reading blockchain: {:?}", e);
				Err(BadPeer(who, BLOCKCHAIN_STATUS_READ_ERROR_REPUTATION_CHANGE))
			}
			Ok(BlockStatus::KnownBad) => {
				info!("New peer with known bad best block {} ({}).", info.best_hash, info.best_number);
				Err(BadPeer(who, i32::min_value()))
			}
			Ok(BlockStatus::Unknown) => {
				if info.best_number.is_zero() {
					info!("New peer with unknown genesis hash {} ({}).", info.best_hash, info.best_number);
					return Err(BadPeer(who, i32::min_value()))
				}
				// If there are more than `MAJOR_SYNC_BLOCKS` in the import queue then we have
				// enough to do in the import queue that it's not worth kicking off
				// an ancestor search, which is what we do in the next match case below.
				if self.queue_blocks.len() > MAJOR_SYNC_BLOCKS.into() {
					debug!(
						target:"sync",
						"New peer with unknown best hash {} ({}), assuming common block.",
						self.best_queued_hash,
						self.best_queued_number
					);
					self.peers.insert(who, PeerSync {
						common_number: self.best_queued_number,
						best_hash: info.best_hash,
						best_number: info.best_number,
						state: PeerSyncState::Available,
						recently_announced: Default::default()
					});
					return Ok(None)
				}

				// If we are at genesis, just start downloading.
				if self.best_queued_number.is_zero() {
					debug!(target:"sync", "New peer with best hash {} ({}).", info.best_hash, info.best_number);
					self.peers.insert(who.clone(), PeerSync {
						common_number: Zero::zero(),
						best_hash: info.best_hash,
						best_number: info.best_number,
						state: PeerSyncState::Available,
						recently_announced: Default::default(),
					});
					return Ok(self.select_new_blocks(who).map(|(_, req)| req))
				}

				let common_best = std::cmp::min(self.best_queued_number, info.best_number);

				debug!(target:"sync",
					"New peer with unknown best hash {} ({}), searching for common ancestor.",
					info.best_hash,
					info.best_number
				);

				self.peers.insert(who, PeerSync {
					common_number: Zero::zero(),
					best_hash: info.best_hash,
					best_number: info.best_number,
					state: PeerSyncState::AncestorSearch(
						common_best,
						AncestorSearchState::ExponentialBackoff(One::one())
					),
					recently_announced: Default::default()
				});
				self.is_idle = false;

				Ok(Some(ancestry_request::<B>(common_best)))
			}
			Ok(BlockStatus::Queued) | Ok(BlockStatus::InChainWithState) | Ok(BlockStatus::InChainPruned) => {
				debug!(target:"sync", "New peer with known best hash {} ({}).", info.best_hash, info.best_number);
				self.peers.insert(who.clone(), PeerSync {
					common_number: info.best_number,
					best_hash: info.best_hash,
					best_number: info.best_number,
					state: PeerSyncState::Available,
					recently_announced: Default::default(),
				});
				self.is_idle = false;
				Ok(None)
			}
		}
	}

	/// Signal that `best_header` has been queued for import and update the
	/// `ChainSync` state with that information.
	pub fn update_chain_info(&mut self, best_header: &B::Header) {
		self.on_block_queued(&best_header.hash(), *best_header.number())
	}

	/// Schedule a justification request for the given block.
	pub fn request_justification(&mut self, hash: &B::Hash, number: NumberFor<B>) {
		let client = &self.client;
		self.extra_justifications.schedule((*hash, number), |base, block| {
			client.is_descendent_of(base, block)
		})
	}

	/// Schedule a finality proof request for the given block.
	pub fn request_finality_proof(&mut self, hash: &B::Hash, number: NumberFor<B>) {
		let client = &self.client;
		self.extra_finality_proofs.schedule((*hash, number), |base, block| {
			client.is_descendent_of(base, block)
		})
	}

	/// Request syncing for the given block from given set of peers.
	// The implementation is similar to on_block_announce with unknown parent hash.
	pub fn set_sync_fork_request(&mut self, mut peers: Vec<PeerId>, hash: &B::Hash, number: NumberFor<B>) {
		if peers.is_empty() {
<<<<<<< HEAD
			if let Some(_) = self.fork_targets.remove(hash) {
				debug!(target: "sync", "Cleared sync request for block {:?} with {:?}", hash, peers);
			}
			return;
=======
			debug!(
				target: "sync",
				"Explicit sync request for block {:?} with no peers specified. \
				 Syncing from all connected peers {:?} instead.",
				hash, peers,
			);

			peers = self.peers.iter()
				// Only request blocks from peers who are ahead or on a par.
				.filter(|(_, peer)| peer.best_number >= number)
				.map(|(id, _)| id.clone())
				.collect();
		} else {
			debug!(target: "sync", "Explicit sync request for block {:?} with {:?}", hash, peers);
>>>>>>> 7874be86
		}

		if self.is_known(&hash) {
			debug!(target: "sync", "Refusing to sync known hash {:?}", hash);
			return;
		}

		let block_status = self.client.block_status(&BlockId::Number(number - One::one()))
			.unwrap_or(BlockStatus::Unknown);
		if block_status == BlockStatus::InChainPruned {
			trace!(target: "sync", "Refusing to sync ancient block {:?}", hash);
			return;
		}

		self.is_idle = false;
		for peer_id in &peers {
			if let Some(peer) = self.peers.get_mut(peer_id) {
				if let PeerSyncState::AncestorSearch(_, _) = peer.state {
					continue;
				}

				if number > peer.best_number {
					peer.best_number = number;
					peer.best_hash = hash.clone();
				}
			}
		}

		self.fork_targets
			.entry(hash.clone())
			.or_insert_with(|| ForkTarget {
				number,
				peers: Default::default(),
				parent_hash: None,
			})
			.peers.extend(peers);
	}

	/// Get an iterator over all scheduled justification requests.
	pub fn justification_requests(&mut self) -> impl Iterator<Item = (PeerId, BlockRequest<B>)> + '_ {
		let peers = &mut self.peers;
		let mut matcher = self.extra_justifications.matcher();
		std::iter::from_fn(move || {
			if let Some((peer, request)) = matcher.next(&peers) {
				peers.get_mut(&peer)
					.expect("`Matcher::next` guarantees the `PeerId` comes from the given peers; qed")
					.state = PeerSyncState::DownloadingJustification(request.0);
				let req = message::generic::BlockRequest {
					id: 0,
					fields: BlockAttributes::JUSTIFICATION,
					from: message::FromBlock::Hash(request.0),
					to: None,
					direction: message::Direction::Ascending,
					max: Some(1)
				};
				Some((peer, req))
			} else {
				None
			}
		})
	}

	/// Get an iterator over all scheduled finality proof requests.
	pub fn finality_proof_requests(&mut self) -> impl Iterator<Item = (PeerId, FinalityProofRequest<B::Hash>)> + '_ {
		let peers = &mut self.peers;
		let request_builder = &mut self.request_builder;
		let mut matcher = self.extra_finality_proofs.matcher();
		std::iter::from_fn(move || {
			if let Some((peer, request)) = matcher.next(&peers) {
				peers.get_mut(&peer)
					.expect("`Matcher::next` guarantees the `PeerId` comes from the given peers; qed")
					.state = PeerSyncState::DownloadingFinalityProof(request.0);
				let req = message::generic::FinalityProofRequest {
					id: 0,
					block: request.0,
					request: request_builder.as_mut()
						.map(|builder| builder.build_request_data(&request.0))
						.unwrap_or_default()
				};
				Some((peer, req))
			} else {
				None
			}
		})
	}

	/// Get an iterator over all block requests of all peers.
	pub fn block_requests(&mut self) -> impl Iterator<Item = (PeerId, BlockRequest<B>)> + '_ {
		if self.is_idle {
			return Either::Left(std::iter::empty())
		}
		if self.queue_blocks.len() > MAX_IMPORTING_BLOCKS {
			trace!(target: "sync", "Too many blocks in the queue.");
			return Either::Left(std::iter::empty())
		}
		let blocks = &mut self.blocks;
		let attrs = &self.required_block_attributes;
		let fork_targets = &self.fork_targets;
		let mut have_requests = false;
		let last_finalized = self.client.info().chain.finalized_number;
		let best_queued = self.best_queued_number;
		let client = &self.client;
		let queue = &self.queue_blocks;
		let iter = self.peers.iter_mut().filter_map(move |(id, peer)| {
			if !peer.state.is_available() {
				trace!(target: "sync", "Peer {} is busy", id);
				return None
			}
			if let Some((hash, req)) = fork_sync_request(
				id,
				fork_targets,
				best_queued,
				last_finalized,
				attrs,
				|hash| if queue.contains(hash) {
					BlockStatus::Queued
				} else {
					client.block_status(&BlockId::Hash(*hash)).unwrap_or(BlockStatus::Unknown)
				},
			) {
				trace!(target: "sync", "Downloading fork {:?} from {}", hash, id);
				peer.state = PeerSyncState::DownloadingStale(hash);
				have_requests = true;
				Some((id.clone(), req))
			} else if let Some((range, req)) = peer_block_request(id, peer, blocks, attrs) {
				peer.state = PeerSyncState::DownloadingNew(range.start);
				trace!(target: "sync", "New block request for {}", id);
				have_requests = true;
				Some((id.clone(), req))
			} else {
				trace!(target: "sync", "No new block request for {}", id);
				None
			}
		});
		if !have_requests {
			self.is_idle = true;
		}
		Either::Right(iter)
	}

	/// Handle a response from the remote to a block request that we made.
	///
	/// `request` must be the original request that triggered `response`.
	///
	/// If this corresponds to a valid block, this outputs the block that
	/// must be imported in the import queue.
	pub fn on_block_data
		(&mut self, who: PeerId, request: BlockRequest<B>, response: BlockResponse<B>) -> Result<OnBlockData<B>, BadPeer>
	{
		let new_blocks: Vec<IncomingBlock<B>> =
			if let Some(peer) = self.peers.get_mut(&who) {
				let mut blocks = response.blocks;
				if request.direction == message::Direction::Descending {
					trace!(target: "sync", "Reversing incoming block list");
					blocks.reverse()
				}
				self.is_idle = false;
				match &mut peer.state {
					PeerSyncState::DownloadingNew(start_block) => {
						self.blocks.clear_peer_download(&who);
						self.blocks.insert(*start_block, blocks, who);
						peer.state = PeerSyncState::Available;
						self.blocks
							.drain(self.best_queued_number + One::one())
							.into_iter()
							.map(|block_data| {
								IncomingBlock {
									hash: block_data.block.hash,
									header: block_data.block.header,
									body: block_data.block.body,
									justification: block_data.block.justification,
									origin: block_data.origin,
								}
							}).collect()
					}
					PeerSyncState::DownloadingStale(_) => {
						peer.state = PeerSyncState::Available;
						blocks.into_iter().map(|b| {
							IncomingBlock {
								hash: b.hash,
								header: b.header,
								body: b.body,
								justification: b.justification,
								origin: Some(who.clone()),
							}
						}).collect()
					}
					PeerSyncState::AncestorSearch(num, state) => {
						let block_hash_match = match (blocks.get(0), self.client.block_hash(*num)) {
							(Some(block), Ok(maybe_our_block_hash)) => {
								trace!(target: "sync", "Got ancestry block #{} ({}) from peer {}", num, block.hash, who);
								maybe_our_block_hash.map_or(false, |x| x == block.hash)
							},
							(None, _) => {
								debug!(target: "sync", "Invalid response when searching for ancestor from {}", who);
								return Err(BadPeer(who, i32::min_value()))
							},
							(_, Err(e)) => {
								info!("Error answering legitimate blockchain query: {:?}", e);
								return Err(BadPeer(who, ANCESTRY_BLOCK_ERROR_REPUTATION_CHANGE))
							}
						};
						if block_hash_match && peer.common_number < *num {
							peer.common_number = *num;
						}
						if !block_hash_match && num.is_zero() {
							trace!(target:"sync", "Ancestry search: genesis mismatch for peer {}", who);
							return Err(BadPeer(who, GENESIS_MISMATCH_REPUTATION_CHANGE))
						}
						if let Some((next_state, next_num)) = handle_ancestor_search_state(state, *num, block_hash_match) {
							peer.state = PeerSyncState::AncestorSearch(next_num, next_state);
							return Ok(OnBlockData::Request(who, ancestry_request::<B>(next_num)))
						} else {
							// Ancestry search is complete. Check if peer is on a stale fork unknown to us and
							// add it to sync targets if necessary.
							trace!(target: "sync", "Ancestry search complete. Ours={} ({}), Theirs={} ({}), Common={}",
								self.best_queued_hash,
								self.best_queued_number,
								peer.best_hash,
								peer.best_number,
								peer.common_number
							);
							if peer.common_number < peer.best_number && peer.best_number < self.best_queued_number {
								trace!(target: "sync", "Added fork target {} for {}" , peer.best_hash, who);
								self.fork_targets
									.entry(peer.best_hash.clone())
									.or_insert_with(|| ForkTarget {
										number: peer.best_number,
										parent_hash: None,
										peers: Default::default(),
									})
								.peers.insert(who);
							}
							peer.state = PeerSyncState::Available;
							Vec::new()
						}
					}

					| PeerSyncState::Available
					| PeerSyncState::DownloadingJustification(..)
					| PeerSyncState::DownloadingFinalityProof(..) => Vec::new()
				}
			} else {
				Vec::new()
			};

		let is_recent = new_blocks.first()
			.map(|block| {
				self.peers.iter().any(|(_, peer)| peer.recently_announced.contains(&block.hash))
			})
			.unwrap_or(false);

		let origin =
			if is_recent {
				BlockOrigin::NetworkBroadcast
			} else {
				BlockOrigin::NetworkInitialSync
			};

		if let Some((h, n)) = new_blocks.last().and_then(|b| b.header.as_ref().map(|h| (&b.hash, *h.number()))) {
			trace!(target:"sync", "Accepted {} blocks ({:?}) with origin {:?}", new_blocks.len(), h, origin);
			self.on_block_queued(h, n)
		}

		let new_best_importing_number = new_blocks.last()
			.and_then(|b| b.header.as_ref().map(|h| *h.number()))
			.unwrap_or_else(|| Zero::zero());

		self.queue_blocks.extend(new_blocks.iter().map(|b| b.hash));

		self.best_importing_number = std::cmp::max(new_best_importing_number, self.best_importing_number);

		Ok(OnBlockData::Import(origin, new_blocks))
	}

	/// Handle a response from the remote to a justification request that we made.
	///
	/// `request` must be the original request that triggered `response`.
	///
	/// Returns `Some` if this produces a justification that must be imported
	/// into the import queue.
	pub fn on_block_justification
		(&mut self, who: PeerId, response: BlockResponse<B>) -> Result<OnBlockJustification<B>, BadPeer>
	{
		let peer =
			if let Some(peer) = self.peers.get_mut(&who) {
				peer
			} else {
				error!(target: "sync", "Called on_block_justification with a bad peer ID");
				return Ok(OnBlockJustification::Nothing)
			};

		self.is_idle = false;
		if let PeerSyncState::DownloadingJustification(hash) = peer.state {
			peer.state = PeerSyncState::Available;

			// We only request one justification at a time
			if let Some(block) = response.blocks.into_iter().next() {
				if hash != block.hash {
					info!(
						"Invalid block justification provided by {}: requested: {:?} got: {:?}", who, hash, block.hash
					);
					return Err(BadPeer(who, i32::min_value()))
				}
				if let Some((peer, hash, number, j)) = self.extra_justifications.on_response(who, block.justification) {
					return Ok(OnBlockJustification::Import { peer, hash, number, justification: j })
				}
			} else {
				// we might have asked the peer for a justification on a block that we thought it had
				// (regardless of whether it had a justification for it or not).
				trace!(target: "sync", "Peer {:?} provided empty response for justification request {:?}", who, hash)
			}
		}

		Ok(OnBlockJustification::Nothing)
	}

	/// Handle new finality proof data.
	pub fn on_block_finality_proof
		(&mut self, who: PeerId, resp: FinalityProofResponse<B::Hash>) -> Result<OnBlockFinalityProof<B>, BadPeer>
	{
		let peer =
			if let Some(peer) = self.peers.get_mut(&who) {
				peer
			} else {
				error!(target: "sync", "Called on_block_finality_proof_data with a bad peer ID");
				return Ok(OnBlockFinalityProof::Nothing)
			};

		self.is_idle = false;
		if let PeerSyncState::DownloadingFinalityProof(hash) = peer.state {
			peer.state = PeerSyncState::Available;

			// We only request one finality proof at a time.
			if hash != resp.block {
				info!("Invalid block finality proof provided: requested: {:?} got: {:?}", hash, resp.block);
				return Err(BadPeer(who, i32::min_value()))
			}

			if let Some((peer, hash, number, p)) = self.extra_finality_proofs.on_response(who, resp.proof) {
				return Ok(OnBlockFinalityProof::Import { peer, hash, number, proof: p })
			}
		}

		Ok(OnBlockFinalityProof::Nothing)
	}

	/// A batch of blocks have been processed, with or without errors.
	///
	/// Call this when a batch of blocks have been processed by the import
	/// queue, with or without errors.
	///
	/// `peer_info` is passed in case of a restart.
	pub fn on_blocks_processed<'a>(
		&'a mut self,
		imported: usize,
		count: usize,
		results: Vec<(Result<BlockImportResult<NumberFor<B>>, BlockImportError>, B::Hash)>,
		mut peer_info: impl FnMut(&PeerId) -> Option<protocol::PeerInfo<B>>
	) -> impl Iterator<Item = Result<(PeerId, BlockRequest<B>), BadPeer>> + 'a {
		trace!(target: "sync", "Imported {} of {}", imported, count);

		let mut output = Vec::new();

		let mut has_error = false;
		let mut hashes = vec![];
		for (result, hash) in results {
			hashes.push(hash);

			if has_error {
				continue;
			}

			if result.is_err() {
				has_error = true;
			}

			match result {
				Ok(BlockImportResult::ImportedKnown(_number)) => {}
				Ok(BlockImportResult::ImportedUnknown(number, aux, who)) => {
					if aux.clear_justification_requests {
						trace!(
							target: "sync",
							"Block imported clears all pending justification requests {}: {:?}",
							number,
							hash
						);
						self.extra_justifications.reset()
					}

					if aux.needs_justification {
						trace!(target: "sync", "Block imported but requires justification {}: {:?}", number, hash);
						self.request_justification(&hash, number);
					}

					if aux.bad_justification {
						if let Some(peer) = who {
							info!("Sent block with bad justification to import");
							output.push(Err(BadPeer(peer, BAD_JUSTIFICATION_REPUTATION_CHANGE)));
						}
					}

					if aux.needs_finality_proof {
						trace!(target: "sync", "Block imported but requires finality proof {}: {:?}", number, hash);
						self.request_finality_proof(&hash, number);
					}
				},
				Err(BlockImportError::IncompleteHeader(who)) => {
					if let Some(peer) = who {
						info!("Peer sent block with incomplete header to import");
						output.push(Err(BadPeer(peer, INCOMPLETE_HEADER_REPUTATION_CHANGE)));
						output.extend(self.restart(&mut peer_info));
					}
				},
				Err(BlockImportError::VerificationFailed(who, e)) => {
					if let Some(peer) = who {
						info!("Verification failed from peer: {}", e);
						output.push(Err(BadPeer(peer, VERIFICATION_FAIL_REPUTATION_CHANGE)));
						output.extend(self.restart(&mut peer_info));
					}
				},
				Err(BlockImportError::BadBlock(who)) => {
					if let Some(peer) = who {
						info!("Bad block");
						output.push(Err(BadPeer(peer, BAD_BLOCK_REPUTATION_CHANGE)));
						output.extend(self.restart(&mut peer_info));
					}
				},
				Err(BlockImportError::UnknownParent) |
				Err(BlockImportError::Cancelled) |
				Err(BlockImportError::Other(_)) => {
					output.extend(self.restart(&mut peer_info));
				},
			};
		}

		for hash in hashes {
			self.queue_blocks.remove(&hash);
		}
		if has_error {
			self.best_importing_number = Zero::zero()
		}

		self.is_idle = false;
		output.into_iter()
	}

	/// Call this when a justification has been processed by the import queue,
	/// with or without errors.
	pub fn on_justification_import(&mut self, hash: B::Hash, number: NumberFor<B>, success: bool) {
		let finalization_result = if success { Ok((hash, number)) } else { Err(()) };
		self.extra_justifications.try_finalize_root((hash, number), finalization_result, true);
		self.is_idle = false;
	}

	pub fn on_finality_proof_import(&mut self, req: (B::Hash, NumberFor<B>), res: Result<(B::Hash, NumberFor<B>), ()>) {
		self.extra_finality_proofs.try_finalize_root(req, res, true);
		self.is_idle = false;
	}

	/// Notify about finalization of the given block.
	pub fn on_block_finalized(&mut self, hash: &B::Hash, number: NumberFor<B>) {
		let client = &self.client;
		let r = self.extra_finality_proofs.on_block_finalized(hash, number, |base, block| {
			client.is_descendent_of(base, block)
		});

		if let Err(err) = r {
			warn!(target: "sync", "Error cleaning up pending extra finality proof data requests: {:?}", err)
		}

		let client = &self.client;
		let r = self.extra_justifications.on_block_finalized(hash, number, |base, block| {
			client.is_descendent_of(base, block)
		});

		if let Err(err) = r {
			warn!(target: "sync", "Error cleaning up pending extra justification data requests: {:?}", err);
		}
	}

	/// Called when a block has been queued for import.
	///
	/// Updates our internal state for best queued block and then goes
	/// through all peers to update our view of their state as well.
	fn on_block_queued(&mut self, hash: &B::Hash, number: NumberFor<B>) {
		if number > self.best_queued_number {
			self.best_queued_number = number;
			self.best_queued_hash = *hash;
		}
		if let Some(_) = self.fork_targets.remove(&hash) {
			trace!(target: "sync", "Completed fork sync {:?}", hash);
		}
		// Update common blocks
		for (n, peer) in self.peers.iter_mut() {
			if let PeerSyncState::AncestorSearch(_, _) = peer.state {
				// Wait for ancestry search to complete first.
				continue;
			}
			let new_common_number = if peer.best_number >= number {
				number
			} else {
				peer.best_number
			};
			trace!(
				target: "sync",
				"Updating peer {} info, ours={}, common={}->{}, their best={}",
				n,
				number,
				peer.common_number,
				new_common_number,
				peer.best_number,
			);
			peer.common_number = new_common_number;
		}
		self.is_idle = false;
	}

	/// Call when a node announces a new block.
	///
	/// If `OnBlockAnnounce::ImportHeader` is returned, then the caller MUST try to import passed
	/// header (call `on_block_data`). The network request isn't sent
	/// in this case. Both hash and header is passed as an optimization
	/// to avoid rehashing the header.
	pub fn on_block_announce(&mut self, who: PeerId, hash: B::Hash, announce: &BlockAnnounce<B::Header>, is_best: bool)
		-> OnBlockAnnounce
	{
		let header = &announce.header;
		let number = *header.number();
		debug!(target: "sync", "Received block announcement with number {:?}", number);
		if number.is_zero() {
			warn!(target: "sync", "Ignored genesis block (#0) announcement from {}: {}", who, hash);
			return OnBlockAnnounce::Nothing
		}
		let parent_status = self.block_status(header.parent_hash()).ok().unwrap_or(BlockStatus::Unknown);
		let known_parent = parent_status != BlockStatus::Unknown;
		let ancient_parent = parent_status == BlockStatus::InChainPruned;

		let known = self.is_known(&hash);
		let peer = if let Some(peer) = self.peers.get_mut(&who) {
			peer
		} else {
			error!(target: "sync", "Called on_block_announce with a bad peer ID");
			return OnBlockAnnounce::Nothing
		};
		while peer.recently_announced.len() >= ANNOUNCE_HISTORY_SIZE {
			peer.recently_announced.pop_front();
		}
		peer.recently_announced.push_back(hash.clone());
		if is_best && number > peer.best_number {
			// update their best block
			peer.best_number = number;
			peer.best_hash = hash;
		}
		if let PeerSyncState::AncestorSearch(_, _) = peer.state {
			return OnBlockAnnounce::Nothing
		}
		// If the announced block is the best they have seen, our common number
		// is either one further ahead or it's the one they just announced, if we know about it.
		if known && is_best {
			peer.common_number = number
		} else if header.parent_hash() == &self.best_queued_hash || known_parent {
			peer.common_number = number - One::one();
		}
		self.is_idle = false;

		// known block case
		if known || self.is_already_downloading(&hash) {
			trace!(target: "sync", "Known block announce from {}: {}", who, hash);
			if let Some(target) = self.fork_targets.get_mut(&hash) {
				target.peers.insert(who);
			}
			return OnBlockAnnounce::Nothing
		}

		// Let external validator check the block announcement.
		let assoc_data = announce.data.as_ref().map_or(&[][..], |v| v.as_slice());
		match self.block_announce_validator.validate(&header, assoc_data) {
			Ok(Validation::Success) => (),
			Ok(Validation::Failure) => {
				debug!(target: "sync", "Block announcement validation of block {} from {} failed", hash, who);
				return OnBlockAnnounce::Nothing
			}
			Err(e) => {
				error!(target: "sync", "Block announcement validation errored: {}", e);
				return OnBlockAnnounce::Nothing
			}
		}

		if ancient_parent {
			trace!(target: "sync", "Ignored ancient block announced from {}: {} {:?}", who, hash, header);
			return OnBlockAnnounce::Nothing
		}

		let requires_additional_data = !self.role.is_light() || !known_parent;
		if !requires_additional_data {
			trace!(target: "sync", "Importing new header announced from {}: {} {:?}", who, hash, header);
			return OnBlockAnnounce::ImportHeader
		}

		if number <= self.best_queued_number {
			trace!(
				target: "sync",
				"Added sync target for block announced from {}: {} {:?}", who, hash, header
			);
			self.fork_targets
				.entry(hash.clone())
				.or_insert_with(|| ForkTarget {
					number,
					parent_hash: Some(header.parent_hash().clone()),
					peers: Default::default(),
				})
<<<<<<< HEAD
			.peers.insert(who);
=======
				.peers.insert(who);
>>>>>>> 7874be86
		}

		OnBlockAnnounce::Nothing
	}

	/// Call when a peer has disconnected.
	pub fn peer_disconnected(&mut self, who: PeerId) {
		self.blocks.clear_peer_download(&who);
		self.peers.remove(&who);
		self.extra_justifications.peer_disconnected(&who);
		self.extra_finality_proofs.peer_disconnected(&who);
		self.is_idle = false;
	}

	/// Restart the sync process.
	fn restart<'a, F>
		(&'a mut self, mut peer_info: F) -> impl Iterator<Item = Result<(PeerId, BlockRequest<B>), BadPeer>> + 'a
		where F: FnMut(&PeerId) -> Option<protocol::PeerInfo<B>> + 'a
	{
		self.queue_blocks.clear();
		self.best_importing_number = Zero::zero();
		self.blocks.clear();
		let info = self.client.info();
		self.best_queued_hash = info.chain.best_hash;
		self.best_queued_number = info.chain.best_number;
		self.is_idle = false;
		debug!(target:"sync", "Restarted with {} ({})", self.best_queued_number, self.best_queued_hash);
		let old_peers = std::mem::replace(&mut self.peers, HashMap::new());
		old_peers.into_iter().filter_map(move |(id, _)| {
			let info = peer_info(&id)?;
			match self.new_peer(id.clone(), info) {
				Ok(None) => None,
				Ok(Some(x)) => Some(Ok((id, x))),
				Err(e) => Some(Err(e))
			}
		})
	}

	/// Select a range of new blocks to download from the given peer.
	fn select_new_blocks(&mut self, who: PeerId) -> Option<(Range<NumberFor<B>>, BlockRequest<B>)> {
		// when there are too many blocks in the queue => do not try to download new blocks
		if self.queue_blocks.len() > MAX_IMPORTING_BLOCKS {
			trace!(target: "sync", "Too many blocks in the queue.");
			return None
		}

		let peer = self.peers.get_mut(&who)?;

		if !peer.state.is_available() {
			trace!(target: "sync", "Peer {} is busy", who);
			return None
		}

		trace!(
			target: "sync",
			"Considering new block download from {}, common block is {}, best is {:?}",
			who,
			peer.common_number,
			peer.best_number
		);

		if let Some((range, req)) = peer_block_request(&who, peer, &mut self.blocks, &self.required_block_attributes) {
			trace!(target: "sync", "Requesting blocks from {}, ({} to {})", who, range.start, range.end);
			peer.state = PeerSyncState::DownloadingNew(range.start);
			Some((range, req))
		} else {
			trace!(target: "sync", "Nothing to request from {}", who);
			None
		}
	}

	/// What is the status of the block corresponding to the given hash?
	fn block_status(&self, hash: &B::Hash) -> Result<BlockStatus, ClientError> {
		if self.queue_blocks.contains(hash) {
			return Ok(BlockStatus::Queued)
		}
		self.client.block_status(&BlockId::Hash(*hash))
	}

	/// Is the block corresponding to the given hash known?
	fn is_known(&self, hash: &B::Hash) -> bool {
		self.block_status(hash).ok().map_or(false, |s| s != BlockStatus::Unknown)
	}

	/// Is any peer downloading the given hash?
	fn is_already_downloading(&self, hash: &B::Hash) -> bool {
		self.peers.iter().any(|(_, p)| p.state == PeerSyncState::DownloadingStale(*hash))
	}
}

/// Request the ancestry for a block. Sends a request for header and justification for the given
/// block number. Used during ancestry search.
fn ancestry_request<B: BlockT>(block: NumberFor<B>) -> BlockRequest<B> {
	message::generic::BlockRequest {
		id: 0,
		fields: BlockAttributes::HEADER | BlockAttributes::JUSTIFICATION,
		from: message::FromBlock::Number(block),
		to: None,
		direction: message::Direction::Ascending,
		max: Some(1)
	}
}

/// The ancestor search state expresses which algorithm, and its stateful parameters, we are using to
/// try to find an ancestor block
#[derive(Copy, Clone, Eq, PartialEq, Debug)]
pub enum AncestorSearchState<B: BlockT> {
	/// Use exponential backoff to find an ancestor, then switch to binary search.
	/// We keep track of the exponent.
	ExponentialBackoff(NumberFor<B>),
	/// Using binary search to find the best ancestor.
	/// We keep track of left and right bounds.
	BinarySearch(NumberFor<B>, NumberFor<B>),
}

/// This function handles the ancestor search strategy used. The goal is to find a common point
/// that both our chains agree on that is as close to the tip as possible.
/// The way this works is we first have an exponential backoff strategy, where we try to step
/// forward until we find a block hash mismatch. The size of the step doubles each step we take.
///
/// When we've found a block hash mismatch we then fall back to a binary search between the two
/// last known points to find the common block closest to the tip.
fn handle_ancestor_search_state<B: BlockT>(
	state: &AncestorSearchState<B>,
	curr_block_num: NumberFor<B>,
	block_hash_match: bool
) -> Option<(AncestorSearchState<B>, NumberFor<B>)> {
	let two = <NumberFor<B>>::one() + <NumberFor<B>>::one();
	match state {
		AncestorSearchState::ExponentialBackoff(next_distance_to_tip) => {
			let next_distance_to_tip = *next_distance_to_tip;
			if block_hash_match && next_distance_to_tip == One::one() {
				// We found the ancestor in the first step so there is no need to execute binary search.
				return None;
			}
			if block_hash_match {
				let left = curr_block_num;
				let right = left + next_distance_to_tip / two;
				let middle = left + (right - left) / two;
				Some((AncestorSearchState::BinarySearch(left, right), middle))
			} else {
				let next_block_num = curr_block_num.checked_sub(&next_distance_to_tip)
					.unwrap_or_else(Zero::zero);
				let next_distance_to_tip = next_distance_to_tip * two;
				Some((AncestorSearchState::ExponentialBackoff(next_distance_to_tip), next_block_num))
			}
		}
		AncestorSearchState::BinarySearch(mut left, mut right) => {
			if left >= curr_block_num {
				return None;
			}
			if block_hash_match {
				left = curr_block_num;
			} else {
				right = curr_block_num;
			}
			assert!(right >= left);
			let middle = left + (right - left) / two;
			Some((AncestorSearchState::BinarySearch(left, right), middle))
		}
	}
}

/// Get a new block request for the peer if any.
fn peer_block_request<B: BlockT>(
	id: &PeerId,
	peer: &PeerSync<B>,
	blocks: &mut BlockCollection<B>,
	attrs: &message::BlockAttributes,
) -> Option<(Range<NumberFor<B>>, BlockRequest<B>)> {
	if let Some(range) = blocks.needed_blocks(id.clone(), MAX_BLOCKS_TO_REQUEST, peer.best_number, peer.common_number) {
		let request = message::generic::BlockRequest {
			id: 0,
			fields: attrs.clone(),
			from: message::FromBlock::Number(range.start),
			to: None,
			direction: message::Direction::Ascending,
			max: Some((range.end - range.start).saturated_into::<u32>())
		};
		Some((range, request))
	} else {
		None
	}
}

/// Get pending fork sync targets for a peer.
fn fork_sync_request<B: BlockT>(
	id: &PeerId,
	targets: &HashMap<B::Hash, ForkTarget<B>>,
	best_num: NumberFor<B>,
	finalized: NumberFor<B>,
	attributes: &message::BlockAttributes,
	check_block: impl Fn(&B::Hash) -> BlockStatus,
) -> Option<(B::Hash, BlockRequest<B>)>
{
	for (hash, r) in targets {
		if !r.peers.contains(id) {
			continue
		}
		if r.number <= best_num {
			trace!(target: "sync", "Downloading requested fork {:?} from {}", hash, id);
			let parent_status = r.parent_hash.as_ref().map_or(BlockStatus::Unknown, check_block);
			let mut count = (r.number - finalized).saturated_into::<u32>(); // up to the last finalized block
			if parent_status != BlockStatus::Unknown {
				// request only single block
				count = 1;
			}
			return Some((hash.clone(), message::generic::BlockRequest {
				id: 0,
				fields: attributes.clone(),
				from: message::FromBlock::Hash(hash.clone()),
				to: None,
				direction: message::Direction::Descending,
				max: Some(count),
			}))
		}
	}
	None
}<|MERGE_RESOLUTION|>--- conflicted
+++ resolved
@@ -458,12 +458,6 @@
 	// The implementation is similar to on_block_announce with unknown parent hash.
 	pub fn set_sync_fork_request(&mut self, mut peers: Vec<PeerId>, hash: &B::Hash, number: NumberFor<B>) {
 		if peers.is_empty() {
-<<<<<<< HEAD
-			if let Some(_) = self.fork_targets.remove(hash) {
-				debug!(target: "sync", "Cleared sync request for block {:?} with {:?}", hash, peers);
-			}
-			return;
-=======
 			debug!(
 				target: "sync",
 				"Explicit sync request for block {:?} with no peers specified. \
@@ -478,7 +472,6 @@
 				.collect();
 		} else {
 			debug!(target: "sync", "Explicit sync request for block {:?} with {:?}", hash, peers);
->>>>>>> 7874be86
 		}
 
 		if self.is_known(&hash) {
@@ -1091,11 +1084,7 @@
 					parent_hash: Some(header.parent_hash().clone()),
 					peers: Default::default(),
 				})
-<<<<<<< HEAD
-			.peers.insert(who);
-=======
 				.peers.insert(who);
->>>>>>> 7874be86
 		}
 
 		OnBlockAnnounce::Nothing
