--- conflicted
+++ resolved
@@ -205,11 +205,7 @@
 		FinalityProofRequest(FinalityProofRequest<Hash>),
 		/// Finality proof reponse.
 		FinalityProofResponse(FinalityProofResponse<Hash>),
-<<<<<<< HEAD
-		/// Chain-specific message
-=======
 		/// Chain-specific message.
->>>>>>> b0038786
 		#[codec(index = "255")]
 		ChainSpecific(Vec<u8>),
 	}
