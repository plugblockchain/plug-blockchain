--- conflicted
+++ resolved
@@ -12,11 +12,7 @@
 harness = false
 
 [dependencies]
-<<<<<<< HEAD
-codec = { package = "parity-codec", version = "3.5.4", default-features = false }
-=======
 codec = { package = "parity-codec", version = "4.1.1", default-features = false }
->>>>>>> c9a1c36f
 rstd = { package = "sr-std", path = "../sr-std", default-features = false }
 hash-db = { version = "0.12.4", default-features = false }
 trie-db = { version = "0.12.2", default-features = false }
