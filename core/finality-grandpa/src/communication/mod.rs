--- conflicted
+++ resolved
@@ -289,10 +289,6 @@
 		config: crate::Config,
 		set_state: crate::environment::SharedVoterSetState<B>,
 		on_exit: impl Future<Item = (), Error = ()> + Clone + Send + 'static,
-<<<<<<< HEAD
-		catch_up_enabled: bool,
-=======
->>>>>>> 64e9a777
 	) -> (
 		Self,
 		impl Future<Item = (), Error = ()> + Send + 'static,
