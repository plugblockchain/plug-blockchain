// Copyright 2017-2019 Parity Technologies (UK) Ltd.
// This file is part of Substrate.

// Substrate is free software: you can redistribute it and/or modify
// it under the terms of the GNU General Public License as published by
// the Free Software Foundation, either version 3 of the License, or
// (at your option) any later version.

// Substrate is distributed in the hope that it will be useful,
// but WITHOUT ANY WARRANTY; without even the implied warranty of
// MERCHANTABILITY or FITNESS FOR A PARTICULAR PURPOSE.  See the
// GNU General Public License for more details.

// You should have received a copy of the GNU General Public License
// along with Substrate.  If not, see <http://www.gnu.org/licenses/>.

//! Primitives for the runtime modules.

use rstd::prelude::*;
use rstd::{self, result, marker::PhantomData, convert::{TryFrom, TryInto}, fmt::Debug};
use runtime_io;
#[cfg(feature = "std")]
use std::fmt::Display;
#[cfg(feature = "std")]
use serde::{Serialize, Deserialize, de::DeserializeOwned};
use primitives::{self, Hasher, Blake2Hasher, TypeId};
use crate::codec::{Codec, Encode, Decode};
use crate::transaction_validity::{
	ValidTransaction, TransactionValidity, TransactionValidityError, UnknownTransaction,
};
use crate::generic::{Digest, DigestItem};
use crate::weights::DispatchInfo;
pub use arithmetic::traits::{
	SimpleArithmetic, UniqueSaturatedInto, UniqueSaturatedFrom, Saturating, SaturatedConversion,
	Zero, One, Bounded, CheckedAdd, CheckedSub, CheckedMul, CheckedDiv,
	CheckedShl, CheckedShr, IntegerSquareRoot
};
use app_crypto::AppKey;
use impl_trait_for_tuples::impl_for_tuples;
pub use doughnut::{
	error::{VerifyError},
	traits::{DoughnutApi, DoughnutVerify},
};

/// A lazy value.
pub trait Lazy<T: ?Sized> {
	/// Get a reference to the underlying value.
	///
	/// This will compute the value if the function is invoked for the first time.
	fn get(&mut self) -> &T;
}

impl<'a> Lazy<[u8]> for &'a [u8] {
	fn get(&mut self) -> &[u8] { &**self }
}

/// Some type that is able to be collapsed into an account ID. It is not possible to recreate the original value from
/// the account ID.
pub trait IdentifyAccount {
	/// The account ID that this can be transformed into.
	type AccountId;
	/// Transform into an account.
	fn into_account(self) -> Self::AccountId;
}

impl IdentifyAccount for primitives::ed25519::Public {
	type AccountId = Self;
	fn into_account(self) -> Self { self }
}

impl IdentifyAccount for primitives::sr25519::Public {
	type AccountId = Self;
	fn into_account(self) -> Self { self }
}

impl IdentifyAccount for primitives::ecdsa::Public {
	type AccountId = Self;
	fn into_account(self) -> Self { self }
}

/// Means of signature verification.
pub trait Verify {
	/// Type of the signer.
	type Signer: IdentifyAccount;
	/// Verify a signature. Return `true` if signature is valid for the value.
	fn verify<L: Lazy<[u8]>>(&self, msg: L, signer: &<Self::Signer as IdentifyAccount>::AccountId) -> bool;
}

impl Verify for primitives::ed25519::Signature {
	type Signer = primitives::ed25519::Public;
	fn verify<L: Lazy<[u8]>>(&self, mut msg: L, signer: &primitives::ed25519::Public) -> bool {
		runtime_io::ed25519_verify(self, msg.get(), signer)
	}
}

impl Verify for primitives::sr25519::Signature {
	type Signer = primitives::sr25519::Public;
	fn verify<L: Lazy<[u8]>>(&self, mut msg: L, signer: &primitives::sr25519::Public) -> bool {
		runtime_io::sr25519_verify(self, msg.get(), signer)
	}
}

impl Verify for primitives::ecdsa::Signature {
	type Signer = primitives::ecdsa::Public;
	fn verify<L: Lazy<[u8]>>(&self, mut msg: L, signer: &primitives::ecdsa::Public) -> bool {
		match runtime_io::secp256k1_ecdsa_recover_compressed(self.as_ref(), &runtime_io::blake2_256(msg.get())) {
			Ok(pubkey) => <dyn AsRef<[u8]>>::as_ref(signer) == &pubkey[..],
			_ => false,
		}
	}
}

/// Means of signature verification of an application key.
pub trait AppVerify {
	/// Type of the signer.
	type AccountId;
	/// Verify a signature. Return `true` if signature is valid for the value.
	fn verify<L: Lazy<[u8]>>(&self, msg: L, signer: &Self::AccountId) -> bool;
}

impl<
	S: Verify<Signer=<<T as AppKey>::Public as app_crypto::AppPublic>::Generic> + From<T>,
	T: app_crypto::Wraps<Inner=S> + app_crypto::AppKey + app_crypto::AppSignature +
		AsRef<S> + AsMut<S> + From<S>,
> AppVerify for T where
	<S as Verify>::Signer: IdentifyAccount<AccountId = <S as Verify>::Signer>,
	<<T as AppKey>::Public as app_crypto::AppPublic>::Generic:
		IdentifyAccount<AccountId = <<T as AppKey>::Public as app_crypto::AppPublic>::Generic>,
{
	type AccountId = <T as AppKey>::Public;
	fn verify<L: Lazy<[u8]>>(&self, msg: L, signer: &<T as AppKey>::Public) -> bool {
		use app_crypto::IsWrappedBy;
		let inner: &S = self.as_ref();
		let inner_pubkey = <<T as AppKey>::Public as app_crypto::AppPublic>::Generic::from_ref(&signer);
		Verify::verify(inner, msg, inner_pubkey)
	}
}

/// An error type that indicates that the origin is invalid.
#[derive(Encode, Decode)]
pub struct InvalidOrigin;

impl From<InvalidOrigin> for &'static str {
	fn from(_: InvalidOrigin) -> &'static str {
		"Invalid origin"
	}
}

/// Some sort of check on the origin is performed by this object.
pub trait EnsureOrigin<OuterOrigin> {
	/// A return type.
	type Success;
	/// Perform the origin check.
	fn ensure_origin(o: OuterOrigin) -> result::Result<Self::Success, InvalidOrigin> {
		Self::try_origin(o).map_err(|_| InvalidOrigin)
	}
	/// Perform the origin check.
	fn try_origin(o: OuterOrigin) -> result::Result<Self::Success, OuterOrigin>;
}

/// An error that indicates that a lookup failed.
#[derive(Encode, Decode)]
pub struct LookupError;

impl From<LookupError> for &'static str {
	fn from(_: LookupError) -> &'static str {
		"Can not lookup"
	}
}

impl From<LookupError> for TransactionValidityError {
	fn from(_: LookupError) -> Self {
		UnknownTransaction::CannotLookup.into()
	}
}

/// Means of changing one type into another in a manner dependent on the source type.
pub trait Lookup {
	/// Type to lookup from.
	type Source;
	/// Type to lookup into.
	type Target;
	/// Attempt a lookup.
	fn lookup(&self, s: Self::Source) -> Result<Self::Target, LookupError>;
}

/// Means of changing one type into another in a manner dependent on the source type.
/// This variant is different to `Lookup` in that it doesn't (can cannot) require any
/// context.
pub trait StaticLookup {
	/// Type to lookup from.
	type Source: Codec + Clone + PartialEq + Debug;
	/// Type to lookup into.
	type Target;
	/// Attempt a lookup.
	fn lookup(s: Self::Source) -> Result<Self::Target, LookupError>;
	/// Convert from Target back to Source.
	fn unlookup(t: Self::Target) -> Self::Source;
}

/// A lookup implementation returning the input value.
#[derive(Default)]
pub struct IdentityLookup<T>(PhantomData<T>);
impl<T: Codec + Clone + PartialEq + Debug> StaticLookup for IdentityLookup<T> {
	type Source = T;
	type Target = T;
	fn lookup(x: T) -> Result<T, LookupError> { Ok(x) }
	fn unlookup(x: T) -> T { x }
}

impl<T> Lookup for IdentityLookup<T> {
	type Source = T;
	type Target = T;
	fn lookup(&self, x: T) -> Result<T, LookupError> { Ok(x) }
}

/// Extensible conversion trait. Generic over both source and destination types.
pub trait Convert<A, B> {
	/// Make conversion.
	fn convert(a: A) -> B;
}

impl<A, B: Default> Convert<A, B> for () {
	fn convert(_: A) -> B { Default::default() }
}

/// A structure that performs identity conversion.
pub struct Identity;
impl<T> Convert<T, T> for Identity {
	fn convert(a: T) -> T { a }
}

/// A structure that performs standard conversion using the standard Rust conversion traits.
pub struct ConvertInto;
impl<A, B: From<A>> Convert<A, B> for ConvertInto {
	fn convert(a: A) -> B { a.into() }
}

/// Convenience type to work around the highly unergonomic syntax needed
/// to invoke the functions of overloaded generic traits, in this case
/// `TryFrom` and `TryInto`.
pub trait CheckedConversion {
	/// Convert from a value of `T` into an equivalent instance of `Option<Self>`.
	///
	/// This just uses `TryFrom` internally but with this
	/// variant you can provide the destination type using turbofish syntax
	/// in case Rust happens not to assume the correct type.
	fn checked_from<T>(t: T) -> Option<Self> where Self: TryFrom<T> {
		<Self as TryFrom<T>>::try_from(t).ok()
	}
	/// Consume self to return `Some` equivalent value of `Option<T>`.
	///
	/// This just uses `TryInto` internally but with this
	/// variant you can provide the destination type using turbofish syntax
	/// in case Rust happens not to assume the correct type.
	fn checked_into<T>(self) -> Option<T> where Self: TryInto<T> {
		<Self as TryInto<T>>::try_into(self).ok()
	}
}
impl<T: Sized> CheckedConversion for T {}

/// Multiply and divide by a number that isn't necessarily the same type. Basically just the same
/// as `Mul` and `Div` except it can be used for all basic numeric types.
pub trait Scale<Other> {
	/// The output type of the product of `self` and `Other`.
	type Output;

	/// @return the product of `self` and `other`.
	fn mul(self, other: Other) -> Self::Output;

	/// @return the integer division of `self` and `other`.
	fn div(self, other: Other) -> Self::Output;

	/// @return the modulo remainder of `self` and `other`.
	fn rem(self, other: Other) -> Self::Output;
}
macro_rules! impl_scale {
	($self:ty, $other:ty) => {
		impl Scale<$other> for $self {
			type Output = Self;
			fn mul(self, other: $other) -> Self::Output { self * (other as Self) }
			fn div(self, other: $other) -> Self::Output { self / (other as Self) }
			fn rem(self, other: $other) -> Self::Output { self % (other as Self) }
		}
	}
}
impl_scale!(u128, u128);
impl_scale!(u128, u64);
impl_scale!(u128, u32);
impl_scale!(u128, u16);
impl_scale!(u128, u8);
impl_scale!(u64, u64);
impl_scale!(u64, u32);
impl_scale!(u64, u16);
impl_scale!(u64, u8);
impl_scale!(u32, u32);
impl_scale!(u32, u16);
impl_scale!(u32, u8);
impl_scale!(u16, u16);
impl_scale!(u16, u8);
impl_scale!(u8, u8);

/// Trait for things that can be clear (have no bits set). For numeric types, essentially the same
/// as `Zero`.
pub trait Clear {
	/// True iff no bits are set.
	fn is_clear(&self) -> bool;

	/// Return the value of Self that is clear.
	fn clear() -> Self;
}

impl<T: Default + Eq + PartialEq> Clear for T {
	fn is_clear(&self) -> bool { *self == Self::clear() }
	fn clear() -> Self { Default::default() }
}

/// A meta trait for all bit ops.
pub trait SimpleBitOps:
	Sized + Clear +
	rstd::ops::BitOr<Self, Output = Self> +
	rstd::ops::BitXor<Self, Output = Self> +
	rstd::ops::BitAnd<Self, Output = Self>
{}
impl<T:
	Sized + Clear +
	rstd::ops::BitOr<Self, Output = Self> +
	rstd::ops::BitXor<Self, Output = Self> +
	rstd::ops::BitAnd<Self, Output = Self>
> SimpleBitOps for T {}

/// The block finalization trait. Implementing this lets you express what should happen
/// for your module when the block is ending.
#[impl_for_tuples(30)]
pub trait OnFinalize<BlockNumber> {
	/// The block is being finalized. Implement to have something happen.
	fn on_finalize(_n: BlockNumber) {}
}

/// The block initialization trait. Implementing this lets you express what should happen
/// for your module when the block is beginning (right before the first extrinsic is executed).
#[impl_for_tuples(30)]
pub trait OnInitialize<BlockNumber> {
	/// The block is being initialized. Implement to have something happen.
	fn on_initialize(_n: BlockNumber) {}
}

/// Off-chain computation trait.
///
/// Implementing this trait on a module allows you to perform long-running tasks
/// that make validators generate extrinsics (either transactions or inherents)
/// with the results of those long-running computations.
///
/// NOTE: This function runs off-chain, so it can access the block state,
/// but cannot preform any alterations.
#[impl_for_tuples(30)]
pub trait OffchainWorker<BlockNumber> {
	/// This function is being called on every block.
	///
	/// Implement this and use special `extern`s to generate transactions or inherents.
	/// Any state alterations are lost and are not persisted.
	fn generate_extrinsics(_n: BlockNumber) {}
}

/// Abstraction around hashing
// Stupid bug in the Rust compiler believes derived
// traits must be fulfilled by all type parameters.
pub trait Hash: 'static + MaybeSerializeDeserialize + Debug + Clone + Eq + PartialEq {
	/// The hash type produced.
	type Output: Member + MaybeSerializeDeserialize + Debug + rstd::hash::Hash
		+ AsRef<[u8]> + AsMut<[u8]> + Copy + Default + Encode + Decode;

	/// The associated hash_db Hasher type.
	type Hasher: Hasher<Out=Self::Output>;

	/// Produce the hash of some byte-slice.
	fn hash(s: &[u8]) -> Self::Output;

	/// Produce the hash of some codec-encodable value.
	fn hash_of<S: Encode>(s: &S) -> Self::Output {
		Encode::using_encoded(s, Self::hash)
	}

	/// The ordered Patricia tree root of the given `input`.
	fn ordered_trie_root(input: Vec<Vec<u8>>) -> Self::Output;

	/// The Patricia tree root of the given mapping.
	fn trie_root(input: Vec<(Vec<u8>, Vec<u8>)>) -> Self::Output;

	/// Acquire the global storage root.
	fn storage_root() -> Self::Output;

	/// Acquire the global storage changes root.
	fn storage_changes_root(parent_hash: Self::Output) -> Option<Self::Output>;
}

/// Blake2-256 Hash implementation.
#[derive(PartialEq, Eq, Clone, primitives::RuntimeDebug)]
#[cfg_attr(feature = "std", derive(Serialize, Deserialize))]
pub struct BlakeTwo256;

impl Hash for BlakeTwo256 {
	type Output = primitives::H256;
	type Hasher = Blake2Hasher;
	fn hash(s: &[u8]) -> Self::Output {
		runtime_io::blake2_256(s).into()
	}

	fn trie_root(input: Vec<(Vec<u8>, Vec<u8>)>) -> Self::Output {
		runtime_io::blake2_256_trie_root(input)
	}

	fn ordered_trie_root(input: Vec<Vec<u8>>) -> Self::Output {
		runtime_io::blake2_256_ordered_trie_root(input)
	}

	fn storage_root() -> Self::Output {
		runtime_io::storage_root().into()
	}

	fn storage_changes_root(parent_hash: Self::Output) -> Option<Self::Output> {
		runtime_io::storage_changes_root(parent_hash.into()).map(Into::into)
	}
}

/// Something that can be checked for equality and printed out to a debug channel if bad.
pub trait CheckEqual {
	/// Perform the equality check.
	fn check_equal(&self, other: &Self);
}

impl CheckEqual for primitives::H256 {
	#[cfg(feature = "std")]
	fn check_equal(&self, other: &Self) {
		use primitives::hexdisplay::HexDisplay;
		if self != other {
			println!(
				"Hash: given={}, expected={}",
				HexDisplay::from(self.as_fixed_bytes()),
				HexDisplay::from(other.as_fixed_bytes()),
			);
		}
	}

	#[cfg(not(feature = "std"))]
	fn check_equal(&self, other: &Self) {
		if self != other {
			"Hash not equal".print();
			self.as_bytes().print();
			other.as_bytes().print();
		}
	}
}

impl<H: PartialEq + Eq + Debug> CheckEqual for super::generic::DigestItem<H> where H: Encode {
	#[cfg(feature = "std")]
	fn check_equal(&self, other: &Self) {
		if self != other {
			println!("DigestItem: given={:?}, expected={:?}", self, other);
		}
	}

	#[cfg(not(feature = "std"))]
	fn check_equal(&self, other: &Self) {
		if self != other {
			"DigestItem not equal".print();
			(&Encode::encode(self)[..]).print();
			(&Encode::encode(other)[..]).print();
		}
	}
}

macro_rules! impl_maybe_marker {
	( $( $(#[$doc:meta])+ $trait_name:ident: $($trait_bound:path),+ );+ ) => {
		$(
			$(#[$doc])+
			#[cfg(feature = "std")]
			pub trait $trait_name: $($trait_bound +)+ {}
			#[cfg(feature = "std")]
			impl<T: $($trait_bound +)+> $trait_name for T {}

			$(#[$doc])+
			#[cfg(not(feature = "std"))]
			pub trait $trait_name {}
			#[cfg(not(feature = "std"))]
			impl<T> $trait_name for T {}
		)+
	}
}

impl_maybe_marker!(
	/// A type that implements Display when in std environment.
	MaybeDisplay: Display;

	/// A type that implements Hash when in std environment.
	MaybeHash: rstd::hash::Hash;

	/// A type that implements Serialize when in std environment.
	MaybeSerialize: Serialize;

	/// A type that implements Serialize, DeserializeOwned and Debug when in std environment.
	MaybeSerializeDeserialize: DeserializeOwned, Serialize
);

/// A type that provides a randomness beacon.
pub trait RandomnessBeacon {
	/// Returns 32 bytes of random data. The output will change eventually, but
	/// is not guaranteed to be different between any two calls.
	///
	/// # Security
	///
	/// This MUST NOT be used for gambling, as it can be influenced by a
	/// malicious validator in the short term.  It MAY be used in many
	/// cryptographic protocols, however, so long as one remembers that this
	/// (like everything else on-chain) is public.  For example, it can be
	/// used where a number is needed that cannot have been chosen by an
	/// adversary, for purposes such as public-coin zero-knowledge proofs.
	fn random() -> [u8; 32];
}

/// A type that can be used in runtime structures.
pub trait Member: Send + Sync + Sized + Debug + Eq + PartialEq + Clone + 'static {}
impl<T: Send + Sync + Sized + Debug + Eq + PartialEq + Clone + 'static> Member for T {}

/// Determine if a `MemberId` is a valid member.
pub trait IsMember<MemberId> {
	/// Is the given `MemberId` a valid member?
	fn is_member(member_id: &MemberId) -> bool;
}

/// Something which fulfills the abstract idea of a Substrate header. It has types for a `Number`,
/// a `Hash` and a `Hashing`. It provides access to an `extrinsics_root`, `state_root` and
/// `parent_hash`, as well as a `digest` and a block `number`.
///
/// You can also create a `new` one from those fields.
pub trait Header: Clone + Send + Sync + Codec + Eq + MaybeSerialize + Debug + 'static {
	/// Header number.
	type Number: Member + MaybeSerializeDeserialize + Debug + rstd::hash::Hash
		+ Copy + MaybeDisplay + SimpleArithmetic + Codec;
	/// Header hash type
	type Hash: Member + MaybeSerializeDeserialize + Debug + rstd::hash::Hash
		+ Copy + MaybeDisplay + Default + SimpleBitOps + Codec + AsRef<[u8]> + AsMut<[u8]>;
	/// Hashing algorithm
	type Hashing: Hash<Output = Self::Hash>;

	/// Creates new header.
	fn new(
		number: Self::Number,
		extrinsics_root: Self::Hash,
		state_root: Self::Hash,
		parent_hash: Self::Hash,
		digest: Digest<Self::Hash>,
	) -> Self;

	/// Returns a reference to the header number.
	fn number(&self) -> &Self::Number;
	/// Sets the header number.
	fn set_number(&mut self, number: Self::Number);

	/// Returns a reference to the extrinsics root.
	fn extrinsics_root(&self) -> &Self::Hash;
	/// Sets the extrinsic root.
	fn set_extrinsics_root(&mut self, root: Self::Hash);

	/// Returns a reference to the state root.
	fn state_root(&self) -> &Self::Hash;
	/// Sets the state root.
	fn set_state_root(&mut self, root: Self::Hash);

	/// Returns a reference to the parent hash.
	fn parent_hash(&self) -> &Self::Hash;
	/// Sets the parent hash.
	fn set_parent_hash(&mut self, hash: Self::Hash);

	/// Returns a reference to the digest.
	fn digest(&self) -> &Digest<Self::Hash>;
	/// Get a mutable reference to the digest.
	fn digest_mut(&mut self) -> &mut Digest<Self::Hash>;

	/// Returns the hash of the header.
	fn hash(&self) -> Self::Hash {
		<Self::Hashing as Hash>::hash_of(self)
	}
}

/// Something which fulfills the abstract idea of a Substrate block. It has types for an
/// `Extrinsic` piece of information as well as a `Header`.
///
/// You can get an iterator over each of the `extrinsics` and retrieve the `header`.
pub trait Block: Clone + Send + Sync + Codec + Eq + MaybeSerialize + Debug + 'static {
	/// Type of extrinsics.
	type Extrinsic: Member + Codec + Extrinsic + MaybeSerialize;
	/// Header type.
	type Header: Header<Hash=Self::Hash>;
	/// Block hash type.
	type Hash: Member + MaybeSerializeDeserialize + Debug + rstd::hash::Hash
		+ Copy + MaybeDisplay + Default + SimpleBitOps + Codec + AsRef<[u8]> + AsMut<[u8]>;

	/// Returns a reference to the header.
	fn header(&self) -> &Self::Header;
	/// Returns a reference to the list of extrinsics.
	fn extrinsics(&self) -> &[Self::Extrinsic];
	/// Split the block into header and list of extrinsics.
	fn deconstruct(self) -> (Self::Header, Vec<Self::Extrinsic>);
	/// Creates new block from header and extrinsics.
	fn new(header: Self::Header, extrinsics: Vec<Self::Extrinsic>) -> Self;
	/// Returns the hash of the block.
	fn hash(&self) -> Self::Hash {
		<<Self::Header as Header>::Hashing as Hash>::hash_of(self.header())
	}
	/// Create an encoded block from the given `header` and `extrinsics` without requiring to create an instance.
	fn encode_from(header: &Self::Header, extrinsics: &[Self::Extrinsic]) -> Vec<u8>;
}

/// Something that acts like an `Extrinsic`.
pub trait Extrinsic: Sized {
	/// The function call.
	type Call;

	/// The payload we carry for signed extrinsics.
	///
	/// Usually it will contain a `Signature` and
	/// may include some additional data that are specific to signed
	/// extrinsics.
	type SignaturePayload;

	/// Is this `Extrinsic` signed?
	/// If no information are available about signed/unsigned, `None` should be returned.
	fn is_signed(&self) -> Option<bool> { None }

	/// Create new instance of the extrinsic.
	///
	/// Extrinsics can be split into:
	/// 1. Inherents (no signature; created by validators during block production)
	/// 2. Unsigned Transactions (no signature; represent "system calls" or other special kinds of calls)
	/// 3. Signed Transactions (with signature; a regular transactions with known origin)
	fn new(_call: Self::Call, _signed_data: Option<Self::SignaturePayload>) -> Option<Self> { None }
}

/// Extract the hashing type for a block.
pub type HashFor<B> = <<B as Block>::Header as Header>::Hashing;
/// Extract the number type for a block.
pub type NumberFor<B> = <<B as Block>::Header as Header>::Number;
/// Extract the digest type for a block.
pub type DigestFor<B> = Digest<<<B as Block>::Header as Header>::Hash>;
/// Extract the digest item type for a block.
pub type DigestItemFor<B> = DigestItem<<<B as Block>::Header as Header>::Hash>;

/// A "checkable" piece of information, used by the standard Substrate Executive in order to
/// check the validity of a piece of extrinsic information, usually by verifying the signature.
/// Implement for pieces of information that require some additional context `Context` in order to be
/// checked.
pub trait Checkable<Context>: Sized {
	/// Returned if `check` succeeds.
	type Checked;

	/// Check self, given an instance of Context.
	fn check(self, c: &Context) -> Result<Self::Checked, TransactionValidityError>;
}

/// A "checkable" piece of information, used by the standard Substrate Executive in order to
/// check the validity of a piece of extrinsic information, usually by verifying the signature.
/// Implement for pieces of information that don't require additional context in order to be
/// checked.
pub trait BlindCheckable: Sized {
	/// Returned if `check` succeeds.
	type Checked;

	/// Check self.
	fn check(self) -> Result<Self::Checked, TransactionValidityError>;
}

// Every `BlindCheckable` is also a `StaticCheckable` for arbitrary `Context`.
impl<T: BlindCheckable, Context> Checkable<Context> for T {
	type Checked = <Self as BlindCheckable>::Checked;

	fn check(self, _c: &Context) -> Result<Self::Checked, TransactionValidityError> {
		BlindCheckable::check(self)
	}
}

/// Result of a module function call; either nothing (functions are only called for "side effects")
/// or an error message.
pub type DispatchResult<Error> = result::Result<(), Error>;

/// A lazy call (module function and argument values) that can be executed via its `dispatch`
/// method.
pub trait Dispatchable {
	/// Every function call from your runtime has an origin, which specifies where the extrinsic was
	/// generated from. In the case of a signed extrinsic (transaction), the origin contains an
	/// identifier for the caller. The origin can be empty in the case of an inherent extrinsic.
	type Origin;
	/// ...
	type Trait;
	/// The error type returned by this dispatchable.
	type Error: Into<crate::DispatchError>;
	/// Actually dispatch this call and result the result of it.
	fn dispatch(self, origin: Self::Origin) -> DispatchResult<Self::Error>;
}

/// Means by which a transaction may be extended. This type embodies both the data and the logic
/// that should be additionally associated with the transaction. It should be plain old data.
pub trait SignedExtension: Codec + Debug + Sync + Send + Clone + Eq + PartialEq {
	/// The type which encodes the sender identity.
	type AccountId;

	/// The type which encodes the call to be dispatched.
	type Call;

	/// Any additional data that will go into the signed payload. This may be created dynamically
	/// from the transaction using the `additional_signed` function.
	type AdditionalSigned: Encode;

	/// The type that encodes information that can be passed from pre_dispatch to post-dispatch.
	type Pre: Default;

	/// Construct any additional data that should be in the signed payload of the transaction. Can
	/// also perform any pre-signature-verification checks and return an error if needed.
	fn additional_signed(&self) -> Result<Self::AdditionalSigned, TransactionValidityError>;

	/// Validate a signed transaction for the transaction queue.
	///
	/// This function can be called frequently by the transaction queue,
	/// to obtain transaction validity against current state.
	/// It should perform all checks that determine a valid transaction,
	/// that can pay for it's execution and quickly eliminate ones
	/// that are stale or incorrect.
	///
	/// Make sure to perform the same checks in `pre_dispatch` function.
	fn validate(
		&self,
		_who: &Self::AccountId,
		_call: &Self::Call,
		_info: DispatchInfo,
		_len: usize,
	) -> TransactionValidity {
		Ok(ValidTransaction::default())
	}

	/// Do any pre-flight stuff for a signed transaction.
	///
	/// Note this function by default delegates to `validate`, so that
	/// all checks performed for the transaction queue are also performed during
	/// the dispatch phase (applying the extrinsic).
	///
	/// If you ever override this function, you need to make sure to always
	/// perform the same validation as in `validate`.
	fn pre_dispatch(
		&self,
		who: &Self::AccountId,
		call: &Self::Call,
		info: DispatchInfo,
		len: usize,
	) -> Result<Self::Pre, crate::ApplyError> {
		self.validate(who, call, info, len)
			.map(|_| Self::Pre::default())
			.map_err(Into::into)
	}

	/// Validate an unsigned transaction for the transaction queue.
	///
	/// This function can be called frequently by the transaction queue,
	/// to obtain transaction validity against current state.
	/// It should perform all checks that determine a valid unsigned transaction,
	/// and quickly eliminate ones that are stale or incorrect.
	///
	/// Make sure to perform the same checks in `pre_dispatch_unsigned` function.
	fn validate_unsigned(
		_call: &Self::Call,
		_info: DispatchInfo,
		_len: usize,
	) -> TransactionValidity {
		Ok(ValidTransaction::default())
	}

	/// Do any pre-flight stuff for a unsigned transaction.
	///
	/// Note this function by default delegates to `validate_unsigned`, so that
	/// all checks performed for the transaction queue are also performed during
	/// the dispatch phase (applying the extrinsic).
	///
	/// If you ever override this function, you need to make sure to always
	/// perform the same validation as in `validate_unsigned`.
	fn pre_dispatch_unsigned(
		call: &Self::Call,
		info: DispatchInfo,
		len: usize,
	) -> Result<Self::Pre, crate::ApplyError> {
		Self::validate_unsigned(call, info, len)
			.map(|_| Self::Pre::default())
			.map_err(Into::into)
	}

	/// Do any post-flight stuff for a transaction.
	fn post_dispatch(_pre: Self::Pre, _info: DispatchInfo, _len: usize) { }
}

/// An error that is returned by a dispatchable function of a module.
pub trait ModuleDispatchError {
	/// Convert this error to an `u8`.
	///
	/// The `u8` corresponds to the index of the variant in the error enum.
	fn as_u8(&self) -> u8;

	/// Convert the error to a `&'static str`.
	fn as_str(&self) -> &'static str;
}

#[impl_for_tuples(1, 12)]
impl<AccountId, Call> SignedExtension for Tuple {
	for_tuples!( where #( Tuple: SignedExtension<AccountId=AccountId, Call=Call> )* );
	type AccountId = AccountId;
	type Call = Call;
	for_tuples!( type AdditionalSigned = ( #( Tuple::AdditionalSigned ),* ); );
	for_tuples!( type Pre = ( #( Tuple::Pre ),* ); );

	fn additional_signed(&self) -> Result<Self::AdditionalSigned, TransactionValidityError> {
		Ok(for_tuples!( ( #( Tuple.additional_signed()? ),* ) ))
	}

	fn validate(
		&self,
		who: &Self::AccountId,
		call: &Self::Call,
		info: DispatchInfo,
		len: usize,
	) -> TransactionValidity {
		let valid = ValidTransaction::default();
		for_tuples!( #( let valid = valid.combine_with(Tuple.validate(who, call, info, len)?); )* );
		Ok(valid)
	}

	fn pre_dispatch(&self, who: &Self::AccountId, call: &Self::Call, info: DispatchInfo, len: usize)
		-> Result<Self::Pre, crate::ApplyError>
	{
		Ok(for_tuples!( ( #( Tuple.pre_dispatch(who, call, info, len)? ),* ) ))
	}

	fn validate_unsigned(
		call: &Self::Call,
		info: DispatchInfo,
		len: usize,
	) -> TransactionValidity {
		let valid = ValidTransaction::default();
		for_tuples!( #( let valid = valid.combine_with(Tuple::validate_unsigned(call, info, len)?); )* );
		Ok(valid)
	}

	fn pre_dispatch_unsigned(
		call: &Self::Call,
		info: DispatchInfo,
		len: usize,
	) -> Result<Self::Pre, crate::ApplyError> {
		Ok(for_tuples!( ( #( Tuple::pre_dispatch_unsigned(call, info, len)? ),* ) ))
	}

	fn post_dispatch(
		pre: Self::Pre,
		info: DispatchInfo,
		len: usize,
	) {
		for_tuples!( #( Tuple::post_dispatch(pre.Tuple, info, len); )* )
	}
}

/// This trait allows a doughnut value to be deconstructed from an extrinsic's `SignedExtension` payload.
/// This is not possible with the `SignedExtension` trait alone, since the fields are indistinguishable
/// from each other and are only decoded in pre-set hooks (`pre_dispatch`, `validate`, etc.), where as the doughnut is
/// required outside these hooks, such as `Applyable::dispatch`.
pub trait MaybeDoughnut {
	/// The extension doughnut type
	type Doughnut: Send + Sync + DoughnutApi;
	/// Return the doughnut from the `SignedExtension` payload, if any
	fn doughnut(self) -> Option<Self::Doughnut>;
}

// Blanket impl for `Option<T: SignedExtension>`
impl<T, AccountId> SignedExtension for Option<T>
where
	T: SignedExtension<AccountId=AccountId>,
{
	type AccountId = AccountId;
	type AdditionalSigned = ();
	type Call = T::Call;
	type Pre = T::Pre;
	fn additional_signed(&self) -> Result<Self::AdditionalSigned, TransactionValidityError> { Ok(()) }
	fn validate(&self, who: &Self::AccountId, call: &Self::Call, info: DispatchInfo, len: usize) -> Result<ValidTransaction, TransactionValidityError> {
		if let Some(inner) = self {
			return inner.validate(who, call, info, len)
		}
		Ok(ValidTransaction::default())
	}
}

/// Only for bare bone testing when you don't care about signed extensions at all.
#[cfg(feature = "std")]
impl SignedExtension for () {
	type AccountId = u64;
	type AdditionalSigned = ();
	type Call = ();
	type Pre = ();
	fn additional_signed(&self) -> rstd::result::Result<(), TransactionValidityError> { Ok(()) }
}

/// An "executable" piece of information, used by the standard Substrate Executive in order to
/// enact a piece of extrinsic information by marshalling and dispatching to a named function
/// call.
///
/// Also provides information on to whom this information is attributable and an index that allows
/// each piece of attributable information to be disambiguated.
pub trait Applyable: Sized + Send + Sync {
	/// Id of the account that is responsible for this piece of information (sender).
	type AccountId: Member + MaybeDisplay;

	/// Type by which we can dispatch. Restricts the UnsignedValidator type.
	type Call;

	/// Returns a reference to the sender if any.
	fn sender(&self) -> Option<&Self::AccountId>;

	/// Checks to see if this is a valid *transaction*. It returns information on it if so.
	#[allow(deprecated)] // Allow ValidateUnsigned
	fn validate<V: ValidateUnsigned<Call=Self::Call>>(
		&self,
		info: DispatchInfo,
		len: usize,
	) -> TransactionValidity;

	/// Executes all necessary logic needed prior to dispatch and deconstructs into function call,
	/// index and sender.
	#[allow(deprecated)] // Allow ValidateUnsigned
	fn apply<V: ValidateUnsigned<Call=Self::Call>>(
		self,
		info: DispatchInfo,
		len: usize,
	) -> crate::ApplyResult;
}

/// Auxiliary wrapper that holds an api instance and binds it to the given lifetime.
pub struct ApiRef<'a, T>(T, rstd::marker::PhantomData<&'a ()>);

impl<'a, T> From<T> for ApiRef<'a, T> {
	fn from(api: T) -> Self {
		ApiRef(api, Default::default())
	}
}

impl<'a, T> rstd::ops::Deref for ApiRef<'a, T> {
	type Target = T;

	fn deref(&self) -> &Self::Target {
		&self.0
	}
}

impl<'a, T> rstd::ops::DerefMut for ApiRef<'a, T> {
	fn deref_mut(&mut self) -> &mut T {
		&mut self.0
	}
}

/// Something that provides a runtime api.
pub trait ProvideRuntimeApi {
	/// The concrete type that provides the api.
	type Api;

	/// Returns the runtime api.
	/// The returned instance will keep track of modifications to the storage. Any successful
	/// call to an api function, will `commit` its changes to an internal buffer. Otherwise,
	/// the modifications will be `discarded`. The modifications will not be applied to the
	/// storage, even on a `commit`.
	fn runtime_api<'a>(&'a self) -> ApiRef<'a, Self::Api>;
}

/// A marker trait for something that knows the type of the runtime block.
pub trait GetRuntimeBlockType {
	/// The `RuntimeBlock` type.
	type RuntimeBlock: self::Block;
}

/// A marker trait for something that knows the type of the node block.
pub trait GetNodeBlockType {
	/// The `NodeBlock` type.
	type NodeBlock: self::Block;
}

/// Something that provides information about a runtime api.
pub trait RuntimeApiInfo {
	/// The identifier of the runtime api.
	const ID: [u8; 8];
	/// The version of the runtime api.
	const VERSION: u32;
}

/// Something that can validate unsigned extrinsics for the transaction pool.
///
/// Note that any checks done here are only used for determining the validity of
/// the transaction for the transaction pool.
/// During block execution phase one need to perform the same checks anyway,
/// since this function is not being called.
#[deprecated(note = "Use SignedExtensions instead.")]
pub trait ValidateUnsigned {
	/// The call to validate
	type Call;

	/// Validate the call right before dispatch.
	///
	/// This method should be used to prevent transactions already in the pool
	/// (i.e. passing `validate_unsigned`) from being included in blocks
	/// in case we know they now became invalid.
	///
	/// By default it's a good idea to call `validate_unsigned` from within
	/// this function again to make sure we never include an invalid transaction.
	///
	/// Changes made to storage WILL be persisted if the call returns `Ok`.
	fn pre_dispatch(call: &Self::Call) -> Result<(), crate::ApplyError> {
		Self::validate_unsigned(call)
			.map(|_| ())
			.map_err(Into::into)
	}

	/// Return the validity of the call
	///
	/// This doesn't execute any side-effects; it merely checks
	/// whether the transaction would panic if it were included or not.
	///
	/// Changes made to storage should be discarded by caller.
	fn validate_unsigned(call: &Self::Call) -> TransactionValidity;
}

/// Opaque datatype that may be destructured into a series of raw byte slices (which represent
/// individual keys).
pub trait OpaqueKeys: Clone {
	/// Types bound to this opaque keys that provide the key type ids returned.
	type KeyTypeIdProviders;

	/// Return the key-type IDs supported by this set.
	fn key_ids() -> &'static [crate::KeyTypeId];
	/// Get the raw bytes of key with key-type ID `i`.
	fn get_raw(&self, i: super::KeyTypeId) -> &[u8];
	/// Get the decoded key with index `i`.
	fn get<T: Decode>(&self, i: super::KeyTypeId) -> Option<T> {
		T::decode(&mut self.get_raw(i)).ok()
	}
	/// Verify a proof of ownership for the keys.
	fn ownership_proof_is_valid(&self, _proof: &[u8]) -> bool { true }
}

/// Input that adds infinite number of zero after wrapped input.
struct TrailingZeroInput<'a>(&'a [u8]);

impl<'a> codec::Input for TrailingZeroInput<'a> {
	fn remaining_len(&mut self) -> Result<Option<usize>, codec::Error> {
		Ok(None)
	}

	fn read(&mut self, into: &mut [u8]) -> Result<(), codec::Error> {
		let len_from_inner = into.len().min(self.0.len());
		into[..len_from_inner].copy_from_slice(&self.0[..len_from_inner]);
		for i in &mut into[len_from_inner..] {
			*i = 0;
		}
		self.0 = &self.0[len_from_inner..];

		Ok(())
	}
}

/// This type can be converted into and possibly from an AccountId (which itself is generic).
pub trait AccountIdConversion<AccountId>: Sized {
	/// Convert into an account ID. This is infallible.
	fn into_account(&self) -> AccountId { self.into_sub_account(&()) }

	/// Try to convert an account ID into this type. Might not succeed.
	fn try_from_account(a: &AccountId) -> Option<Self> {
		Self::try_from_sub_account::<()>(a).map(|x| x.0)
	}

	/// Convert this value amalgamated with the a secondary "sub" value into an account ID. This is
	/// infallible.
	///
	/// NOTE: The account IDs from this and from `into_account` are *not* guaranteed to be distinct
	/// for any given value of `self`, nor are different invocations to this with different types
	/// `T`. For example, the following will all encode to the same account ID value:
	/// - `self.into_sub_account(0u32)`
	/// - `self.into_sub_account(vec![0u8; 0])`
	/// - `self.into_account()`
	fn into_sub_account<S: Encode>(&self, sub: S) -> AccountId;

	/// Try to convert an account ID into this type. Might not succeed.
	fn try_from_sub_account<S: Decode>(x: &AccountId) -> Option<(Self, S)>;
}

/// Format is TYPE_ID ++ encode(parachain ID) ++ 00.... where 00... is indefinite trailing zeroes to
/// fill AccountId.
impl<T: Encode + Decode + Default, Id: Encode + Decode + TypeId> AccountIdConversion<T> for Id {
	fn into_sub_account<S: Encode>(&self, sub: S) -> T {
		(Id::TYPE_ID, self, sub).using_encoded(|b|
			T::decode(&mut TrailingZeroInput(b))
		).unwrap_or_default()
	}

	fn try_from_sub_account<S: Decode>(x: &T) -> Option<(Self, S)> {
		x.using_encoded(|d| {
			if &d[0..4] != Id::TYPE_ID { return None }
			let mut cursor = &d[4..];
			let result = Decode::decode(&mut cursor).ok()?;
			if cursor.iter().all(|x| *x == 0) {
				Some(result)
			} else {
				None
			}
		})
	}
}

/// Calls a given macro a number of times with a set of fixed params and an incrementing numeral.
/// e.g.
/// ```nocompile
/// count!(println ("{}",) foo, bar, baz);
/// // Will result in three `println!`s: "0", "1" and "2".
/// ```
#[macro_export]
macro_rules! count {
	($f:ident ($($x:tt)*) ) => ();
	($f:ident ($($x:tt)*) $x1:tt) => { $f!($($x)* 0); };
	($f:ident ($($x:tt)*) $x1:tt, $x2:tt) => { $f!($($x)* 0); $f!($($x)* 1); };
	($f:ident ($($x:tt)*) $x1:tt, $x2:tt, $x3:tt) => { $f!($($x)* 0); $f!($($x)* 1); $f!($($x)* 2); };
	($f:ident ($($x:tt)*) $x1:tt, $x2:tt, $x3:tt, $x4:tt) => {
		$f!($($x)* 0); $f!($($x)* 1); $f!($($x)* 2); $f!($($x)* 3);
	};
	($f:ident ($($x:tt)*) $x1:tt, $x2:tt, $x3:tt, $x4:tt, $x5:tt) => {
		$f!($($x)* 0); $f!($($x)* 1); $f!($($x)* 2); $f!($($x)* 3); $f!($($x)* 4);
	};
}

/// Implement `OpaqueKeys` for a described struct.
///
/// Every field type must implement [`BoundToRuntimeAppPublic`](crate::BoundToRuntimeAppPublic).
/// `KeyTypeIdProviders` is set to the types given as fields.
///
/// ```rust
/// use sr_primitives::{
/// 	impl_opaque_keys, KeyTypeId, BoundToRuntimeAppPublic, app_crypto::{sr25519, ed25519}
/// };
///
/// pub struct KeyModule;
/// impl BoundToRuntimeAppPublic for KeyModule { type Public = ed25519::AppPublic; }
///
/// pub struct KeyModule2;
/// impl BoundToRuntimeAppPublic for KeyModule2 { type Public = sr25519::AppPublic; }
///
/// impl_opaque_keys! {
/// 	pub struct Keys {
/// 		pub key_module: KeyModule,
/// 		pub key_module2: KeyModule2,
/// 	}
/// }
/// ```
#[macro_export]
macro_rules! impl_opaque_keys {
	(
		pub struct $name:ident {
			$(
				pub $field:ident: $type:ty,
			)*
		}
	) => {
		#[derive(
			Default, Clone, PartialEq, Eq,
			$crate::codec::Encode,
			$crate::codec::Decode,
<<<<<<< HEAD
			$crate::RuntimeDebug
=======
			$crate::RuntimeDebug,
>>>>>>> 7874be86
		)]
		#[cfg_attr(feature = "std", derive($crate::serde::Serialize, $crate::serde::Deserialize))]
		pub struct $name {
			$(
				pub $field: <$type as $crate::BoundToRuntimeAppPublic>::Public,
			)*
		}

		impl $name {
			/// Generate a set of keys with optionally using the given seed.
			///
			/// The generated key pairs are stored in the keystore.
			///
			/// Returns the concatenated SCALE encoded public keys.
			pub fn generate(seed: Option<&str>) -> $crate::rstd::vec::Vec<u8> {
				let keys = Self{
					$(
						$field: <
							<
								$type as $crate::BoundToRuntimeAppPublic
							>::Public as $crate::RuntimeAppPublic
						>::generate_pair(seed),
					)*
				};
				$crate::codec::Encode::encode(&keys)
			}
		}

		impl $crate::traits::OpaqueKeys for $name {
			type KeyTypeIdProviders = ( $( $type, )* );

			fn key_ids() -> &'static [$crate::KeyTypeId] {
				&[
					$(
						<
							<
								$type as $crate::BoundToRuntimeAppPublic
							>::Public as $crate::RuntimeAppPublic
						>::ID
					),*
				]
			}

			fn get_raw(&self, i: $crate::KeyTypeId) -> &[u8] {
				match i {
					$(
						i if i == <
							<
								$type as $crate::BoundToRuntimeAppPublic
							>::Public as $crate::RuntimeAppPublic
						>::ID =>
							self.$field.as_ref(),
					)*
					_ => &[],
				}
			}
		}
	};
}

/// Trait for things which can be printed from the runtime.
pub trait Printable {
	/// Print the object.
	fn print(&self);
}

impl Printable for u8 {
	fn print(&self) {
		(*self as u64).print()
	}
}

impl Printable for u32 {
	fn print(&self) {
		(*self as u64).print()
	}
}

impl Printable for usize {
	fn print(&self) {
		(*self as u64).print()
	}
}

impl Printable for u64 {
	fn print(&self) {
		runtime_io::print_num(*self);
	}
}

impl Printable for &[u8] {
	fn print(&self) {
		runtime_io::print_hex(self);
	}
}

impl Printable for &str {
	fn print(&self) {
		runtime_io::print_utf8(self.as_bytes());
	}
}

#[impl_for_tuples(1, 12)]
impl Printable for Tuple {
	fn print(&self) {
		for_tuples!( #( Tuple.print(); )* )
	}
}

// Implement `MaybeDoughnut` for every tuple that starts with an `(Option<Doughnut>, ...)`
// This is targeted at the `SignecExtra` extrinsic tuple, allowing it's doughnut to be extracted.
macro_rules! tuple_impl_indexed {
	($first:ident, $($rest:ident,)+ ; $first_index:tt, $($rest_index:tt,)+) => {
		tuple_impl_indexed!([$first] [$($rest)+] ; [$first_index,] [$($rest_index,)+]);
	};
	([$($direct:ident)+] ; [$($index:tt,)+]) => {
		impl<
			AccountId,
			Doughnut: SignedExtension<AccountId=AccountId> + DoughnutApi,
			$($direct: SignedExtension<AccountId=AccountId>),+
		> MaybeDoughnut for (Option<Doughnut>, $($direct),+,) {
			type Doughnut = Doughnut;
			fn doughnut(self) -> Option<Self::Doughnut> {
				self.0
			}
		}
	};
	([$($direct:ident)+] [] ; [$($index:tt,)+] []) => {
		tuple_impl_indexed!([$($direct)+] ; [$($index,)+]);
	};
	(
		[$($direct:ident)+] [$first:ident $($rest:ident)*]
		;
		[$($index:tt,)+] [$first_index:tt, $($rest_index:tt,)*]
	) => {
		tuple_impl_indexed!([$($direct)+] ; [$($index,)+]);
		tuple_impl_indexed!([$($direct)+ $first] [$($rest)*] ; [$($index,)+ $first_index,] [$($rest_index,)*]);
	};
}

#[allow(non_snake_case)]
tuple_impl_indexed!(A, B, C, D, E, F, G, H, I, J, ; 0, 1, 2, 3, 4, 5, 6, 7, 8, 9,);

#[cfg(test)]
mod tests {
	use super::AccountIdConversion;
	use crate::codec::{Encode, Decode, Input};

	mod t {
		use primitives::crypto::KeyTypeId;
		use app_crypto::{app_crypto, sr25519};
		app_crypto!(sr25519, KeyTypeId(*b"test"));
	}

	#[test]
	fn app_verify_works() {
		use t::*;
		use super::AppVerify;

		let s = Signature::default();
		let _ = s.verify(&[0u8; 100][..], &Public::default());
	}

	#[derive(Encode, Decode, Default, PartialEq, Debug)]
	struct U32Value(u32);
	impl super::TypeId for U32Value {
		const TYPE_ID: [u8; 4] = [0x0d, 0xf0, 0xfe, 0xca];
	}
	// cafef00d

	#[derive(Encode, Decode, Default, PartialEq, Debug)]
	struct U16Value(u16);
	impl super::TypeId for U16Value {
		const TYPE_ID: [u8; 4] = [0xfe, 0xca, 0x0d, 0xf0];
	}
	// f00dcafe

	type AccountId = u64;

	#[test]
	fn into_account_should_work() {
		let r: AccountId = U32Value::into_account(&U32Value(0xdeadbeef));
		assert_eq!(r, 0x_deadbeef_cafef00d);
	}

	#[test]
	fn try_from_account_should_work() {
		let r = U32Value::try_from_account(&0x_deadbeef_cafef00d_u64);
		assert_eq!(r.unwrap(), U32Value(0xdeadbeef));
	}

	#[test]
	fn into_account_with_fill_should_work() {
		let r: AccountId = U16Value::into_account(&U16Value(0xc0da));
		assert_eq!(r, 0x_0000_c0da_f00dcafe);
	}

	#[test]
	fn try_from_account_with_fill_should_work() {
		let r = U16Value::try_from_account(&0x0000_c0da_f00dcafe_u64);
		assert_eq!(r.unwrap(), U16Value(0xc0da));
	}

	#[test]
	fn bad_try_from_account_should_fail() {
		let r = U16Value::try_from_account(&0x0000_c0de_baadcafe_u64);
		assert!(r.is_none());
		let r = U16Value::try_from_account(&0x0100_c0da_f00dcafe_u64);
		assert!(r.is_none());
	}

	#[test]
	fn trailing_zero_should_work() {
		let mut t = super::TrailingZeroInput(&[1, 2, 3]);
		assert_eq!(t.remaining_len(), Ok(None));
		let mut buffer = [0u8; 2];
		assert_eq!(t.read(&mut buffer), Ok(()));
		assert_eq!(t.remaining_len(), Ok(None));
		assert_eq!(buffer, [1, 2]);
		assert_eq!(t.read(&mut buffer), Ok(()));
		assert_eq!(t.remaining_len(), Ok(None));
		assert_eq!(buffer, [3, 0]);
		assert_eq!(t.read(&mut buffer), Ok(()));
		assert_eq!(t.remaining_len(), Ok(None));
		assert_eq!(buffer, [0, 0]);
	}
}<|MERGE_RESOLUTION|>--- conflicted
+++ resolved
@@ -1170,11 +1170,7 @@
 			Default, Clone, PartialEq, Eq,
 			$crate::codec::Encode,
 			$crate::codec::Decode,
-<<<<<<< HEAD
-			$crate::RuntimeDebug
-=======
 			$crate::RuntimeDebug,
->>>>>>> 7874be86
 		)]
 		#[cfg_attr(feature = "std", derive($crate::serde::Serialize, $crate::serde::Deserialize))]
 		pub struct $name {
