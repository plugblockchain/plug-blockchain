--- conflicted
+++ resolved
@@ -34,11 +34,8 @@
 	Add, Sub, Mul, Div, Rem, AddAssign, SubAssign, MulAssign, DivAssign,
 	RemAssign, Shl, Shr
 };
-<<<<<<< HEAD
 pub use doughnut::traits::DoughnutApi;
-=======
 use crate::AppKey;
->>>>>>> 50e22e17
 
 /// A lazy value.
 pub trait Lazy<T: ?Sized> {
