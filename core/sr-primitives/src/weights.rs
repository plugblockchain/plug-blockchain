// Copyright 2019 Parity Technologies (UK) Ltd.
// This file is part of Substrate.

// Substrate is free software: you can redistribute it and/or modify
// it under the terms of the GNU General Public License as published by
// the Free Software Foundation, either version 3 of the License, or
// (at your option) any later version.

// Substrate is distributed in the hope that it will be useful,
// but WITHOUT ANY WARRANTY; without even the implied warranty of
// MERCHANTABILITY or FITNESS FOR A PARTICULAR PURPOSE.  See the
// GNU General Public License for more details.

// You should have received a copy of the GNU General Public License
// along with Substrate.  If not, see <http://www.gnu.org/licenses/>.

//! # Primitives for transaction weighting.
//!
//! All dispatchable functions defined in `decl_module!` must provide two trait implementations:
//!   - [`WeightData`]: To determine the weight of the dispatch.
//!   - [`ClassifyDispatch`]: To determine the class of the dispatch. See the enum definition for
//!     more information on dispatch classes.
//!
//! Every dispatchable function is responsible for providing this data via an optional `#[weight =
//! $x]` attribute. In this snipped, `$x` can be any user provided struct that implements the
//! two aforementioned traits.
//!
//! Substrate then bundles then output information of the two traits into [`DispatchInfo`] struct
//! and provides it by implementing the [`GetDispatchInfo`] for all `Call` variants, and opaque
//! extrinsic types.
//!
//! If no `#[weight]` is defined, the macro automatically injects the `Default` implementation of
//! the [`SimpleDispatchInfo`].
//!
//! Note that the decl_module macro _cannot_ enforce this and will simply fail if an invalid struct
//! (something that does not  implement `Weighable`) is passed in.

<<<<<<< HEAD
=======
#[cfg(feature = "std")]
use serde::{Serialize, Deserialize};
use codec::{Encode, Decode};
>>>>>>> 7874be86
use arithmetic::traits::Bounded;
use crate::RuntimeDebug;

/// Re-export priority as type
pub use crate::transaction_validity::TransactionPriority;

/// Numeric range of a transaction weight.
pub type Weight = u32;

/// Means of weighing some particular kind of data (`T`).
pub trait WeighData<T> {
	/// Weigh the data `T` given by `target`. When implementing this for a dispatchable, `T` will be
	/// a tuple of all arguments given to the function (except origin).
	fn weigh_data(&self, target: T) -> Weight;
}

/// Means of classifying a dispatchable function.
pub trait ClassifyDispatch<T> {
	/// Classify the dispatch function based on input data `target` of type `T`. When implementing
	/// this for a dispatchable, `T` will be a tuple of all arguments given to the function (except
	/// origin).
	fn classify_dispatch(&self, target: T) -> DispatchClass;
}

/// A generalized group of dispatch types. This is only distinguishing normal, user-triggered transactions
/// (`Normal`) and anything beyond which serves a higher purpose to the system (`Operational`).
<<<<<<< HEAD
#[derive(PartialEq, Eq, Clone, Copy, RuntimeDebug)]
=======
#[cfg_attr(feature = "std", derive(Serialize, Deserialize))]
#[derive(PartialEq, Eq, Clone, Copy, Encode, Decode, RuntimeDebug)]
>>>>>>> 7874be86
pub enum DispatchClass {
	/// A normal dispatch.
	Normal,
	/// An operational dispatch.
	Operational,
}

impl Default for DispatchClass {
	fn default() -> Self {
		DispatchClass::Normal
	}
}

impl From<SimpleDispatchInfo> for DispatchClass {
	fn from(tx: SimpleDispatchInfo) -> Self {
		match tx {
			SimpleDispatchInfo::FixedOperational(_) => DispatchClass::Operational,
			SimpleDispatchInfo::MaxOperational => DispatchClass::Operational,
			SimpleDispatchInfo::FreeOperational => DispatchClass::Operational,

			SimpleDispatchInfo::FixedNormal(_) => DispatchClass::Normal,
			SimpleDispatchInfo::MaxNormal => DispatchClass::Normal,
			SimpleDispatchInfo::FreeNormal => DispatchClass::Normal,
		}
	}
}

/// A bundle of static information collected from the `#[weight = $x]` attributes.
#[cfg_attr(feature = "std", derive(PartialEq, Eq))]
#[derive(Clone, Copy, Default, RuntimeDebug)]
pub struct DispatchInfo {
	/// Weight of this transaction.
	pub weight: Weight,
	/// Class of this transaction.
	pub class: DispatchClass,
}

impl DispatchInfo {
	/// Determine if this dispatch should pay the base length-related fee or not.
	pub fn pay_length_fee(&self) -> bool {
		match self.class {
			DispatchClass::Normal => true,
			// For now we assume all operational transactions don't pay the length fee.
			DispatchClass::Operational => false,
		}
	}
}

/// A `Dispatchable` function (aka transaction) that can carry some static information along with
/// it, using the `#[weight]` attribute.
pub trait GetDispatchInfo {
	/// Return a `DispatchInfo`, containing relevant information of this dispatch.
	///
	/// This is done independently of its encoded size.
	fn get_dispatch_info(&self) -> DispatchInfo;
}

/// Default type used with the `#[weight = x]` attribute in a substrate chain.
///
/// A user may pass in any other type that implements the correct traits. If not, the `Default`
/// implementation of [`SimpleDispatchInfo`] is used.
///
/// For each generalized group (`Normal` and `Operation`):
///   - A `Fixed` variant means weight fee is charged normally and the weight is the number
///      specified in the inner value of the variant.
///   - A `Free` variant is equal to `::Fixed(0)`. Note that this does not guarantee inclusion.
///   - A `Max` variant is equal to `::Fixed(Weight::max_value())`.
///
/// As for the generalized groups themselves:
///   - `Normal` variants will be assigned a priority proportional to their weight. They can only
///     consume a portion (defined in the system module) of the maximum block resource limits.
///   - `Operational` variants will be assigned the maximum priority. They can potentially consume
///     the entire block resource limit.
#[derive(Clone, Copy)]
pub enum SimpleDispatchInfo {
	/// A normal dispatch with fixed weight.
	FixedNormal(Weight),
	/// A normal dispatch with the maximum weight.
	MaxNormal,
	/// A normal dispatch with no weight.
	FreeNormal,
	/// An operational dispatch with fixed weight.
	FixedOperational(Weight),
	/// An operational dispatch with the maximum weight.
	MaxOperational,
	/// An operational dispatch with no weight.
	FreeOperational,
}

impl<T> WeighData<T> for SimpleDispatchInfo {
	fn weigh_data(&self, _: T) -> Weight {
		match self {
			SimpleDispatchInfo::FixedNormal(w) => *w,
			SimpleDispatchInfo::MaxNormal => Bounded::max_value(),
			SimpleDispatchInfo::FreeNormal => Bounded::min_value(),

			SimpleDispatchInfo::FixedOperational(w) => *w,
			SimpleDispatchInfo::MaxOperational => Bounded::max_value(),
			SimpleDispatchInfo::FreeOperational => Bounded::min_value(),
		}
	}
}

impl<T> ClassifyDispatch<T> for SimpleDispatchInfo {
	fn classify_dispatch(&self, _: T) -> DispatchClass {
		DispatchClass::from(*self)
	}
}

impl Default for SimpleDispatchInfo {
	fn default() -> Self {
		// Default weight of all transactions.
		SimpleDispatchInfo::FixedNormal(10_000)
	}
}<|MERGE_RESOLUTION|>--- conflicted
+++ resolved
@@ -35,12 +35,9 @@
 //! Note that the decl_module macro _cannot_ enforce this and will simply fail if an invalid struct
 //! (something that does not  implement `Weighable`) is passed in.
 
-<<<<<<< HEAD
-=======
 #[cfg(feature = "std")]
 use serde::{Serialize, Deserialize};
 use codec::{Encode, Decode};
->>>>>>> 7874be86
 use arithmetic::traits::Bounded;
 use crate::RuntimeDebug;
 
@@ -67,12 +64,8 @@
 
 /// A generalized group of dispatch types. This is only distinguishing normal, user-triggered transactions
 /// (`Normal`) and anything beyond which serves a higher purpose to the system (`Operational`).
-<<<<<<< HEAD
-#[derive(PartialEq, Eq, Clone, Copy, RuntimeDebug)]
-=======
 #[cfg_attr(feature = "std", derive(Serialize, Deserialize))]
 #[derive(PartialEq, Eq, Clone, Copy, Encode, Decode, RuntimeDebug)]
->>>>>>> 7874be86
 pub enum DispatchClass {
 	/// A normal dispatch.
 	Normal,
