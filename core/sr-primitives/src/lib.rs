// Copyright 2017-2019 Parity Technologies (UK) Ltd.
// This file is part of Substrate.

// Substrate is free software: you can redistribute it and/or modify
// it under the terms of the GNU General Public License as published by
// the Free Software Foundation, either version 3 of the License, or
// (at your option) any later version.

// Substrate is distributed in the hope that it will be useful,
// but WITHOUT ANY WARRANTY; without even the implied warranty of
// MERCHANTABILITY or FITNESS FOR A PARTICULAR PURPOSE.  See the
// GNU General Public License for more details.

// You should have received a copy of the GNU General Public License
// along with Substrate.  If not, see <http://www.gnu.org/licenses/>.

//! Runtime Modules shared primitive types.

#![warn(missing_docs)]

#![cfg_attr(not(feature = "std"), no_std)]

#[doc(hidden)]
pub use parity_codec as codec;
#[cfg(feature = "std")]
#[doc(hidden)]
pub use serde;

#[cfg(feature = "std")]
pub use runtime_io::{StorageOverlay, ChildrenStorageOverlay};

<<<<<<< HEAD
use rstd::prelude::*;
use rstd::ops;
=======
use rstd::{prelude::*, ops};
>>>>>>> b0038786
use substrate_primitives::{crypto, ed25519, sr25519, hash::{H256, H512}};
use codec::{Encode, Decode};

#[cfg(feature = "std")]
pub mod testing;

pub mod traits;
use traits::{SaturatedConversion, UniqueSaturatedInto};

pub mod generic;
pub mod transaction_validity;
pub mod doughnut {
	//! Runtime doughnut types
	pub use doughnut::v0::parity::DoughnutV0;
}

/// A message indicating an invalid signature in extrinsic.
pub const BAD_SIGNATURE: &str = "bad signature in extrinsic";

/// Full block error message.
///
/// This allows modules to indicate that given transaction is potentially valid
/// in the future, but can't be executed in the current state.
/// Note this error should be returned early in the execution to prevent DoS,
/// cause the fees are not being paid if this error is returned.
///
/// Example: block gas limit is reached (the transaction can be retried in the next block though).
pub const BLOCK_FULL: &str = "block size limit is reached";

/// Justification type.
pub type Justification = Vec<u8>;

use traits::{Verify, Lazy};

/// A String that is a `&'static str` on `no_std` and a `Cow<'static, str>` on `std`.
#[cfg(feature = "std")]
pub type RuntimeString = ::std::borrow::Cow<'static, str>;
/// A String that is a `&'static str` on `no_std` and a `Cow<'static, str>` on `std`.
#[cfg(not(feature = "std"))]
pub type RuntimeString = &'static str;

/// Create a const [RuntimeString].
#[cfg(feature = "std")]
#[macro_export]
macro_rules! create_runtime_str {
	( $y:expr ) => {{ ::std::borrow::Cow::Borrowed($y) }}
}

/// Create a const [RuntimeString].
#[cfg(not(feature = "std"))]
#[macro_export]
macro_rules! create_runtime_str {
	( $y:expr ) => {{ $y }}
}

#[cfg(feature = "std")]
pub use serde::{Serialize, Deserialize, de::DeserializeOwned};

/// Complex storage builder stuff.
#[cfg(feature = "std")]
pub trait BuildStorage: Sized {
	/// Build the storage out of this builder.
	fn build_storage(self) -> Result<(StorageOverlay, ChildrenStorageOverlay), String> {
		let mut storage = Default::default();
		let mut child_storage = Default::default();
		self.assimilate_storage(&mut storage, &mut child_storage)?;
		Ok((storage, child_storage))
	}
	/// Assimilate the storage for this module into pre-existing overlays.
	fn assimilate_storage(self, storage: &mut StorageOverlay, child_storage: &mut ChildrenStorageOverlay) -> Result<(), String>;
}

#[cfg(feature = "std")]
impl BuildStorage for StorageOverlay {
	fn build_storage(self) -> Result<(StorageOverlay, ChildrenStorageOverlay), String> {
		Ok((self, Default::default()))
	}
	fn assimilate_storage(
		self,
		storage: &mut StorageOverlay,
		_child_storage: &mut ChildrenStorageOverlay
	) -> Result<(), String> {
		storage.extend(self);
		Ok(())
	}
}

#[cfg(feature = "std")]
impl BuildStorage for (StorageOverlay, ChildrenStorageOverlay) {
	fn build_storage(self) -> Result<(StorageOverlay, ChildrenStorageOverlay), String> {
		Ok(self)
	}
	fn assimilate_storage(
		self,
		storage: &mut StorageOverlay,
		child_storage: &mut ChildrenStorageOverlay
	)-> Result<(), String> {
		storage.extend(self.0);
		child_storage.extend(self.1);
		Ok(())
	}
}

/// Consensus engine unique ID.
pub type ConsensusEngineId = [u8; 4];

/// Permill is parts-per-million (i.e. after multiplying by this, divide by 1000000).
#[cfg_attr(feature = "std", derive(Serialize, Deserialize, Debug))]
#[derive(Encode, Decode, Default, Copy, Clone, PartialEq, Eq)]
pub struct Permill(u32);

impl Permill {
	/// Nothing.
	pub fn zero() -> Self { Self(0) }

	/// `true` if this is nothing.
	pub fn is_zero(&self) -> bool { self.0 == 0 }

	/// Everything.
	pub fn one() -> Self { Self(1_000_000) }

	/// From an explicitly defined number of parts per maximum of the type.
	pub fn from_parts(x: u32) -> Self { Self(x.min(1_000_000)) }

	/// Converts from a percent. Equal to `x / 100`.
	pub fn from_percent(x: u32) -> Self { Self(x.min(100) * 10_000) }

	/// Converts a fraction into `Permill`.
	#[cfg(feature = "std")]
	pub fn from_fraction(x: f64) -> Self { Self((x * 1_000_000.0) as u32) }
}

impl<N> ops::Mul<N> for Permill
where
<<<<<<< HEAD
	N: Clone + traits::As<u64> + ops::Rem<N, Output=N> + ops::Div<N, Output=N>
		+ ops::Mul<N, Output=N> + ops::Add<N, Output=N>,
{
	type Output = N;
	fn mul(self, b: N) -> Self::Output {
		let million = <N as traits::As<u64>>::sa(1_000_000);
		let part = <N as traits::As<u64>>::sa(self.0 as u64);
=======
	N: Clone + From<u32> + UniqueSaturatedInto<u32> + ops::Rem<N, Output=N>
		+ ops::Div<N, Output=N> + ops::Mul<N, Output=N> + ops::Add<N, Output=N>,
{
	type Output = N;
	fn mul(self, b: N) -> Self::Output {
		let million: N = 1_000_000.into();
		let part: N = self.0.into();
>>>>>>> b0038786

		let rem_multiplied_divided = {
			let rem = b.clone().rem(million.clone());

<<<<<<< HEAD
			// `rem` is inferior to one million, thus it fits into u64
			let rem_u64: u64 = rem.as_();

			// `self` and `rem` are inferior to one million, thus the product fits into u64
			let rem_multiplied_u64 = rem_u64 * self.0 as u64;

			let rem_multiplied_divided_u64 = rem_multiplied_u64 / 1_000_000;

			// `rem_multiplied_divided` is inferior to b, thus it can be converted back to N type
			traits::As::sa(rem_multiplied_divided_u64)
=======
			// `rem` is inferior to one million, thus it fits into u32
			let rem_u32 = rem.saturated_into::<u32>();

			// `self` and `rem` are inferior to one million, thus the product is less than 10^12
			// and fits into u64
			let rem_multiplied_u64 = rem_u32 as u64 * self.0 as u64;

			// `rem_multiplied_u64` is less than 10^12 therefore divided by a million it fits into
			// u32
			let rem_multiplied_divided_u32 = (rem_multiplied_u64 / 1_000_000) as u32;

			// `rem_multiplied_divided` is inferior to b, thus it can be converted back to N type
			rem_multiplied_divided_u32.into()
>>>>>>> b0038786
		};

		(b / million) * part + rem_multiplied_divided
	}
}

#[cfg(feature = "std")]
impl From<f64> for Permill {
	fn from(x: f64) -> Permill {
		Permill::from_fraction(x)
	}
}

#[cfg(feature = "std")]
impl From<f32> for Permill {
	fn from(x: f32) -> Permill {
		Permill::from_fraction(x as f64)
	}
}

impl codec::CompactAs for Permill {
	type As = u32;
	fn encode_as(&self) -> &u32 {
		&self.0
	}
	fn decode_from(x: u32) -> Permill {
		Permill(x)
	}
}

impl From<codec::Compact<Permill>> for Permill {
	fn from(x: codec::Compact<Permill>) -> Permill {
		x.0
	}
}

/// Perbill is parts-per-billion. It stores a value between 0 and 1 in fixed point and
/// provides a means to multiply some other value by that.
#[cfg_attr(feature = "std", derive(Serialize, Deserialize, Debug))]
#[derive(Encode, Decode, Default, Copy, Clone, PartialEq, Eq)]
pub struct Perbill(u32);

impl Perbill {
	/// Nothing.
	pub fn zero() -> Self { Self(0) }

	/// `true` if this is nothing.
	pub fn is_zero(&self) -> bool { self.0 == 0 }

	/// Everything.
	pub fn one() -> Self { Self(1_000_000_000) }

	/// From an explicitly defined number of parts per maximum of the type.
	pub fn from_parts(x: u32) -> Self { Self(x.min(1_000_000_000)) }

	/// Converts from a percent. Equal to `x / 100`.
	pub fn from_percent(x: u32) -> Self { Self(x.min(100) * 10_000_000) }

	/// Construct new instance where `x` is in millionths. Value equivalent to `x / 1,000,000`.
	pub fn from_millionths(x: u32) -> Self { Self(x.min(1_000_000) * 1000) }

	#[cfg(feature = "std")]
	/// Construct new instance whose value is equal to `x` (between 0 and 1).
	pub fn from_fraction(x: f64) -> Self { Self((x.max(0.0).min(1.0) * 1_000_000_000.0) as u32) }
}

impl<N> ops::Mul<N> for Perbill
where
<<<<<<< HEAD
	N: Clone + traits::As<u64> + ops::Rem<N, Output=N> + ops::Div<N, Output=N>
		+ ops::Mul<N, Output=N> + ops::Add<N, Output=N>
{
	type Output = N;
	fn mul(self, b: N) -> Self::Output {
		let billion = <N as traits::As<u64>>::sa(1_000_000_000);
		let part = <N as traits::As<u64>>::sa(self.0 as u64);
=======
	N: Clone + From<u32> + UniqueSaturatedInto<u32> + ops::Rem<N, Output=N>
	+ ops::Div<N, Output=N> + ops::Mul<N, Output=N> + ops::Add<N, Output=N>,
{
	type Output = N;
	fn mul(self, b: N) -> Self::Output {
		let billion: N = 1_000_000_000.into();
		let part: N = self.0.into();
>>>>>>> b0038786

		let rem_multiplied_divided = {
			let rem = b.clone().rem(billion.clone());

<<<<<<< HEAD
			// `rem` is inferior to one billion, thus it fits into u64
			let rem_u64: u64 = rem.as_();

			// `self` and `rem` are inferior to one billion, thus the product fits into u64
			let rem_multiplied_u64 = rem_u64 * self.0 as u64;

			let rem_multiplied_divided_u64 = rem_multiplied_u64 / 1_000_000_000;

			// `rem_multiplied_divided` is inferior to b, thus it can be converted back to N type
			traits::As::sa(rem_multiplied_divided_u64)
=======
			// `rem` is inferior to one billion, thus it fits into u32
			let rem_u32 = rem.saturated_into::<u32>();

			// `self` and `rem` are inferior to one billion, thus the product is less than 10^18
			// and fits into u64
			let rem_multiplied_u64 = rem_u32 as u64 * self.0 as u64;

			// `rem_multiplied_u64` is less than 10^18 therefore divided by a billion it fits into
			// u32
			let rem_multiplied_divided_u32 = (rem_multiplied_u64 / 1_000_000_000) as u32;

			// `rem_multiplied_divided` is inferior to b, thus it can be converted back to N type
			rem_multiplied_divided_u32.into()
>>>>>>> b0038786
		};

		(b / billion) * part + rem_multiplied_divided
	}
}

#[cfg(feature = "std")]
impl From<f64> for Perbill {
	fn from(x: f64) -> Perbill {
		Perbill::from_fraction(x)
	}
}

#[cfg(feature = "std")]
impl From<f32> for Perbill {
	fn from(x: f32) -> Perbill {
		Perbill::from_fraction(x as f64)
	}
}

impl codec::CompactAs for Perbill {
	type As = u32;
	fn encode_as(&self) -> &u32 {
		&self.0
	}
	fn decode_from(x: u32) -> Perbill {
		Perbill(x)
	}
}

impl From<codec::Compact<Perbill>> for Perbill {
	fn from(x: codec::Compact<Perbill>) -> Perbill {
		x.0
	}
}

/// PerU128 is parts-per-u128-max-value. It stores a value between 0 and 1 in fixed point and
/// provides a means to multiply some other value by that.
#[cfg_attr(feature = "std", derive(Serialize, Deserialize, Debug))]
#[derive(Encode, Decode, Default, Copy, Clone, PartialEq, Eq)]
pub struct PerU128(u128);

const U128: u128 = u128::max_value();

impl PerU128 {
	/// Nothing.
	pub fn zero() -> Self { Self(0) }

	/// `true` if this is nothing.
	pub fn is_zero(&self) -> bool { self.0 == 0 }

	/// Everything.
	pub fn one() -> Self { Self(U128) }

	/// From an explicitly defined number of parts per maximum of the type.
	pub fn from_parts(x: u128) -> Self { Self(x) }

	/// Construct new instance where `x` is denominator and the nominator is 1.
	pub fn from_xth(x: u128) -> Self { Self(U128/x.max(1)) }
}

impl ::rstd::ops::Deref for PerU128 {
	type Target = u128;

	fn deref(&self) -> &u128 {
		&self.0
	}
}

impl codec::CompactAs for PerU128 {
	type As = u128;
	fn encode_as(&self) -> &u128 {
		&self.0
	}
	fn decode_from(x: u128) -> PerU128 {
		Self(x)
	}
}

impl From<codec::Compact<PerU128>> for PerU128 {
	fn from(x: codec::Compact<PerU128>) -> PerU128 {
		x.0
	}
}

/// Signature verify that can work with any known signature types..
#[derive(Eq, PartialEq, Clone, Encode, Decode)]
#[cfg_attr(feature = "std", derive(Debug))]
pub enum MultiSignature {
	/// An Ed25519 signature.
	Ed25519(ed25519::Signature),
	/// An Sr25519 signature.
	Sr25519(sr25519::Signature),
}

impl From<ed25519::Signature> for MultiSignature {
	fn from(x: ed25519::Signature) -> Self {
		MultiSignature::Ed25519(x)
	}
}

impl From<sr25519::Signature> for MultiSignature {
	fn from(x: sr25519::Signature) -> Self {
		MultiSignature::Sr25519(x)
	}
}

impl Default for MultiSignature {
	fn default() -> Self {
		MultiSignature::Ed25519(Default::default())
	}
}

/// Public key for any known crypto algorithm.
#[derive(Eq, PartialEq, Ord, PartialOrd, Clone, Encode, Decode)]
#[cfg_attr(feature = "std", derive(Debug, Serialize, Deserialize))]
pub enum MultiSigner {
	/// An Ed25519 identity.
	Ed25519(ed25519::Public),
	/// An Sr25519 identity.
	Sr25519(sr25519::Public),
}

impl Default for MultiSigner {
	fn default() -> Self {
		MultiSigner::Ed25519(Default::default())
	}
}

/// NOTE: This implementations is required by `SimpleAddressDeterminator`,
/// we convert the hash into some AccountId, it's fine to use any scheme.
impl<T: Into<H256>> crypto::UncheckedFrom<T> for MultiSigner {
	fn unchecked_from(x: T) -> Self {
		ed25519::Public::unchecked_from(x.into()).into()
	}
}

impl AsRef<[u8]> for MultiSigner {
	fn as_ref(&self) -> &[u8] {
		match *self {
			MultiSigner::Ed25519(ref who) => who.as_ref(),
			MultiSigner::Sr25519(ref who) => who.as_ref(),
		}
	}
}

impl From<ed25519::Public> for MultiSigner {
	fn from(x: ed25519::Public) -> Self {
		MultiSigner::Ed25519(x)
	}
}

impl From<sr25519::Public> for MultiSigner {
	fn from(x: sr25519::Public) -> Self {
		MultiSigner::Sr25519(x)
	}
}

 #[cfg(feature = "std")]
impl std::fmt::Display for MultiSigner {
	fn fmt(&self, fmt: &mut std::fmt::Formatter) -> std::fmt::Result {
		match *self {
			MultiSigner::Ed25519(ref who) => write!(fmt, "ed25519: {}", who),
			MultiSigner::Sr25519(ref who) => write!(fmt, "sr25519: {}", who),
		}
	}
}

impl Verify for MultiSignature {
	type Signer = MultiSigner;
	fn verify<L: Lazy<[u8]>>(&self, msg: L, signer: &Self::Signer) -> bool {
		match (self, signer) {
			(MultiSignature::Ed25519(ref sig), &MultiSigner::Ed25519(ref who)) => sig.verify(msg, who),
			(MultiSignature::Sr25519(ref sig), &MultiSigner::Sr25519(ref who)) => sig.verify(msg, who),
			_ => false,
		}
	}
}

/// Signature verify that can work with any known signature types..
#[derive(Eq, PartialEq, Clone, Default, Encode, Decode)]
#[cfg_attr(feature = "std", derive(Debug, Serialize, Deserialize))]
pub struct AnySignature(H512);

impl Verify for AnySignature {
	type Signer = sr25519::Public;
	fn verify<L: Lazy<[u8]>>(&self, mut msg: L, signer: &sr25519::Public) -> bool {
		runtime_io::sr25519_verify(self.0.as_fixed_bytes(), msg.get(), &signer.0) ||
			runtime_io::ed25519_verify(self.0.as_fixed_bytes(), msg.get(), &signer.0)
	}
}

impl From<sr25519::Signature> for AnySignature {
	fn from(s: sr25519::Signature) -> Self {
		AnySignature(s.into())
	}
}

impl From<ed25519::Signature> for AnySignature {
	fn from(s: ed25519::Signature) -> Self {
		AnySignature(s.into())
	}
}

#[derive(Eq, PartialEq, Clone, Copy, Decode)]
#[cfg_attr(feature = "std", derive(Debug, Serialize))]
#[repr(u8)]
/// Outcome of a valid extrinsic application. Capable of being sliced.
pub enum ApplyOutcome {
	/// Successful application (extrinsic reported no issue).
	Success = 0,
	/// Failed application (extrinsic was probably a no-op other than fees).
	Fail = 1,
}

impl codec::Encode for ApplyOutcome {
	fn using_encoded<R, F: FnOnce(&[u8]) -> R>(&self, f: F) -> R {
		f(&[*self as u8])
	}
}

#[derive(Eq, PartialEq, Clone, Copy, Decode)]
#[cfg_attr(feature = "std", derive(Debug, Serialize))]
#[repr(u8)]
/// Reason why an extrinsic couldn't be applied (i.e. invalid extrinsic).
pub enum ApplyError {
	/// Bad signature.
	BadSignature = 0,
	/// Nonce too low.
	Stale = 1,
	/// Nonce too high.
	Future = 2,
	/// Sending account had too low a balance.
	CantPay = 3,
	/// Extrinsic signer is not the doughnut holder.
	SignerHolderMismatch = 60,
	/// Block is full, no more extrinsics can be applied.
	FullBlock = 255,
}

impl codec::Encode for ApplyError {
	fn using_encoded<R, F: FnOnce(&[u8]) -> R>(&self, f: F) -> R {
		f(&[*self as u8])
	}
}

/// Result from attempt to apply an extrinsic.
pub type ApplyResult = Result<ApplyOutcome, ApplyError>;

/// Verify a signature on an encoded value in a lazy manner. This can be
/// an optimization if the signature scheme has an "unsigned" escape hash.
pub fn verify_encoded_lazy<V: Verify, T: codec::Encode>(sig: &V, item: &T, signer: &V::Signer) -> bool {
	// The `Lazy<T>` trait expresses something like `X: FnMut<Output = for<'a> &'a T>`.
	// unfortunately this is a lifetime relationship that can't
	// be expressed without generic associated types, better unification of HRTBs in type position,
	// and some kind of integration into the Fn* traits.
	struct LazyEncode<F> {
		inner: F,
		encoded: Option<Vec<u8>>,
	}

	impl<F: Fn() -> Vec<u8>> traits::Lazy<[u8]> for LazyEncode<F> {
		fn get(&mut self) -> &[u8] {
			self.encoded.get_or_insert_with(&self.inner).as_slice()
		}
	}

	sig.verify(
		LazyEncode { inner: || item.encode(), encoded: None },
		signer,
	)
}

/// Helper macro for `impl_outer_config`
#[macro_export]
macro_rules! __impl_outer_config_types {
	(
		$concrete:ident $config:ident $snake:ident < $ignore:ident, $instance:path > $( $rest:tt )*
	) => {
		#[cfg(any(feature = "std", test))]
		pub type $config = $snake::GenesisConfig<$concrete, $instance>;
		$crate::__impl_outer_config_types! {$concrete $($rest)*}
	};
	(
		$concrete:ident $config:ident $snake:ident < $ignore:ident > $( $rest:tt )*
	) => {
		#[cfg(any(feature = "std", test))]
		pub type $config = $snake::GenesisConfig<$concrete>;
		$crate::__impl_outer_config_types! {$concrete $($rest)*}
	};
	(
		$concrete:ident $config:ident $snake:ident $( $rest:tt )*
	) => {
		#[cfg(any(feature = "std", test))]
		pub type $config = $snake::GenesisConfig;
		__impl_outer_config_types! {$concrete $($rest)*}
	};
	($concrete:ident) => ()
}

/// Implement the output "meta" module configuration struct,
/// which is basically:
/// pub struct GenesisConfig {
/// 	rust_module_one: Option<ModuleOneConfig>,
/// 	...
/// }
#[macro_export]
macro_rules! impl_outer_config {
	(
		pub struct $main:ident for $concrete:ident {
			$( $config:ident => $snake:ident $( < $generic:ident $(, $instance:path)? > )*, )*
		}
	) => {
		$crate::__impl_outer_config_types! { $concrete $( $config $snake $( < $generic $(, $instance)? > )* )* }
		#[cfg(any(feature = "std", test))]
		#[derive($crate::serde::Serialize, $crate::serde::Deserialize)]
		#[serde(rename_all = "camelCase")]
		#[serde(deny_unknown_fields)]
		pub struct $main {
			$(
				pub $snake: Option<$config>,
			)*
		}
		#[cfg(any(feature = "std", test))]
		impl $crate::BuildStorage for $main {
			fn assimilate_storage(self, top: &mut $crate::StorageOverlay, children: &mut $crate::ChildrenStorageOverlay) -> ::std::result::Result<(), String> {
				$(
					if let Some(extra) = self.$snake {
						extra.assimilate_storage(top, children)?;
					}
				)*
				Ok(())
			}
		}
	}
}

/// Generates enum that contains all possible log entries for the runtime.
/// Every individual module of the runtime that is mentioned, must
/// expose a `Log` and `RawLog` enums.
///
/// Generated enum is binary-compatible with and could be interpreted
/// as `generic::DigestItem`.
///
/// Runtime requirements:
/// 1) binary representation of all supported 'system' log items should stay
///    the same. Otherwise, the native code will be unable to read log items
///    generated by previous runtime versions
/// 2) the support of 'system' log items should never be dropped by runtime.
///    Otherwise, native code will lost its ability to read items of this type
///    even if they were generated by the versions which have supported these
///    items.
#[macro_export]
macro_rules! impl_outer_log {
	(
		$(#[$attr:meta])*
		pub enum $name:ident ($internal:ident: DigestItem<$( $genarg:ty ),*>) for $trait:ident {
			$( $module:ident $(<$instance:path>)? ( $( $sitem:ident ),* ) ),*
		}
	) => {
		/// Wrapper for all possible log entries for the `$trait` runtime. Provides binary-compatible
		/// `Encode`/`Decode` implementations with the corresponding `generic::DigestItem`.
		#[derive(Clone, PartialEq, Eq)]
		#[cfg_attr(feature = "std", derive(Debug, $crate::serde::Serialize))]
		$(#[$attr])*
		#[allow(non_camel_case_types)]
		pub struct $name($internal);

		/// All possible log entries for the `$trait` runtime. `Encode`/`Decode` implementations
		/// are auto-generated => it is not binary-compatible with `generic::DigestItem`.
		#[derive(Clone, PartialEq, Eq, $crate::codec::Encode, $crate::codec::Decode)]
		#[cfg_attr(feature = "std", derive(Debug, $crate::serde::Serialize))]
		$(#[$attr])*
		#[allow(non_camel_case_types)]
		pub enum InternalLog {
			$(
				$module($module::Log<$trait $(, $instance)? >),
			)*
		}

		impl $name {
			/// Try to convert `$name` into `generic::DigestItemRef`. Returns Some when
			/// `self` is a 'system' log && it has been marked as 'system' in macro call.
			/// Otherwise, None is returned.
			#[allow(unreachable_patterns)]
			fn dref<'a>(&'a self) -> Option<$crate::generic::DigestItemRef<'a, $($genarg),*>> {
				match self.0 {
					$($(
					$internal::$module($module::RawLog::$sitem(ref v)) =>
						Some($crate::generic::DigestItemRef::$sitem(v)),
					)*)*
					_ => None,
				}
			}
		}

		impl $crate::traits::DigestItem for $name {
			type Hash = <$crate::generic::DigestItem<$($genarg),*> as $crate::traits::DigestItem>::Hash;
			type AuthorityId = <$crate::generic::DigestItem<$($genarg),*> as $crate::traits::DigestItem>::AuthorityId;

			fn as_authorities_change(&self) -> Option<&[Self::AuthorityId]> {
				self.dref().and_then(|dref| dref.as_authorities_change())
			}

			fn as_changes_trie_root(&self) -> Option<&Self::Hash> {
				self.dref().and_then(|dref| dref.as_changes_trie_root())
			}
		}

		impl From<$crate::generic::DigestItem<$($genarg),*>> for $name {
			/// Converts `generic::DigestItem` into `$name`. If `generic::DigestItem` represents
			/// a system item which is supported by the runtime, it is returned.
			/// Otherwise we expect a `Other` log item. Trying to convert from anything other
			/// will lead to panic in runtime, since the runtime does not supports this 'system'
			/// log item.
			#[allow(unreachable_patterns)]
			fn from(gen: $crate::generic::DigestItem<$($genarg),*>) -> Self {
				match gen {
					$($(
					$crate::generic::DigestItem::$sitem(value) =>
						$name($internal::$module($module::RawLog::$sitem(value))),
					)*)*
					_ => gen.as_other()
						.and_then(|value| $crate::codec::Decode::decode(&mut &value[..]))
						.map($name)
						.expect("not allowed to fail in runtime"),
				}
			}
		}

		impl $crate::codec::Decode for $name {
			/// `generic::DigestItem` binary compatible decode.
			fn decode<I: $crate::codec::Input>(input: &mut I) -> Option<Self> {
				let gen: $crate::generic::DigestItem<$($genarg),*> =
					$crate::codec::Decode::decode(input)?;
				Some($name::from(gen))
			}
		}

		impl $crate::codec::Encode for $name {
			/// `generic::DigestItem` binary compatible encode.
			fn encode(&self) -> Vec<u8> {
				match self.dref() {
					Some(dref) => dref.encode(),
					None => {
						let gen: $crate::generic::DigestItem<$($genarg),*> =
							$crate::generic::DigestItem::Other(self.0.encode());
						gen.encode()
					},
				}
			}
		}

		$(
			impl From<$module::Log<$trait $(, $instance)? >> for $name {
				/// Converts single module log item into `$name`.
				fn from(x: $module::Log<$trait $(, $instance)? >) -> Self {
					$name(x.into())
				}
			}

			impl From<$module::Log<$trait $(, $instance)? >> for InternalLog {
				/// Converts single module log item into `$internal`.
				fn from(x: $module::Log<$trait $(, $instance)? >) -> Self {
					InternalLog::$module(x)
				}
			}
		)*
	};
}

/// Simple blob to hold an extrinsic without committing to its format and ensure it is serialized
/// correctly.
#[derive(PartialEq, Eq, Clone, Default, Encode, Decode)]
pub struct OpaqueExtrinsic(pub Vec<u8>);

#[cfg(feature = "std")]
impl std::fmt::Debug for OpaqueExtrinsic {
	fn fmt(&self, fmt: &mut std::fmt::Formatter) -> std::fmt::Result {
		write!(fmt, "{}", substrate_primitives::hexdisplay::HexDisplay::from(&self.0))
	}
}

#[cfg(feature = "std")]
impl ::serde::Serialize for OpaqueExtrinsic {
	fn serialize<S>(&self, seq: S) -> Result<S::Ok, S::Error> where S: ::serde::Serializer {
		codec::Encode::using_encoded(&self.0, |bytes| ::substrate_primitives::bytes::serialize(bytes, seq))
	}
}

impl traits::Extrinsic for OpaqueExtrinsic {
	fn is_signed(&self) -> Option<bool> {
		None
	}
}

#[cfg(test)]
mod tests {
	use substrate_primitives::hash::{H256, H512};
	use crate::codec::{Encode, Decode};
	use crate::traits::DigestItem;

	pub trait RuntimeT {
		type AuthorityId;
	}

	pub struct Runtime;

	impl RuntimeT for Runtime {
		type AuthorityId = u64;
	}

	mod a {
		use super::RuntimeT;
		use crate::codec::{Encode, Decode};
		use serde::Serialize;
		pub type Log<R> = RawLog<<R as RuntimeT>::AuthorityId>;

		#[derive(Serialize, Debug, Encode, Decode, PartialEq, Eq, Clone)]
		pub enum RawLog<AuthorityId> { A1(AuthorityId), AuthoritiesChange(Vec<AuthorityId>), A3(AuthorityId) }
	}

	mod b {
		use super::RuntimeT;
		use crate::codec::{Encode, Decode};
		use serde::Serialize;
		pub type Log<R> = RawLog<<R as RuntimeT>::AuthorityId>;

		#[derive(Serialize, Debug, Encode, Decode, PartialEq, Eq, Clone)]
		pub enum RawLog<AuthorityId> { B1(AuthorityId), B2(AuthorityId) }
	}

	impl_outer_log! {
		pub enum Log(InternalLog: DigestItem<H256, u64, H512>) for Runtime {
			a(AuthoritiesChange), b()
		}
	}

	macro_rules! per_thing_mul_upper_test {
		($num_type:tt, $per:tt) => {
			// all sort of from_percent
			assert_eq!($per::from_percent(100) * $num_type::max_value(), $num_type::max_value());
			assert_eq!(
				$per::from_percent(99) * $num_type::max_value(),
				((Into::<U256>::into($num_type::max_value()) * 99u32) / 100u32).as_u128() as $num_type
			);
			assert_eq!($per::from_percent(50) * $num_type::max_value(), $num_type::max_value() / 2);
			assert_eq!($per::from_percent(1) * $num_type::max_value(), $num_type::max_value() / 100);
			assert_eq!($per::from_percent(0) * $num_type::max_value(), 0);

			// bounds
			assert_eq!($per::one() * $num_type::max_value(), $num_type::max_value());
			assert_eq!($per::zero() * $num_type::max_value(), 0);
		}
	}

	#[test]
	fn impl_outer_log_works() {
		// encode/decode regular item
		let b1: Log = b::RawLog::B1::<u64>(777).into();
		let encoded_b1 = b1.encode();
		let decoded_b1: Log = Decode::decode(&mut &encoded_b1[..]).unwrap();
		assert_eq!(b1, decoded_b1);

		// encode/decode system item
		let auth_change: Log = a::RawLog::AuthoritiesChange::<u64>(vec![100, 200, 300]).into();
		let encoded_auth_change = auth_change.encode();
		let decoded_auth_change: Log = Decode::decode(&mut &encoded_auth_change[..]).unwrap();
		assert_eq!(auth_change, decoded_auth_change);

		// interpret regular item using `generic::DigestItem`
		let generic_b1: super::generic::DigestItem<H256, u64, H512> = Decode::decode(&mut &encoded_b1[..]).unwrap();
		match generic_b1 {
			super::generic::DigestItem::Other(_) => (),
			_ => panic!("unexpected generic_b1: {:?}", generic_b1),
		}

		// interpret system item using `generic::DigestItem`
		let generic_auth_change: super::generic::DigestItem<H256, u64, H512> = Decode::decode(&mut &encoded_auth_change[..]).unwrap();
		match generic_auth_change {
			super::generic::DigestItem::AuthoritiesChange::<H256, u64, H512>(authorities) => assert_eq!(authorities, vec![100, 200, 300]),
			_ => panic!("unexpected generic_auth_change: {:?}", generic_auth_change),
		}

		// check that as-style methods are working with system items
		assert!(auth_change.as_authorities_change().is_some());

		// check that as-style methods are not working with regular items
		assert!(b1.as_authorities_change().is_none());
	}

	#[test]
	fn opaque_extrinsic_serialization() {
		let ex = super::OpaqueExtrinsic(vec![1, 2, 3, 4]);
		assert_eq!(serde_json::to_string(&ex).unwrap(), "\"0x1001020304\"".to_owned());
	}

	#[test]
	fn compact_permill_perbill_encoding() {
		let tests = [(0u32, 1usize), (63, 1), (64, 2), (16383, 2), (16384, 4), (1073741823, 4), (1073741824, 5), (u32::max_value(), 5)];
		for &(n, l) in &tests {
			let compact: crate::codec::Compact<super::Permill> = super::Permill(n).into();
			let encoded = compact.encode();
			assert_eq!(encoded.len(), l);
			let decoded = <crate::codec::Compact<super::Permill>>::decode(&mut & encoded[..]).unwrap();
			let permill: super::Permill = decoded.into();
			assert_eq!(permill, super::Permill(n));

			let compact: crate::codec::Compact<super::Perbill> = super::Perbill(n).into();
			let encoded = compact.encode();
			assert_eq!(encoded.len(), l);
			let decoded = <crate::codec::Compact<super::Perbill>>::decode(&mut & encoded[..]).unwrap();
			let perbill: super::Perbill = decoded.into();
			assert_eq!(perbill, super::Perbill(n));
		}
	}

	#[derive(Encode, Decode, PartialEq, Eq, Debug)]
	struct WithCompact<T: crate::codec::HasCompact> {
		data: T,
	}

	#[test]
	fn test_has_compact_permill() {
		let data = WithCompact { data: super::Permill(1) };
		let encoded = data.encode();
		assert_eq!(data, WithCompact::<super::Permill>::decode(&mut &encoded[..]).unwrap());
	}

	#[test]
	fn test_has_compact_perbill() {
		let data = WithCompact { data: super::Perbill(1) };
		let encoded = data.encode();
		assert_eq!(data, WithCompact::<super::Perbill>::decode(&mut &encoded[..]).unwrap());
	}

	#[test]
	fn per_things_should_work() {
		use super::{Perbill, Permill};
		use primitive_types::U256;

		per_thing_mul_upper_test!(u32, Perbill);
		per_thing_mul_upper_test!(u64, Perbill);
		per_thing_mul_upper_test!(u128, Perbill);

		per_thing_mul_upper_test!(u32, Permill);
		per_thing_mul_upper_test!(u64, Permill);
		per_thing_mul_upper_test!(u128, Permill);
	}

	#[test]
<<<<<<< HEAD
	#[should_panic]
	fn per_things_operate_in_output_type() {
		use super::Perbill;

		assert_eq!(Perbill::one() * 255_u64, 255);
		// panics
		assert_ne!(Perbill::one() * 255_u8, 255);
=======
	fn per_things_operate_in_output_type() {
		assert_eq!(super::Perbill::one() * 255_u64, 255);
>>>>>>> b0038786
	}

	#[test]
	fn per_things_one_minus_one_part() {
		use primitive_types::U256;

		assert_eq!(
			super::Perbill::from_parts(999_999_999) * std::u128::MAX,
			((Into::<U256>::into(std::u128::MAX) * 999_999_999u32) / 1_000_000_000u32).as_u128()
		);

		assert_eq!(
			super::Permill::from_parts(999_999) * std::u128::MAX,
			((Into::<U256>::into(std::u128::MAX) * 999_999u32) / 1_000_000u32).as_u128()
		);
	}
}<|MERGE_RESOLUTION|>--- conflicted
+++ resolved
@@ -29,12 +29,7 @@
 #[cfg(feature = "std")]
 pub use runtime_io::{StorageOverlay, ChildrenStorageOverlay};
 
-<<<<<<< HEAD
-use rstd::prelude::*;
-use rstd::ops;
-=======
 use rstd::{prelude::*, ops};
->>>>>>> b0038786
 use substrate_primitives::{crypto, ed25519, sr25519, hash::{H256, H512}};
 use codec::{Encode, Decode};
 
@@ -169,15 +164,6 @@
 
 impl<N> ops::Mul<N> for Permill
 where
-<<<<<<< HEAD
-	N: Clone + traits::As<u64> + ops::Rem<N, Output=N> + ops::Div<N, Output=N>
-		+ ops::Mul<N, Output=N> + ops::Add<N, Output=N>,
-{
-	type Output = N;
-	fn mul(self, b: N) -> Self::Output {
-		let million = <N as traits::As<u64>>::sa(1_000_000);
-		let part = <N as traits::As<u64>>::sa(self.0 as u64);
-=======
 	N: Clone + From<u32> + UniqueSaturatedInto<u32> + ops::Rem<N, Output=N>
 		+ ops::Div<N, Output=N> + ops::Mul<N, Output=N> + ops::Add<N, Output=N>,
 {
@@ -185,23 +171,10 @@
 	fn mul(self, b: N) -> Self::Output {
 		let million: N = 1_000_000.into();
 		let part: N = self.0.into();
->>>>>>> b0038786
 
 		let rem_multiplied_divided = {
 			let rem = b.clone().rem(million.clone());
 
-<<<<<<< HEAD
-			// `rem` is inferior to one million, thus it fits into u64
-			let rem_u64: u64 = rem.as_();
-
-			// `self` and `rem` are inferior to one million, thus the product fits into u64
-			let rem_multiplied_u64 = rem_u64 * self.0 as u64;
-
-			let rem_multiplied_divided_u64 = rem_multiplied_u64 / 1_000_000;
-
-			// `rem_multiplied_divided` is inferior to b, thus it can be converted back to N type
-			traits::As::sa(rem_multiplied_divided_u64)
-=======
 			// `rem` is inferior to one million, thus it fits into u32
 			let rem_u32 = rem.saturated_into::<u32>();
 
@@ -215,7 +188,6 @@
 
 			// `rem_multiplied_divided` is inferior to b, thus it can be converted back to N type
 			rem_multiplied_divided_u32.into()
->>>>>>> b0038786
 		};
 
 		(b / million) * part + rem_multiplied_divided
@@ -284,15 +256,6 @@
 
 impl<N> ops::Mul<N> for Perbill
 where
-<<<<<<< HEAD
-	N: Clone + traits::As<u64> + ops::Rem<N, Output=N> + ops::Div<N, Output=N>
-		+ ops::Mul<N, Output=N> + ops::Add<N, Output=N>
-{
-	type Output = N;
-	fn mul(self, b: N) -> Self::Output {
-		let billion = <N as traits::As<u64>>::sa(1_000_000_000);
-		let part = <N as traits::As<u64>>::sa(self.0 as u64);
-=======
 	N: Clone + From<u32> + UniqueSaturatedInto<u32> + ops::Rem<N, Output=N>
 	+ ops::Div<N, Output=N> + ops::Mul<N, Output=N> + ops::Add<N, Output=N>,
 {
@@ -300,23 +263,10 @@
 	fn mul(self, b: N) -> Self::Output {
 		let billion: N = 1_000_000_000.into();
 		let part: N = self.0.into();
->>>>>>> b0038786
 
 		let rem_multiplied_divided = {
 			let rem = b.clone().rem(billion.clone());
 
-<<<<<<< HEAD
-			// `rem` is inferior to one billion, thus it fits into u64
-			let rem_u64: u64 = rem.as_();
-
-			// `self` and `rem` are inferior to one billion, thus the product fits into u64
-			let rem_multiplied_u64 = rem_u64 * self.0 as u64;
-
-			let rem_multiplied_divided_u64 = rem_multiplied_u64 / 1_000_000_000;
-
-			// `rem_multiplied_divided` is inferior to b, thus it can be converted back to N type
-			traits::As::sa(rem_multiplied_divided_u64)
-=======
 			// `rem` is inferior to one billion, thus it fits into u32
 			let rem_u32 = rem.saturated_into::<u32>();
 
@@ -330,7 +280,6 @@
 
 			// `rem_multiplied_divided` is inferior to b, thus it can be converted back to N type
 			rem_multiplied_divided_u32.into()
->>>>>>> b0038786
 		};
 
 		(b / billion) * part + rem_multiplied_divided
@@ -982,18 +931,8 @@
 	}
 
 	#[test]
-<<<<<<< HEAD
-	#[should_panic]
-	fn per_things_operate_in_output_type() {
-		use super::Perbill;
-
-		assert_eq!(Perbill::one() * 255_u64, 255);
-		// panics
-		assert_ne!(Perbill::one() * 255_u8, 255);
-=======
 	fn per_things_operate_in_output_type() {
 		assert_eq!(super::Perbill::one() * 255_u64, 255);
->>>>>>> b0038786
 	}
 
 	#[test]
