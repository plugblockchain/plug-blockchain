[package]
name = "sr-primitives"
version = "2.0.0"
authors = ["Parity Technologies <admin@parity.io>"]
edition = "2018"

[dependencies]
num-traits = { version = "0.2", default-features = false }
integer-sqrt = { version = "0.1.2" }
serde = { version = "1.0", optional = true, features = ["derive"] }
codec = { package = "parity-codec", version = "4.1.1", default-features = false, features = ["derive"] }
primitives = { package = "substrate-primitives",  path = "../primitives", default-features = false }
rstd = { package = "sr-std", path = "../sr-std", default-features = false }
runtime_io = { package = "sr-io", path = "../sr-io", default-features = false }
log = { version = "0.4", optional = true }
paste = { version = "0.1"}
doughnut = { package = "doughnut_rs", tag = "0.1.6", git = "https://github.com/cennznet/doughnut-rs", default-features = false }

[dev-dependencies]
serde_json = "1.0"
primitive-types = "0.4"

[features]
default = ["std"]
std = [
	"num-traits/std",
	"serde",
	"log",
	"rstd/std",
	"runtime_io/std",
	"codec/std",
<<<<<<< HEAD
	"substrate-primitives/std",
	"doughnut/std",
=======
	"primitives/std",
>>>>>>> 9ede42b1
]<|MERGE_RESOLUTION|>--- conflicted
+++ resolved
@@ -29,10 +29,6 @@
 	"rstd/std",
 	"runtime_io/std",
 	"codec/std",
-<<<<<<< HEAD
-	"substrate-primitives/std",
 	"doughnut/std",
-=======
 	"primitives/std",
->>>>>>> 9ede42b1
 ]