--- conflicted
+++ resolved
@@ -15,12 +15,8 @@
 log = { version = "0.4.8", optional = true }
 paste = "0.1.6"
 rand = { version = "0.7.2", optional = true }
-<<<<<<< HEAD
-impl-trait-for-tuples = "0.1.2"
+impl-trait-for-tuples = "0.1.3"
 doughnut = { package = "doughnut_rs", branch = "0.2.0", git = "https://github.com/cennznet/doughnut-rs", default-features = false }
-=======
-impl-trait-for-tuples = "0.1.3"
->>>>>>> 7874be86
 
 [dev-dependencies]
 serde_json = "1.0.41"
@@ -37,10 +33,7 @@
 	"log",
 	"primitives/std",
 	"rand",
-<<<<<<< HEAD
 	"doughnut/std",
-=======
->>>>>>> 7874be86
 	"rstd/std",
 	"runtime_io/std",
 	"serde",
