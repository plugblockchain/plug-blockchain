[package]
name = "sr-primitives"
version = "2.0.0"
authors = ["Parity Technologies <admin@parity.io>"]
edition = "2018"

[dependencies]
num-traits = { version = "0.2", default-features = false }
integer-sqrt = { version = "0.1.2" }
serde = { version = "1.0", optional = true, features = ["derive"] }
codec = { package = "parity-codec", version = "4.1.1", default-features = false, features = ["derive"] }
primitives = { package = "substrate-primitives",  path = "../primitives", default-features = false }
rstd = { package = "sr-std", path = "../sr-std", default-features = false }
runtime_io = { package = "sr-io", path = "../sr-io", default-features = false }
log = { version = "0.4", optional = true }
<<<<<<< HEAD
doughnut = { package = "doughnut_rs", tag = "0.1.5", git = "https://github.com/cennznet/doughnut-rs", default-features = false }
=======
paste = { version = "0.1"}
doughnut = { package = "doughnut_rs", tag = "0.1.6", git = "https://github.com/cennznet/doughnut-rs", default-features = false }
>>>>>>> b058ac9d

[dev-dependencies]
serde_json = "1.0"
primitive-types = "0.4"

[features]
default = ["std"]
std = [
	"num-traits/std",
	"serde",
	"log",
	"rstd/std",
	"runtime_io/std",
	"codec/std",
	"doughnut/std",
	"primitives/std",
]<|MERGE_RESOLUTION|>--- conflicted
+++ resolved
@@ -13,12 +13,8 @@
 rstd = { package = "sr-std", path = "../sr-std", default-features = false }
 runtime_io = { package = "sr-io", path = "../sr-io", default-features = false }
 log = { version = "0.4", optional = true }
-<<<<<<< HEAD
-doughnut = { package = "doughnut_rs", tag = "0.1.5", git = "https://github.com/cennznet/doughnut-rs", default-features = false }
-=======
 paste = { version = "0.1"}
 doughnut = { package = "doughnut_rs", tag = "0.1.6", git = "https://github.com/cennznet/doughnut-rs", default-features = false }
->>>>>>> b058ac9d
 
 [dev-dependencies]
 serde_json = "1.0"
