--- conflicted
+++ resolved
@@ -1,4 +1,4 @@
-// Copyright 2017-2019 Parity Technologies (UK) Ltd.
+z// Copyright 2017-2019 Parity Technologies (UK) Ltd.
 // This file is part of Substrate.
 
 // Substrate is free software: you can redistribute it and/or modify
@@ -16,14 +16,8 @@
 
 use crate::{Service, NetworkStatus, NetworkState, error::{self, Error}, DEFAULT_PROTOCOL_ID};
 use crate::{SpawnTaskHandle, start_rpc_servers, build_network_future, TransactionPoolAdapter};
-<<<<<<< HEAD
-use crate::TaskExecutor;
-use crate::status_sinks;
-use crate::config::Configuration;
-=======
 use crate::status_sinks;
 use crate::config::{Configuration, DatabaseConfig};
->>>>>>> 7874be86
 use client::{
 	BlockchainEvents, Client, runtime_api,
 	backend::RemoteBackend, light::blockchain::RemoteBlockchain,
@@ -156,10 +150,7 @@
 		(),
 		BoxFinalityProofRequestBuilder<TBl>,
 		Arc<dyn FinalityProofProvider<TBl>>,
-<<<<<<< HEAD
-=======
 		(),
->>>>>>> 7874be86
 		(),
 		(),
 		TFullBackend<TBl>,
@@ -243,36 +234,15 @@
 		(),
 		BoxFinalityProofRequestBuilder<TBl>,
 		Arc<dyn FinalityProofProvider<TBl>>,
-<<<<<<< HEAD
-=======
 		(),
->>>>>>> 7874be86
 		(),
 		(),
 		TLightBackend<TBl>,
 	>, Error> {
-<<<<<<< HEAD
-		let keystore = Keystore::open(config.keystore_path.clone(), config.keystore_password.clone())?;
-
-		let db_settings = client_db::DatabaseSettings {
-			cache_size: config.database_cache_size.map(|u| u as usize),
-			state_cache_size: config.state_cache_size,
-			state_cache_child_ratio:
-				config.state_cache_child_ratio.map(|v| (v, 100)),
-			path: config.database_path.clone(),
-			pruning: config.pruning.clone(),
-		};
-
-		let executor = NativeExecutor::<TExecDisp>::new(
-			config.wasm_method,
-			config.default_heap_pages,
-		);
-=======
 		let keystore = Keystore::open(
 			config.keystore_path.clone().ok_or("No basepath configured")?,
 			config.keystore_password.clone()
 		)?;
->>>>>>> 7874be86
 
 		let executor = NativeExecutor::<TExecDisp>::new(
 			config.wasm_method,
