--- conflicted
+++ resolved
@@ -16,14 +16,8 @@
 
 use crate::{Service, NetworkStatus, NetworkState, error::{self, Error}, DEFAULT_PROTOCOL_ID};
 use crate::{SpawnTaskHandle, start_rpc_servers, build_network_future, TransactionPoolAdapter};
-<<<<<<< HEAD
-use crate::TaskExecutor;
-use crate::status_sinks;
-use crate::config::Configuration;
-=======
 use crate::status_sinks;
 use crate::config::{Configuration, DatabaseConfig};
->>>>>>> 64e9a777
 use client::{
 	BlockchainEvents, Client, runtime_api,
 	backend::RemoteBackend, light::blockchain::RemoteBlockchain,
@@ -156,28 +150,13 @@
 		(),
 		BoxFinalityProofRequestBuilder<TBl>,
 		Arc<dyn FinalityProofProvider<TBl>>,
-<<<<<<< HEAD
-=======
 		(),
->>>>>>> 64e9a777
 		(),
 		(),
 		TFullBackend<TBl>,
 	>, Error> {
 		let keystore = Keystore::open(config.keystore_path.clone(), config.keystore_password.clone())?;
 
-<<<<<<< HEAD
-		let db_settings = client_db::DatabaseSettings {
-			cache_size: None,
-			state_cache_size: config.state_cache_size,
-			state_cache_child_ratio:
-				config.state_cache_child_ratio.map(|v| (v, 100)),
-			path: config.database_path.clone(),
-			pruning: config.pruning.clone(),
-		};
-
-=======
->>>>>>> 64e9a777
 		let executor = NativeExecutor::<TExecDisp>::new(
 			config.wasm_method,
 			config.default_heap_pages,
@@ -252,10 +231,7 @@
 		(),
 		BoxFinalityProofRequestBuilder<TBl>,
 		Arc<dyn FinalityProofProvider<TBl>>,
-<<<<<<< HEAD
-=======
 		(),
->>>>>>> 64e9a777
 		(),
 		(),
 		TLightBackend<TBl>,
@@ -285,16 +261,6 @@
 			};
 			client_db::light::LightStorage::new(db_settings)?
 		};
-<<<<<<< HEAD
-
-		let executor = NativeExecutor::<TExecDisp>::new(
-			config.wasm_method,
-			config.default_heap_pages,
-		);
-
-		let db_storage = client_db::light::LightStorage::new(db_settings)?;
-=======
->>>>>>> 64e9a777
 		let light_blockchain = client::light::new_light_blockchain(db_storage);
 		let fetch_checker = Arc::new(client::light::new_fetch_checker(light_blockchain.clone(), executor.clone()));
 		let fetcher = Arc::new(network::OnDemand::new(fetch_checker));
