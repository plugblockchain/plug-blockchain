--- conflicted
+++ resolved
@@ -74,11 +74,7 @@
 /// Substrate service.
 pub struct Service<Components: components::Components> {
 	client: Arc<ComponentClient<Components>>,
-<<<<<<< HEAD
-	select_chain: <Components as components::Components>::SelectChain,
-=======
 	select_chain: Option<<Components as components::Components>::SelectChain>,
->>>>>>> b0038786
 	network: Option<Arc<components::NetworkService<Components::Factory>>>,
 	transaction_pool: Arc<TransactionPool<Components::TransactionPoolApi>>,
 	inherents_pool: Arc<InherentsPool<ComponentExtrinsic<Components>>>,
@@ -163,11 +159,7 @@
 			select_chain.clone(),
 		)?);
 		let finality_proof_provider = Components::build_finality_proof_provider(client.clone())?;
-<<<<<<< HEAD
-		let best_header = select_chain.best_chain()?;
-=======
 		let chain_info = client.info()?.chain;
->>>>>>> b0038786
 
 		let version = config.full_version();
 		info!("Highest known block at #{}", chain_info.best_number);
@@ -186,19 +178,6 @@
 			client: client.clone(),
 		 });
 
-<<<<<<< HEAD
-		let network_params = network::config::Params {
-			config: network::config::ProtocolConfig { roles: config.roles },
-			network_config: config.network.clone(),
-			chain: client.clone(),
-			finality_proof_provider,
-			on_demand: on_demand.as_ref().map(|d| d.clone() as _),
-			transaction_pool: transaction_pool_adapter.clone() as _,
-			specialization: network_protocol,
-		};
-
-=======
->>>>>>> b0038786
 		let protocol_id = {
 			let protocol_id_full = match config.chain_spec.protocol_id() {
 				Some(pid) => pid,
@@ -212,13 +191,6 @@
 			network::ProtocolId::from(protocol_id_full)
 		};
 
-<<<<<<< HEAD
-		let has_bootnodes = !network_params.network_config.boot_nodes.is_empty();
-		let network = network::Service::new(network_params, protocol_id, import_queue)?;
-		if let Some(on_demand) = on_demand.as_ref() {
-			on_demand.set_network_interface(Box::new(Arc::downgrade(&network)));
-		}
-=======
 		let network_params = network::config::Params {
 			roles: config.roles,
 			network_config: config.network.clone(),
@@ -239,7 +211,6 @@
 			.map_err(|_| ())
 			.select(exit.clone())
 			.then(|_| Ok(())));
->>>>>>> b0038786
 
 		let inherents_pool = Arc::new(InherentsPool::default());
 		let offchain_workers =  if config.offchain_worker {
@@ -449,11 +420,7 @@
 	}
 
 	/// Get clone of select chain.
-<<<<<<< HEAD
-	pub fn select_chain(&self) -> <Components as components::Components>::SelectChain {
-=======
 	pub fn select_chain(&self) -> Option<<Components as components::Components>::SelectChain> {
->>>>>>> b0038786
 		self.select_chain.clone()
 	}
 
