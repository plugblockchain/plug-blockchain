[package]
name = "fork-tree"
version = "2.0.0"
authors = ["Parity Technologies <admin@parity.io>"]
edition = "2018"

[dependencies]
<<<<<<< HEAD
parity-codec = { version = "3.5.4", features = ["derive"] }
=======
parity-codec = { version = "4.1.1", features = ["derive"] }
>>>>>>> c9a1c36f
<|MERGE_RESOLUTION|>--- conflicted
+++ resolved
@@ -5,8 +5,4 @@
 edition = "2018"
 
 [dependencies]
-<<<<<<< HEAD
-parity-codec = { version = "3.5.4", features = ["derive"] }
-=======
-parity-codec = { version = "4.1.1", features = ["derive"] }
->>>>>>> c9a1c36f
+parity-codec = { version = "4.1.1", features = ["derive"] }