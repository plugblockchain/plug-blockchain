[package]
name = "substrate-test-client"
version = "2.0.0"
authors = ["Parity Technologies <admin@parity.io>"]
edition = "2018"

[dependencies]
client = { package = "substrate-client", path = "../client" }
client-db = { package = "substrate-client-db", path = "../client/db", features = ["test-helpers"] }
consensus = { package = "substrate-consensus-common", path = "../consensus/common" }
executor = { package = "substrate-executor", path = "../executor" }
futures-preview = "=0.3.0-alpha.17"
<<<<<<< HEAD
hash-db = "0.15.0"
=======
hash-db = "0.15.2"
>>>>>>> 50e22e17
keyring = { package = "substrate-keyring", path = "../keyring" }
codec = { package = "parity-scale-codec", version = "1.0.0" }
primitives = { package = "substrate-primitives", path = "../primitives" }
sr-primitives = {  path = "../sr-primitives" }
state_machine = { package = "substrate-state-machine", path = "../state-machine" }<|MERGE_RESOLUTION|>--- conflicted
+++ resolved
@@ -10,11 +10,7 @@
 consensus = { package = "substrate-consensus-common", path = "../consensus/common" }
 executor = { package = "substrate-executor", path = "../executor" }
 futures-preview = "=0.3.0-alpha.17"
-<<<<<<< HEAD
-hash-db = "0.15.0"
-=======
 hash-db = "0.15.2"
->>>>>>> 50e22e17
 keyring = { package = "substrate-keyring", path = "../keyring" }
 codec = { package = "parity-scale-codec", version = "1.0.0" }
 primitives = { package = "substrate-primitives", path = "../primitives" }
