--- conflicted
+++ resolved
@@ -30,11 +30,7 @@
 /// Default num of pages for the heap
 const DEFAULT_HEAP_PAGES: u64 = 1024;
 
-<<<<<<< HEAD
-fn safe_call<F, U>(f: F) -> Result<U>
-=======
 pub(crate) fn safe_call<F, U>(f: F) -> Result<U>
->>>>>>> 64e9a777
 	where F: UnwindSafe + FnOnce() -> U
 {
 	// Substrate uses custom panic hook that terminates process on panic. Disable termination for the native call.
@@ -69,11 +65,7 @@
 #[derive(Debug)]
 pub struct NativeExecutor<D> {
 	/// Dummy field to avoid the compiler complaining about us not using `D`.
-<<<<<<< HEAD
-	_dummy: ::std::marker::PhantomData<D>,
-=======
 	_dummy: std::marker::PhantomData<D>,
->>>>>>> 64e9a777
 	/// Method used to execute fallback Wasm code.
 	fallback_method: WasmExecutionMethod,
 	/// Native runtime version info.
@@ -100,17 +92,6 @@
 		}
 	}
 
-<<<<<<< HEAD
-	fn with_runtime<E, R>(
-		&self,
-		ext: &mut E,
-		f: impl for <'a> FnOnce(&'a mut dyn WasmRuntime, &'a mut E) -> Result<R>,
-	) -> Result<R> where E: Externalities {
-		RUNTIMES_CACHE.with(|cache| {
-			let mut cache = cache.borrow_mut();
-			let runtime = cache.fetch_runtime(ext, self.fallback_method, self.default_heap_pages)?;
-			f(runtime, ext)
-=======
 	/// Execute the given closure `f` with the latest runtime (based on the `CODE` key in `ext`).
 	///
 	/// The closure `f` is expected to return `Err(_)` when there happened a `panic!` in native code
@@ -150,7 +131,6 @@
 					Err(e)
 				}
 			}
->>>>>>> 64e9a777
 		})
 	}
 }
@@ -175,11 +155,7 @@
 		&self,
 		ext: &mut E,
 	) -> Option<RuntimeVersion> {
-<<<<<<< HEAD
-		match self.with_runtime(ext, |runtime, _ext| Ok(runtime.version())) {
-=======
 		match self.with_runtime(ext, |runtime, _ext| Ok(Ok(runtime.version()))) {
->>>>>>> 64e9a777
 			Ok(version) => version,
 			Err(e) => {
 				warn!(target: "executor", "Failed to fetch runtime: {:?}", e);
@@ -195,13 +171,8 @@
 	fn call
 	<
 		E: Externalities,
-<<<<<<< HEAD
-		R:Decode + Encode + PartialEq,
-		NC: FnOnce() -> result::Result<R, String> + UnwindSafe
-=======
 		R: Decode + Encode + PartialEq,
 		NC: FnOnce() -> result::Result<R, String> + UnwindSafe,
->>>>>>> 64e9a777
 	>(
 		&self,
 		ext: &mut E,
@@ -211,11 +182,7 @@
 		native_call: Option<NC>,
 	) -> (Result<NativeOrEncoded<R>>, bool){
 		let mut used_native = false;
-<<<<<<< HEAD
-		let result = self.with_runtime(ext, |runtime, ext| {
-=======
 		let result = self.with_runtime(ext, |mut runtime, mut ext| {
->>>>>>> 64e9a777
 			let onchain_version = runtime.version();
 			match (
 				use_native,
@@ -233,11 +200,6 @@
 							.as_ref()
 							.map_or_else(||"<None>".into(), |v| format!("{}", v))
 					);
-<<<<<<< HEAD
-					runtime.call(ext, method, data).map(NativeOrEncoded::Encoded)
-				}
-				(false, _, _) => runtime.call(ext, method, data).map(NativeOrEncoded::Encoded),
-=======
 
 					safe_call(
 						move || runtime.call(&mut **ext, method, data).map(NativeOrEncoded::Encoded)
@@ -248,7 +210,6 @@
 						move || runtime.call(&mut **ext, method, data).map(NativeOrEncoded::Encoded)
 					)
 				},
->>>>>>> 64e9a777
 				(true, true, Some(call)) => {
 					trace!(
 						target: "executor",
@@ -260,13 +221,6 @@
 					);
 
 					used_native = true;
-<<<<<<< HEAD
-					with_native_environment(ext, move || (call)())
-						.and_then(|r| r
-							.map(NativeOrEncoded::Native)
-							.map_err(|s| Error::ApiError(s.to_string()))
-						)
-=======
 					let res = with_native_environment(&mut **ext, move || (call)())
 						.and_then(|r| r
 							.map(NativeOrEncoded::Native)
@@ -274,7 +228,6 @@
 						);
 
 					Ok(res)
->>>>>>> 64e9a777
 				}
 				_ => {
 					trace!(
@@ -285,11 +238,7 @@
 					);
 
 					used_native = true;
-<<<<<<< HEAD
-					D::dispatch(ext, method, data).map(NativeOrEncoded::Encoded)
-=======
 					Ok(D::dispatch(&mut **ext, method, data).map(NativeOrEncoded::Encoded))
->>>>>>> 64e9a777
 				}
 			}
 		});
