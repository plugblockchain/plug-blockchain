// Copyright 2019 Parity Technologies (UK) Ltd.
// This file is part of Substrate.

// Substrate is free software: you can redistribute it and/or modify
// it under the terms of the GNU General Public License as published by
// the Free Software Foundation, either version 3 of the License, or
// (at your option) any later version.

// Substrate is distributed in the hope that it will be useful,
// but WITHOUT ANY WARRANTY; without even the implied warranty of
// MERCHANTABILITY or FITNESS FOR A PARTICULAR PURPOSE.  See the
// GNU General Public License for more details.

// You should have received a copy of the GNU General Public License
// along with Substrate.  If not, see <http://www.gnu.org/licenses/>.

use crate::DiscoveryNetBehaviour;
use futures::prelude::*;
use libp2p::NetworkBehaviour;
use libp2p::core::{Multiaddr, PeerId, ProtocolsHandler, protocols_handler::IntoProtocolsHandler, PublicKey};
use libp2p::core::swarm::{ConnectedPoint, NetworkBehaviour, NetworkBehaviourAction};
use libp2p::core::swarm::{NetworkBehaviourEventProcess, PollParameters};
#[cfg(not(target_os = "unknown"))]
use libp2p::core::swarm::toggle::Toggle;
use libp2p::kad::{Kademlia, KademliaOut};
#[cfg(not(target_os = "unknown"))]
use libp2p::mdns::{Mdns, MdnsEvent};
use libp2p::multiaddr::Protocol;
use log::{debug, info, trace, warn};
use std::{cmp, iter, time::Duration};
use tokio_io::{AsyncRead, AsyncWrite};
use tokio_timer::{Delay, clock::Clock};
use void;

mod debug_info;

/// General behaviour of the network.
#[derive(NetworkBehaviour)]
<<<<<<< HEAD
#[behaviour(out_event = "BehaviourOut<TBehaviourEv>", poll_method = "poll")]
pub struct Behaviour<TBehaviour, TBehaviourEv, TSubstream> {
	/// Main protocol that handles everything except the discovery and the technicalities.
	user_protocol: UserBehaviourWrap<TBehaviour>,
	/// Periodically ping nodes, and close the connection if it's unresponsive.
	ping: Ping<TSubstream>,
=======
#[behaviour(out_event = "TBehaviourEv", poll_method = "poll")]
pub struct Behaviour<TBehaviour, TBehaviourEv, TSubstream> {
	/// Main protocol that handles everything except the discovery and the technicalities.
	user_protocol: UserBehaviourWrap<TBehaviour>,
	/// Periodically pings and identifies the nodes we are connected to, and store information in a
	/// cache.
	debug_info: debug_info::DebugInfoBehaviour<TSubstream>,
>>>>>>> b0038786
	/// Discovers nodes of the network. Defined below.
	discovery: DiscoveryBehaviour<TSubstream>,
	/// Discovers nodes on the local network.
	#[cfg(not(target_os = "unknown"))]
	mdns: Toggle<Mdns<TSubstream>>,

	/// Queue of events to produce for the outside.
	#[behaviour(ignore)]
<<<<<<< HEAD
	events: Vec<BehaviourOut<TBehaviourEv>>,
=======
	events: Vec<TBehaviourEv>,
>>>>>>> b0038786
}

impl<TBehaviour, TBehaviourEv, TSubstream> Behaviour<TBehaviour, TBehaviourEv, TSubstream> {
	/// Builds a new `Behaviour`.
	pub fn new(
		user_protocol: TBehaviour,
		user_agent: String,
		local_public_key: PublicKey,
		known_addresses: Vec<(PeerId, Multiaddr)>,
		enable_mdns: bool,
	) -> Self {
<<<<<<< HEAD
		let identify = {
			let proto_version = "/substrate/1.0".to_string();
			Identify::new(proto_version, user_agent, local_public_key.clone())
		};
=======
		let debug_info = debug_info::DebugInfoBehaviour::new(user_agent, local_public_key.clone());
>>>>>>> b0038786

		let mut kademlia = Kademlia::new(local_public_key.clone().into_peer_id());
		for (peer_id, addr) in &known_addresses {
			kademlia.add_connected_address(peer_id, addr.clone());
		}

		if enable_mdns {
			#[cfg(target_os = "unknown")]
			warn!(target: "sub-libp2p", "mDNS is not available on this platform");
		}

		let clock = Clock::new();
		Behaviour {
			user_protocol: UserBehaviourWrap(user_protocol),
<<<<<<< HEAD
			ping: Ping::new(PingConfig::new()),
=======
			debug_info,
>>>>>>> b0038786
			discovery: DiscoveryBehaviour {
				user_defined: known_addresses,
				kademlia,
				next_kad_random_query: Delay::new(clock.now()),
				duration_to_next_kad: Duration::from_secs(1),
				clock,
				local_peer_id: local_public_key.into_peer_id(),
			},
			#[cfg(not(target_os = "unknown"))]
			mdns: if enable_mdns {
				match Mdns::new() {
					Ok(mdns) => Some(mdns).into(),
					Err(err) => {
						warn!(target: "sub-libp2p", "Failed to initialize mDNS: {:?}", err);
						None.into()
					}
				}
			} else {
				None.into()
			},
			events: Vec::new(),
		}
	}

	/// Returns the list of nodes that we know exist in the network.
	pub fn known_peers(&self) -> impl Iterator<Item = &PeerId> {
		self.discovery.kademlia.kbuckets_entries()
	}

	/// Adds a hard-coded address for the given peer, that never expires.
	pub fn add_known_address(&mut self, peer_id: PeerId, addr: Multiaddr) {
		if self.discovery.user_defined.iter().all(|(p, a)| *p != peer_id && *a != addr) {
			self.discovery.user_defined.push((peer_id, addr));
		}
	}

<<<<<<< HEAD
	/// Returns a shared reference to the user protocol.
	pub fn user_protocol(&self) -> &TBehaviour {
		&self.user_protocol.0
	}

	/// Returns a mutable reference to the user protocol.
	pub fn user_protocol_mut(&mut self) -> &mut TBehaviour {
		&mut self.user_protocol.0
	}
}

/// Event that can be emitted by the behaviour.
#[derive(Debug)]
pub enum BehaviourOut<TBehaviourEv> {
	/// Message from the user protocol.
	UserProtocol(TBehaviourEv),

	/// We have obtained debug information from a peer.
	Identified {
		/// Id of the peer that has been identified.
		peer_id: PeerId,
		/// Information about the peer.
		info: IdentifyInfo,
	},

	/// We have successfully pinged a peer.
	PingSuccess {
		/// Id of the peer that has been pinged.
		peer_id: PeerId,
		/// Time it took for the ping to come back.
		ping_time: Duration,
	},
}

impl<TBehaviour, TBehaviourEv, TSubstream> NetworkBehaviourEventProcess<void::Void> for Behaviour<TBehaviour, TBehaviourEv, TSubstream> {
=======
	/// Borrows `self` and returns a struct giving access to the information about a node.
	///
	/// Returns `None` if we don't know anything about this node. Always returns `Some` for nodes
	/// we're connected to, meaning that if `None` is returned then we're not connected to that
	/// node.
	pub fn node(&self, peer_id: &PeerId) -> Option<debug_info::Node> {
		self.debug_info.node(peer_id)
	}

	/// Returns a shared reference to the user protocol.
	pub fn user_protocol(&self) -> &TBehaviour {
		&self.user_protocol.0
	}

	/// Returns a mutable reference to the user protocol.
	pub fn user_protocol_mut(&mut self) -> &mut TBehaviour {
		&mut self.user_protocol.0
	}
}

impl<TBehaviour, TBehaviourEv, TSubstream> NetworkBehaviourEventProcess<void::Void> for
Behaviour<TBehaviour, TBehaviourEv, TSubstream> {
>>>>>>> b0038786
	fn inject_event(&mut self, event: void::Void) {
		void::unreachable(event)
	}
}

<<<<<<< HEAD
impl<TBehaviour, TBehaviourEv, TSubstream> NetworkBehaviourEventProcess<UserEventWrap<TBehaviourEv>> for Behaviour<TBehaviour, TBehaviourEv, TSubstream> {
	fn inject_event(&mut self, event: UserEventWrap<TBehaviourEv>) {
		self.events.push(BehaviourOut::UserProtocol(event.0));
	}
}

impl<TBehaviour, TBehaviourEv, TSubstream> NetworkBehaviourEventProcess<IdentifyEvent>
	for Behaviour<TBehaviour, TBehaviourEv, TSubstream>
	where TBehaviour: DiscoveryNetBehaviour {
	fn inject_event(&mut self, event: IdentifyEvent) {
		match event {
			IdentifyEvent::Identified { peer_id, mut info, .. } => {
				trace!(target: "sub-libp2p", "Identified {:?} => {:?}", peer_id, info);
				// TODO: ideally we would delay the first identification to when we open the custom
				//	protocol, so that we only report id info to the service about the nodes we
				//	care about (https://github.com/libp2p/rust-libp2p/issues/876)
				if !info.protocol_version.contains("substrate") {
					warn!(target: "sub-libp2p", "Connected to a non-Substrate node: {:?}", info);
				}
				if info.listen_addrs.len() > 30 {
					warn!(target: "sub-libp2p", "Node {:?} has reported more than 30 addresses; \
						it is identified by {:?} and {:?}", peer_id, info.protocol_version,
						info.agent_version
					);
					info.listen_addrs.truncate(30);
				}
				for addr in &info.listen_addrs {
					self.discovery.kademlia.add_connected_address(&peer_id, addr.clone());
				}
				self.user_protocol.0.add_discovered_nodes(iter::once(peer_id.clone()));
				self.events.push(BehaviourOut::Identified { peer_id, info });
			}
			IdentifyEvent::Error { .. } => {}
			IdentifyEvent::SendBack { result: Err(ref err), ref peer_id } =>
				debug!(target: "sub-libp2p", "Error when sending back identify info \
					to {:?} => {}", peer_id, err),
			IdentifyEvent::SendBack { .. } => {}
=======
impl<TBehaviour, TBehaviourEv, TSubstream> NetworkBehaviourEventProcess<UserEventWrap<TBehaviourEv>> for
Behaviour<TBehaviour, TBehaviourEv, TSubstream> {
	fn inject_event(&mut self, event: UserEventWrap<TBehaviourEv>) {
		self.events.push(event.0);
	}
}

impl<TBehaviour, TBehaviourEv, TSubstream> NetworkBehaviourEventProcess<debug_info::DebugInfoEvent>
	for Behaviour<TBehaviour, TBehaviourEv, TSubstream>
	where TBehaviour: DiscoveryNetBehaviour {
	fn inject_event(&mut self, event: debug_info::DebugInfoEvent) {
		let debug_info::DebugInfoEvent::Identified { peer_id, mut info } = event;
		if !info.protocol_version.contains("substrate") {
			warn!(target: "sub-libp2p", "Connected to a non-Substrate node: {:?}", info);
>>>>>>> b0038786
		}
		if info.listen_addrs.len() > 30 {
			warn!(target: "sub-libp2p", "Node {:?} has reported more than 30 addresses; \
				it is identified by {:?} and {:?}", peer_id, info.protocol_version,
				info.agent_version
			);
			info.listen_addrs.truncate(30);
		}
		for addr in &info.listen_addrs {
			self.discovery.kademlia.add_connected_address(&peer_id, addr.clone());
		}
		self.user_protocol.0.add_discovered_nodes(iter::once(peer_id.clone()));
	}
}

impl<TBehaviour, TBehaviourEv, TSubstream> NetworkBehaviourEventProcess<KademliaOut>
	for Behaviour<TBehaviour, TBehaviourEv, TSubstream>
	where TBehaviour: DiscoveryNetBehaviour {
	fn inject_event(&mut self, out: KademliaOut) {
		match out {
			KademliaOut::Discovered { .. } => {}
			KademliaOut::KBucketAdded { peer_id, .. } => {
				self.user_protocol.0.add_discovered_nodes(iter::once(peer_id));
			}
			KademliaOut::FindNodeResult { key, closer_peers } => {
				trace!(target: "sub-libp2p", "Libp2p => Query for {:?} yielded {:?} results",
					key, closer_peers.len());
				if closer_peers.is_empty() {
					warn!(target: "sub-libp2p", "Libp2p => Random Kademlia query has yielded empty \
						results");
				}
			}
			// We never start any GET_PROVIDERS query.
			KademliaOut::GetProvidersResult { .. } => ()
		}
	}
}

<<<<<<< HEAD
impl<TBehaviour, TBehaviourEv, TSubstream> NetworkBehaviourEventProcess<PingEvent> for Behaviour<TBehaviour, TBehaviourEv, TSubstream> {
	fn inject_event(&mut self, event: PingEvent) {
		match event {
			PingEvent { peer, result: Ok(PingSuccess::Ping { rtt }) } => {
				trace!(target: "sub-libp2p", "Ping time with {:?}: {:?}", peer, rtt);
				self.events.push(BehaviourOut::PingSuccess { peer_id: peer, ping_time: rtt });
			}
			_ => ()
		}
	}
}

=======
>>>>>>> b0038786
#[cfg(not(target_os = "unknown"))]
impl<TBehaviour, TBehaviourEv, TSubstream> NetworkBehaviourEventProcess<MdnsEvent> for
	Behaviour<TBehaviour, TBehaviourEv, TSubstream>
	where TBehaviour: DiscoveryNetBehaviour {
	fn inject_event(&mut self, event: MdnsEvent) {
		match event {
			MdnsEvent::Discovered(list) => {
				self.user_protocol.0.add_discovered_nodes(list.into_iter().map(|(peer_id, _)| peer_id));
			},
			MdnsEvent::Expired(_) => {}
		}
	}
}

impl<TBehaviour, TBehaviourEv, TSubstream> Behaviour<TBehaviour, TBehaviourEv, TSubstream> {
<<<<<<< HEAD
	fn poll<TEv>(&mut self) -> Async<NetworkBehaviourAction<TEv, BehaviourOut<TBehaviourEv>>> {
=======
	fn poll<TEv>(&mut self) -> Async<NetworkBehaviourAction<TEv, TBehaviourEv>> {
>>>>>>> b0038786
		if !self.events.is_empty() {
			return Async::Ready(NetworkBehaviourAction::GenerateEvent(self.events.remove(0)))
		}

		Async::NotReady
	}
}

/// Because of limitations with the network behaviour custom derive and trait impl duplication, we
/// have to wrap the user protocol into a struct.
pub struct UserBehaviourWrap<TInner>(TInner);
/// Event produced by `UserBehaviourWrap`.
pub struct UserEventWrap<TInner>(TInner);
impl<TInner: NetworkBehaviour> NetworkBehaviour for UserBehaviourWrap<TInner> {
	type ProtocolsHandler = TInner::ProtocolsHandler;
	type OutEvent = UserEventWrap<TInner::OutEvent>;
	fn new_handler(&mut self) -> Self::ProtocolsHandler { self.0.new_handler() }
	fn addresses_of_peer(&mut self, peer_id: &PeerId) -> Vec<Multiaddr> {
		self.0.addresses_of_peer(peer_id)
	}
	fn inject_connected(&mut self, peer_id: PeerId, endpoint: ConnectedPoint) {
		self.0.inject_connected(peer_id, endpoint)
	}
	fn inject_disconnected(&mut self, peer_id: &PeerId, endpoint: ConnectedPoint) {
		self.0.inject_disconnected(peer_id, endpoint)
	}
	fn inject_node_event(
<<<<<<< HEAD
				&mut self,
				peer_id: PeerId,
				event: <<Self::ProtocolsHandler as IntoProtocolsHandler>::Handler as ProtocolsHandler>::OutEvent
		) {
=======
		&mut self,
		peer_id: PeerId,
		event: <<Self::ProtocolsHandler as IntoProtocolsHandler>::Handler as ProtocolsHandler>::OutEvent
	) {
>>>>>>> b0038786
		self.0.inject_node_event(peer_id, event)
	}
	fn poll(
		&mut self,
		params: &mut PollParameters
<<<<<<< HEAD
	) -> Async<NetworkBehaviourAction<<<Self::ProtocolsHandler as IntoProtocolsHandler>::Handler as ProtocolsHandler>::InEvent, Self::OutEvent>> {
=======
	) -> Async<
		NetworkBehaviourAction<
			<<Self::ProtocolsHandler as IntoProtocolsHandler>::Handler as ProtocolsHandler>::InEvent,
			Self::OutEvent
		>
	> {
>>>>>>> b0038786
		match self.0.poll(params) {
			Async::NotReady => Async::NotReady,
			Async::Ready(NetworkBehaviourAction::GenerateEvent(ev)) =>
				Async::Ready(NetworkBehaviourAction::GenerateEvent(UserEventWrap(ev))),
			Async::Ready(NetworkBehaviourAction::DialAddress { address }) =>
				Async::Ready(NetworkBehaviourAction::DialAddress { address }),
			Async::Ready(NetworkBehaviourAction::DialPeer { peer_id }) =>
				Async::Ready(NetworkBehaviourAction::DialPeer { peer_id }),
			Async::Ready(NetworkBehaviourAction::SendEvent { peer_id, event }) =>
				Async::Ready(NetworkBehaviourAction::SendEvent { peer_id, event }),
			Async::Ready(NetworkBehaviourAction::ReportObservedAddr { address }) =>
				Async::Ready(NetworkBehaviourAction::ReportObservedAddr { address }),
		}
	}
	fn inject_replaced(&mut self, peer_id: PeerId, closed_endpoint: ConnectedPoint, new_endpoint: ConnectedPoint) {
		self.0.inject_replaced(peer_id, closed_endpoint, new_endpoint)
	}
	fn inject_addr_reach_failure(&mut self, peer_id: Option<&PeerId>, addr: &Multiaddr, error: &dyn std::error::Error) {
		self.0.inject_addr_reach_failure(peer_id, addr, error)
	}
	fn inject_dial_failure(&mut self, peer_id: &PeerId) {
		self.0.inject_dial_failure(peer_id)
	}
	fn inject_new_listen_addr(&mut self, addr: &Multiaddr) {
		self.0.inject_new_listen_addr(addr)
	}
	fn inject_expired_listen_addr(&mut self, addr: &Multiaddr) {
		self.0.inject_expired_listen_addr(addr)
	}
	fn inject_new_external_addr(&mut self, addr: &Multiaddr) {
		self.0.inject_new_external_addr(addr)
	}
}

/// Implementation of `NetworkBehaviour` that discovers the nodes on the network.
pub struct DiscoveryBehaviour<TSubstream> {
	/// User-defined list of nodes and their addresses. Typically includes bootstrap nodes and
	/// reserved nodes.
	user_defined: Vec<(PeerId, Multiaddr)>,
	/// Kademlia requests and answers.
	kademlia: Kademlia<TSubstream>,
	/// Stream that fires when we need to perform the next random Kademlia query.
	next_kad_random_query: Delay,
	/// After `next_kad_random_query` triggers, the next one triggers after this duration.
	duration_to_next_kad: Duration,
	/// `Clock` instance that uses the current execution context's source of time.
	clock: Clock,
	/// Identity of our local node.
	local_peer_id: PeerId,
}

impl<TSubstream> NetworkBehaviour for DiscoveryBehaviour<TSubstream>
where
	TSubstream: AsyncRead + AsyncWrite,
{
	type ProtocolsHandler = <Kademlia<TSubstream> as NetworkBehaviour>::ProtocolsHandler;
	type OutEvent = <Kademlia<TSubstream> as NetworkBehaviour>::OutEvent;

	fn new_handler(&mut self) -> Self::ProtocolsHandler {
		NetworkBehaviour::new_handler(&mut self.kademlia)
	}

	fn addresses_of_peer(&mut self, peer_id: &PeerId) -> Vec<Multiaddr> {
		let mut list = self.user_defined.iter()
			.filter_map(|(p, a)| if p == peer_id { Some(a.clone()) } else { None })
			.collect::<Vec<_>>();
		list.extend(self.kademlia.addresses_of_peer(peer_id));
		trace!(target: "sub-libp2p", "Addresses of {:?} are {:?}", peer_id, list);
		if list.is_empty() {
			if self.kademlia.kbuckets_entries().any(|p| p == peer_id) {
				debug!(target: "sub-libp2p", "Requested dialing to {:?} (peer in k-buckets), \
					and no address was found", peer_id);
			} else {
				debug!(target: "sub-libp2p", "Requested dialing to {:?} (peer not in k-buckets), \
					and no address was found", peer_id);
			}
		}
		list
	}

	fn inject_connected(&mut self, peer_id: PeerId, endpoint: ConnectedPoint) {
		NetworkBehaviour::inject_connected(&mut self.kademlia, peer_id, endpoint)
	}

	fn inject_disconnected(&mut self, peer_id: &PeerId, endpoint: ConnectedPoint) {
		NetworkBehaviour::inject_disconnected(&mut self.kademlia, peer_id, endpoint)
	}

	fn inject_replaced(&mut self, peer_id: PeerId, closed: ConnectedPoint, opened: ConnectedPoint) {
		NetworkBehaviour::inject_replaced(&mut self.kademlia, peer_id, closed, opened)
	}

	fn inject_node_event(
		&mut self,
		peer_id: PeerId,
		event: <Self::ProtocolsHandler as ProtocolsHandler>::OutEvent,
	) {
		NetworkBehaviour::inject_node_event(&mut self.kademlia, peer_id, event)
	}

	fn inject_new_external_addr(&mut self, addr: &Multiaddr) {
		let new_addr = addr.clone()
			.with(Protocol::P2p(self.local_peer_id.clone().into()));
		info!(target: "sub-libp2p", "Discovered new external address for our node: {}", new_addr);
	}

	fn inject_expired_listen_addr(&mut self, addr: &Multiaddr) {
		info!(target: "sub-libp2p", "No longer listening on {}", addr);
	}

	fn poll(
		&mut self,
		params: &mut PollParameters,
	) -> Async<
		NetworkBehaviourAction<
			<Self::ProtocolsHandler as ProtocolsHandler>::InEvent,
			Self::OutEvent,
		>,
	> {
		// Poll Kademlia.
		match self.kademlia.poll(params) {
			Async::Ready(action) => return Async::Ready(action),
			Async::NotReady => (),
		}

		// Poll the stream that fires when we need to start a random Kademlia query.
		loop {
			match self.next_kad_random_query.poll() {
				Ok(Async::NotReady) => break,
				Ok(Async::Ready(_)) => {
					let random_peer_id = PeerId::random();
					debug!(target: "sub-libp2p", "Libp2p <= Starting random Kademlia request for \
						{:?}", random_peer_id);
					self.kademlia.find_node(random_peer_id);

					// Reset the `Delay` to the next random.
					self.next_kad_random_query.reset(self.clock.now() + self.duration_to_next_kad);
					self.duration_to_next_kad = cmp::min(self.duration_to_next_kad * 2,
						Duration::from_secs(60));
				},
				Err(err) => {
					warn!(target: "sub-libp2p", "Kademlia query timer errored: {:?}", err);
					break
				}
			}
		}

		Async::NotReady
	}
}<|MERGE_RESOLUTION|>--- conflicted
+++ resolved
@@ -36,14 +36,6 @@
 
 /// General behaviour of the network.
 #[derive(NetworkBehaviour)]
-<<<<<<< HEAD
-#[behaviour(out_event = "BehaviourOut<TBehaviourEv>", poll_method = "poll")]
-pub struct Behaviour<TBehaviour, TBehaviourEv, TSubstream> {
-	/// Main protocol that handles everything except the discovery and the technicalities.
-	user_protocol: UserBehaviourWrap<TBehaviour>,
-	/// Periodically ping nodes, and close the connection if it's unresponsive.
-	ping: Ping<TSubstream>,
-=======
 #[behaviour(out_event = "TBehaviourEv", poll_method = "poll")]
 pub struct Behaviour<TBehaviour, TBehaviourEv, TSubstream> {
 	/// Main protocol that handles everything except the discovery and the technicalities.
@@ -51,7 +43,6 @@
 	/// Periodically pings and identifies the nodes we are connected to, and store information in a
 	/// cache.
 	debug_info: debug_info::DebugInfoBehaviour<TSubstream>,
->>>>>>> b0038786
 	/// Discovers nodes of the network. Defined below.
 	discovery: DiscoveryBehaviour<TSubstream>,
 	/// Discovers nodes on the local network.
@@ -60,11 +51,7 @@
 
 	/// Queue of events to produce for the outside.
 	#[behaviour(ignore)]
-<<<<<<< HEAD
-	events: Vec<BehaviourOut<TBehaviourEv>>,
-=======
 	events: Vec<TBehaviourEv>,
->>>>>>> b0038786
 }
 
 impl<TBehaviour, TBehaviourEv, TSubstream> Behaviour<TBehaviour, TBehaviourEv, TSubstream> {
@@ -76,14 +63,7 @@
 		known_addresses: Vec<(PeerId, Multiaddr)>,
 		enable_mdns: bool,
 	) -> Self {
-<<<<<<< HEAD
-		let identify = {
-			let proto_version = "/substrate/1.0".to_string();
-			Identify::new(proto_version, user_agent, local_public_key.clone())
-		};
-=======
 		let debug_info = debug_info::DebugInfoBehaviour::new(user_agent, local_public_key.clone());
->>>>>>> b0038786
 
 		let mut kademlia = Kademlia::new(local_public_key.clone().into_peer_id());
 		for (peer_id, addr) in &known_addresses {
@@ -98,11 +78,7 @@
 		let clock = Clock::new();
 		Behaviour {
 			user_protocol: UserBehaviourWrap(user_protocol),
-<<<<<<< HEAD
-			ping: Ping::new(PingConfig::new()),
-=======
 			debug_info,
->>>>>>> b0038786
 			discovery: DiscoveryBehaviour {
 				user_defined: known_addresses,
 				kademlia,
@@ -139,43 +115,6 @@
 		}
 	}
 
-<<<<<<< HEAD
-	/// Returns a shared reference to the user protocol.
-	pub fn user_protocol(&self) -> &TBehaviour {
-		&self.user_protocol.0
-	}
-
-	/// Returns a mutable reference to the user protocol.
-	pub fn user_protocol_mut(&mut self) -> &mut TBehaviour {
-		&mut self.user_protocol.0
-	}
-}
-
-/// Event that can be emitted by the behaviour.
-#[derive(Debug)]
-pub enum BehaviourOut<TBehaviourEv> {
-	/// Message from the user protocol.
-	UserProtocol(TBehaviourEv),
-
-	/// We have obtained debug information from a peer.
-	Identified {
-		/// Id of the peer that has been identified.
-		peer_id: PeerId,
-		/// Information about the peer.
-		info: IdentifyInfo,
-	},
-
-	/// We have successfully pinged a peer.
-	PingSuccess {
-		/// Id of the peer that has been pinged.
-		peer_id: PeerId,
-		/// Time it took for the ping to come back.
-		ping_time: Duration,
-	},
-}
-
-impl<TBehaviour, TBehaviourEv, TSubstream> NetworkBehaviourEventProcess<void::Void> for Behaviour<TBehaviour, TBehaviourEv, TSubstream> {
-=======
 	/// Borrows `self` and returns a struct giving access to the information about a node.
 	///
 	/// Returns `None` if we don't know anything about this node. Always returns `Some` for nodes
@@ -198,51 +137,11 @@
 
 impl<TBehaviour, TBehaviourEv, TSubstream> NetworkBehaviourEventProcess<void::Void> for
 Behaviour<TBehaviour, TBehaviourEv, TSubstream> {
->>>>>>> b0038786
 	fn inject_event(&mut self, event: void::Void) {
 		void::unreachable(event)
 	}
 }
 
-<<<<<<< HEAD
-impl<TBehaviour, TBehaviourEv, TSubstream> NetworkBehaviourEventProcess<UserEventWrap<TBehaviourEv>> for Behaviour<TBehaviour, TBehaviourEv, TSubstream> {
-	fn inject_event(&mut self, event: UserEventWrap<TBehaviourEv>) {
-		self.events.push(BehaviourOut::UserProtocol(event.0));
-	}
-}
-
-impl<TBehaviour, TBehaviourEv, TSubstream> NetworkBehaviourEventProcess<IdentifyEvent>
-	for Behaviour<TBehaviour, TBehaviourEv, TSubstream>
-	where TBehaviour: DiscoveryNetBehaviour {
-	fn inject_event(&mut self, event: IdentifyEvent) {
-		match event {
-			IdentifyEvent::Identified { peer_id, mut info, .. } => {
-				trace!(target: "sub-libp2p", "Identified {:?} => {:?}", peer_id, info);
-				// TODO: ideally we would delay the first identification to when we open the custom
-				//	protocol, so that we only report id info to the service about the nodes we
-				//	care about (https://github.com/libp2p/rust-libp2p/issues/876)
-				if !info.protocol_version.contains("substrate") {
-					warn!(target: "sub-libp2p", "Connected to a non-Substrate node: {:?}", info);
-				}
-				if info.listen_addrs.len() > 30 {
-					warn!(target: "sub-libp2p", "Node {:?} has reported more than 30 addresses; \
-						it is identified by {:?} and {:?}", peer_id, info.protocol_version,
-						info.agent_version
-					);
-					info.listen_addrs.truncate(30);
-				}
-				for addr in &info.listen_addrs {
-					self.discovery.kademlia.add_connected_address(&peer_id, addr.clone());
-				}
-				self.user_protocol.0.add_discovered_nodes(iter::once(peer_id.clone()));
-				self.events.push(BehaviourOut::Identified { peer_id, info });
-			}
-			IdentifyEvent::Error { .. } => {}
-			IdentifyEvent::SendBack { result: Err(ref err), ref peer_id } =>
-				debug!(target: "sub-libp2p", "Error when sending back identify info \
-					to {:?} => {}", peer_id, err),
-			IdentifyEvent::SendBack { .. } => {}
-=======
 impl<TBehaviour, TBehaviourEv, TSubstream> NetworkBehaviourEventProcess<UserEventWrap<TBehaviourEv>> for
 Behaviour<TBehaviour, TBehaviourEv, TSubstream> {
 	fn inject_event(&mut self, event: UserEventWrap<TBehaviourEv>) {
@@ -257,7 +156,6 @@
 		let debug_info::DebugInfoEvent::Identified { peer_id, mut info } = event;
 		if !info.protocol_version.contains("substrate") {
 			warn!(target: "sub-libp2p", "Connected to a non-Substrate node: {:?}", info);
->>>>>>> b0038786
 		}
 		if info.listen_addrs.len() > 30 {
 			warn!(target: "sub-libp2p", "Node {:?} has reported more than 30 addresses; \
@@ -296,21 +194,6 @@
 	}
 }
 
-<<<<<<< HEAD
-impl<TBehaviour, TBehaviourEv, TSubstream> NetworkBehaviourEventProcess<PingEvent> for Behaviour<TBehaviour, TBehaviourEv, TSubstream> {
-	fn inject_event(&mut self, event: PingEvent) {
-		match event {
-			PingEvent { peer, result: Ok(PingSuccess::Ping { rtt }) } => {
-				trace!(target: "sub-libp2p", "Ping time with {:?}: {:?}", peer, rtt);
-				self.events.push(BehaviourOut::PingSuccess { peer_id: peer, ping_time: rtt });
-			}
-			_ => ()
-		}
-	}
-}
-
-=======
->>>>>>> b0038786
 #[cfg(not(target_os = "unknown"))]
 impl<TBehaviour, TBehaviourEv, TSubstream> NetworkBehaviourEventProcess<MdnsEvent> for
 	Behaviour<TBehaviour, TBehaviourEv, TSubstream>
@@ -326,11 +209,7 @@
 }
 
 impl<TBehaviour, TBehaviourEv, TSubstream> Behaviour<TBehaviour, TBehaviourEv, TSubstream> {
-<<<<<<< HEAD
-	fn poll<TEv>(&mut self) -> Async<NetworkBehaviourAction<TEv, BehaviourOut<TBehaviourEv>>> {
-=======
 	fn poll<TEv>(&mut self) -> Async<NetworkBehaviourAction<TEv, TBehaviourEv>> {
->>>>>>> b0038786
 		if !self.events.is_empty() {
 			return Async::Ready(NetworkBehaviourAction::GenerateEvent(self.events.remove(0)))
 		}
@@ -358,32 +237,21 @@
 		self.0.inject_disconnected(peer_id, endpoint)
 	}
 	fn inject_node_event(
-<<<<<<< HEAD
-				&mut self,
-				peer_id: PeerId,
-				event: <<Self::ProtocolsHandler as IntoProtocolsHandler>::Handler as ProtocolsHandler>::OutEvent
-		) {
-=======
 		&mut self,
 		peer_id: PeerId,
 		event: <<Self::ProtocolsHandler as IntoProtocolsHandler>::Handler as ProtocolsHandler>::OutEvent
 	) {
->>>>>>> b0038786
 		self.0.inject_node_event(peer_id, event)
 	}
 	fn poll(
 		&mut self,
 		params: &mut PollParameters
-<<<<<<< HEAD
-	) -> Async<NetworkBehaviourAction<<<Self::ProtocolsHandler as IntoProtocolsHandler>::Handler as ProtocolsHandler>::InEvent, Self::OutEvent>> {
-=======
 	) -> Async<
 		NetworkBehaviourAction<
 			<<Self::ProtocolsHandler as IntoProtocolsHandler>::Handler as ProtocolsHandler>::InEvent,
 			Self::OutEvent
 		>
 	> {
->>>>>>> b0038786
 		match self.0.poll(params) {
 			Async::NotReady => Async::NotReady,
 			Async::Ready(NetworkBehaviourAction::GenerateEvent(ev)) =>
