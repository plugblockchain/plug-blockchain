[package]
name = "srml-executive"
version = "2.0.0"
authors = ["Parity Technologies <admin@parity.io>"]
edition = "2018"

[dependencies]
serde = { version = "1.0.101", optional = true }
codec = { package = "parity-scale-codec", version = "1.0.0", default-features = false, features = ["derive"] }
rstd = { package = "sr-std", path = "../../core/sr-std", default-features = false }
runtime-io ={ package = "sr-io", path = "../../core/sr-io", default-features = false }
sr-primitives = { path = "../../core/sr-primitives", default-features = false }
support = { package = "srml-support", path = "../support", default-features = false }
system = { package = "srml-system", path = "../system", default-features = false }

[dev-dependencies]
balances = { package = "srml-balances", path = "../balances" }
hex-literal = "0.2.1"
keyring = { package = "substrate-keyring", path = "../../core/keyring" }
primitives = { package = "substrate-primitives",  path = "../../core/primitives" }
<<<<<<< HEAD
prml-doughnut = { path = "../../prml/doughnut" }
srml-indices = { path = "../indices" }
=======
balances = { package = "srml-balances", path = "../balances" }
indices = { package = "srml-indices", path = "../indices" }
>>>>>>> aa937d9b
transaction-payment = { package = "srml-transaction-payment", path = "../transaction-payment" }

[features]
default = ["std"]
std = [
	"rstd/std",
	"support/std",
	"serde",
	"codec/std",
	"sr-primitives/std",
	"runtime-io/std",
	"system/std",
]<|MERGE_RESOLUTION|>--- conflicted
+++ resolved
@@ -18,13 +18,8 @@
 hex-literal = "0.2.1"
 keyring = { package = "substrate-keyring", path = "../../core/keyring" }
 primitives = { package = "substrate-primitives",  path = "../../core/primitives" }
-<<<<<<< HEAD
 prml-doughnut = { path = "../../prml/doughnut" }
-srml-indices = { path = "../indices" }
-=======
-balances = { package = "srml-balances", path = "../balances" }
 indices = { package = "srml-indices", path = "../indices" }
->>>>>>> aa937d9b
 transaction-payment = { package = "srml-transaction-payment", path = "../transaction-payment" }
 
 [features]
