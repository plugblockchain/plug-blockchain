// Copyright 2017-2019 Parity Technologies (UK) Ltd.
// This file is part of Substrate.

// Substrate is free software: you can redistribute it and/or modify
// it under the terms of the GNU General Public License as published by
// the Free Software Foundation, either version 3 of the License, or
// (at your option) any later version.

// Substrate is distributed in the hope that it will be useful,
// but WITHOUT ANY WARRANTY; without even the implied warranty of
// MERCHANTABILITY or FITNESS FOR A PARTICULAR PURPOSE.  See the
// GNU General Public License for more details.

// You should have received a copy of the GNU General Public License
// along with Substrate.  If not, see <http://www.gnu.org/licenses/>.

//! # Executive Module
//!
//! The Executive module acts as the orchestration layer for the runtime. It dispatches incoming
//! extrinsic calls to the respective modules in the runtime.
//!
//! ## Overview
//!
//! The executive module is not a typical SRML module providing functionality around a specific feature.
//! It is a cross-cutting framework component for the SRML. It works in conjunction with the
//! [SRML System module](../srml_system/index.html) to perform these cross-cutting functions.
//!
//! The Executive module provides functions to:
//!
//! - Check transaction validity.
//! - Initialize a block.
//! - Apply extrinsics.
//! - Execute a block.
//! - Finalize a block.
//! - Start an off-chain worker.
//!
//! ### Implementations
//!
//! The Executive module provides the following implementations:
//!
//! - `ExecuteBlock`: Trait that can be used to execute a block.
//! - `Executive`: Type that can be used to make the SRML available from the runtime.
//!
//! ## Usage
//!
//! The default Substrate node template declares the [`Executive`](./struct.Executive.html) type in its library.
//!
//! ### Example
//!
//! `Executive` type declaration from the node template.
//!
//! ```
//! # use sr_primitives::generic;
//! # use srml_executive as executive;
//! # pub struct UncheckedExtrinsic {};
//! # pub struct Header {};
//! # type Context = system::ChainContext<Runtime>;
//! # pub type Block = generic::Block<Header, UncheckedExtrinsic>;
//! # pub type Balances = u64;
//! # pub type AllModules = u64;
//! # pub enum Runtime {};
//! # use sr_primitives::transaction_validity::{TransactionValidity, UnknownTransaction};
//!	# #[allow(deprecated)]
//! # use sr_primitives::traits::ValidateUnsigned;
//!	# #[allow(deprecated)]
//! # impl ValidateUnsigned for Runtime {
//! # 	type Call = ();
//! #
//! # 	fn validate_unsigned(_call: &Self::Call) -> TransactionValidity {
//! # 		UnknownTransaction::NoUnsignedValidator.into()
//! # 	}
//! # }
//! /// Executive: handles dispatch to the various modules.
//! pub type Executive = executive::Executive<Runtime, Block, Context, Runtime, AllModules>;
//! ```

#![cfg_attr(not(feature = "std"), no_std)]

use rstd::{prelude::*, marker::PhantomData};
use sr_primitives::{
	generic::Digest, ApplyResult,
	weights::{GetDispatchInfo, WeighBlock},
	traits::{
		self, Header, Zero, One, Checkable, Applyable, CheckEqual, OnFinalize, OnInitialize,
		NumberFor, Block as BlockT, OffchainWorker, Dispatchable,
	},
	transaction_validity::TransactionValidity,
};
#[allow(deprecated)]
use sr_primitives::traits::ValidateUnsigned;
use codec::{Codec, Encode};
use system::{extrinsics_root, DigestOf};

/// Trait that can be used to execute a block.
pub trait ExecuteBlock<Block: BlockT> {
	/// Actually execute all transitions for `block`.
	fn execute_block(block: Block);
}

pub type CheckedOf<E, C> = <E as Checkable<C>>::Checked;
pub type CallOf<E, C> = <CheckedOf<E, C> as Applyable>::Call;
pub type OriginOf<E, C> = <CallOf<E, C> as Dispatchable>::Origin;

pub struct Executive<System, Block, Context, UnsignedValidator, AllModules>(
	PhantomData<(System, Block, Context, UnsignedValidator, AllModules)>
);

#[allow(deprecated)] // Allow ValidateUnsigned, remove the attribute when the trait is removed.
impl<
	System: system::Trait,
	Block: traits::Block<Header=System::Header, Hash=System::Hash>,
	Context: Default,
	UnsignedValidator,
	AllModules:
		OnInitialize<System::BlockNumber> +
		OnFinalize<System::BlockNumber> +
		OffchainWorker<System::BlockNumber> +
		WeighBlock<System::BlockNumber>,
> ExecuteBlock<Block> for Executive<System, Block, Context, UnsignedValidator, AllModules>
where
	Block::Extrinsic: Checkable<Context> + Codec,
	CheckedOf<Block::Extrinsic, Context>: Applyable<AccountId=System::AccountId> + GetDispatchInfo,
	CallOf<Block::Extrinsic, Context>: Dispatchable,
	OriginOf<Block::Extrinsic, Context>: From<(Option<System::AccountId>, Option<System::Doughnut>)>,
	UnsignedValidator: ValidateUnsigned<Call=CallOf<Block::Extrinsic, Context>>,
{
	fn execute_block(block: Block) {
		Executive::<System, Block, Context, UnsignedValidator, AllModules>::execute_block(block);
	}
}

#[allow(deprecated)] // Allow ValidateUnsigned, remove the attribute when the trait is removed.
impl<
	System: system::Trait,
	Block: traits::Block<Header=System::Header, Hash=System::Hash>,
	Context: Default,
	UnsignedValidator,
	AllModules:
		OnInitialize<System::BlockNumber> +
		OnFinalize<System::BlockNumber> +
		OffchainWorker<System::BlockNumber> +
		WeighBlock<System::BlockNumber>,
> Executive<System, Block, Context, UnsignedValidator, AllModules>
where
	Block::Extrinsic: Checkable<Context> + Codec,
	CheckedOf<Block::Extrinsic, Context>: Applyable<AccountId=System::AccountId> + GetDispatchInfo,
	CallOf<Block::Extrinsic, Context>: Dispatchable,
	OriginOf<Block::Extrinsic, Context>: From<(Option<System::AccountId>, Option<System::Doughnut>)>,
	UnsignedValidator: ValidateUnsigned<Call=CallOf<Block::Extrinsic, Context>>,
{
	/// Start the execution of a particular block.
	pub fn initialize_block(header: &System::Header) {
		let mut digests = <DigestOf<System>>::default();
		header.digest().logs().iter().for_each(|d| if d.as_pre_runtime().is_some() { digests.push(d.clone()) });
		Self::initialize_block_impl(header.number(), header.parent_hash(), header.extrinsics_root(), &digests);
	}

	fn initialize_block_impl(
		block_number: &System::BlockNumber,
		parent_hash: &System::Hash,
		extrinsics_root: &System::Hash,
		digest: &Digest<System::Hash>,
	) {
		<system::Module<System>>::initialize(block_number, parent_hash, extrinsics_root, digest);
		<AllModules as OnInitialize<System::BlockNumber>>::on_initialize(*block_number);
		<system::Module<System>>::register_extra_weight_unchecked(
			<AllModules as WeighBlock<System::BlockNumber>>::on_initialize(*block_number)
		);
		<system::Module<System>>::register_extra_weight_unchecked(
			<AllModules as WeighBlock<System::BlockNumber>>::on_finalize(*block_number)
		);
	}

	fn initial_checks(block: &Block) {
		let header = block.header();

		// Check that `parent_hash` is correct.
		let n = header.number().clone();
		assert!(
			n > System::BlockNumber::zero()
			&& <system::Module<System>>::block_hash(n - System::BlockNumber::one()) == *header.parent_hash(),
			"Parent hash should be valid."
		);

		// Check that transaction trie root represents the transactions.
		let xts_root = extrinsics_root::<System::Hashing, _>(&block.extrinsics());
		header.extrinsics_root().check_equal(&xts_root);
		assert!(header.extrinsics_root() == &xts_root, "Transaction trie root must be valid.");
	}

	/// Actually execute all transitions for `block`.
	pub fn execute_block(block: Block) {
		Self::initialize_block(block.header());

		// any initial checks
		Self::initial_checks(&block);

		// execute extrinsics
		let (header, extrinsics) = block.deconstruct();
		Self::execute_extrinsics_with_book_keeping(extrinsics, *header.number());

		// any final checks
		Self::final_checks(&header);
	}

	/// Execute given extrinsics and take care of post-extrinsics book-keeping.
	fn execute_extrinsics_with_book_keeping(extrinsics: Vec<Block::Extrinsic>, block_number: NumberFor<Block>) {

		extrinsics.into_iter().for_each(Self::apply_extrinsic_no_note);

		// post-extrinsics book-keeping
		<system::Module<System>>::note_finished_extrinsics();
		<AllModules as OnFinalize<System::BlockNumber>>::on_finalize(block_number);
	}

	/// Finalize the block - it is up the caller to ensure that all header fields are valid
	/// except state-root.
	pub fn finalize_block() -> System::Header {
		<system::Module<System>>::note_finished_extrinsics();
		<AllModules as OnFinalize<System::BlockNumber>>::on_finalize(<system::Module<System>>::block_number());

		// set up extrinsics
		<system::Module<System>>::derive_extrinsics();
		<system::Module<System>>::finalize()
	}

	/// Apply extrinsic outside of the block execution function.
	/// This doesn't attempt to validate anything regarding the block, but it builds a list of uxt
	/// hashes.
	pub fn apply_extrinsic(uxt: Block::Extrinsic) -> ApplyResult {
		let encoded = uxt.encode();
		let encoded_len = encoded.len();
		Self::apply_extrinsic_with_len(uxt, encoded_len, Some(encoded))
	}

	/// Apply an extrinsic inside the block execution function.
	fn apply_extrinsic_no_note(uxt: Block::Extrinsic) {
		let l = uxt.encode().len();
		match Self::apply_extrinsic_with_len(uxt, l, None) {
			Ok(Ok(())) => (),
			Ok(Err(e)) => sr_primitives::print(e),
			Err(e) => { let err: &'static str = e.into(); panic!(err) },
		}
	}

	/// Actually apply an extrinsic given its `encoded_len`; this doesn't note its hash.
	fn apply_extrinsic_with_len(
		uxt: Block::Extrinsic,
		encoded_len: usize,
		to_note: Option<Vec<u8>>,
	) -> ApplyResult {
		// Verify that the signature is good.
		let xt = uxt.check(&Default::default())?;

		// We don't need to make sure to `note_extrinsic` only after we know it's going to be
		// executed to prevent it from leaking in storage since at this point, it will either
		// execute or panic (and revert storage changes).
		if let Some(encoded) = to_note {
			<system::Module<System>>::note_extrinsic(encoded);
		}

		// AUDIT: Under no circumstances may this function panic from here onwards.

		// Decode parameters and dispatch
		let dispatch_info = xt.get_dispatch_info();
		let r = Applyable::apply::<UnsignedValidator>(xt, dispatch_info, encoded_len)?;

		<system::Module<System>>::note_applied_extrinsic(&r, encoded_len as u32);

		Ok(r)
	}

	fn final_checks(header: &System::Header) {
		// remove temporaries
		let new_header = <system::Module<System>>::finalize();

		// check digest
		assert_eq!(
			header.digest().logs().len(),
			new_header.digest().logs().len(),
			"Number of digest items must match that calculated."
		);
		let items_zip = header.digest().logs().iter().zip(new_header.digest().logs().iter());
		for (header_item, computed_item) in items_zip {
			header_item.check_equal(&computed_item);
			assert!(header_item == computed_item, "Digest item must match that calculated.");
		}

		// check storage root.
		let storage_root = new_header.state_root();
		header.state_root().check_equal(&storage_root);
		assert!(header.state_root() == storage_root, "Storage root must match that calculated.");
	}

	/// Check a given signed transaction for validity. This doesn't execute any
	/// side-effects; it merely checks whether the transaction would panic if it were included or not.
	///
	/// Changes made to storage should be discarded.
	pub fn validate_transaction(uxt: Block::Extrinsic) -> TransactionValidity {
		let encoded_len = uxt.using_encoded(|d| d.len());
		let xt = uxt.check(&Default::default())?;

		let dispatch_info = xt.get_dispatch_info();
		xt.validate::<UnsignedValidator>(dispatch_info, encoded_len)
	}

	/// Start an offchain worker and generate extrinsics.
	pub fn offchain_worker(n: System::BlockNumber) {
		<AllModules as OffchainWorker<System::BlockNumber>>::generate_extrinsics(n)
	}
}


#[cfg(test)]
mod tests {
	use super::*;
	use primitives::H256;
	use prml_doughnut::{DoughnutRuntime, PlugDoughnut};
	use sr_primitives::{
		generic::Era, Perbill, DispatchError, weights::Weight, testing::{Block, Digest, Header, doughnut::{TestAccountId, TestDoughnut}},
		traits::{Bounded, Header as HeaderT, BlakeTwo256, IdentityLookup, ConvertInto},
		transaction_validity::{InvalidTransaction, UnknownTransaction}, ApplyError,
	};
	use support::{
		impl_outer_event, impl_outer_origin, parameter_types, impl_outer_dispatch,
		additional_traits::{DelegatedDispatchVerifier},
		traits::{Currency, LockIdentifier, LockableCurrency, Time, WithdrawReasons, WithdrawReason},
	};
	use system::{Call as SystemCall, ChainContext};
	use balances::Call as BalancesCall;
	use hex_literal::hex;

	mod custom {
		use sr_primitives::weights::SimpleDispatchInfo;

		pub trait Trait: system::Trait {}

		support::decl_module! {
			pub struct Module<T: Trait> for enum Call where origin: T::Origin {
				#[weight = SimpleDispatchInfo::FixedNormal(100)]
				fn some_function(origin) {
					// NOTE: does not make any different.
					let _ = system::ensure_signed(origin);
				}
				#[weight = SimpleDispatchInfo::FixedOperational(200)]
				fn some_root_operation(origin) {
					let _ = system::ensure_root(origin);
				}
				#[weight = SimpleDispatchInfo::FreeNormal]
				fn some_unsigned_message(origin) {
					let _ = system::ensure_none(origin);
				}

				// module hooks.
				// one with block number arg and one without
				#[weight = SimpleDispatchInfo::FixedNormal(25)]
				fn on_initialize(n: T::BlockNumber) {
					println!("on_initialize({})", n);
				}
				#[weight = SimpleDispatchInfo::FixedNormal(150)]
				fn on_finalize() {
					println!("on_finalize(?)");
				}
			}
		}
	}

	type System = system::Module<Runtime>;
	type Balances = balances::Module<Runtime>;
	type Custom = custom::Module<Runtime>;

	impl_outer_origin! {
		pub enum Origin for Runtime { }
	}

	impl_outer_event!{
		pub enum MetaEvent for Runtime {
			balances<T>,
		}
	}
	impl_outer_dispatch! {
		pub enum Call for Runtime where origin: Origin {
			system::System,
			balances::Balances,
		}
	}

<<<<<<< HEAD
	// We aren't testing doughnut verification here just return `Ok(())`
	pub struct MockDelegatedDispatchVerifier<T: system::Trait>(rstd::marker::PhantomData<T>);
	impl<T: system::Trait> DelegatedDispatchVerifier<T::Doughnut> for MockDelegatedDispatchVerifier<T> {
		const DOMAIN: &'static str = "";
		fn verify_dispatch(
			_doughnut: &T::Doughnut,
			_module: &str,
			_method: &str,
		) -> Result<(), &'static str> {
			Ok(())
		}
	}

	// Workaround for https://github.com/rust-lang/rust/issues/26925 . Remove when sorted.
=======
>>>>>>> aa937d9b
	#[derive(Clone, Eq, PartialEq)]
	pub struct Runtime;
	parameter_types! {
		pub const BlockHashCount: u64 = 250;
		pub const MaximumBlockWeight: u32 = 1024;
		pub const MaximumBlockLength: u32 = 2 * 1024;
		pub const AvailableBlockRatio: Perbill = Perbill::one();
	}
	impl system::Trait for Runtime {
		type Origin = Origin;
		type Index = u64;
		type Call = Call;
		type BlockNumber = u64;
		type Hash = primitives::H256;
		type Hashing = BlakeTwo256;
		type AccountId = TestAccountId;
		type Lookup = IdentityLookup<Self::AccountId>;
		type Header = Header;
		type Event = MetaEvent;
		type BlockHashCount = BlockHashCount;
		type MaximumBlockWeight = MaximumBlockWeight;
		type AvailableBlockRatio = AvailableBlockRatio;
		type MaximumBlockLength = MaximumBlockLength;
		type Version = ();
		type Doughnut = PlugDoughnut<TestDoughnut, Runtime>;
		type DelegatedDispatchVerifier = MockDelegatedDispatchVerifier<Runtime>;
	}
	pub struct TimestampProvider;
	impl Time for TimestampProvider {
		type Moment = u64;
		fn now() -> Self::Moment { 0 }
	}
	impl DoughnutRuntime for Runtime {
		type AccountId = <Self as system::Trait>::AccountId;
		type Call = <Self as system::Trait>::Call;
		type Doughnut = <Self as system::Trait>::Doughnut;
		type TimestampProvider = TimestampProvider;
	}
	parameter_types! {
		pub const ExistentialDeposit: u64 = 0;
		pub const TransferFee: u64 = 0;
		pub const CreationFee: u64 = 0;
	}
	impl balances::Trait for Runtime {
		type Balance = u64;
		type OnFreeBalanceZero = ();
		type OnNewAccount = ();
		type Event = MetaEvent;
		type DustRemoval = ();
		type TransferPayment = ();
		type ExistentialDeposit = ExistentialDeposit;
		type TransferFee = TransferFee;
		type CreationFee = CreationFee;
	}

	parameter_types! {
		pub const TransactionBaseFee: u64 = 10;
		pub const TransactionByteFee: u64 = 0;
	}
	impl transaction_payment::Trait for Runtime {
		type Currency = Balances;
		type OnTransactionPayment = ();
		type TransactionBaseFee = TransactionBaseFee;
		type TransactionByteFee = TransactionByteFee;
		type WeightToFee = ConvertInto;
		type FeeMultiplierUpdate = ();
	}
	impl custom::Trait for Runtime {}

	#[allow(deprecated)]
	impl ValidateUnsigned for Runtime {
		type Call = Call;

		fn pre_dispatch(_call: &Self::Call) -> Result<(), ApplyError> {
			Ok(())
		}

		fn validate_unsigned(call: &Self::Call) -> TransactionValidity {
			match call {
				Call::Balances(BalancesCall::set_balance(_, _, _)) => Ok(Default::default()),
				_ => UnknownTransaction::NoUnsignedValidator.into(),
			}
		}
	}

	type SignedExtra = (
		Option<PlugDoughnut<TestDoughnut, Runtime>>,
		system::CheckEra<Runtime>,
		system::CheckNonce<Runtime>,
		system::CheckWeight<Runtime>,
		transaction_payment::ChargeTransactionPayment<Runtime>
	);
<<<<<<< HEAD
	type TestXt = sr_primitives::testing::TestXt<TestAccountId, Call, SignedExtra>;
	type Executive = super::Executive<Runtime, Block<TestXt>, system::ChainContext<Runtime>, Runtime, ()>;
=======
	type AllModules = (System, Balances, Custom);
	type TestXt = sr_primitives::testing::TestXt<Call, SignedExtra>;
	type Executive = super::Executive<Runtime, Block<TestXt>, ChainContext<Runtime>, Runtime, AllModules>;
>>>>>>> aa937d9b

	fn extra(nonce: u64, fee: u64, doughnut: Option<PlugDoughnut<TestDoughnut, Runtime>>) -> SignedExtra {
		(
			doughnut,
			system::CheckEra::from(Era::Immortal),
			system::CheckNonce::from(nonce),
			system::CheckWeight::new(),
			transaction_payment::ChargeTransactionPayment::from(fee)
		)
	}

	fn sign_extra(who: TestAccountId, nonce: u64, fee: u64, doughnut: Option<PlugDoughnut<TestDoughnut, Runtime>>) -> Option<(TestAccountId, SignedExtra)> {
		Some((who.into(), extra(nonce, fee, doughnut)))
	}

	#[test]
	fn balance_transfer_dispatch_works() {
		let mut t = system::GenesisConfig::default().build_storage::<Runtime>().unwrap();
		balances::GenesisConfig::<Runtime> {
			balances: vec![(1.into(), 211)],
			vesting: vec![],
		}.assimilate_storage(&mut t).unwrap();
		let xt = sr_primitives::testing::TestXt(sign_extra(1.into(), 0, 0, None), Call::Balances(BalancesCall::transfer(2.into(), 69)));
		let weight = xt.get_dispatch_info().weight as u64;
		let mut t = runtime_io::TestExternalities::new(t);
		t.execute_with(|| {
			Executive::initialize_block(&Header::new(
				1,
				H256::default(),
				H256::default(),
				[69u8; 32].into(),
				Digest::default(),
			));
			let r = Executive::apply_extrinsic(xt);
			assert!(r.is_ok());
			assert_eq!(<balances::Module<Runtime>>::total_balance(&1.into()), 142 - 10 - weight);
			assert_eq!(<balances::Module<Runtime>>::total_balance(&2.into()), 69);
		});
	}

	fn new_test_ext(balance_factor: u64) -> runtime_io::TestExternalities {
		let mut t = system::GenesisConfig::default().build_storage::<Runtime>().unwrap();
		balances::GenesisConfig::<Runtime> {
			balances: vec![(1.into(), 111 * balance_factor)],
			vesting: vec![],
		}.assimilate_storage(&mut t).unwrap();
		t.into()
	}

	#[test]
	fn block_import_works() {
		new_test_ext(1).execute_with(|| {
			Executive::execute_block(Block {
				header: Header {
					parent_hash: [69u8; 32].into(),
					number: 1,
					state_root: hex!("f0d1d66255c2e5b40580eb8b93ddbe732491478487f85e358e1d167d369e398e").into(),
					extrinsics_root: hex!("03170a2e7597b7b7e3d84c05391d139a62b157e78786d8c082f29dcf4c111314").into(),
					digest: Digest { logs: vec![], },
				},
				extrinsics: vec![],
			});
		});
	}

	#[test]
	#[should_panic]
	fn block_import_of_bad_state_root_fails() {
		new_test_ext(1).execute_with(|| {
			Executive::execute_block(Block {
				header: Header {
					parent_hash: [69u8; 32].into(),
					number: 1,
					state_root: [0u8; 32].into(),
					extrinsics_root: hex!("03170a2e7597b7b7e3d84c05391d139a62b157e78786d8c082f29dcf4c111314").into(),
					digest: Digest { logs: vec![], },
				},
				extrinsics: vec![],
			});
		});
	}

	#[test]
	#[should_panic]
	fn block_import_of_bad_extrinsic_root_fails() {
		new_test_ext(1).execute_with(|| {
			Executive::execute_block(Block {
				header: Header {
					parent_hash: [69u8; 32].into(),
					number: 1,
					state_root: hex!("49cd58a254ccf6abc4a023d9a22dcfc421e385527a250faec69f8ad0d8ed3e48").into(),
					extrinsics_root: [0u8; 32].into(),
					digest: Digest { logs: vec![], },
				},
				extrinsics: vec![],
			});
		});
	}

	#[test]
	fn bad_extrinsic_not_inserted() {
		let mut t = new_test_ext(1);
		// bad nonce check!
		let xt = sr_primitives::testing::TestXt(sign_extra(1.into(), 30, 0, None), Call::Balances(BalancesCall::transfer(33.into(), 69)));
		t.execute_with(|| {
			Executive::initialize_block(&Header::new(
				1,
				H256::default(),
				H256::default(),
				[69u8; 32].into(),
				Digest::default(),
			));
			assert!(Executive::apply_extrinsic(xt).is_err());
			assert_eq!(<system::Module<Runtime>>::extrinsic_index(), Some(0));
		});
	}

	#[test]
	fn block_weight_limit_enforced() {
		let mut t = new_test_ext(10000);
		// given: TestXt uses the encoded len as fixed Len:
		let xt = sr_primitives::testing::TestXt(sign_extra(1.into(), 0, 0, None), Call::Balances(BalancesCall::transfer(3.into(), 0)));
		let encoded = xt.encode();
		let encoded_len = encoded.len() as Weight;
		let limit = AvailableBlockRatio::get() * MaximumBlockWeight::get() - 175;
		let num_to_exhaust_block = limit / encoded_len;
		t.execute_with(|| {
			Executive::initialize_block(&Header::new(
				1,
				H256::default(),
				H256::default(),
				[69u8; 32].into(),
				Digest::default(),
			));
			// Initial block weight form the custom module.
			assert_eq!(<system::Module<Runtime>>::all_extrinsics_weight(), 175);

			for nonce in 0..=num_to_exhaust_block {
				let xt = sr_primitives::testing::TestXt(
					sign_extra(1.into(), nonce.into(), 0, None), Call::Balances(BalancesCall::transfer(3.into(), 0)),
				);
				let res = Executive::apply_extrinsic(xt);
				if nonce != num_to_exhaust_block {
					assert!(res.is_ok());
					assert_eq!(
						<system::Module<Runtime>>::all_extrinsics_weight(),
						encoded_len * (nonce + 1) + 175,
					);
					assert_eq!(<system::Module<Runtime>>::extrinsic_index(), Some(nonce as u32 + 1));
				} else {
					assert_eq!(res, Err(InvalidTransaction::ExhaustsResources.into()));
				}
			}
		});
	}

	#[test]
	fn block_weight_and_size_is_stored_per_tx() {
		let xt = sr_primitives::testing::TestXt(sign_extra(1.into(), 0, 0, None), Call::Balances(BalancesCall::transfer(3.into(), 0)));
		let x1 = sr_primitives::testing::TestXt(sign_extra(1.into(), 1, 0, None), Call::Balances(BalancesCall::transfer(3.into(), 0)));
		let x2 = sr_primitives::testing::TestXt(sign_extra(1.into(), 2, 0, None), Call::Balances(BalancesCall::transfer(3.into(), 0)));
		let len = xt.clone().encode().len() as u32;
		let mut t = new_test_ext(1);
		t.execute_with(|| {
			assert_eq!(<system::Module<Runtime>>::all_extrinsics_weight(), 0);
			assert_eq!(<system::Module<Runtime>>::all_extrinsics_weight(), 0);

			assert!(Executive::apply_extrinsic(xt.clone()).unwrap().is_ok());
			assert!(Executive::apply_extrinsic(x1.clone()).unwrap().is_ok());
			assert!(Executive::apply_extrinsic(x2.clone()).unwrap().is_ok());

			// default weight for `TestXt` == encoded length.
			assert_eq!(<system::Module<Runtime>>::all_extrinsics_weight(), (3 * len) as u32);
			assert_eq!(<system::Module<Runtime>>::all_extrinsics_len(), 3 * len);

			let _ = <system::Module<Runtime>>::finalize();

			assert_eq!(<system::Module<Runtime>>::all_extrinsics_weight(), 0);
			assert_eq!(<system::Module<Runtime>>::all_extrinsics_weight(), 0);
		});
	}

	#[test]
	fn validate_unsigned() {
		let xt = sr_primitives::testing::TestXt(None, Call::Balances(BalancesCall::set_balance(33.into(), 69, 69)));
		let mut t = new_test_ext(1);

		t.execute_with(|| {
			assert_eq!(Executive::validate_transaction(xt.clone()), Ok(Default::default()));
			assert_eq!(
				Executive::apply_extrinsic(xt),
				Ok(
					Err(
						DispatchError { module: Some(1), error: 0, message: Some("RequireRootOrigin") }
					)
				)
			);
		});
	}

	#[test]
	fn can_pay_for_tx_fee_on_full_lock() {
		let id: LockIdentifier = *b"0       ";
		let execute_with_lock = |lock: WithdrawReasons| {
			let mut t = new_test_ext(1);
			t.execute_with(|| {
				<balances::Module<Runtime> as LockableCurrency<TestAccountId>>::set_lock(
					id,
					&1.into(),
					110,
					Bounded::max_value(),
					lock,
				);
				let xt = sr_primitives::testing::TestXt(
					sign_extra(1.into(), 0, 0, None),
					Call::System(SystemCall::remark(vec![1u8])),
				);
				let weight = xt.get_dispatch_info().weight as u64;
				Executive::initialize_block(&Header::new(
					1,
					H256::default(),
					H256::default(),
					[69u8; 32].into(),
					Digest::default(),
				));

				if lock == WithdrawReasons::except(WithdrawReason::TransactionPayment) {
					assert!(Executive::apply_extrinsic(xt).unwrap().is_ok());
					// tx fee has been deducted.
					assert_eq!(<balances::Module<Runtime>>::total_balance(&1.into()), 111 - 10 - weight);
				} else {
					assert_eq!(
						Executive::apply_extrinsic(xt),
						Err(ApplyError::Validity(InvalidTransaction::Payment.into())),
					);
					assert_eq!(<balances::Module<Runtime>>::total_balance(&1.into()), 111);
				}
			});
		};

		execute_with_lock(WithdrawReasons::all());
		execute_with_lock(WithdrawReasons::except(WithdrawReason::TransactionPayment));
	}

	#[test]
	fn block_hooks_weight_is_stored() {
		new_test_ext(0).execute_with(|| {

			Executive::initialize_block(&Header::new_from_number(1));
			// NOTE: might need updates over time if system and balance introduce new weights. For
			// now only accounts for the custom module.
			assert_eq!(<system::Module<Runtime>>::all_extrinsics_weight(), 150 + 25);
		})
	}
}<|MERGE_RESOLUTION|>--- conflicted
+++ resolved
@@ -385,7 +385,6 @@
 		}
 	}
 
-<<<<<<< HEAD
 	// We aren't testing doughnut verification here just return `Ok(())`
 	pub struct MockDelegatedDispatchVerifier<T: system::Trait>(rstd::marker::PhantomData<T>);
 	impl<T: system::Trait> DelegatedDispatchVerifier<T::Doughnut> for MockDelegatedDispatchVerifier<T> {
@@ -400,8 +399,6 @@
 	}
 
 	// Workaround for https://github.com/rust-lang/rust/issues/26925 . Remove when sorted.
-=======
->>>>>>> aa937d9b
 	#[derive(Clone, Eq, PartialEq)]
 	pub struct Runtime;
 	parameter_types! {
@@ -494,14 +491,9 @@
 		system::CheckWeight<Runtime>,
 		transaction_payment::ChargeTransactionPayment<Runtime>
 	);
-<<<<<<< HEAD
+	type AllModules = (System, Balances, Custom);
 	type TestXt = sr_primitives::testing::TestXt<TestAccountId, Call, SignedExtra>;
-	type Executive = super::Executive<Runtime, Block<TestXt>, system::ChainContext<Runtime>, Runtime, ()>;
-=======
-	type AllModules = (System, Balances, Custom);
-	type TestXt = sr_primitives::testing::TestXt<Call, SignedExtra>;
 	type Executive = super::Executive<Runtime, Block<TestXt>, ChainContext<Runtime>, Runtime, AllModules>;
->>>>>>> aa937d9b
 
 	fn extra(nonce: u64, fee: u64, doughnut: Option<PlugDoughnut<TestDoughnut, Runtime>>) -> SignedExtra {
 		(
