--- conflicted
+++ resolved
@@ -111,11 +111,7 @@
 	System: system::Trait,
 	Block: traits::Block<Header=System::Header, Hash=System::Hash>,
 	Context: Default,
-<<<<<<< HEAD
 	Payment,
-=======
-	Payment: MakePayment<System::AccountId, <Block::Extrinsic as Checkable<Context>>::Checked>,
->>>>>>> a5907f8e
 	AllModules: OnInitialize<System::BlockNumber> + OnFinalize<System::BlockNumber> + OffchainWorker<System::BlockNumber>,
 > ExecuteBlock<Block> for Executive<System, Block, Context, Payment, AllModules> where
 	Payment: ChargeExtrinsicFee<System::AccountId, <Block::Extrinsic as Checkable<Context>>::Checked>,
@@ -133,11 +129,7 @@
 	System: system::Trait,
 	Block: traits::Block<Header=System::Header, Hash=System::Hash>,
 	Context: Default,
-<<<<<<< HEAD
 	Payment,
-=======
-	Payment: MakePayment<System::AccountId, <Block::Extrinsic as Checkable<Context>>::Checked>,
->>>>>>> a5907f8e
 	AllModules: OnInitialize<System::BlockNumber> + OnFinalize<System::BlockNumber> + OffchainWorker<System::BlockNumber>,
 > Executive<System, Block, Context, Payment, AllModules> where
 	Block::Extrinsic: Checkable<Context> + Codec + Doughnuted,
@@ -239,7 +231,7 @@
 
 	/// Actually apply an extrinsic given its `encoded_len`; this doesn't note its hash.
 	fn apply_extrinsic_with_len(uxt: Block::Extrinsic, encoded_len: usize, to_note: Option<Vec<u8>>) -> result::Result<internal::ApplyOutcome, internal::ApplyError> {
-		
+
 		// Verify that the signature is good.
 		if let Some(d) = uxt.doughnut() {
 			storage::unhashed::put(well_known_keys::DOUGHNUT_KEY, &d);
@@ -259,11 +251,7 @@
 			) }
 
 			// pay any fees
-<<<<<<< HEAD
 			Payment::charge_extrinsic_fee(sender, encoded_len, &xt).map_err(|_| internal::ApplyError::CantPay)?;
-=======
-			Payment::make_payment(sender, encoded_len, &xt).map_err(|_| internal::ApplyError::CantPay)?;
->>>>>>> a5907f8e
 
 			// AUDIT: Under no circumstances may this function panic from here onwards.
 
@@ -336,11 +324,7 @@
 
 		if let (Some(sender), Some(index)) = (xt.sender(), xt.index()) {
 			// pay any fees
-<<<<<<< HEAD
 			if Payment::charge_extrinsic_fee(sender, encoded_len, &xt).is_err() {
-=======
-			if Payment::make_payment(sender, encoded_len, &xt).is_err() {
->>>>>>> a5907f8e
 				return TransactionValidity::Invalid(ApplyError::CantPay as i8)
 			}
 
