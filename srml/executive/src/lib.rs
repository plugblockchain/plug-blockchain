// Copyright 2017-2019 Parity Technologies (UK) Ltd.
// This file is part of Substrate.

// Substrate is free software: you can redistribute it and/or modify
// it under the terms of the GNU General Public License as published by
// the Free Software Foundation, either version 3 of the License, or
// (at your option) any later version.

// Substrate is distributed in the hope that it will be useful,
// but WITHOUT ANY WARRANTY; without even the implied warranty of
// MERCHANTABILITY or FITNESS FOR A PARTICULAR PURPOSE.  See the
// GNU General Public License for more details.

// You should have received a copy of the GNU General Public License
// along with Substrate.  If not, see <http://www.gnu.org/licenses/>.

//! # Executive Module
//!
//! The Executive module acts as the orchestration layer for the runtime. It dispatches incoming
//! extrinsic calls to the respective modules in the runtime.
//!
//! ## Overview
//!
//! The executive module is not a typical SRML module providing functionality around a specific feature.
//! It is a cross-cutting framework component for the SRML. It works in conjunction with the
//! [SRML System module](../srml_system/index.html) to perform these cross-cutting functions.
//!
//! The Executive module provides functions to:
//!
//! - Check transaction validity.
//! - Initialize a block.
//! - Apply extrinsics.
//! - Execute a block.
//! - Finalize a block.
//! - Start an off-chain worker.
//!
//! ### Implementations
//!
//! The Executive module provides the following implementations:
//!
//! - `ExecuteBlock`: Trait that can be used to execute a block.
//! - `Executive`: Type that can be used to make the SRML available from the runtime.
//!
//! ## Usage
//!
//! The default Substrate node template declares the [`Executive`](./struct.Executive.html) type in its library.
//!
//! ### Example
//!
//! `Executive` type declaration from the node template.
//!
//! ```
//! # use primitives::generic;
//! # use srml_executive as executive;
//! # pub struct UncheckedExtrinsic {};
//! # pub struct Header {};
//! # type Context = system::ChainContext<Runtime>;
//! # pub type Block = generic::Block<Header, UncheckedExtrinsic>;
//! # pub type Balances = u64;
//! # pub type AllModules = u64;
//! # pub enum Runtime {};
//! # use primitives::transaction_validity::TransactionValidity;
//! # use primitives::traits::ValidateUnsigned;
//! # impl ValidateUnsigned for Runtime {
//! # 	type Call = ();
//! #
//! # 	fn validate_unsigned(_call: &Self::Call) -> TransactionValidity {
//! # 		TransactionValidity::Invalid(0)
//! # 	}
//! # }
//! /// Executive: handles dispatch to the various modules.
//! pub type Executive = executive::Executive<Runtime, Block, Context, Balances, Runtime, AllModules>;
//! ```

#![cfg_attr(not(feature = "std"), no_std)]

use rstd::prelude::*;
use rstd::marker::PhantomData;
use rstd::result;
use primitives::{generic::Digest, traits::{
	self, Header, Zero, One, Checkable, Applyable, CheckEqual, OnFinalize,
<<<<<<< HEAD
	OnInitialize, Digest, NumberFor, Block as BlockT, OffchainWorker,
	ValidateUnsigned, DigestItem,
};
use srml_support::{Dispatchable, additional_traits::ChargeExtrinsicFee};
=======
	OnInitialize, NumberFor, Block as BlockT, OffchainWorker,
	ValidateUnsigned,
}};
use srml_support::{Dispatchable, traits::MakePayment};
>>>>>>> c9a1c36f
use parity_codec::{Codec, Encode};
use system::{extrinsics_root, DigestOf};
use primitives::{ApplyOutcome, ApplyError};
use primitives::transaction_validity::{TransactionValidity, TransactionPriority, TransactionLongevity};
use primitives::weights::Weighable;

mod doughnut;
pub use doughnut::DoughnutExecutive;

mod internal {
	pub const MAX_TRANSACTIONS_WEIGHT: u32 = 4 * 1024 * 1024;

	pub enum ApplyError {
		BadSignature(&'static str),
		Stale,
		Future,
		CantPay,
		FullBlock,
	}

	pub enum ApplyOutcome {
		Success,
		Fail(&'static str),
	}
}

/// Trait that can be used to execute a block.
pub trait ExecuteBlock<Block: BlockT> {
	/// Actually execute all transitions for `block`.
	fn execute_block(block: Block);
}

pub type CheckedOf<E, C> = <E as Checkable<C>>::Checked;
pub type CallOf<E, C> = <CheckedOf<E, C> as Applyable>::Call;
pub type OriginOf<E, C> = <CallOf<E, C> as Dispatchable>::Origin;

pub struct Executive<System, Block, Context, Payment, UnsignedValidator, AllModules>(
	PhantomData<(System, Block, Context, Payment, UnsignedValidator, AllModules)>
);

impl<
	System: system::Trait,
	Block: traits::Block<Header=System::Header, Hash=System::Hash>,
	Context: Default,
	Payment: ChargeExtrinsicFee<System::AccountId, <Block::Extrinsic as Checkable<Context>>::Checked>,
	UnsignedValidator,
	AllModules: OnInitialize<System::BlockNumber> + OnFinalize<System::BlockNumber> + OffchainWorker<System::BlockNumber>,
> ExecuteBlock<Block> for Executive<System, Block, Context, Payment, UnsignedValidator, AllModules>
where
	Block::Extrinsic: Checkable<Context> + Codec,
	CheckedOf<Block::Extrinsic, Context>: Applyable<Index=System::Index, AccountId=System::AccountId> + Weighable,
	CallOf<Block::Extrinsic, Context>: Dispatchable,
	OriginOf<Block::Extrinsic, Context>: From<Option<System::AccountId>>,
	UnsignedValidator: ValidateUnsigned<Call=CallOf<Block::Extrinsic, Context>>,
{
	fn execute_block(block: Block) {
		Executive::<System, Block, Context, Payment, UnsignedValidator, AllModules>::execute_block(block);
	}
}

impl<
	System: system::Trait,
	Block: traits::Block<Header=System::Header, Hash=System::Hash>,
	Context: Default,
	Payment: ChargeExtrinsicFee<System::AccountId, <Block::Extrinsic as Checkable<Context>>::Checked>,
	UnsignedValidator,
	AllModules: OnInitialize<System::BlockNumber> + OnFinalize<System::BlockNumber> + OffchainWorker<System::BlockNumber>,
> Executive<System, Block, Context, Payment, UnsignedValidator, AllModules>
where
	Block::Extrinsic: Checkable<Context> + Codec,
	CheckedOf<Block::Extrinsic, Context>: Applyable<Index=System::Index, AccountId=System::AccountId> + Weighable,
	CallOf<Block::Extrinsic, Context>: Dispatchable,
	OriginOf<Block::Extrinsic, Context>: From<Option<System::AccountId>>,
	UnsignedValidator: ValidateUnsigned<Call=CallOf<Block::Extrinsic, Context>>,
{
	/// Start the execution of a particular block.
	pub fn initialize_block(header: &System::Header) {
		let mut digests = <DigestOf<System>>::default();
		header.digest().logs().iter().for_each(|d| if d.as_pre_runtime().is_some() { digests.push(d.clone()) });
		Self::initialize_block_impl(header.number(), header.parent_hash(), header.extrinsics_root(), &digests);
	}

	fn initialize_block_impl(
		block_number: &System::BlockNumber,
		parent_hash: &System::Hash,
		extrinsics_root: &System::Hash,
		digest: &Digest<System::Hash>,
	) {
		<system::Module<System>>::initialize(block_number, parent_hash, extrinsics_root, digest);
		<AllModules as OnInitialize<System::BlockNumber>>::on_initialize(*block_number);
	}

	fn initial_checks(block: &Block) {
		let header = block.header();

		// Check that `parent_hash` is correct.
		let n = header.number().clone();
		assert!(
			n > System::BlockNumber::zero()
			&& <system::Module<System>>::block_hash(n - System::BlockNumber::one()) == *header.parent_hash(),
			"Parent hash should be valid."
		);

		// Check that transaction trie root represents the transactions.
		let xts_root = extrinsics_root::<System::Hashing, _>(&block.extrinsics());
		header.extrinsics_root().check_equal(&xts_root);
		assert!(header.extrinsics_root() == &xts_root, "Transaction trie root must be valid.");
	}

	/// Actually execute all transitions for `block`.
	pub fn execute_block(block: Block) {
		Self::initialize_block(block.header());

		// any initial checks
		Self::initial_checks(&block);

		// execute extrinsics
		let (header, extrinsics) = block.deconstruct();
		Self::execute_extrinsics_with_book_keeping(extrinsics, *header.number());

		// any final checks
		Self::final_checks(&header);
	}

	/// Execute given extrinsics and take care of post-extrinsics book-keeping.
	fn execute_extrinsics_with_book_keeping(extrinsics: Vec<Block::Extrinsic>, block_number: NumberFor<Block>) {

		extrinsics.into_iter().for_each(Self::apply_extrinsic_no_note);

		// post-extrinsics book-keeping
		<system::Module<System>>::note_finished_extrinsics();
		<AllModules as OnFinalize<System::BlockNumber>>::on_finalize(block_number);
	}

	/// Finalize the block - it is up the caller to ensure that all header fields are valid
	/// except state-root.
	pub fn finalize_block() -> System::Header {
		<system::Module<System>>::note_finished_extrinsics();
		<AllModules as OnFinalize<System::BlockNumber>>::on_finalize(<system::Module<System>>::block_number());

		// set up extrinsics
		<system::Module<System>>::derive_extrinsics();
		<system::Module<System>>::finalize()
	}

	/// Apply extrinsic outside of the block execution function.
	/// This doesn't attempt to validate anything regarding the block, but it builds a list of uxt
	/// hashes.
	pub fn apply_extrinsic(uxt: Block::Extrinsic) -> result::Result<ApplyOutcome, ApplyError> {
		let encoded = uxt.encode();
		let encoded_len = encoded.len();
		match Self::apply_extrinsic_with_len(uxt, encoded_len, Some(encoded)) {
			Ok(internal::ApplyOutcome::Success) => Ok(ApplyOutcome::Success),
			Ok(internal::ApplyOutcome::Fail(_)) => Ok(ApplyOutcome::Fail),
			Err(internal::ApplyError::CantPay) => Err(ApplyError::CantPay),
			Err(internal::ApplyError::BadSignature(_)) => Err(ApplyError::BadSignature),
			Err(internal::ApplyError::Stale) => Err(ApplyError::Stale),
			Err(internal::ApplyError::Future) => Err(ApplyError::Future),
			Err(internal::ApplyError::FullBlock) => Err(ApplyError::FullBlock),
		}
	}

	/// Apply an extrinsic inside the block execution function.
	fn apply_extrinsic_no_note(uxt: Block::Extrinsic) {
		let l = uxt.encode().len();
		match Self::apply_extrinsic_with_len(uxt, l, None) {
			Ok(internal::ApplyOutcome::Success) => (),
			Ok(internal::ApplyOutcome::Fail(e)) => runtime_io::print(e),
			Err(internal::ApplyError::CantPay) => panic!("All extrinsics should have sender able to pay their fees"),
			Err(internal::ApplyError::BadSignature(_)) => panic!("All extrinsics should be properly signed"),
			Err(internal::ApplyError::Stale) | Err(internal::ApplyError::Future) => panic!("All extrinsics should have the correct nonce"),
			Err(internal::ApplyError::FullBlock) => panic!("Extrinsics should not exceed block limit"),
		}
	}

	/// Actually apply an extrinsic given its `encoded_len`; this doesn't note its hash.
<<<<<<< HEAD
	fn apply_extrinsic_with_len(uxt: Block::Extrinsic, encoded_len: usize, to_note: Option<Vec<u8>>) -> result::Result<internal::ApplyOutcome, internal::ApplyError> {

=======
	fn apply_extrinsic_with_len(
		uxt: Block::Extrinsic,
		encoded_len: usize,
		to_note: Option<Vec<u8>>,
	) -> result::Result<internal::ApplyOutcome, internal::ApplyError> {
>>>>>>> c9a1c36f
		// Verify that the signature is good.
		let xt = uxt.check(&Default::default()).map_err(internal::ApplyError::BadSignature)?;

		// Check the weight of the block if that extrinsic is applied.
		let weight = xt.weight(encoded_len);
		if <system::Module<System>>::all_extrinsics_weight() + weight > internal::MAX_TRANSACTIONS_WEIGHT {
			return Err(internal::ApplyError::FullBlock);
		}

		if let (Some(sender), Some(index)) = (xt.sender(), xt.index()) {
			// check index
			let expected_index = <system::Module<System>>::account_nonce(sender);
			if index != &expected_index { return Err(
				if index < &expected_index { internal::ApplyError::Stale } else { internal::ApplyError::Future }
			) }
			// pay any fees
			Payment::charge_extrinsic_fee(sender, encoded_len, &xt).map_err(|_| internal::ApplyError::CantPay)?;

			// AUDIT: Under no circumstances may this function panic from here onwards.
			// FIXME: ensure this at compile-time (such as by not defining a panic function, forcing
			// a linker error unless the compiler can prove it cannot be called).
			// increment nonce in storage
			<system::Module<System>>::inc_account_nonce(sender);
		}

		// Make sure to `note_extrinsic` only after we know it's going to be executed
		// to prevent it from leaking in storage.
		if let Some(encoded) = to_note {
			<system::Module<System>>::note_extrinsic(encoded);
		}

		// Decode parameters and dispatch
		let (f, s) = xt.deconstruct();
		let r = f.dispatch(s.into());
		<system::Module<System>>::note_applied_extrinsic(&r, encoded_len as u32);

		r.map(|_| internal::ApplyOutcome::Success).or_else(|e| match e {
			primitives::BLOCK_FULL => Err(internal::ApplyError::FullBlock),
			e => Ok(internal::ApplyOutcome::Fail(e))
		})
	}

	fn final_checks(header: &System::Header) {
		// remove temporaries
		let new_header = <system::Module<System>>::finalize();

		// check digest
		assert_eq!(
			header.digest().logs().len(),
			new_header.digest().logs().len(),
			"Number of digest items must match that calculated."
		);
		let items_zip = header.digest().logs().iter().zip(new_header.digest().logs().iter());
		for (header_item, computed_item) in items_zip {
			header_item.check_equal(&computed_item);
			assert!(header_item == computed_item, "Digest item must match that calculated.");
		}

		// check storage root.
		let storage_root = new_header.state_root();
		header.state_root().check_equal(&storage_root);
		assert!(header.state_root() == storage_root, "Storage root must match that calculated.");
	}

	/// Check a given signed transaction for validity. This doesn't execute any
	/// side-effects; it merely checks whether the transaction would panic if it were included or not.
	///
	/// Changes made to storage should be discarded.
	pub fn validate_transaction(uxt: Block::Extrinsic) -> TransactionValidity {
		// Note errors > 0 are from ApplyError
		const UNKNOWN_ERROR: i8 = -127;
		const MISSING_SENDER: i8 = -20;
		const INVALID_INDEX: i8 = -10;

		let encoded_len = uxt.encode().len();

		let xt = match uxt.check(&Default::default()) {
			// Checks out. Carry on.
			Ok(xt) => xt,
			// An unknown account index implies that the transaction may yet become valid.
			Err("invalid account index") => return TransactionValidity::Unknown(INVALID_INDEX),
			// Technically a bad signature could also imply an out-of-date account index, but
			// that's more of an edge case.
			Err(primitives::BAD_SIGNATURE) => return TransactionValidity::Invalid(ApplyError::BadSignature as i8),
			Err(_) => return TransactionValidity::Invalid(UNKNOWN_ERROR),
		};

		match (xt.sender(), xt.index()) {
			(Some(sender), Some(index)) => {
				// pay any fees
				if Payment::charge_extrinsic_fee(sender, encoded_len, &xt).is_err() {
					return TransactionValidity::Invalid(ApplyError::CantPay as i8)
				}

				// check index
				let expected_index = <system::Module<System>>::account_nonce(sender);
				if index < &expected_index {
					return TransactionValidity::Invalid(ApplyError::Stale as i8)
				}

				let index = *index;
				let provides = vec![(sender, index).encode()];
				let requires = if expected_index < index {
					vec![(sender, index - One::one()).encode()]
				} else {
					vec![]
				};

				TransactionValidity::Valid {
					priority: encoded_len as TransactionPriority,
					requires,
					provides,
					longevity: TransactionLongevity::max_value(),
					propagate: true,
				}
			},
			(None, None) => UnsignedValidator::validate_unsigned(&xt.deconstruct().0),
			(Some(_), None) => TransactionValidity::Invalid(INVALID_INDEX),
			(None, Some(_)) => TransactionValidity::Invalid(MISSING_SENDER),
		}
	}

	/// Start an offchain worker and generate extrinsics.
	pub fn offchain_worker(n: System::BlockNumber) {
		<AllModules as OffchainWorker<System::BlockNumber>>::generate_extrinsics(n)
	}
}

#[cfg(test)]
mod tests {
	use super::*;
	use balances::Call;
	use runtime_io::with_externalities;
	use substrate_primitives::{H256, Blake2Hasher};
	use primitives::BuildStorage;
	use primitives::traits::{Header as HeaderT, BlakeTwo256, IdentityLookup};
<<<<<<< HEAD
	use primitives::testing::{Digest, DigestItem, Header, Block};
	use primitives::testing::doughnut::DummyDoughnut;
	use srml_support::{additional_traits::DispatchVerifier, traits::Currency, impl_outer_origin, impl_outer_event};
=======
	use primitives::testing::{Digest, Header, Block};
	use srml_support::{impl_outer_event, impl_outer_origin, parameter_types};
	use srml_support::traits::Currency;
>>>>>>> c9a1c36f
	use system;
	use hex_literal::hex;

	impl_outer_origin! {
		pub enum Origin for Runtime {
		}
	}

	impl_outer_event!{
		pub enum MetaEvent for Runtime {
			balances<T>,
		}
	}

	pub struct DummyDispatchVerifier;

	impl DispatchVerifier<DummyDoughnut> for DummyDispatchVerifier {
		const DOMAIN: &'static str = "test";
		fn verify(
			_doughnut: &DummyDoughnut,
			_module: &str,
			_method: &str,
		) -> Result<(), &'static str> {
			Ok(())
		}
	}

	// Workaround for https://github.com/rust-lang/rust/issues/26925 . Remove when sorted.
	#[derive(Clone, Eq, PartialEq)]
	pub struct Runtime;
	impl system::Trait for Runtime {
		type Origin = Origin;
		type Index = u64;
		type BlockNumber = u64;
		type Hash = substrate_primitives::H256;
		type Hashing = BlakeTwo256;
		type AccountId = u64;
		type Lookup = IdentityLookup<u64>;
		type Header = Header;
		type Event = MetaEvent;
<<<<<<< HEAD
		type Log = DigestItem;
		type Doughnut = DummyDoughnut;
		type DispatchVerifier = DummyDispatchVerifier;
=======
	}
	parameter_types! {
		pub const ExistentialDeposit: u64 = 0;
		pub const TransferFee: u64 = 0;
		pub const CreationFee: u64 = 0;
		pub const TransactionBaseFee: u64 = 0;
		pub const TransactionByteFee: u64 = 0;
>>>>>>> c9a1c36f
	}
	impl balances::Trait for Runtime {
		type Balance = u64;
		type OnFreeBalanceZero = ();
		type OnNewAccount = ();
		type Event = MetaEvent;
		type TransactionPayment = ();
		type DustRemoval = ();
		type TransferPayment = ();
		type ExistentialDeposit = ExistentialDeposit;
		type TransferFee = TransferFee;
		type CreationFee = CreationFee;
		type TransactionBaseFee = TransactionBaseFee;
		type TransactionByteFee = TransactionByteFee;
	}

	impl ChargeExtrinsicFee<<Self as system::Trait>::AccountId, TestXt> for Runtime {
		// A dummy impl for test extrinsic and account id types
		fn charge_extrinsic_fee<'a>(
			_transactor: &<Self as system::Trait>::AccountId,
			_encoded_len: usize,
			_extrinsic: &'a TestXt,
		) -> Result<(), &'static str> {
			Ok(())
		}
	}

	impl ValidateUnsigned for Runtime {
		type Call = Call<Runtime>;

		fn validate_unsigned(call: &Self::Call) -> TransactionValidity {
			match call {
				Call::set_balance(_, _, _) => TransactionValidity::Valid {
					priority: 0,
					requires: vec![],
					provides: vec![],
					longevity: std::u64::MAX,
					propagate: false,
				},
				_ => TransactionValidity::Invalid(0),
			}
		}
	}

	type TestXt = primitives::testing::TestXt<Call<Runtime>>;
<<<<<<< HEAD
	type Executive = super::Executive<Runtime, Block<TestXt>, system::ChainContext<Runtime>, Runtime, Runtime, ()>;
=======
	type Executive = super::Executive<
		Runtime,
		Block<TestXt>,
		system::ChainContext<Runtime>,
		balances::Module<Runtime>,
		Runtime,
		()
	>;
>>>>>>> c9a1c36f

	#[test]
	fn balance_transfer_dispatch_works() {
		let mut t = system::GenesisConfig::default().build_storage::<Runtime>().unwrap().0;
		t.extend(balances::GenesisConfig::<Runtime> {
<<<<<<< HEAD
			transaction_base_fee: 0,
			transaction_byte_fee: 0,
=======
>>>>>>> c9a1c36f
			balances: vec![(1, 111)],
			vesting: vec![],
		}.build_storage().unwrap().0);
		let xt = primitives::testing::TestXt(Some(1), 0, Call::transfer(2, 69));
		let mut t = runtime_io::TestExternalities::<Blake2Hasher>::new(t);
		with_externalities(&mut t, || {
			Executive::initialize_block(&Header::new(
				1,
				H256::default(),
				H256::default(),
				[69u8; 32].into(),
				Digest::default(),
			));
			Executive::apply_extrinsic(xt).unwrap();
			assert_eq!(<balances::Module<Runtime>>::total_balance(&1), 42);
			assert_eq!(<balances::Module<Runtime>>::total_balance(&2), 69);
		});
	}

	fn new_test_ext() -> runtime_io::TestExternalities<Blake2Hasher> {
		let mut t = system::GenesisConfig::default().build_storage::<Runtime>().unwrap().0;
		t.extend(balances::GenesisConfig::<Runtime>::default().build_storage().unwrap().0);
		t.into()
	}

	#[test]
	fn block_import_works() {
		with_externalities(&mut new_test_ext(), || {
			Executive::execute_block(Block {
				header: Header {
					parent_hash: [69u8; 32].into(),
					number: 1,
					state_root: hex!("d75c79776d69123b65e819977b70e102482e05fd7538c1dcae1249a248ba64e4").into(),
					extrinsics_root: hex!("03170a2e7597b7b7e3d84c05391d139a62b157e78786d8c082f29dcf4c111314").into(),
					digest: Digest { logs: vec![], },
				},
				extrinsics: vec![],
			});
		});
	}

	#[test]
	#[should_panic]
	fn block_import_of_bad_state_root_fails() {
		with_externalities(&mut new_test_ext(), || {
			Executive::execute_block(Block {
				header: Header {
					parent_hash: [69u8; 32].into(),
					number: 1,
					state_root: [0u8; 32].into(),
					extrinsics_root: hex!("03170a2e7597b7b7e3d84c05391d139a62b157e78786d8c082f29dcf4c111314").into(),
					digest: Digest { logs: vec![], },
				},
				extrinsics: vec![],
			});
		});
	}

	#[test]
	#[should_panic]
	fn block_import_of_bad_extrinsic_root_fails() {
		with_externalities(&mut new_test_ext(), || {
			Executive::execute_block(Block {
				header: Header {
					parent_hash: [69u8; 32].into(),
					number: 1,
					state_root: hex!("49cd58a254ccf6abc4a023d9a22dcfc421e385527a250faec69f8ad0d8ed3e48").into(),
					extrinsics_root: [0u8; 32].into(),
					digest: Digest { logs: vec![], },
				},
				extrinsics: vec![],
			});
		});
	}

	#[test]
	fn bad_extrinsic_not_inserted() {
		let mut t = new_test_ext();
		let xt = primitives::testing::TestXt(Some(1), 42, Call::transfer(33, 69));
		with_externalities(&mut t, || {
			Executive::initialize_block(&Header::new(
				1,
				H256::default(),
				H256::default(),
				[69u8; 32].into(),
				Digest::default(),
			));
			assert!(Executive::apply_extrinsic(xt).is_err());
			assert_eq!(<system::Module<Runtime>>::extrinsic_index(), Some(0));
		});
	}

	#[test]
	fn block_weight_limit_enforced() {
		let run_test = |should_fail: bool| {
			let mut t = new_test_ext();
			let xt = primitives::testing::TestXt(Some(1), 0, Call::transfer(33, 69));
			let xt2 = primitives::testing::TestXt(Some(1), 1, Call::transfer(33, 69));
			let encoded = xt2.encode();
			let len = if should_fail { (internal::MAX_TRANSACTIONS_WEIGHT - 1) as usize } else { encoded.len() };
			with_externalities(&mut t, || {
				Executive::initialize_block(&Header::new(
					1,
					H256::default(),
					H256::default(),
					[69u8; 32].into(),
					Digest::default(),
				));
				assert_eq!(<system::Module<Runtime>>::all_extrinsics_weight(), 0);

				Executive::apply_extrinsic(xt).unwrap();
				let res = Executive::apply_extrinsic_with_len(xt2, len, Some(encoded));

				if should_fail {
					assert!(res.is_err());
					assert_eq!(<system::Module<Runtime>>::all_extrinsics_weight(), 28);
					assert_eq!(<system::Module<Runtime>>::extrinsic_index(), Some(1));
				} else {
					assert!(res.is_ok());
					assert_eq!(<system::Module<Runtime>>::all_extrinsics_weight(), 56);
					assert_eq!(<system::Module<Runtime>>::extrinsic_index(), Some(2));
				}
			});
		};

		run_test(false);
		run_test(true);
	}

	#[test]
	fn default_block_weight() {
		let xt = primitives::testing::TestXt(None, 0, Call::set_balance(33, 69, 69));
		let mut t = new_test_ext();
		with_externalities(&mut t, || {
			Executive::apply_extrinsic(xt.clone()).unwrap();
			Executive::apply_extrinsic(xt.clone()).unwrap();
			Executive::apply_extrinsic(xt.clone()).unwrap();
			assert_eq!(
				<system::Module<Runtime>>::all_extrinsics_weight(),
				3 * (0 /*base*/ + 22 /*len*/ * 1 /*byte*/)
			);
		});
	}

	#[test]
	fn validate_unsigned() {
		let xt = primitives::testing::TestXt(None, 0, Call::set_balance(33, 69, 69));
		let valid = TransactionValidity::Valid {
			priority: 0,
			requires: vec![],
			provides: vec![],
			longevity: 18446744073709551615,
			propagate: false,
		};
		let mut t = new_test_ext();

		with_externalities(&mut t, || {
			assert_eq!(Executive::validate_transaction(xt.clone()), valid);
			assert_eq!(Executive::apply_extrinsic(xt), Ok(ApplyOutcome::Fail));
		});
	}
}<|MERGE_RESOLUTION|>--- conflicted
+++ resolved
@@ -79,17 +79,10 @@
 use rstd::result;
 use primitives::{generic::Digest, traits::{
 	self, Header, Zero, One, Checkable, Applyable, CheckEqual, OnFinalize,
-<<<<<<< HEAD
-	OnInitialize, Digest, NumberFor, Block as BlockT, OffchainWorker,
-	ValidateUnsigned, DigestItem,
-};
-use srml_support::{Dispatchable, additional_traits::ChargeExtrinsicFee};
-=======
 	OnInitialize, NumberFor, Block as BlockT, OffchainWorker,
 	ValidateUnsigned,
 }};
-use srml_support::{Dispatchable, traits::MakePayment};
->>>>>>> c9a1c36f
+use srml_support::{Dispatchable, additional_traits::ChargeExtrinsicFee};
 use parity_codec::{Codec, Encode};
 use system::{extrinsics_root, DigestOf};
 use primitives::{ApplyOutcome, ApplyError};
@@ -266,16 +259,11 @@
 	}
 
 	/// Actually apply an extrinsic given its `encoded_len`; this doesn't note its hash.
-<<<<<<< HEAD
-	fn apply_extrinsic_with_len(uxt: Block::Extrinsic, encoded_len: usize, to_note: Option<Vec<u8>>) -> result::Result<internal::ApplyOutcome, internal::ApplyError> {
-
-=======
 	fn apply_extrinsic_with_len(
 		uxt: Block::Extrinsic,
 		encoded_len: usize,
 		to_note: Option<Vec<u8>>,
 	) -> result::Result<internal::ApplyOutcome, internal::ApplyError> {
->>>>>>> c9a1c36f
 		// Verify that the signature is good.
 		let xt = uxt.check(&Default::default()).map_err(internal::ApplyError::BadSignature)?;
 
@@ -412,15 +400,9 @@
 	use substrate_primitives::{H256, Blake2Hasher};
 	use primitives::BuildStorage;
 	use primitives::traits::{Header as HeaderT, BlakeTwo256, IdentityLookup};
-<<<<<<< HEAD
-	use primitives::testing::{Digest, DigestItem, Header, Block};
-	use primitives::testing::doughnut::DummyDoughnut;
-	use srml_support::{additional_traits::DispatchVerifier, traits::Currency, impl_outer_origin, impl_outer_event};
-=======
 	use primitives::testing::{Digest, Header, Block};
-	use srml_support::{impl_outer_event, impl_outer_origin, parameter_types};
+	use srml_support::{impl_outer_event, impl_outer_origin, parameter_types, additional_traits::DispatchVerifier};
 	use srml_support::traits::Currency;
->>>>>>> c9a1c36f
 	use system;
 	use hex_literal::hex;
 
@@ -461,11 +443,8 @@
 		type Lookup = IdentityLookup<u64>;
 		type Header = Header;
 		type Event = MetaEvent;
-<<<<<<< HEAD
-		type Log = DigestItem;
 		type Doughnut = DummyDoughnut;
 		type DispatchVerifier = DummyDispatchVerifier;
-=======
 	}
 	parameter_types! {
 		pub const ExistentialDeposit: u64 = 0;
@@ -473,7 +452,6 @@
 		pub const CreationFee: u64 = 0;
 		pub const TransactionBaseFee: u64 = 0;
 		pub const TransactionByteFee: u64 = 0;
->>>>>>> c9a1c36f
 	}
 	impl balances::Trait for Runtime {
 		type Balance = u64;
@@ -519,28 +497,19 @@
 	}
 
 	type TestXt = primitives::testing::TestXt<Call<Runtime>>;
-<<<<<<< HEAD
-	type Executive = super::Executive<Runtime, Block<TestXt>, system::ChainContext<Runtime>, Runtime, Runtime, ()>;
-=======
 	type Executive = super::Executive<
 		Runtime,
 		Block<TestXt>,
 		system::ChainContext<Runtime>,
-		balances::Module<Runtime>,
+		Runtime,
 		Runtime,
 		()
 	>;
->>>>>>> c9a1c36f
 
 	#[test]
 	fn balance_transfer_dispatch_works() {
 		let mut t = system::GenesisConfig::default().build_storage::<Runtime>().unwrap().0;
 		t.extend(balances::GenesisConfig::<Runtime> {
-<<<<<<< HEAD
-			transaction_base_fee: 0,
-			transaction_byte_fee: 0,
-=======
->>>>>>> c9a1c36f
 			balances: vec![(1, 111)],
 			vesting: vec![],
 		}.build_storage().unwrap().0);
