--- conflicted
+++ resolved
@@ -115,14 +115,11 @@
 		type WeightMultiplierUpdate = ();
 		type Event = Event;
 		type BlockHashCount = BlockHashCount;
-<<<<<<< HEAD
 		type Doughnut = ();
 		type DispatchVerifier = ();
-=======
 		type MaximumBlockWeight = MaximumBlockWeight;
 		type MaximumBlockLength = MaximumBlockLength;
 		type AvailableBlockRatio = AvailableBlockRatio;
->>>>>>> 9ede42b1
 	}
 	parameter_types! {
 		pub const ExistentialDeposit: u64 = 0;
