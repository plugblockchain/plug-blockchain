--- conflicted
+++ resolved
@@ -77,10 +77,7 @@
 #![cfg_attr(not(feature = "std"), no_std)]
 
 use rstd::prelude::*;
-<<<<<<< HEAD
-=======
 use codec::Decode;
->>>>>>> 64e9a777
 use sr_primitives::{print, traits::{Zero, StaticLookup, Bounded, Convert}};
 use sr_primitives::weights::SimpleDispatchInfo;
 use srml_support::{
@@ -148,29 +145,11 @@
 
 decl_storage! {
 	trait Store for Module<T: Trait> as PhragmenElection {
-<<<<<<< HEAD
-		// ---- parameters
-		/// Number of members to elect.
-		pub DesiredMembers get(fn desired_members) config(): u32;
-		/// Number of runners_up to keep.
-		pub DesiredRunnersUp get(fn desired_runners_up) config(): u32;
-		/// How long each seat is kept. This defines the next block number at which an election
-		/// round will happen. If set to zero, no elections are ever triggered and the module will
-		/// be in passive mode. In that case only a member set defined in at genesis can exist.
-		pub TermDuration get(fn term_duration) config(): T::BlockNumber;
-
-		// ---- State
-		/// The current elected membership. Sorted based on account id.
-		pub Members get(fn members) config(): Vec<T::AccountId>;
-		/// The current runners_up. Sorted based on low to high merit (worse to best runner).
-		pub RunnersUp get(fn runners_up): Vec<T::AccountId>;
-=======
 		// ---- State
 		/// The current elected membership. Sorted based on account id.
 		pub Members get(fn members): Vec<(T::AccountId, BalanceOf<T>)>;
 		/// The current runners_up. Sorted based on low to high merit (worse to best runner).
 		pub RunnersUp get(fn runners_up): Vec<(T::AccountId, BalanceOf<T>)>;
->>>>>>> 64e9a777
 		/// The total number of vote rounds that have happened, excluding the upcoming one.
 		pub ElectionRounds get(fn election_rounds): u32 = Zero::zero();
 
@@ -182,14 +161,11 @@
 		/// The present candidate list. Sorted based on account id. A current member can never enter
 		/// this vector and is always implicitly assumed to be a candidate.
 		pub Candidates get(fn candidates): Vec<T::AccountId>;
-<<<<<<< HEAD
-=======
 
 		/// Has the storage format been updated?
 		/// NOTE: Only use and set to false if you have used an early version of this module. Should
 		/// be set to true otherwise.
 		DidMigrate: bool;
->>>>>>> 64e9a777
 	}
 }
 
@@ -697,11 +673,7 @@
 	use primitives::H256;
 	use sr_primitives::{
 		Perbill, testing::Header, BuildStorage,
-<<<<<<< HEAD
-		traits::{BlakeTwo256, IdentityLookup, Block as BlockT},
-=======
 		traits::{OnInitialize, BlakeTwo256, IdentityLookup, Block as BlockT},
->>>>>>> 64e9a777
 	};
 	use crate as elections;
 
@@ -842,10 +814,6 @@
 				voter_bond: 2,
 				desired_runners_up: 0,
 				term_duration: 5,
-<<<<<<< HEAD
-				members: vec![],
-=======
->>>>>>> 64e9a777
 			}
 		}
 	}
@@ -863,13 +831,6 @@
 			self.term_duration = duration;
 			self
 		}
-<<<<<<< HEAD
-		pub fn members(mut self, members: Vec<u64>) -> Self {
-			self.members = members;
-			self
-		}
-=======
->>>>>>> 64e9a777
 		pub fn build(self) -> runtime_io::TestExternalities {
 			VOTING_BOND.with(|v| *v.borrow_mut() = self.voter_bond);
 			TERM_DURATION.with(|v| *v.borrow_mut() = self.term_duration);
@@ -886,15 +847,6 @@
 					],
 					vesting: vec![],
 				}),
-<<<<<<< HEAD
-				elections: Some(elections::GenesisConfig::<Test>{
-					members: self.members,
-					desired_members: 2,
-					desired_runners_up: self.desired_runners_up,
-					term_duration: self.term_duration,
-				}),
-=======
->>>>>>> 64e9a777
 			}.build_storage().unwrap().into()
 		}
 	}
@@ -958,16 +910,9 @@
 	}
 
 	#[test]
-<<<<<<< HEAD
-	fn passive_module_should_work() {
-		ExtBuilder::default()
-			.term_duration(0)
-			.members(vec![1, 2, 3])
-=======
 	fn term_duration_zero_is_passive() {
 		ExtBuilder::default()
 			.term_duration(0)
->>>>>>> 64e9a777
 			.build()
 			.execute_with(||
 		{
@@ -976,29 +921,16 @@
 			assert_eq!(Elections::desired_members(), 2);
 			assert_eq!(Elections::election_rounds(), 0);
 
-<<<<<<< HEAD
-			assert_eq!(Elections::members(), vec![1, 2, 3]);
-			assert_eq!(Elections::runners_up(), vec![]);
-
-			assert_eq!(Elections::candidates(), vec![]);
-			assert_eq!(all_voters(), vec![]);
-=======
 			assert_eq!(Elections::members_ids(), vec![]);
 			assert_eq!(Elections::runners_up(), vec![]);
 			assert_eq!(Elections::candidates(), vec![]);
->>>>>>> 64e9a777
-
-			System::set_block_number(5);
-			assert_ok!(Elections::end_block(System::block_number()));
-
-<<<<<<< HEAD
-			assert_eq!(Elections::members(), vec![1, 2, 3]);
-			assert_eq!(Elections::runners_up(), vec![]);
-=======
+
+			System::set_block_number(5);
+			assert_ok!(Elections::end_block(System::block_number()));
+
 			assert_eq!(Elections::members_ids(), vec![]);
 			assert_eq!(Elections::runners_up(), vec![]);
 			assert_eq!(Elections::candidates(), vec![]);
->>>>>>> 64e9a777
 		});
 	}
 
@@ -1194,11 +1126,7 @@
 
 	#[test]
 	fn cannot_vote_for_less_than_ed() {
-<<<<<<< HEAD
-		ExtBuilder::default().voter_bond(8).build().execute_with(|| {
-=======
-		ExtBuilder::default().build().execute_with(|| {
->>>>>>> 64e9a777
+		ExtBuilder::default().build().execute_with(|| {
 			assert_ok!(Elections::submit_candidacy(Origin::signed(5)));
 			assert_ok!(Elections::submit_candidacy(Origin::signed(4)));
 
