// Copyright 2019 Parity Technologies (UK) Ltd.
// This file is part of Substrate.

// Substrate is free software: you can redistribute it and/or modify
// it under the terms of the GNU General Public License as published by
// the Free Software Foundation, either version 3 of the License, or
// (at your option) any later version.

// Substrate is distributed in the hope that it will be useful,
// but WITHOUT ANY WARRANTY; without even the implied warranty of
// MERCHANTABILITY or FITNESS FOR A PARTICULAR PURPOSE.  See the
// GNU General Public License for more details.

// You should have received a copy of the GNU General Public License
// along with Substrate.  If not, see <http://www.gnu.org/licenses/>.

//! # Authority discovery module.
//!
//! This module is used by the `core/authority-discovery` to retrieve the
//! current set of authorities, learn its own authority id as well as sign and
//! verify messages to and from other authorities.
//!
//! ## Dependencies
//!
//! This module depends on an externally defined session key type, specified via
//! `Trait::AuthorityId` in the respective node runtime implementation.

// Ensure we're `no_std` when compiling for Wasm.
#![cfg_attr(not(feature = "std"), no_std)]

use app_crypto::RuntimeAppPublic;
use codec::FullCodec;
use rstd::prelude::*;
use support::{decl_module, decl_storage};

/// The module's config trait.
pub trait Trait: system::Trait + session::Trait {
	type AuthorityId: RuntimeAppPublic + Default + FullCodec + PartialEq;
}

decl_storage! {
	trait Store for Module<T: Trait> as AuthorityDiscovery {
		/// The current set of keys that may issue a heartbeat.
		Keys get(fn keys): Vec<T::AuthorityId>;
	}
	add_extra_genesis {
		config(keys): Vec<T::AuthorityId>;
		build(|config| Module::<T>::initialize_keys(&config.keys))
	}
}

decl_module! {
	pub struct Module<T: Trait> for enum Call where origin: T::Origin {
	}
}

impl<T: Trait> Module<T> {
	/// Returns own authority identifier iff it is part of the current authority
	/// set, otherwise this function returns None. The restriction might be
	/// softened in the future in case a consumer needs to learn own authority
	/// identifier.
	fn authority_id() -> Option<T::AuthorityId> {
		let authorities = Keys::<T>::get();

		let local_keys = T::AuthorityId::all();

		authorities.into_iter().find_map(|authority| {
			if local_keys.contains(&authority) {
				Some(authority)
			} else {
				None
			}
		})
	}

	/// Retrieve authority identifiers of the current authority set.
	pub fn authorities() -> Vec<T::AuthorityId> {
		Keys::<T>::get()
	}

	/// Sign the given payload with the private key corresponding to the given authority id.
	pub fn sign(
		payload: &Vec<u8>,
	) -> Option<(
		<<T as Trait>::AuthorityId as RuntimeAppPublic>::Signature,
		T::AuthorityId,
	)> {
		let authority_id = Module::<T>::authority_id()?;
		authority_id.sign(payload).map(|s| (s, authority_id))
	}

	/// Verify the given signature for the given payload with the given
	/// authority identifier.
	pub fn verify(
		payload: &Vec<u8>,
		signature: <<T as Trait>::AuthorityId as RuntimeAppPublic>::Signature,
		authority_id: T::AuthorityId,
	) -> bool {
		authority_id.verify(payload, &signature)
	}

	fn initialize_keys(keys: &[T::AuthorityId]) {
		if !keys.is_empty() {
			assert!(Keys::<T>::get().is_empty(), "Keys are already initialized!");
			Keys::<T>::put(keys);
		}
	}
}

impl<T: Trait> sr_primitives::BoundToRuntimeAppPublic for Module<T> {
	type Public = T::AuthorityId;
}

impl<T: Trait> session::OneSessionHandler<T::AccountId> for Module<T> {
	type Key = T::AuthorityId;

	fn on_genesis_session<'a, I: 'a>(validators: I)
	where
		I: Iterator<Item = (&'a T::AccountId, Self::Key)>,
	{
		let keys = validators.map(|x| x.1).collect::<Vec<_>>();
		Self::initialize_keys(&keys);
	}

	fn on_new_session<'a, I: 'a>(_changed: bool, _validators: I, next_validators: I)
	where
		I: Iterator<Item = (&'a T::AccountId, Self::Key)>,
	{
		// Remember who the authorities are for the new session.
		Keys::<T>::put(next_validators.map(|x| x.1).collect::<Vec<_>>());
	}

	fn on_disabled(_i: usize) {
		// ignore
	}
}

#[cfg(test)]
mod tests {
	use super::*;
	use app_crypto::Pair;
	use primitives::{testing::KeyStore, crypto::key_types, sr25519, H256, traits::KeystoreExt};
	use runtime_io::TestExternalities;
	use sr_primitives::{
		testing::{Header, UintAuthorityId}, traits::{ConvertInto, IdentityLookup, OpaqueKeys},
<<<<<<< HEAD
		Perbill,
=======
		Perbill, KeyTypeId,
>>>>>>> 7874be86
	};
	use support::{impl_outer_origin, parameter_types};

	type AuthorityDiscovery = Module<Test>;
	type SessionIndex = u32;

	#[derive(Clone, Eq, PartialEq)]
	pub struct Test;
	impl Trait for Test {
		type AuthorityId = babe_primitives::AuthorityId;
	}

	type AuthorityId = babe_primitives::AuthorityId;

	pub struct TestOnSessionEnding;
	impl session::OnSessionEnding<AuthorityId> for TestOnSessionEnding {
		fn on_session_ending(_: SessionIndex, _: SessionIndex) -> Option<Vec<AuthorityId>> {
			None
		}
	}

	parameter_types! {
		pub const DisabledValidatorsThreshold: Perbill = Perbill::from_percent(33);
	}

	impl session::Trait for Test {
		type OnSessionEnding = TestOnSessionEnding;
		type Keys = UintAuthorityId;
		type ShouldEndSession = session::PeriodicSessions<Period, Offset>;
		type SessionHandler = TestSessionHandler;
		type Event = ();
		type ValidatorId = AuthorityId;
		type ValidatorIdOf = ConvertInto;
		type SelectInitialValidators = ();
		type DisabledValidatorsThreshold = DisabledValidatorsThreshold;
	}

	impl session::historical::Trait for Test {
		type FullIdentification = ();
		type FullIdentificationOf = ();
	}

	pub type BlockNumber = u64;

	parameter_types! {
		pub const Period: BlockNumber = 1;
		pub const Offset: BlockNumber = 0;
		pub const UncleGenerations: u64 = 0;
		pub const BlockHashCount: u64 = 250;
		pub const MaximumBlockWeight: u32 = 1024;
		pub const MaximumBlockLength: u32 = 2 * 1024;
		pub const AvailableBlockRatio: Perbill = Perbill::one();
	}

	impl system::Trait for Test {
		type Origin = Origin;
		type Index = u64;
		type BlockNumber = BlockNumber;
		type Call = ();
		type Hash = H256;
		type Hashing = ::sr_primitives::traits::BlakeTwo256;
		type AccountId = AuthorityId;
		type Lookup = IdentityLookup<Self::AccountId>;
		type Header = Header;
		type Event = ();
		type BlockHashCount = BlockHashCount;
		type MaximumBlockWeight = MaximumBlockWeight;
		type AvailableBlockRatio = AvailableBlockRatio;
		type MaximumBlockLength = MaximumBlockLength;
		type Version = ();
		type Doughnut = ();
		type DelegatedDispatchVerifier = ();
	}

	impl_outer_origin! {
		pub enum Origin for Test {}
	}

	pub struct TestSessionHandler;
	impl session::SessionHandler<AuthorityId> for TestSessionHandler {
		const KEY_TYPE_IDS: &'static [KeyTypeId] = &[key_types::DUMMY];

		fn on_new_session<Ks: OpaqueKeys>(
			_changed: bool,
			_validators: &[(AuthorityId, Ks)],
			_queued_validators: &[(AuthorityId, Ks)],
		) {
		}

		fn on_disabled(_validator_index: usize) {}

		fn on_genesis_session<Ks: OpaqueKeys>(_validators: &[(AuthorityId, Ks)]) {}
	}

	#[test]
	fn authority_id_fn_returns_intersection_of_current_authorities_and_keys_in_key_store() {
		// Create keystore and generate key.
		let key_store = KeyStore::new();
		key_store
			.write()
			.sr25519_generate_new(key_types::BABE, None)
			.expect("Generates key.");

		// Retrieve key to later check if we got the right one.
		let public_key = key_store
			.read()
			.sr25519_public_keys(key_types::BABE)
			.pop()
			.unwrap();
		let authority_id = AuthorityId::from(public_key);

		// Build genesis.
		let mut t = system::GenesisConfig::default()
			.build_storage::<Test>()
			.unwrap();

		GenesisConfig::<Test> {
			keys: vec![authority_id.clone()],
		}
		.assimilate_storage(&mut t)
		.unwrap();

		// Create externalities.
		let mut externalities = TestExternalities::new(t);
		externalities.register_extension(KeystoreExt(key_store));

		externalities.execute_with(|| {
			assert_eq!(
				authority_id,
				AuthorityDiscovery::authority_id().expect("Retrieving public key.")
			);
		});
	}

	#[test]
	fn authority_id_fn_does_not_return_key_outside_current_authority_set() {
		// Create keystore and generate key.
		let key_store = KeyStore::new();
		key_store
			.write()
			.sr25519_generate_new(key_types::BABE, None)
			.expect("Generates key.");

		// Build genesis.
		let mut t = system::GenesisConfig::default()
			.build_storage::<Test>()
			.unwrap();

		// Generate random authority set.
		let keys = vec![(); 5]
			.iter()
			.map(|_x| sr25519::Pair::generate_with_phrase(None).0.public())
			.map(AuthorityId::from)
			.collect();

		GenesisConfig::<Test> { keys: keys }
			.assimilate_storage(&mut t)
			.unwrap();

		// Create externalities.
		let mut externalities = TestExternalities::new(t);
		externalities.register_extension(KeystoreExt(key_store));

		externalities.execute_with(|| {
			assert_eq!(None, AuthorityDiscovery::authority_id());
		});
	}

	#[test]
	fn sign_and_verify_workflow() {
		// Create keystore and generate key.
		let key_store = KeyStore::new();
		key_store
			.write()
			.sr25519_generate_new(key_types::BABE, None)
			.expect("Generates key.");

		// Retrieve key to later check if we got the right one.
		let public_key = key_store
			.read()
			.sr25519_public_keys(key_types::BABE)
			.pop()
			.unwrap();
		let authority_id = AuthorityId::from(public_key);

		// Build genesis.
		let mut t = system::GenesisConfig::default()
			.build_storage::<Test>()
			.unwrap();

		GenesisConfig::<Test> {
			keys: vec![authority_id.clone()],
		}
		.assimilate_storage(&mut t)
		.unwrap();

		// Create externalities.
		let mut externalities = TestExternalities::new(t);
		externalities.register_extension(KeystoreExt(key_store));

		externalities.execute_with(|| {
			let payload = String::from("test payload").into_bytes();
			let (sig, authority_id) = AuthorityDiscovery::sign(&payload).expect("signature");

			assert!(AuthorityDiscovery::verify(
				&payload,
				sig.clone(),
				authority_id.clone(),
			));

			assert!(!AuthorityDiscovery::verify(
				&String::from("other payload").into_bytes(),
				sig,
				authority_id,
			))
		});
	}
}<|MERGE_RESOLUTION|>--- conflicted
+++ resolved
@@ -143,11 +143,7 @@
 	use runtime_io::TestExternalities;
 	use sr_primitives::{
 		testing::{Header, UintAuthorityId}, traits::{ConvertInto, IdentityLookup, OpaqueKeys},
-<<<<<<< HEAD
-		Perbill,
-=======
 		Perbill, KeyTypeId,
->>>>>>> 7874be86
 	};
 	use support::{impl_outer_origin, parameter_types};
 
