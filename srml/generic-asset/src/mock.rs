--- conflicted
+++ resolved
@@ -61,12 +61,9 @@
 	type MaximumBlockLength = MaximumBlockLength;
 	type AvailableBlockRatio = AvailableBlockRatio;
 	type BlockHashCount = BlockHashCount;
-<<<<<<< HEAD
 	type Doughnut = ();
 	type DispatchVerifier = ();
-=======
 	type Version = ();
->>>>>>> 50e22e17
 }
 
 impl Trait for Test {
