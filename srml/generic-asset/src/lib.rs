// Copyright 2019
//     by  Centrality Investments Ltd.
//     and Parity Technologies (UK) Ltd.
// This file is part of Substrate.

// Substrate is free software: you can redistribute it and/or modify
// it under the terms of the GNU General Public License as published by
// the Free Software Foundation, either version 3 of the License, or
// (at your option) any later version.

// Substrate is distributed in the hope that it will be useful,
// but WITHOUT ANY WARRANTY; without even the implied warranty of
// MERCHANTABILITY or FITNESS FOR A PARTICULAR PURPOSE.  See the
// GNU General Public License for more details.

// You should have received a copy of the GNU General Public License
// along with Substrate.  If not, see <http://www.gnu.org/licenses/>.

//! # Generic Asset Module
//!
//! The Generic Asset module provides functionality for handling accounts and asset balances.
//!
//! ## Overview
//!
//! The Generic Asset module provides functions for:
//!
//! - Creating a new kind of asset.
//! - Setting permissions of an asset.
//! - Getting and setting free balances.
//! - Retrieving total, reserved and unreserved balances.
//! - Repatriating a reserved balance to a beneficiary account.
//! - Transferring a balance between accounts (when not reserved).
//! - Slashing an account balance.
//! - Managing total issuance.
//! - Setting and managing locks.
//!
//! ### Terminology
//!
//! - **Staking Asset:** The asset for staking, to participate as Validators in the network.
//! - **Spending Asset:** The asset for payment, such as paying transfer fees, gas fees, etc.
//! - **Permissions:** A set of rules for a kind of asset, defining the allowed operations to the asset, and which
//! accounts are allowed to possess it.
//! - **Total Issuance:** The total number of units in existence in a system.
//! - **Free Balance:** The portion of a balance that is not reserved. The free balance is the only balance that matters
//! for most operations. When this balance falls below the existential deposit, most functionality of the account is
//! removed. When both it and the reserved balance are deleted, then the account is said to be dead.
//! - **Reserved Balance:** Reserved balance still belongs to the account holder, but is suspended. Reserved balance
//! can still be slashed, but only after all the free balance has been slashed. If the reserved balance falls below the
//! existential deposit then it and any related functionality will be deleted. When both it and the free balance are
//! deleted, then the account is said to be dead.
//! - **Imbalance:** A condition when some assets were credited or debited without equal and opposite accounting
//! (i.e. a difference between total issuance and account balances). Functions that result in an imbalance will
//! return an object of the `Imbalance` trait that can be managed within your runtime logic. (If an imbalance is
//! simply dropped, it should automatically maintain any book-keeping such as total issuance.)
//! - **Lock:** A freeze on a specified amount of an account's free balance until a specified block number. Multiple
//! locks always operate over the same funds, so they "overlay" rather than "stack".
//!
//! ### Implementations
//!
//! The Generic Asset module provides `AssetCurrency`, which implements the following traits. If these traits provide
//! the functionality that you need, you can avoid coupling with the Generic Asset module.
//!
//! - `Currency`: Functions for dealing with a fungible assets system.
//! - `ReservableCurrency`: Functions for dealing with assets that can be reserved from an account.
//! - `LockableCurrency`: Functions for dealing with accounts that allow liquidity restrictions.
//! - `Imbalance`: Functions for handling imbalances between total issuance in the system and account balances.
//! Must be used when a function creates new assets (e.g. a reward) or destroys some assets (e.g. a system fee).
//!
//! The Generic Asset module provides two types of `AssetCurrency` as follows.
//!
//! - `StakingAssetCurrency`: Currency for staking.
//! - `SpendingAssetCurrency`: Currency for payments such as transfer fee, gas fee.
//!
//! ## Interface
//!
//! ### Dispatchable Functions
//!
//! - `create`: Create a new kind of asset.
//! - `transfer`: Transfer some liquid free balance to another account.
//! - `update_permission`: Updates permission for a given `asset_id` and an account. The origin of this call
//! must have update permissions.
//! - `mint`: Mint an asset, increases its total issuance. The origin of this call must have mint permissions.
//! - `burn`: Burn an asset, decreases its total issuance. The origin of this call must have burn permissions.
//! - `create_reserved`: Create a new kind of reserved asset. The origin of this call must be root.
//!
//! ### Public Functions
//!
//! - `total_balance`: Get an account's total balance of an asset kind.
//! - `free_balance`: Get an account's free balance of an asset kind.
//! - `reserved_balance`: Get an account's reserved balance of an asset kind.
//! - `create_asset`: Creates an asset.
//! - `make_transfer`: Transfer some liquid free balance from one account to another.
//! This will not emit the `Transferred` event.
//! - `make_transfer_with_event`: Transfer some liquid free balance from one account to another.
//! This will emit the `Transferred` event.
//! - `reserve`: Moves an amount from free balance to reserved balance.
//! - `unreserve`: Move up to an amount from reserved balance to free balance. This function cannot fail.
//! - `slash`: Deduct up to an amount from the combined balance of `who`, preferring to deduct from the
//!	free balance. This function cannot fail.
//! - `reward`: Add up to an amount to the free balance of an account.
//! - `slash_reserved`: Deduct up to an amount from reserved balance of an account. This function cannot fail.
//! - `repatriate_reserved`: Move up to an amount from reserved balance of an account to free balance of another
//! account.
//! - `check_permission`: Check permission to perform burn, mint or update.
//! - `ensure_can_withdraw`: Check if the account is able to make a withdrawal of the given amount
//!	for the given reason.
//!
//! ### Usage
//!
//! The following examples show how to use the Generic Asset module in your custom module.
//!
//! ### Examples from the PRML
//!
//! The Fees module uses the `Currency` trait to handle fee charge/refund, and its types inherit from `Currency`:
//!
//! ```
//! use support::{
//! 	traits::{Currency, ExistenceRequirement, WithdrawReason},
//! 	dispatch::Result,
//! };
//! # pub trait Trait: system::Trait {
//! # 	type Currency: Currency<Self::AccountId>;
//! # }
//! type AssetOf<T> = <<T as Trait>::Currency as Currency<<T as system::Trait>::AccountId>>::Balance;
//!
//! fn charge_fee<T: Trait>(transactor: &T::AccountId, amount: AssetOf<T>) -> Result {
//! 	// ...
//! 	T::Currency::withdraw(
//! 		transactor,
//! 		amount,
//! 		WithdrawReason::TransactionPayment,
//! 		ExistenceRequirement::KeepAlive,
//! 	)?;
//! 	// ...
//! 	Ok(())
//! }
//!
//! fn refund_fee<T: Trait>(transactor: &T::AccountId, amount: AssetOf<T>) -> Result {
//! 	// ...
//! 	T::Currency::deposit_into_existing(transactor, amount)?;
//! 	// ...
//! 	Ok(())
//! }
//!
//! # fn main() {}
//! ```
//!
//! ## Genesis config
//!
//! The Generic Asset module depends on the [`GenesisConfig`](./struct.GenesisConfig.html).

#![cfg_attr(not(feature = "std"), no_std)]

use codec::{Decode, Encode, HasCompact, Input, Output, Error};

use sr_primitives::traits::{
	CheckedAdd, CheckedSub, MaybeSerializeDebug, Member, One, Saturating, SimpleArithmetic, Zero, Bounded
};

use rstd::prelude::*;
use rstd::{cmp, result};
use support::dispatch::Result;
use support::{
	decl_event, decl_module, decl_storage, ensure,
	traits::{
		Currency, ExistenceRequirement, Imbalance, LockIdentifier, LockableCurrency, ReservableCurrency,
		SignedImbalance, UpdateBalanceOutcome, WithdrawReason, WithdrawReasons,
	},
	Parameter, StorageDoubleMap, StorageMap, StorageValue,
};
use system::{ensure_signed, ensure_root};

mod mock;
mod tests;

pub use self::imbalances::{NegativeImbalance, PositiveImbalance};

pub trait Trait: system::Trait {
	type Balance: Parameter
		+ Member
		+ SimpleArithmetic
		+ Default
		+ Copy
		+ MaybeSerializeDebug;
	type AssetId: Parameter + Member + SimpleArithmetic + Default + Copy;
	type Event: From<Event<Self>> + Into<<Self as system::Trait>::Event>;
}

pub trait Subtrait: system::Trait {
	type Balance: Parameter
		+ Member
		+ SimpleArithmetic
		+ Default
		+ Copy
		+ MaybeSerializeDebug;
	type AssetId: Parameter + Member + SimpleArithmetic + Default + Copy;
}

impl<T: Trait> Subtrait for T {
	type Balance = T::Balance;
	type AssetId = T::AssetId;
}

/// Asset creation options.
#[cfg_attr(feature = "std", derive(Debug))]
#[derive(Clone, Encode, Decode, PartialEq, Eq)]
pub struct AssetOptions<Balance: HasCompact, AccountId> {
	/// Initial issuance of this asset. All deposit to the creater of the asset.
	#[codec(compact)]
	pub initial_issuance: Balance,
	/// Which accounts are allowed to possess this asset.
	pub permissions: PermissionLatest<AccountId>,
}

/// Owner of an asset.
#[cfg_attr(feature = "std", derive(Debug))]
#[derive(Clone, Encode, Decode, PartialEq, Eq)]
pub enum Owner<AccountId> {
	/// No owner.
	None,
	/// Owned by an AccountId
	Address(AccountId),
}

impl<AccountId> Default for Owner<AccountId> {
	fn default() -> Self {
		Owner::None
	}
}

/// Asset permissions
#[cfg_attr(feature = "std", derive(Debug))]
#[derive(Clone, Encode, Decode, PartialEq, Eq)]
pub struct PermissionsV1<AccountId> {
	/// Who have permission to update asset permission
	pub update: Owner<AccountId>,
	/// Who have permission to mint new asset
	pub mint: Owner<AccountId>,
	/// Who have permission to burn asset
	pub burn: Owner<AccountId>,
}

#[cfg_attr(feature = "std", derive(Debug))]
#[derive(Clone, Encode, Decode, PartialEq, Eq)]
#[repr(u8)]
enum PermissionVersionNumber {
	V1 = 0,
}

/// Versioned asset permission
#[cfg_attr(feature = "std", derive(Debug))]
#[derive(Clone, PartialEq, Eq)]
pub enum PermissionVersions<AccountId> {
	V1(PermissionsV1<AccountId>),
}

/// Asset permission types
pub enum PermissionType {
	/// Permission to burn asset permission
	Burn,
	/// Permission to mint new asset
	Mint,
	/// Permission to update asset
	Update,
}

/// Alias to latest asset permissions
pub type PermissionLatest<AccountId> = PermissionsV1<AccountId>;

impl<AccountId> Default for PermissionVersions<AccountId> {
	fn default() -> Self {
		PermissionVersions::V1(Default::default())
	}
}

impl<AccountId: Encode> Encode for PermissionVersions<AccountId> {
	fn encode_to<T: Output>(&self, dest: &mut T) {
		match self {
			PermissionVersions::V1(payload) => {
				dest.push(&PermissionVersionNumber::V1);
				dest.push(payload);
			},
		}
	}
}

impl<AccountId: Encode> codec::EncodeLike for PermissionVersions<AccountId> {}

impl<AccountId: Decode> Decode for PermissionVersions<AccountId> {
	fn decode<I: Input>(input: &mut I) -> core::result::Result<Self, Error> {
		let version = PermissionVersionNumber::decode(input)?;
		Ok(
			match version {
				PermissionVersionNumber::V1 => PermissionVersions::V1(Decode::decode(input)?)
			}
		)
	}
}

impl<AccountId> Default for PermissionsV1<AccountId> {
	fn default() -> Self {
		PermissionsV1 {
			update: Owner::None,
			mint: Owner::None,
			burn: Owner::None,
		}
	}
}

impl<AccountId> Into<PermissionLatest<AccountId>> for PermissionVersions<AccountId> {
	fn into(self) -> PermissionLatest<AccountId> {
		match self {
			PermissionVersions::V1(v1) => v1,
		}
	}
}

/// Converts the latest permission to other version.
impl<AccountId> Into<PermissionVersions<AccountId>> for PermissionLatest<AccountId> {
	fn into(self) -> PermissionVersions<AccountId> {
		PermissionVersions::V1(self)
	}
}

decl_module! {
	pub struct Module<T: Trait> for enum Call where origin: T::Origin {
		fn deposit_event<T>() = default;

		/// Create a new kind of asset.
		fn create(origin, options: AssetOptions<T::Balance, T::AccountId>) -> Result {
			let origin = ensure_signed(origin)?;
			let id = Self::next_asset_id();

			let permissions: PermissionVersions<T::AccountId> = options.permissions.clone().into();

			// The last available id serves as the overflow mark and won't be used.
			let next_id = id.checked_add(&One::one()).ok_or_else(|| "No new assets id available.")?;

			<NextAssetId<T>>::put(next_id);
			<TotalIssuance<T>>::insert(id, &options.initial_issuance);
			<FreeBalance<T>>::insert(&id, &origin, &options.initial_issuance);
			<Permissions<T>>::insert(&id, permissions);

			Self::deposit_event(RawEvent::Created(id, origin, options));

			Ok(())
		}

		/// Transfer some liquid free balance to another account.
		pub fn transfer(origin, #[compact] asset_id: T::AssetId, to: T::AccountId, #[compact] amount: T::Balance) {
			let origin = ensure_signed(origin)?;
			ensure!(!amount.is_zero(), "cannot transfer zero amount");
			Self::make_transfer_with_event(&asset_id, &origin, &to, amount)?;
		}

		/// Updates permission for a given `asset_id` and an account.
		///
		/// The `origin` must have `update` permission.
		fn update_permission(
			origin,
			#[compact] asset_id: T::AssetId,
			new_permission: PermissionLatest<T::AccountId>
		) -> Result {
			let origin = ensure_signed(origin)?;

			let permissions: PermissionVersions<T::AccountId> = new_permission.into();

			if Self::check_permission(&asset_id, &origin, &PermissionType::Update) {
				<Permissions<T>>::insert(asset_id, &permissions);

				Self::deposit_event(RawEvent::PermissionUpdated(asset_id, permissions.into()));

				Ok(())
			} else {
				Err("Origin does not have enough permission to update permissions.")
			}
		}

		/// Mints an asset, increases its total issuance.
		/// The origin must have `mint` permissions.
		fn mint(origin, #[compact] asset_id: T::AssetId, to: T::AccountId, amount: T::Balance) -> Result {
			let origin = ensure_signed(origin)?;
			if Self::check_permission(&asset_id, &origin, &PermissionType::Mint) {
				let original_free_balance = Self::free_balance(&asset_id, &to);
				let current_total_issuance = <TotalIssuance<T>>::get(asset_id);
				let new_total_issuance = current_total_issuance.checked_add(&amount)
					.ok_or_else(|| "total_issuance got overflow after minting.")?;
				let value = original_free_balance.checked_add(&amount)
					.ok_or_else(|| "free balance got overflow after minting.")?;

				<TotalIssuance<T>>::insert(asset_id, new_total_issuance);
				Self::set_free_balance(&asset_id, &to, value);

				Self::deposit_event(RawEvent::Minted(asset_id, to, amount));

				Ok(())
			} else {
				Err("The origin does not have permission to mint an asset.")
			}
		}

		/// Burns an asset, decreases its total issuance.
		///
		/// The `origin` must have `burn` permissions.
		fn burn(origin, #[compact] asset_id: T::AssetId, to: T::AccountId, amount: T::Balance) -> Result {
			let origin = ensure_signed(origin)?;

			if Self::check_permission(&asset_id, &origin, &PermissionType::Burn) {
				let original_free_balance = Self::free_balance(&asset_id, &to);

				let current_total_issuance = <TotalIssuance<T>>::get(asset_id);
				let new_total_issuance = current_total_issuance.checked_sub(&amount)
					.ok_or_else(|| "total_issuance got underflow after burning")?;
				let value = original_free_balance.checked_sub(&amount)
					.ok_or_else(|| "free_balance got underflow after burning")?;

				<TotalIssuance<T>>::insert(asset_id, new_total_issuance);

				Self::set_free_balance(&asset_id, &to, value);

				Self::deposit_event(RawEvent::Burned(asset_id, to, amount));

				Ok(())
			} else {
				Err("The origin does not have permission to burn an asset.")
			}
		}

		/// Can be used to create reserved tokens.
		/// Requires Root call.
		fn create_reserved(origin, asset_id: T::AssetId, options: AssetOptions<T::Balance, T::AccountId>) -> Result {
			ensure_root(origin)?;
			Self::create_asset(Some(asset_id), None, options)
		}
	}
}

#[derive(Encode, Decode, Clone, PartialEq, Eq)]
#[cfg_attr(feature = "std", derive(Debug))]
pub struct BalanceLock<Balance, BlockNumber> {
	pub id: LockIdentifier,
	pub amount: Balance,
	pub until: BlockNumber,
	pub reasons: WithdrawReasons,
}

decl_storage! {
	trait Store for Module<T: Trait> as GenericAsset {
		/// Total issuance of a given asset.
		pub TotalIssuance get(total_issuance) build(|config: &GenesisConfig<T>| {
			let issuance = config.initial_balance * (config.endowed_accounts.len() as u32).into();
			config.assets.iter().map(|id| (id.clone(), issuance)).collect::<Vec<_>>()
		}): map T::AssetId => T::Balance;

		/// The free balance of a given asset under an account.
		pub FreeBalance: double_map T::AssetId, twox_128(T::AccountId) => T::Balance;

		/// The reserved balance of a given asset under an account.
		pub ReservedBalance: double_map T::AssetId, twox_128(T::AccountId) => T::Balance;

		/// Next available ID for user-created asset.
		pub NextAssetId get(next_asset_id) config(): T::AssetId;

		/// Permission options for a given asset.
		pub Permissions get(get_permission): map T::AssetId => PermissionVersions<T::AccountId>;

		/// Any liquidity locks on some account balances.
		pub Locks get(locks): map T::AccountId => Vec<BalanceLock<T::Balance, T::BlockNumber>>;

		/// The identity of the asset which is the one that is designated for the chain's staking system.
		pub StakingAssetId get(staking_asset_id) config(): T::AssetId;

		/// The identity of the asset which is the one that is designated for paying the chain's transaction fee.
		pub SpendingAssetId get(spending_asset_id) config(): T::AssetId;
	}
	add_extra_genesis {
		config(assets): Vec<T::AssetId>;
		config(initial_balance): T::Balance;
		config(endowed_accounts): Vec<T::AccountId>;

		build(|
			storage: &mut (sr_primitives::StorageOverlay, sr_primitives::ChildrenStorageOverlay),
			config: &GenesisConfig<T>| {
			config.assets.iter().for_each(|asset_id| {
				config.endowed_accounts.iter().for_each(|account_id| {
					storage.0.insert(
						<FreeBalance<T>>::key_for(asset_id, account_id),
						<T::Balance as codec::Encode>::encode(&config.initial_balance)
					);
				});
			});
		});
	}
}

decl_event!(
	pub enum Event<T> where
		<T as system::Trait>::AccountId,
		<T as Trait>::Balance,
		<T as Trait>::AssetId,
		AssetOptions = AssetOptions<<T as Trait>::Balance, <T as system::Trait>::AccountId>
	{
		/// Asset created (asset_id, creator, asset_options).
		Created(AssetId, AccountId, AssetOptions),
		/// Asset transfer succeeded (asset_id, from, to, amount).
		Transferred(AssetId, AccountId, AccountId, Balance),
		/// Asset permission updated (asset_id, new_permissions).
		PermissionUpdated(AssetId, PermissionLatest<AccountId>),
		/// New asset minted (asset_id, account, amount).
		Minted(AssetId, AccountId, Balance),
		/// Asset burned (asset_id, account, amount).
		Burned(AssetId, AccountId, Balance),
	}
);

impl<T: Trait> Module<T> {
	// PUBLIC IMMUTABLES

	/// Get an account's total balance of an asset kind.
	pub fn total_balance(asset_id: &T::AssetId, who: &T::AccountId) -> T::Balance {
		Self::free_balance(asset_id, who) + Self::reserved_balance(asset_id, who)
	}

	/// Get an account's free balance of an asset kind.
	pub fn free_balance(asset_id: &T::AssetId, who: &T::AccountId) -> T::Balance {
		<FreeBalance<T>>::get(asset_id, who)
	}

	/// Get an account's reserved balance of an asset kind.
	pub fn reserved_balance(asset_id: &T::AssetId, who: &T::AccountId) -> T::Balance {
		<ReservedBalance<T>>::get(asset_id, who)
	}

	/// Creates an asset.
	///
	/// # Arguments
	/// * `asset_id`: An ID of a reserved asset.
	/// If not provided, a user-generated asset will be created with the next available ID.
	/// * `from_account`: The initiator account of this call
	/// * `asset_options`: Asset creation options.
	///
	pub fn create_asset(
		asset_id: Option<T::AssetId>,
		from_account: Option<T::AccountId>,
		options: AssetOptions<T::Balance, T::AccountId>,
	) -> Result {
		let asset_id = if let Some(asset_id) = asset_id {
			ensure!(!<TotalIssuance<T>>::exists(&asset_id), "Asset id already taken.");
			ensure!(asset_id < Self::next_asset_id(), "Asset id not available.");
			asset_id
		} else {
			let asset_id = Self::next_asset_id();
			let next_id = asset_id
				.checked_add(&One::one())
				.ok_or_else(|| "No new user asset id available.")?;
			<NextAssetId<T>>::put(next_id);
			asset_id
		};

		let account_id = from_account.unwrap_or_default();
		let permissions: PermissionVersions<T::AccountId> = options.permissions.clone().into();

		<TotalIssuance<T>>::insert(asset_id, &options.initial_issuance);
		<FreeBalance<T>>::insert(&asset_id, &account_id, &options.initial_issuance);
		<Permissions<T>>::insert(&asset_id, permissions);

		Self::deposit_event(RawEvent::Created(asset_id, account_id, options));

		Ok(())
	}

	/// Transfer some liquid free balance from one account to another.
	/// This will not emit the `Transferred` event.
	pub fn make_transfer(asset_id: &T::AssetId, from: &T::AccountId, to: &T::AccountId, amount: T::Balance) -> Result {
		let new_balance = Self::free_balance(asset_id, from)
			.checked_sub(&amount)
			.ok_or_else(|| "balance too low to send amount")?;
		Self::ensure_can_withdraw(asset_id, from, amount, WithdrawReason::Transfer, new_balance)?;

		if from != to {
			<FreeBalance<T>>::mutate(asset_id, from, |balance| *balance -= amount);
			<FreeBalance<T>>::mutate(asset_id, to, |balance| *balance += amount);
		}

		Ok(())
	}

	/// Transfer some liquid free balance from one account to another.
	/// This will emit the `Transferred` event.
	pub fn make_transfer_with_event(
		asset_id: &T::AssetId,
		from: &T::AccountId,
		to: &T::AccountId,
		amount: T::Balance,
	) -> Result {
		Self::make_transfer(asset_id, from, to, amount)?;

		if from != to {
			Self::deposit_event(RawEvent::Transferred(*asset_id, from.clone(), to.clone(), amount));
		}

		Ok(())
	}

	/// Move `amount` from free balance to reserved balance.
	///
	/// If the free balance is lower than `amount`, then no funds will be moved and an `Err` will
	/// be returned. This is different behavior than `unreserve`.
	pub fn reserve(asset_id: &T::AssetId, who: &T::AccountId, amount: T::Balance) -> Result {
		// Do we need to consider that this is an atomic transaction?
		let original_reserve_balance = Self::reserved_balance(asset_id, who);
		let original_free_balance = Self::free_balance(asset_id, who);
		if original_free_balance < amount {
			return Err("not enough free funds");
		}
		let new_reserve_balance = original_reserve_balance + amount;
		Self::set_reserved_balance(asset_id, who, new_reserve_balance);
		let new_free_balance = original_free_balance - amount;
		Self::set_free_balance(asset_id, who, new_free_balance);
		Ok(())
	}

	/// Moves up to `amount` from reserved balance to free balance. This function cannot fail.
	///
	/// As many assets up to `amount` will be moved as possible. If the reserve balance of `who`
	/// is less than `amount`, then the remaining amount will be returned.
	/// NOTE: This is different behavior than `reserve`.
	pub fn unreserve(asset_id: &T::AssetId, who: &T::AccountId, amount: T::Balance) -> T::Balance {
		let b = Self::reserved_balance(asset_id, who);
		let actual = rstd::cmp::min(b, amount);
		let original_free_balance = Self::free_balance(asset_id, who);
		let new_free_balance = original_free_balance + actual;
		Self::set_free_balance(asset_id, who, new_free_balance);
		Self::set_reserved_balance(asset_id, who, b - actual);
		amount - actual
	}

	/// Deduct up to `amount` from the combined balance of `who`, preferring to deduct from the
	/// free balance. This function cannot fail.
	///
	/// As much funds up to `amount` will be deducted as possible. If this is less than `amount`
	/// then `Some(remaining)` will be returned. Full completion is given by `None`.
	/// NOTE: LOW-LEVEL: This will not attempt to maintain total issuance. It is expected that
	/// the caller will do this.
	fn slash(asset_id: &T::AssetId, who: &T::AccountId, amount: T::Balance) -> Option<T::Balance> {
		let free_balance = Self::free_balance(asset_id, who);
		let free_slash = rstd::cmp::min(free_balance, amount);
		let new_free_balance = free_balance - free_slash;
		Self::set_free_balance(asset_id, who, new_free_balance);
		if free_slash < amount {
			Self::slash_reserved(asset_id, who, amount - free_slash)
		} else {
			None
		}
	}

	/// Deducts up to `amount` from reserved balance of `who`. This function cannot fail.
	///
	/// As much funds up to `amount` will be deducted as possible. If the reserve balance of `who`
	/// is less than `amount`, then a non-zero second item will be returned.
	/// NOTE: LOW-LEVEL: This will not attempt to maintain total issuance. It is expected that
	/// the caller will do this.
	fn slash_reserved(asset_id: &T::AssetId, who: &T::AccountId, amount: T::Balance) -> Option<T::Balance> {
		let original_reserve_balance = Self::reserved_balance(asset_id, who);
		let slash = rstd::cmp::min(original_reserve_balance, amount);
		let new_reserve_balance = original_reserve_balance - slash;
		Self::set_reserved_balance(asset_id, who, new_reserve_balance);
		if amount == slash {
			None
		} else {
			Some(amount - slash)
		}
	}

	/// Move up to `amount` from reserved balance of account `who` to free balance of account
	/// `beneficiary`.
	///
	/// As much funds up to `amount` will be moved as possible. If this is less than `amount`, then
	/// the `remaining` would be returned, else `Zero::zero()`.
	/// NOTE: LOW-LEVEL: This will not attempt to maintain total issuance. It is expected that
	/// the caller will do this.
	fn repatriate_reserved(
		asset_id: &T::AssetId,
		who: &T::AccountId,
		beneficiary: &T::AccountId,
		amount: T::Balance,
	) -> T::Balance {
		let b = Self::reserved_balance(asset_id, who);
		let slash = rstd::cmp::min(b, amount);

		let original_free_balance = Self::free_balance(asset_id, beneficiary);
		let new_free_balance = original_free_balance + slash;
		Self::set_free_balance(asset_id, beneficiary, new_free_balance);

		let new_reserve_balance = b - slash;
		Self::set_reserved_balance(asset_id, who, new_reserve_balance);
		amount - slash
	}

	/// Check permission to perform burn, mint or update.
	///
	/// # Arguments
	/// * `asset_id`:  A `T::AssetId` type that contains the `asset_id`, which has the permission embedded.
	/// * `who`: A `T::AccountId` type that contains the `account_id` for which to check permissions.
	/// * `what`: The permission to check.
	///
	pub fn check_permission(asset_id: &T::AssetId, who: &T::AccountId, what: &PermissionType) -> bool {
		let permission_versions: PermissionVersions<T::AccountId> = Self::get_permission(asset_id);
		let permission = permission_versions.into();

		match (what, permission) {
			(
				PermissionType::Burn,
				PermissionLatest {
					burn: Owner::Address(account),
					..
				},
			) => account == *who,
			(
				PermissionType::Mint,
				PermissionLatest {
					mint: Owner::Address(account),
					..
				},
			) => account == *who,
			(
				PermissionType::Update,
				PermissionLatest {
					update: Owner::Address(account),
					..
				},
			) => account == *who,
			_ => false,
		}
	}

	/// Return `Ok` iff the account is able to make a withdrawal of the given amount
	/// for the given reason.
	///
	/// `Err(...)` with the reason why not otherwise.
	pub fn ensure_can_withdraw(
		asset_id: &T::AssetId,
		who: &T::AccountId,
		_amount: T::Balance,
		reason: WithdrawReason,
		new_balance: T::Balance,
	) -> Result {
		if asset_id != &Self::staking_asset_id() {
			return Ok(());
		}

		let locks = Self::locks(who);
		if locks.is_empty() {
			return Ok(());
		}
		let now = <system::Module<T>>::block_number();
		if Self::locks(who)
			.into_iter()
			.all(|l| now >= l.until || new_balance >= l.amount || !l.reasons.contains(reason))
		{
			Ok(())
		} else {
			Err("account liquidity restrictions prevent withdrawal")
		}
	}

	// PRIVATE MUTABLES

	/// NOTE: LOW-LEVEL: This will not attempt to maintain total issuance. It is expected that
	/// the caller will do this.
	fn set_reserved_balance(asset_id: &T::AssetId, who: &T::AccountId, balance: T::Balance) {
		<ReservedBalance<T>>::insert(asset_id, who, &balance);
	}

	/// NOTE: LOW-LEVEL: This will not attempt to maintain total issuance. It is expected that
	/// the caller will do this.
	fn set_free_balance(asset_id: &T::AssetId, who: &T::AccountId, balance: T::Balance) {
		<FreeBalance<T>>::insert(asset_id, who, &balance);
	}

	fn set_lock(
		id: LockIdentifier,
		who: &T::AccountId,
		amount: T::Balance,
		until: T::BlockNumber,
		reasons: WithdrawReasons,
	) {
		let now = <system::Module<T>>::block_number();
		let mut new_lock = Some(BalanceLock {
			id,
			amount,
			until,
			reasons,
		});
		let mut locks = <Module<T>>::locks(who)
			.into_iter()
			.filter_map(|l| {
				if l.id == id {
					new_lock.take()
				} else if l.until > now {
					Some(l)
				} else {
					None
				}
			})
			.collect::<Vec<_>>();
		if let Some(lock) = new_lock {
			locks.push(lock)
		}
		<Locks<T>>::insert(who, locks);
	}

	fn extend_lock(
		id: LockIdentifier,
		who: &T::AccountId,
		amount: T::Balance,
		until: T::BlockNumber,
		reasons: WithdrawReasons,
	) {
		let now = <system::Module<T>>::block_number();
		let mut new_lock = Some(BalanceLock {
			id,
			amount,
			until,
			reasons,
		});
		let mut locks = <Module<T>>::locks(who)
			.into_iter()
			.filter_map(|l| {
				if l.id == id {
					new_lock.take().map(|nl| BalanceLock {
						id: l.id,
						amount: l.amount.max(nl.amount),
						until: l.until.max(nl.until),
						reasons: l.reasons | nl.reasons,
					})
				} else if l.until > now {
					Some(l)
				} else {
					None
				}
			})
			.collect::<Vec<_>>();
		if let Some(lock) = new_lock {
			locks.push(lock)
		}
		<Locks<T>>::insert(who, locks);
	}

	fn remove_lock(id: LockIdentifier, who: &T::AccountId) {
		let now = <system::Module<T>>::block_number();
		let locks = <Module<T>>::locks(who)
			.into_iter()
			.filter_map(|l| if l.until > now && l.id != id { Some(l) } else { None })
			.collect::<Vec<_>>();
		<Locks<T>>::insert(who, locks);
	}
}

pub trait AssetIdProvider {
	type AssetId;
	fn asset_id() -> Self::AssetId;
}

// wrapping these imbalanes in a private module is necessary to ensure absolute privacy
// of the inner member.
mod imbalances {
	use super::{result, AssetIdProvider, Imbalance, Saturating, StorageMap, Subtrait, Zero};
	use rstd::mem;

	/// Opaque, move-only struct with private fields that serves as a token denoting that
	/// funds have been created without any equal and opposite accounting.
	#[must_use]
	pub struct PositiveImbalance<T: Subtrait, U: AssetIdProvider<AssetId = T::AssetId>>(
		T::Balance,
		rstd::marker::PhantomData<U>,
	);
	impl<T, U> PositiveImbalance<T, U>
	where
		T: Subtrait,
		U: AssetIdProvider<AssetId = T::AssetId>,
	{
		pub fn new(amount: T::Balance) -> Self {
			PositiveImbalance(amount, Default::default())
		}
	}

	/// Opaque, move-only struct with private fields that serves as a token denoting that
	/// funds have been destroyed without any equal and opposite accounting.
	#[must_use]
	pub struct NegativeImbalance<T: Subtrait, U: AssetIdProvider<AssetId = T::AssetId>>(
		T::Balance,
		rstd::marker::PhantomData<U>,
	);
	impl<T, U> NegativeImbalance<T, U>
	where
		T: Subtrait,
		U: AssetIdProvider<AssetId = T::AssetId>,
	{
		pub fn new(amount: T::Balance) -> Self {
			NegativeImbalance(amount, Default::default())
		}
	}

	impl<T, U> Imbalance<T::Balance> for PositiveImbalance<T, U>
	where
		T: Subtrait,
		U: AssetIdProvider<AssetId = T::AssetId>,
	{
		type Opposite = NegativeImbalance<T, U>;

		fn zero() -> Self {
			Self::new(Zero::zero())
		}
		fn drop_zero(self) -> result::Result<(), Self> {
			if self.0.is_zero() {
				Ok(())
			} else {
				Err(self)
			}
		}
		fn split(self, amount: T::Balance) -> (Self, Self) {
			let first = self.0.min(amount);
			let second = self.0 - first;

			mem::forget(self);
			(Self::new(first), Self::new(second))
		}
		fn merge(mut self, other: Self) -> Self {
			self.0 = self.0.saturating_add(other.0);
			mem::forget(other);

			self
		}
		fn subsume(&mut self, other: Self) {
			self.0 = self.0.saturating_add(other.0);
			mem::forget(other);
		}
		fn offset(self, other: Self::Opposite) -> result::Result<Self, Self::Opposite> {
			let (a, b) = (self.0, other.0);
			mem::forget((self, other));

			if a >= b {
				Ok(Self::new(a - b))
			} else {
				Err(NegativeImbalance::new(b - a))
			}
		}
		fn peek(&self) -> T::Balance {
			self.0.clone()
		}
	}

	impl<T, U> Imbalance<T::Balance> for NegativeImbalance<T, U>
	where
		T: Subtrait,
		U: AssetIdProvider<AssetId = T::AssetId>,
	{
		type Opposite = PositiveImbalance<T, U>;

		fn zero() -> Self {
			Self::new(Zero::zero())
		}
		fn drop_zero(self) -> result::Result<(), Self> {
			if self.0.is_zero() {
				Ok(())
			} else {
				Err(self)
			}
		}
		fn split(self, amount: T::Balance) -> (Self, Self) {
			let first = self.0.min(amount);
			let second = self.0 - first;

			mem::forget(self);
			(Self::new(first), Self::new(second))
		}
		fn merge(mut self, other: Self) -> Self {
			self.0 = self.0.saturating_add(other.0);
			mem::forget(other);

			self
		}
		fn subsume(&mut self, other: Self) {
			self.0 = self.0.saturating_add(other.0);
			mem::forget(other);
		}
		fn offset(self, other: Self::Opposite) -> result::Result<Self, Self::Opposite> {
			let (a, b) = (self.0, other.0);
			mem::forget((self, other));

			if a >= b {
				Ok(Self::new(a - b))
			} else {
				Err(PositiveImbalance::new(b - a))
			}
		}
		fn peek(&self) -> T::Balance {
			self.0.clone()
		}
	}

	impl<T, U> Drop for PositiveImbalance<T, U>
	where
		T: Subtrait,
		U: AssetIdProvider<AssetId = T::AssetId>,
	{
		/// Basic drop handler will just square up the total issuance.
		fn drop(&mut self) {
			<super::TotalIssuance<super::ElevatedTrait<T>>>::mutate(&U::asset_id(), |v| *v = v.saturating_add(self.0));
		}
	}

	impl<T, U> Drop for NegativeImbalance<T, U>
	where
		T: Subtrait,
		U: AssetIdProvider<AssetId = T::AssetId>,
	{
		/// Basic drop handler will just square up the total issuance.
		fn drop(&mut self) {
			<super::TotalIssuance<super::ElevatedTrait<T>>>::mutate(&U::asset_id(), |v| *v = v.saturating_sub(self.0));
		}
	}
}

// TODO: #2052
// Somewhat ugly hack in order to gain access to module's `increase_total_issuance_by`
// using only the Subtrait (which defines only the types that are not dependent
// on Positive/NegativeImbalance). Subtrait must be used otherwise we end up with a
// circular dependency with Trait having some types be dependent on PositiveImbalance<Trait>
// and PositiveImbalance itself depending back on Trait for its Drop impl (and thus
// its type declaration).
// This works as long as `increase_total_issuance_by` doesn't use the Imbalance
// types (basically for charging fees).
// This should eventually be refactored so that the three type items that do
// depend on the Imbalance type (TransactionPayment, TransferPayment, DustRemoval)
// are placed in their own SRML module.
struct ElevatedTrait<T: Subtrait>(T);
impl<T: Subtrait> Clone for ElevatedTrait<T> {
	fn clone(&self) -> Self {
		unimplemented!()
	}
}
impl<T: Subtrait> PartialEq for ElevatedTrait<T> {
	fn eq(&self, _: &Self) -> bool {
		unimplemented!()
	}
}
impl<T: Subtrait> Eq for ElevatedTrait<T> {}
impl<T: Subtrait> system::Trait for ElevatedTrait<T> {
	type Origin = T::Origin;
	type Call = T::Call;
	type Index = T::Index;
	type BlockNumber = T::BlockNumber;
	type Hash = T::Hash;
	type Hashing = T::Hashing;
	type AccountId = T::AccountId;
	type Lookup = T::Lookup;
	type Header = T::Header;
	type Event = ();
	type MaximumBlockWeight = T::MaximumBlockWeight;
	type MaximumBlockLength = T::MaximumBlockLength;
	type AvailableBlockRatio = T::AvailableBlockRatio;
	type WeightMultiplierUpdate = ();
	type BlockHashCount = T::BlockHashCount;
<<<<<<< HEAD
	type Doughnut = ();
	type DispatchVerifier = ();
=======
	type Version = T::Version;
>>>>>>> 50e22e17
}
impl<T: Subtrait> Trait for ElevatedTrait<T> {
	type Balance = T::Balance;
	type AssetId = T::AssetId;
	type Event = ();
}

#[derive(Encode, Decode, Clone, PartialEq, Eq)]
#[cfg_attr(feature = "std", derive(Debug))]
pub struct AssetCurrency<T, U>(rstd::marker::PhantomData<T>, rstd::marker::PhantomData<U>);

impl<T, U> Currency<T::AccountId> for AssetCurrency<T, U>
where
	T: Trait,
	U: AssetIdProvider<AssetId = T::AssetId>,
{
	type Balance = T::Balance;
	type PositiveImbalance = PositiveImbalance<T, U>;
	type NegativeImbalance = NegativeImbalance<T, U>;

	fn total_balance(who: &T::AccountId) -> Self::Balance {
		Self::free_balance(&who) + Self::reserved_balance(&who)
	}

	fn free_balance(who: &T::AccountId) -> Self::Balance {
		<Module<T>>::free_balance(&U::asset_id(), &who)
	}

	/// Returns the total staking asset issuance
	fn total_issuance() -> Self::Balance {
		<Module<T>>::total_issuance(U::asset_id())
	}

	fn minimum_balance() -> Self::Balance {
		Zero::zero()
	}

	fn transfer(transactor: &T::AccountId, dest: &T::AccountId, value: Self::Balance) -> Result {
		<Module<T>>::make_transfer(&U::asset_id(), transactor, dest, value)
	}

	fn ensure_can_withdraw(
		who: &T::AccountId,
		amount: Self::Balance,
		reason: WithdrawReason,
		new_balance: Self::Balance,
	) -> Result {
		<Module<T>>::ensure_can_withdraw(&U::asset_id(), who, amount, reason, new_balance)
	}

	fn withdraw(
		who: &T::AccountId,
		value: Self::Balance,
		reason: WithdrawReason,
		_: ExistenceRequirement, // no existential deposit policy for generic asset
	) -> result::Result<Self::NegativeImbalance, &'static str> {
		let new_balance = Self::free_balance(who)
			.checked_sub(&value)
			.ok_or_else(|| "account has too few funds")?;
		Self::ensure_can_withdraw(who, value, reason, new_balance)?;
		<Module<T>>::set_free_balance(&U::asset_id(), who, new_balance);
		Ok(NegativeImbalance::new(value))
	}

	fn deposit_into_existing(
		who: &T::AccountId,
		value: Self::Balance,
	) -> result::Result<Self::PositiveImbalance, &'static str> {
		// No existential deposit rule and creation fee in GA. `deposit_into_existing` is same with `deposit_creating`.
		Ok(Self::deposit_creating(who, value))
	}

	fn deposit_creating(who: &T::AccountId, value: Self::Balance) -> Self::PositiveImbalance {
		let (imbalance, _) = Self::make_free_balance_be(who, Self::free_balance(who) + value);
		if let SignedImbalance::Positive(p) = imbalance {
			p
		} else {
			// Impossible, but be defensive.
			Self::PositiveImbalance::zero()
		}
	}

	fn make_free_balance_be(
		who: &T::AccountId,
		balance: Self::Balance,
	) -> (
		SignedImbalance<Self::Balance, Self::PositiveImbalance>,
		UpdateBalanceOutcome,
	) {
		let original = <Module<T>>::free_balance(&U::asset_id(), who);
		let imbalance = if original <= balance {
			SignedImbalance::Positive(PositiveImbalance::new(balance - original))
		} else {
			SignedImbalance::Negative(NegativeImbalance::new(original - balance))
		};
		<Module<T>>::set_free_balance(&U::asset_id(), who, balance);
		(imbalance, UpdateBalanceOutcome::Updated)
	}

	fn can_slash(who: &T::AccountId, value: Self::Balance) -> bool {
		<Module<T>>::free_balance(&U::asset_id(), &who) >= value
	}

	fn slash(who: &T::AccountId, value: Self::Balance) -> (Self::NegativeImbalance, Self::Balance) {
		let remaining = <Module<T>>::slash(&U::asset_id(), who, value);
		if let Some(r) = remaining {
			(NegativeImbalance::new(value - r), r)
		} else {
			(NegativeImbalance::new(value), Zero::zero())
		}
	}

	fn burn(mut amount: Self::Balance) -> Self::PositiveImbalance {
		<TotalIssuance<T>>::mutate(&U::asset_id(), |issued|
			issued.checked_sub(&amount).unwrap_or_else(|| {
				amount = *issued;
				Zero::zero()
			})
		);
		PositiveImbalance::new(amount)
	}

	fn issue(mut amount: Self::Balance) -> Self::NegativeImbalance {
		<TotalIssuance<T>>::mutate(&U::asset_id(), |issued|
			*issued = issued.checked_add(&amount).unwrap_or_else(|| {
				amount = Self::Balance::max_value() - *issued;
				Self::Balance::max_value()
			})
		);
		NegativeImbalance::new(amount)
	}
}

impl<T, U> ReservableCurrency<T::AccountId> for AssetCurrency<T, U>
where
	T: Trait,
	U: AssetIdProvider<AssetId = T::AssetId>,
{
	fn can_reserve(who: &T::AccountId, value: Self::Balance) -> bool {
		Self::free_balance(who)
			.checked_sub(&value)
			.map_or(false, |new_balance|
				<Module<T>>::ensure_can_withdraw(&U::asset_id(), who, value, WithdrawReason::Reserve, new_balance).is_ok()
			)
	}

	fn reserved_balance(who: &T::AccountId) -> Self::Balance {
		<Module<T>>::reserved_balance(&U::asset_id(), &who)
	}

	fn reserve(who: &T::AccountId, value: Self::Balance) -> result::Result<(), &'static str> {
		<Module<T>>::reserve(&U::asset_id(), who, value)
	}

	fn unreserve(who: &T::AccountId, value: Self::Balance) -> Self::Balance {
		<Module<T>>::unreserve(&U::asset_id(), who, value)
	}

	fn slash_reserved(who: &T::AccountId, value: Self::Balance) -> (Self::NegativeImbalance, Self::Balance) {
		let b = Self::reserved_balance(&who.clone());
		let slash = cmp::min(b, value);

		<Module<T>>::set_reserved_balance(&U::asset_id(), who, b - slash);
		(NegativeImbalance::new(slash), value - slash)
	}

	fn repatriate_reserved(
		slashed: &T::AccountId,
		beneficiary: &T::AccountId,
		value: Self::Balance,
	) -> result::Result<Self::Balance, &'static str> {
		Ok(<Module<T>>::repatriate_reserved(&U::asset_id(), slashed, beneficiary, value))
	}
}

pub struct StakingAssetIdProvider<T>(rstd::marker::PhantomData<T>);

impl<T: Trait> AssetIdProvider for StakingAssetIdProvider<T> {
	type AssetId = T::AssetId;
	fn asset_id() -> Self::AssetId {
		<Module<T>>::staking_asset_id()
	}
}

pub struct SpendingAssetIdProvider<T>(rstd::marker::PhantomData<T>);

impl<T: Trait> AssetIdProvider for SpendingAssetIdProvider<T> {
	type AssetId = T::AssetId;
	fn asset_id() -> Self::AssetId {
		<Module<T>>::spending_asset_id()
	}
}

impl<T> LockableCurrency<T::AccountId> for AssetCurrency<T, StakingAssetIdProvider<T>>
where
	T: Trait,
	T::Balance: MaybeSerializeDebug,
{
	type Moment = T::BlockNumber;

	fn set_lock(
		id: LockIdentifier,
		who: &T::AccountId,
		amount: T::Balance,
		until: T::BlockNumber,
		reasons: WithdrawReasons,
	) {
		<Module<T>>::set_lock(id, who, amount, until, reasons)
	}

	fn extend_lock(
		id: LockIdentifier,
		who: &T::AccountId,
		amount: T::Balance,
		until: T::BlockNumber,
		reasons: WithdrawReasons,
	) {
		<Module<T>>::extend_lock(id, who, amount, until, reasons)
	}

	fn remove_lock(id: LockIdentifier, who: &T::AccountId) {
		<Module<T>>::remove_lock(id, who)
	}
}

pub type StakingAssetCurrency<T> = AssetCurrency<T, StakingAssetIdProvider<T>>;
pub type SpendingAssetCurrency<T> = AssetCurrency<T, SpendingAssetIdProvider<T>>;<|MERGE_RESOLUTION|>--- conflicted
+++ resolved
@@ -1063,12 +1063,9 @@
 	type AvailableBlockRatio = T::AvailableBlockRatio;
 	type WeightMultiplierUpdate = ();
 	type BlockHashCount = T::BlockHashCount;
-<<<<<<< HEAD
 	type Doughnut = ();
 	type DispatchVerifier = ();
-=======
 	type Version = T::Version;
->>>>>>> 50e22e17
 }
 impl<T: Subtrait> Trait for ElevatedTrait<T> {
 	type Balance = T::Balance;
