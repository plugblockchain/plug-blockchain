// Copyright 2018-2019 Parity Technologies (UK) Ltd.
// This file is part of Substrate.

// Substrate is free software: you can redistribute it and/or modify
// it under the terms of the GNU General Public License as published by
// the Free Software Foundation, either version 3 of the License, or
// (at your option) any later version.

// Substrate is distributed in the hope that it will be useful,
// but WITHOUT ANY WARRANTY; without even the implied warranty of
// MERCHANTABILITY or FITNESS FOR A PARTICULAR PURPOSE.  See the
// GNU General Public License for more details.

// You should have received a copy of the GNU General Public License
// along with Substrate.  If not, see <http://www.gnu.org/licenses/>.

//! Test utilities

#![cfg(test)]

use sr_primitives::{Perbill, DigestItem, traits::IdentityLookup, testing::{Header, UintAuthorityId}};
use runtime_io;
use srml_support::{impl_outer_origin, impl_outer_event, parameter_types};
use primitives::{H256, Blake2Hasher};
use parity_codec::{Encode, Decode};
use crate::{AuthorityId, GenesisConfig, Trait, Module, ConsensusLog};
use substrate_finality_grandpa_primitives::GRANDPA_ENGINE_ID;

impl_outer_origin!{
	pub enum Origin for Test {}
}

pub fn grandpa_log(log: ConsensusLog<u64>) -> DigestItem<H256> {
	DigestItem::Consensus(GRANDPA_ENGINE_ID, log.encode())
}

// Workaround for https://github.com/rust-lang/rust/issues/26925 . Remove when sorted.
#[derive(Clone, PartialEq, Eq, Debug, Decode, Encode)]
pub struct Test;
impl Trait for Test {
	type Event = TestEvent;

}
parameter_types! {
	pub const BlockHashCount: u64 = 250;
	pub const MaximumBlockWeight: u32 = 1024;
	pub const MaximumBlockLength: u32 = 2 * 1024;
	pub const AvailableBlockRatio: Perbill = Perbill::one();
}
impl system::Trait for Test {
	type Origin = Origin;
	type Index = u64;
	type BlockNumber = u64;
	type Hash = H256;
	type Hashing = ::sr_primitives::traits::BlakeTwo256;
	type AccountId = u64;
	type Lookup = IdentityLookup<Self::AccountId>;
	type Header = Header;
	type WeightMultiplierUpdate = ();
	type Event = TestEvent;
	type BlockHashCount = BlockHashCount;
<<<<<<< HEAD
	type Doughnut = ();
	type DispatchVerifier = ();
=======
	type MaximumBlockWeight = MaximumBlockWeight;
	type MaximumBlockLength = MaximumBlockLength;
	type AvailableBlockRatio = AvailableBlockRatio;
>>>>>>> 9ede42b1
}

mod grandpa {
	pub use crate::Event;
}

impl_outer_event!{
	pub enum TestEvent for Test {
		grandpa,
	}
}

pub fn to_authorities(vec: Vec<(u64, u64)>) -> Vec<(AuthorityId, u64)> {
	vec.into_iter().map(|(id, weight)| (UintAuthorityId(id).into(), weight)).collect()
}

pub fn new_test_ext(authorities: Vec<(u64, u64)>) -> runtime_io::TestExternalities<Blake2Hasher> {
	let mut t = system::GenesisConfig::default().build_storage::<Test>().unwrap().0;
	t.extend(GenesisConfig {
		authorities: to_authorities(authorities),
	}.build_storage().unwrap().0);
	t.into()
}

pub type System = system::Module<Test>;
pub type Grandpa = Module<Test>;<|MERGE_RESOLUTION|>--- conflicted
+++ resolved
@@ -59,14 +59,11 @@
 	type WeightMultiplierUpdate = ();
 	type Event = TestEvent;
 	type BlockHashCount = BlockHashCount;
-<<<<<<< HEAD
 	type Doughnut = ();
 	type DispatchVerifier = ();
-=======
 	type MaximumBlockWeight = MaximumBlockWeight;
 	type MaximumBlockLength = MaximumBlockLength;
 	type AvailableBlockRatio = AvailableBlockRatio;
->>>>>>> 9ede42b1
 }
 
 mod grandpa {
