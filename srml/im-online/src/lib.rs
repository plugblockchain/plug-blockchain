--- conflicted
+++ resolved
@@ -88,11 +88,7 @@
 	offence::{ReportOffence, Offence, Kind},
 };
 use support::{
-<<<<<<< HEAD
-	decl_module, decl_event, decl_storage, print, ensure, Parameter, debug
-=======
 	decl_module, decl_event, decl_storage, print, Parameter, debug
->>>>>>> 7874be86
 };
 use system::ensure_none;
 use system::offchain::SubmitUnsignedTransaction;
@@ -226,16 +222,12 @@
 		/// For each session index, we keep a mapping of `AuthIndex`
 		/// to `offchain::OpaqueNetworkState`.
 		ReceivedHeartbeats get(fn received_heartbeats): double_map SessionIndex,
-<<<<<<< HEAD
-			blake2_256(AuthIndex) => Vec<u8>;
-=======
 			blake2_256(AuthIndex) => Option<Vec<u8>>;
 
 		/// For each session index, we keep a mapping of `T::ValidatorId` to the
 		/// number of blocks authored by the given authority.
 		AuthoredBlocks get(fn authored_blocks): double_map SessionIndex,
 			blake2_256(T::ValidatorId) => u32;
->>>>>>> 7874be86
 	}
 	add_extra_genesis {
 		config(keys): Vec<T::AuthorityId>;
@@ -373,11 +365,7 @@
 				Err(err) => print(err),
 			}
 		} else {
-<<<<<<< HEAD
-			debug::native::trace!(
-=======
 			debug::native::debug!(
->>>>>>> 7874be86
 				target: "imonline",
 				"Skipping gossip at: {:?} >= {:?} || {:?}",
 				next_gossip,
@@ -422,18 +410,6 @@
 
 			let signature = key.sign(&heartbeat_data.encode()).ok_or(OffchainErr::FailedSigning)?;
 			let call = Call::heartbeat(heartbeat_data, signature);
-<<<<<<< HEAD
-
-			debug::info!(
-				target: "imonline",
-				"[index: {:?}] Reporting im-online at block: {:?}",
-				authority_index,
-				block_number
-			);
-			T::SubmitTransaction::submit_unsigned(call)
-				.map_err(|_| OffchainErr::SubmitTransaction)?;
-=======
->>>>>>> 7874be86
 
 			debug::info!(
 				target: "imonline",
