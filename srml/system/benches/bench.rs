// Copyright 2019 Parity Technologies (UK) Ltd.
// This file is part of Substrate.

// Substrate is free software: you can redistribute it and/or modify
// it under the terms of the GNU General Public License as published by
// the Free Software Foundation, either version 3 of the License, or
// (at your option) any later version.

// Substrate is distributed in the hope that it will be useful,
// but WITHOUT ANY WARRANTY; without even the implied warranty of
// MERCHANTABILITY or FITNESS FOR A PARTICULAR PURPOSE.  See the
// GNU General Public License for more details.

// You should have received a copy of the GNU General Public License
// along with Substrate.  If not, see <http://www.gnu.org/licenses/>.

use criterion::{Criterion, criterion_group, criterion_main, black_box};
use srml_system as system;
use srml_support::{decl_module, decl_event, impl_outer_origin, impl_outer_event};
use runtime_io::{with_externalities, Blake2Hasher};
use substrate_primitives::H256;
use primitives::{
	BuildStorage, traits::{BlakeTwo256, IdentityLookup},
	testing::Header,
};

mod module {
	use super::*;

	pub trait Trait: system::Trait {
		type Event: From<Event> + Into<<Self as system::Trait>::Event>;
	}

	decl_module! {
		pub struct Module<T: Trait> for enum Call where origin: T::Origin {
			pub fn deposit_event() = default;
		}
	}

	decl_event!(
		pub enum Event {
			Complex(Vec<u8>, u32, u16, u128),
		}
	);
}

impl_outer_origin!{
	pub enum Origin for Runtime {}
}

impl_outer_event! {
	pub enum Event for Runtime {
		module,
	}
}

#[derive(Clone, Eq, PartialEq)]
pub struct Runtime;
impl system::Trait for Runtime {
	type Origin = Origin;
	type Index = u64;
	type BlockNumber = u64;
	type Hash = H256;
	type Hashing = BlakeTwo256;
	type AccountId = u64;
	type Lookup = IdentityLookup<Self::AccountId>;
	type Header = Header;
	type Event = Event;
<<<<<<< HEAD
	type Log = DigestItem;
	type Doughnut = ();
	type DispatchVerifier = ();
=======
>>>>>>> c9a1c36f
}

impl module::Trait for Runtime {
	type Event = Event;
}

fn new_test_ext() -> runtime_io::TestExternalities<Blake2Hasher> {
	system::GenesisConfig::<Runtime>::default().build_storage().unwrap().0.into()
}

fn deposit_events(n: usize) {
	let mut t = new_test_ext();
	with_externalities(&mut t, || {
		for _ in 0..n {
			module::Module::<Runtime>::deposit_event(
				module::Event::Complex(vec![1, 2, 3], 2, 3, 899)
			);
		}
	});
}

fn sr_system_benchmark(c: &mut Criterion) {
	c.bench_function("deposit 100 events", |b| {
		b.iter(|| deposit_events(black_box(100)))
	});
}

criterion_group!(benches, sr_system_benchmark);
criterion_main!(benches);<|MERGE_RESOLUTION|>--- conflicted
+++ resolved
@@ -66,12 +66,8 @@
 	type Lookup = IdentityLookup<Self::AccountId>;
 	type Header = Header;
 	type Event = Event;
-<<<<<<< HEAD
-	type Log = DigestItem;
 	type Doughnut = ();
 	type DispatchVerifier = ();
-=======
->>>>>>> c9a1c36f
 }
 
 impl module::Trait for Runtime {
