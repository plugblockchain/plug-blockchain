--- conflicted
+++ resolved
@@ -1205,10 +1205,6 @@
 }
 
 #[test]
-<<<<<<< HEAD
-// Ignored as `RewardDestination::Staked` won't add up staking amount with multi token economy.
-#[ignore]
-=======
 fn too_many_unbond_calls_should_not_work() {
 	with_externalities(&mut ExtBuilder::default().build(), || {
 		// locked at era 0 until 3
@@ -1241,7 +1237,6 @@
 }
 
 #[test]
->>>>>>> e9bbcff0
 fn slot_stake_is_least_staked_validator_and_exposure_defines_maximum_punishment() {
 	// Test that slot_stake is determined by the least staked validator
 	// Test that slot_stake is the maximum punishment that can happen to a validator
