// Copyright 2017-2019 Parity Technologies (UK) Ltd.
// This file is part of Substrate.

// Substrate is free software: you can redistribute it and/or modify
// it under the terms of the GNU General Public License as published by
// the Free Software Foundation, either version 3 of the License, or
// (at your option) any later version.

// Substrate is distributed in the hope that it will be useful,
// but WITHOUT ANY WARRANTY; without even the implied warranty of
// MERCHANTABILITY or FITNESS FOR A PARTICULAR PURPOSE.  See the
// GNU General Public License for more details.

// You should have received a copy of the GNU General Public License
// along with Substrate.  If not, see <http://www.gnu.org/licenses/>.

//! # Staking Module
//!
//! The Staking module is used to manage funds at stake by network maintainers.
//!
//! - [`staking::Trait`](./trait.Trait.html)
//! - [`Call`](./enum.Call.html)
//! - [`Module`](./struct.Module.html)
//!
//! ## Overview
//!
//! The Staking module is the means by which a set of network maintainers (known as _authorities_
//! in some contexts and _validators_ in others) are chosen based upon those who voluntarily place
//! funds under deposit. Under deposit, those funds are rewarded under normal operation but are
//! held at pain of _slash_ (expropriation) should the staked maintainer be found not to be
//! discharging its duties properly.
//!
//! ### Terminology
//! <!-- Original author of paragraph: @gavofyork -->
//!
//! - Staking: The process of locking up funds for some time, placing them at risk of slashing
//! (loss) in order to become a rewarded maintainer of the network.
//! - Validating: The process of running a node to actively maintain the network, either by
//! producing blocks or guaranteeing finality of the chain.
//! - Nominating: The process of placing staked funds behind one or more validators in order to
//! share in any reward, and punishment, they take.
//! - Stash account: The account holding an owner's funds used for staking.
//! - Controller account: The account that controls an owner's funds for staking.
//! - Era: A (whole) number of sessions, which is the period that the validator set (and each
//! validator's active nominator set) is recalculated and where rewards are paid out.
//! - Slash: The punishment of a staker by reducing its funds.
//!
//! ### Goals
//! <!-- Original author of paragraph: @gavofyork -->
//!
//! The staking system in Substrate NPoS is designed to make the following possible:
//!
//! - Stake funds that are controlled by a cold wallet.
//! - Withdraw some, or deposit more, funds without interrupting the role of an entity.
//! - Switch between roles (nominator, validator, idle) with minimal overhead.
//!
//! ### Scenarios
//!
//! #### Staking
//!
//! Almost any interaction with the Staking module requires a process of _**bonding**_ (also known
//! as being a _staker_). To become *bonded*, a fund-holding account known as the _stash account_,
//! which holds some or all of the funds that become frozen in place as part of the staking process,
//! is paired with an active **controller** account, which issues instructions on how they shall be
//! used.
//!
//! An account pair can become bonded using the [`bond`](./enum.Call.html#variant.bond) call.
//!
//! Stash accounts can change their associated controller using the
//! [`set_controller`](./enum.Call.html#variant.set_controller) call.
//!
//! There are three possible roles that any staked account pair can be in: `Validator`, `Nominator`
//! and `Idle` (defined in [`StakerStatus`](./enum.StakerStatus.html)). There are three
//! corresponding instructions to change between roles, namely:
//! [`validate`](./enum.Call.html#variant.validate), [`nominate`](./enum.Call.html#variant.nominate),
//! and [`chill`](./enum.Call.html#variant.chill).
//!
//! #### Validating
//!
//! A **validator** takes the role of either validating blocks or ensuring their finality,
//! maintaining the veracity of the network. A validator should avoid both any sort of malicious
//! misbehavior and going offline. Bonded accounts that state interest in being a validator do NOT
//! get immediately chosen as a validator. Instead, they are declared as a _candidate_ and they
//! _might_ get elected at the _next era_ as a validator. The result of the election is determined
//! by nominators and their votes.
//!
//! An account can become a validator candidate via the
//! [`validate`](./enum.Call.html#variant.validate) call.
//!
//! #### Nomination
//!
//! A **nominator** does not take any _direct_ role in maintaining the network, instead, it votes on
//! a set of validators  to be elected. Once interest in nomination is stated by an account, it
//! takes effect at the next election round. The funds in the nominator's stash account indicate the
//! _weight_ of its vote. Both the rewards and any punishment that a validator earns are shared
//! between the validator and its nominators. This rule incentivizes the nominators to NOT vote for
//! the misbehaving/offline validators as much as possible, simply because the nominators will also
//! lose funds if they vote poorly.
//!
//! An account can become a nominator via the [`nominate`](enum.Call.html#variant.nominate) call.
//!
//! #### Rewards and Slash
//!
//! The **reward and slashing** procedure is the core of the Staking module, attempting to _embrace
//! valid behavior_ while _punishing any misbehavior or lack of availability_.
//!
//! Slashing can occur at any point in time, once misbehavior is reported. Once slashing is
//! determined, a value is deducted from the balance of the validator and all the nominators who
//! voted for this validator (values are deducted from the _stash_ account of the slashed entity).
//!
//! Similar to slashing, rewards are also shared among a validator and its associated nominators.
//! Yet, the reward funds are not always transferred to the stash account and can be configured.
//! See [Reward Calculation](#reward-calculation) for more details.
//!
//! #### Chilling
//!
//! Finally, any of the roles above can choose to step back temporarily and just chill for a while.
//! This means that if they are a nominator, they will not be considered as voters anymore and if
//! they are validators, they will no longer be a candidate for the next election.
//!
//! An account can step back via the [`chill`](enum.Call.html#variant.chill) call.
//!
//! ## Interface
//!
//! ### Dispatchable Functions
//!
//! The dispatchable functions of the Staking module enable the steps needed for entities to accept
//! and change their role, alongside some helper functions to get/set the metadata of the module.
//!
//! ### Public Functions
//!
//! The Staking module contains many public storage items and (im)mutable functions.
//!
//! ## Usage
//!
//! ### Example: Rewarding a validator by id.
//!
//! ```
//! use support::{decl_module, dispatch::Result};
//! use system::ensure_signed;
//! use srml_staking::{self as staking};
//!
//! pub trait Trait: staking::Trait {}
//!
//! decl_module! {
//! 	pub struct Module<T: Trait> for enum Call where origin: T::Origin {
//!			/// Reward a validator.
//! 		pub fn reward_myself(origin) -> Result {
//! 			let reported = ensure_signed(origin)?;
//! 			<staking::Module<T>>::reward_by_ids(vec![(reported, 10)]);
//! 			Ok(())
//! 		}
//! 	}
//! }
//! # fn main() { }
//! ```
//!
//! ## Implementation Details
//!
//! ### Slot Stake
//!
//! The term [`SlotStake`](./struct.Module.html#method.slot_stake) will be used throughout this
//! section. It refers to a value calculated at the end of each era, containing the _minimum value
//! at stake among all validators._ Note that a validator's value at stake might be a combination
//! of the validator's own stake and the votes it received. See [`Exposure`](./struct.Exposure.html)
//! for more details.
//!
//! ### Reward Calculation
//!
//! Validators and nominators are rewarded at the end of each era. The total reward of an era is
//! calculated using the era duration and the staking rate (the total amount of tokens staked by
//! nominators and validators, divided by the total token supply). It aims to incentivise toward a
//! defined staking rate. The full specification can be found
//! [here](https://research.web3.foundation/en/latest/polkadot/Token%20Economics/#inflation-model).
//!
//! Total reward is split among validators and their nominators depending on the number of points
//! they received during the era. Points are added to a validator using
//! [`reward_by_ids`](./enum.Call.html#variant.reward_by_ids) or
//! [`reward_by_indices`](./enum.Call.html#variant.reward_by_indices).
//!
//! [`Module`](./struct.Module.html) implements
//! [`authorship::EventHandler`](../srml_authorship/trait.EventHandler.html) to add reward points
//! to block producer and block producer of referenced uncles.
//!
//! The validator and its nominator split their reward as following:
//!
//! The validator can declare an amount, named
//! [`validator_payment`](./struct.ValidatorPrefs.html#structfield.validator_payment), that does not
//! get shared with the nominators at each reward payout through its
//! [`ValidatorPrefs`](./struct.ValidatorPrefs.html). This value gets deducted from the total reward
//! that is paid to the validator and its nominators. The remaining portion is split among the
//! validator and all of the nominators that nominated the validator, proportional to the value
//! staked behind this validator (_i.e._ dividing the
//! [`own`](./struct.Exposure.html#structfield.own) or
//! [`others`](./struct.Exposure.html#structfield.others) by
//! [`total`](./struct.Exposure.html#structfield.total) in [`Exposure`](./struct.Exposure.html)).
//!
//! All entities who receive a reward have the option to choose their reward destination
//! through the [`Payee`](./struct.Payee.html) storage item (see
//! [`set_payee`](enum.Call.html#variant.set_payee)), to be one of the following:
//!
//! - Controller account, (obviously) not increasing the staked value.
//! - Stash account, not increasing the staked value.
//! - Stash account, also increasing the staked value.
//!
//! ### Additional Fund Management Operations
//!
//! Any funds already placed into stash can be the target of the following operations:
//!
//! The controller account can free a portion (or all) of the funds using the
//! [`unbond`](enum.Call.html#variant.unbond) call. Note that the funds are not immediately
//! accessible. Instead, a duration denoted by [`BondingDuration`](./struct.BondingDuration.html)
//! (in number of eras) must pass until the funds can actually be removed. Once the
//! `BondingDuration` is over, the [`withdraw_unbonded`](./enum.Call.html#variant.withdraw_unbonded)
//! call can be used to actually withdraw the funds.
//!
//! Note that there is a limitation to the number of fund-chunks that can be scheduled to be
//! unlocked in the future via [`unbond`](enum.Call.html#variant.unbond). In case this maximum
//! (`MAX_UNLOCKING_CHUNKS`) is reached, the bonded account _must_ first wait until a successful
//! call to `withdraw_unbonded` to remove some of the chunks.
//!
//! ### Election Algorithm
//!
//! The current election algorithm is implemented based on Phragmén.
//! The reference implementation can be found
//! [here](https://github.com/w3f/consensus/tree/master/NPoS).
//!
//! The election algorithm, aside from electing the validators with the most stake value and votes,
//! tries to divide the nominator votes among candidates in an equal manner. To further assure this,
//! an optional post-processing can be applied that iteratively normalizes the nominator staked
//! values until the total difference among votes of a particular nominator are less than a
//! threshold.
//!
//! ## GenesisConfig
//!
//! The Staking module depends on the [`GenesisConfig`](./struct.GenesisConfig.html).
//!
//! ## Related Modules
//!
//! - [Balances](../srml_balances/index.html): Used to manage values at stake.
//! - [Session](../srml_session/index.html): Used to manage sessions. Also, a list of new validators
//! is stored in the Session module's `Validators` at the end of each era.

#![recursion_limit="128"]
#![cfg_attr(not(feature = "std"), no_std)]

#[cfg(test)]
mod mock;
#[cfg(test)]
mod tests;
#[cfg(test)]
mod multi_token_economy_tests;

pub mod inflation;

use rstd::{prelude::*, result};
use codec::{HasCompact, Encode, Decode};
use core::any::TypeId;
use support::{
	decl_module, decl_event, decl_storage, ensure,
	traits::{
		Currency, OnFreeBalanceZero, LockIdentifier, LockableCurrency,
		WithdrawReasons, OnUnbalanced, Imbalance, Get, Time
	}
};
use session::{historical::OnSessionEnding, SelectInitialValidators};
use sr_primitives::{
	Perbill,
	RuntimeDebug,
	curve::PiecewiseLinear,
	weights::SimpleDispatchInfo,
	traits::{
		Convert, Zero, One, StaticLookup, CheckedSub, Saturating, Bounded, SaturatedConversion,
	}
};
use sr_staking_primitives::{
	SessionIndex,
	offence::{OnOffenceHandler, OffenceDetails, Offence, ReportOffence},
};
#[cfg(feature = "std")]
use sr_primitives::{Serialize, Deserialize};
use system::{ensure_signed, ensure_root};

use phragmen::{elect, equalize, build_support_map, ExtendedBalance, PhragmenStakedAssignment};

const DEFAULT_MINIMUM_VALIDATOR_COUNT: u32 = 4;
const MAX_NOMINATIONS: usize = 16;
const MAX_UNLOCKING_CHUNKS: usize = 32;
const STAKING_ID: LockIdentifier = *b"staking ";

/// Counter for the number of eras that have passed.
pub type EraIndex = u32;

/// Counter for the number of "reward" points earned by a given validator.
pub type Points = u32;

/// Reward points of an era. Used to split era total payout between validators.
#[derive(Encode, Decode, Default)]
pub struct EraPoints {
	/// Total number of points. Equals the sum of reward points for each validator.
	total: Points,
	/// The reward points earned by a given validator. The index of this vec corresponds to the
	/// index into the current validator set.
	individual: Vec<Points>,
}

impl EraPoints {
	/// Add the reward to the validator at the given index. Index must be valid
	/// (i.e. `index < current_elected.len()`).
	fn add_points_to_index(&mut self, index: u32, points: u32) {
		if let Some(new_total) = self.total.checked_add(points) {
			self.total = new_total;
			self.individual.resize((index as usize + 1).max(self.individual.len()), 0);
			self.individual[index as usize] += points; // Addition is less than total
		}
	}
}

/// Indicates the initial status of the staker.
#[derive(RuntimeDebug)]
#[cfg_attr(feature = "std", derive(Serialize, Deserialize))]
pub enum StakerStatus<AccountId> {
	/// Chilling.
	Idle,
	/// Declared desire in validating or already participating in it.
	Validator,
	/// Nominating for a group of other stakers.
	Nominator(Vec<AccountId>),
}

/// A destination account for payment.
#[derive(PartialEq, Eq, Copy, Clone, Encode, Decode, RuntimeDebug)]
pub enum RewardDestination {
	/// Pay into the stash account, increasing the amount at stake accordingly.
	Staked,
	/// Pay into the stash account, not increasing the amount at stake.
	Stash,
	/// Pay into the controller account.
	Controller,
}

impl Default for RewardDestination {
	fn default() -> Self {
		RewardDestination::Staked
	}
}

/// Preference of what happens on a slash event.
#[derive(PartialEq, Eq, Clone, Encode, Decode, RuntimeDebug)]
pub struct ValidatorPrefs<Balance: HasCompact> {
	/// Reward that validator takes up-front; only the rest is split between themselves and
	/// nominators.
	#[codec(compact)]
	pub validator_payment: Balance,
}

impl<B: Default + HasCompact + Copy> Default for ValidatorPrefs<B> {
	fn default() -> Self {
		ValidatorPrefs {
			validator_payment: Default::default(),
		}
	}
}

/// Just a Balance/BlockNumber tuple to encode when a chunk of funds will be unlocked.
#[derive(PartialEq, Eq, Clone, Encode, Decode, RuntimeDebug)]
pub struct UnlockChunk<Balance: HasCompact> {
	/// Amount of funds to be unlocked.
	#[codec(compact)]
	value: Balance,
	/// Era number at which point it'll be unlocked.
	#[codec(compact)]
	era: EraIndex,
}

/// The ledger of a (bonded) stash.
#[derive(PartialEq, Eq, Clone, Encode, Decode, RuntimeDebug)]
pub struct StakingLedger<AccountId, Balance: HasCompact> {
	/// The stash account whose balance is actually locked and at stake.
	pub stash: AccountId,
	/// The total amount of the stash's balance that we are currently accounting for.
	/// It's just `active` plus all the `unlocking` balances.
	#[codec(compact)]
	pub total: Balance,
	/// The total amount of the stash's balance that will be at stake in any forthcoming
	/// rounds.
	#[codec(compact)]
	pub active: Balance,
	/// Any balance that is becoming free, which may eventually be transferred out
	/// of the stash (assuming it doesn't get slashed first).
	pub unlocking: Vec<UnlockChunk<Balance>>,
}

impl<
	AccountId,
	Balance: HasCompact + Copy + Saturating,
> StakingLedger<AccountId, Balance> {
	/// Remove entries from `unlocking` that are sufficiently old and reduce the
	/// total by the sum of their balances.
	fn consolidate_unlocked(self, current_era: EraIndex) -> Self {
		let mut total = self.total;
		let unlocking = self.unlocking.into_iter()
			.filter(|chunk| if chunk.era > current_era {
				true
			} else {
				total = total.saturating_sub(chunk.value);
				false
			})
			.collect();
		Self { total, active: self.active, stash: self.stash, unlocking }
	}
}

/// The amount of exposure (to slashing) than an individual nominator has.
#[derive(PartialEq, Eq, PartialOrd, Ord, Clone, Encode, Decode, RuntimeDebug)]
pub struct IndividualExposure<AccountId, Balance: HasCompact> {
	/// The stash account of the nominator in question.
	who: AccountId,
	/// Amount of funds exposed.
	#[codec(compact)]
	value: Balance,
}

/// A snapshot of the stake backing a single validator in the system.
#[derive(PartialEq, Eq, PartialOrd, Ord, Clone, Encode, Decode, Default, RuntimeDebug)]
pub struct Exposure<AccountId, Balance: HasCompact> {
	/// The total balance backing this validator.
	#[codec(compact)]
	pub total: Balance,
	/// The validator's own stash that is exposed.
	#[codec(compact)]
	pub own: Balance,
	/// The portions of nominators stashes that are exposed.
	pub others: Vec<IndividualExposure<AccountId, Balance>>,
}

/// A slashing event occurred, slashing a validator for a given amount of balance.
#[derive(PartialEq, Eq, PartialOrd, Ord, Clone, Encode, Decode, Default, RuntimeDebug)]
pub struct SlashJournalEntry<AccountId, Balance: HasCompact> {
	who: AccountId,
	amount: Balance,
	own_slash: Balance, // the amount of `who`'s own exposure that was slashed
}

pub type BalanceOf<T> =
	<<T as Trait>::Currency as Currency<<T as system::Trait>::AccountId>>::Balance;
pub type RewardBalanceOf<T> =
	<<T as Trait>::RewardCurrency as Currency<<T as system::Trait>::AccountId>>::Balance;
type RewardPositiveImbalanceOf<T> =
	<<T as Trait>::RewardCurrency as Currency<<T as system::Trait>::AccountId>>::PositiveImbalance;
type NegativeImbalanceOf<T> =
	<<T as Trait>::Currency as Currency<<T as system::Trait>::AccountId>>::NegativeImbalance;
type MomentOf<T>= <<T as Trait>::Time as Time>::Moment;

/// Means for interacting with a specialized version of the `session` trait.
///
/// This is needed because `Staking` sets the `ValidatorIdOf` of the `session::Trait`
pub trait SessionInterface<AccountId>: system::Trait {
	/// Disable a given validator by stash ID.
	///
	/// Returns `true` if new era should be forced at the end of this session.
	/// This allows preventing a situation where there is too many validators
	/// disabled and block production stalls.
	fn disable_validator(validator: &AccountId) -> Result<bool, ()>;
	/// Get the validators from session.
	fn validators() -> Vec<AccountId>;
	/// Prune historical session tries up to but not including the given index.
	fn prune_historical_up_to(up_to: SessionIndex);
}

impl<T: Trait> SessionInterface<<T as system::Trait>::AccountId> for T where
	T: session::Trait<ValidatorId = <T as system::Trait>::AccountId>,
	T: session::historical::Trait<
		FullIdentification = Exposure<<T as system::Trait>::AccountId, BalanceOf<T>>,
		FullIdentificationOf = ExposureOf<T>,
	>,
	T::SessionHandler: session::SessionHandler<<T as system::Trait>::AccountId>,
	T::OnSessionEnding: session::OnSessionEnding<<T as system::Trait>::AccountId>,
	T::SelectInitialValidators: session::SelectInitialValidators<<T as system::Trait>::AccountId>,
	T::ValidatorIdOf: Convert<<T as system::Trait>::AccountId, Option<<T as system::Trait>::AccountId>>
{
	fn disable_validator(validator: &<T as system::Trait>::AccountId) -> Result<bool, ()> {
		<session::Module<T>>::disable(validator)
	}

	fn validators() -> Vec<<T as system::Trait>::AccountId> {
		<session::Module<T>>::validators()
	}

	fn prune_historical_up_to(up_to: SessionIndex) {
		<session::historical::Module<T>>::prune_up_to(up_to);
	}
}

pub trait Trait: system::Trait {
	/// The staking currency system (total issuance, account balance, etc.)
	type Currency: LockableCurrency<Self::AccountId, Moment=Self::BlockNumber>;

	/// The reward currency system (total issuance, account balance, etc.)
	/// It could be the same as `Self::Currency` or not, dependent on the economic model
	type RewardCurrency: Currency<Self::AccountId>;

	/// Conversion shim type for converting staking `Currency` balances into `RewardCurrency` balances
	type CurrencyToReward: From<BalanceOf<Self>> + Into<RewardBalanceOf<Self>>;

	/// Time used for computing era duration.
	type Time: Time;

	/// Convert a balance into a number used for election calculation.
	/// This must fit into a `u64` but is allowed to be sensibly lossy.
	/// TODO: #1377
	/// The backward convert should be removed as the new Phragmen API returns ratio.
	/// The post-processing needs it but will be moved to off-chain. TODO: #2908
	type CurrencyToVote: Convert<BalanceOf<Self>, u64> + Convert<u128, BalanceOf<Self>>;

<<<<<<< HEAD
	/// Some tokens minted.
	type OnRewardMinted: OnDilution<RewardBalanceOf<Self>>;
=======
	/// Tokens have been minted and are unused for validator-reward.
	type RewardRemainder: OnUnbalanced<NegativeImbalanceOf<Self>>;
>>>>>>> aa937d9b

	/// The overarching event type.
	type Event: From<Event<Self>> + Into<<Self as system::Trait>::Event>;

	/// Handler for the unbalanced reduction when slashing a staker.
	type Slash: OnUnbalanced<NegativeImbalanceOf<Self>>;

	/// Handler for the unbalanced increment when rewarding a staker.
	type Reward: OnUnbalanced<RewardPositiveImbalanceOf<Self>>;

	/// Number of sessions per era.
	type SessionsPerEra: Get<SessionIndex>;

	/// Number of eras that staked funds must remain bonded for.
	type BondingDuration: Get<EraIndex>;

	/// Interface for interacting with a session module.
	type SessionInterface: self::SessionInterface<Self::AccountId>;

	/// The NPoS reward curve to use.
	type RewardCurve: Get<&'static PiecewiseLinear<'static>>;
}

/// Mode of era-forcing.
#[derive(Copy, Clone, PartialEq, Eq, Encode, Decode, RuntimeDebug)]
#[cfg_attr(feature = "std", derive(Serialize, Deserialize))]
pub enum Forcing {
	/// Not forcing anything - just let whatever happen.
	NotForcing,
	/// Force a new era, then reset to `NotForcing` as soon as it is done.
	ForceNew,
	/// Avoid a new era indefinitely.
	ForceNone,
	/// Force a new era at the end of all sessions indefinitely.
	ForceAlways,
}

impl Default for Forcing {
	fn default() -> Self { Forcing::NotForcing }
}

decl_storage! {
	trait Store for Module<T: Trait> as Staking {

		/// The ideal number of staking participants.
		pub ValidatorCount get(fn validator_count) config(): u32;
		/// Minimum number of staking participants before emergency conditions are imposed.
		pub MinimumValidatorCount get(fn minimum_validator_count) config():
			u32 = DEFAULT_MINIMUM_VALIDATOR_COUNT;

		/// Any validators that may never be slashed or forcibly kicked. It's a Vec since they're
		/// easy to initialize and the performance hit is minimal (we expect no more than four
		/// invulnerables) and restricted to testnets.
		pub Invulnerables get(fn invulnerables) config(): Vec<T::AccountId>;

		/// Map from all locked "stash" accounts to the controller account.
		pub Bonded get(fn bonded): map T::AccountId => Option<T::AccountId>;
		/// Map from all (unlocked) "controller" accounts to the info regarding the staking.
		pub Ledger get(fn ledger):
			map T::AccountId => Option<StakingLedger<T::AccountId, BalanceOf<T>>>;

		/// Where the reward payment should be made. Keyed by stash.
		pub Payee get(fn payee): map T::AccountId => RewardDestination;

		/// The map from (wannabe) validator stash key to the preferences of that validator.
		pub Validators get(fn validators): linked_map T::AccountId => ValidatorPrefs<BalanceOf<T>>;

		/// The map from nominator stash key to the set of stash keys of all validators to nominate.
		pub Nominators get(fn nominators): linked_map T::AccountId => Vec<T::AccountId>;

		/// Nominators for a particular account that is in action right now. You can't iterate
		/// through validators here, but you can find them in the Session module.
		///
		/// This is keyed by the stash account.
		pub Stakers get(fn stakers): map T::AccountId => Exposure<T::AccountId, BalanceOf<T>>;

		/// The currently elected validator set keyed by stash account ID.
		pub CurrentElected get(fn current_elected): Vec<T::AccountId>;

		/// The current era index.
		pub CurrentEra get(fn current_era) config(): EraIndex;

		/// The start of the current era.
		pub CurrentEraStart get(fn current_era_start): MomentOf<T>;

		/// The session index at which the current era started.
		pub CurrentEraStartSessionIndex get(fn current_era_start_session_index): SessionIndex;

		/// Rewards for the current era. Using indices of current elected set.
		CurrentEraPointsEarned get(fn current_era_reward): EraPoints;

		/// The amount of balance actively at stake for each validator slot, currently.
		///
		/// This is used to derive rewards and punishments.
		pub SlotStake get(fn slot_stake) build(|config: &GenesisConfig<T>| {
			config.stakers.iter().map(|&(_, _, value, _)| value).min().unwrap_or_default()
		}): BalanceOf<T>;

		/// True if the next session change will be a new era regardless of index.
		pub ForceEra get(fn force_era) config(): Forcing;

		/// The percentage of the slash that is distributed to reporters.
		///
		/// The rest of the slashed value is handled by the `Slash`.
		pub SlashRewardFraction get(fn slash_reward_fraction) config(): Perbill;

		/// A mapping from still-bonded eras to the first session index of that era.
		BondedEras: Vec<(EraIndex, SessionIndex)>;

		/// All slashes that have occurred in a given era.
		EraSlashJournal get(fn era_slash_journal):
			map EraIndex => Vec<SlashJournalEntry<T::AccountId, BalanceOf<T>>>;
	}
	add_extra_genesis {
		config(stakers):
			Vec<(T::AccountId, T::AccountId, BalanceOf<T>, StakerStatus<T::AccountId>)>;
		build(|config: &GenesisConfig<T>| {
			for &(ref stash, ref controller, balance, ref status) in &config.stakers {
				assert!(
					T::Currency::free_balance(&stash) >= balance,
					"Stash does not have enough balance to bond."
				);
				let _ = <Module<T>>::bond(
					T::Origin::from((Some(stash.clone()), None).into()),
					T::Lookup::unlookup(controller.clone()),
					balance,
					RewardDestination::Staked,
				);
				let _ = match status {
					StakerStatus::Validator => {
						<Module<T>>::validate(
							T::Origin::from((Some(controller.clone()), None).into()),
							Default::default(),
						)
					},
					StakerStatus::Nominator(votes) => {
						<Module<T>>::nominate(
							T::Origin::from((Some(controller.clone()), None).into()),
							votes.iter().map(|l| T::Lookup::unlookup(l.clone())).collect(),
						)
					}, _ => Ok(())
				};
			}
		});
	}
}

decl_event!(
<<<<<<< HEAD
	pub enum Event<T> where Balance = BalanceOf<T>, <T as system::Trait>::AccountId, RewardBalance = RewardBalanceOf<T> {
		/// All validators have been rewarded by the given balance.
		Reward(RewardBalance),
=======
	pub enum Event<T> where Balance = BalanceOf<T>, <T as system::Trait>::AccountId {
		/// All validators have been rewarded by the first balance; the second is the remainder
		/// from the maximum amount of reward.
		Reward(Balance, Balance),
>>>>>>> aa937d9b
		/// One validator (and its nominators) has been slashed by the given amount.
		Slash(AccountId, Balance),
		/// An old slashing report from a prior era was discarded because it could
		/// not be processed.
		OldSlashingReportDiscarded(SessionIndex),
	}
);

decl_module! {
	pub struct Module<T: Trait> for enum Call where origin: T::Origin {
		/// Number of sessions per era.
		const SessionsPerEra: SessionIndex = T::SessionsPerEra::get();

		/// Number of eras that staked funds must remain bonded for.
		const BondingDuration: EraIndex = T::BondingDuration::get();

		fn deposit_event() = default;

		fn on_finalize() {
			// Set the start of the first era.
			if !<CurrentEraStart<T>>::exists() {
				<CurrentEraStart<T>>::put(T::Time::now());
			}
		}

		/// Take the origin account as a stash and lock up `value` of its balance. `controller` will
		/// be the account that controls it.
		///
		/// `value` must be more than the `minimum_balance` specified by `T::Currency`.
		///
		/// The dispatch origin for this call must be _Signed_ by the stash account.
		///
		/// # <weight>
		/// - Independent of the arguments. Moderate complexity.
		/// - O(1).
		/// - Three extra DB entries.
		///
		/// NOTE: Two of the storage writes (`Self::bonded`, `Self::payee`) are _never_ cleaned unless
		/// the `origin` falls below _existential deposit_ and gets removed as dust.
		/// # </weight>
		#[weight = SimpleDispatchInfo::FixedNormal(500_000)]
		fn bond(origin,
			controller: <T::Lookup as StaticLookup>::Source,
			#[compact] value: BalanceOf<T>,
			payee: RewardDestination
		) {
			let stash = ensure_signed(origin)?;

			if <Bonded<T>>::exists(&stash) {
				return Err("stash already bonded")
			}

			let controller = T::Lookup::lookup(controller)?;

			if <Ledger<T>>::exists(&controller) {
				return Err("controller already paired")
			}

			// reject a bond which is considered to be _dust_.
			if value < T::Currency::minimum_balance() {
				return Err("can not bond with value less than minimum balance")
			}

			// You're auto-bonded forever, here. We might improve this by only bonding when
			// you actually validate/nominate and remove once you unbond __everything__.
			<Bonded<T>>::insert(&stash, &controller);
			<Payee<T>>::insert(&stash, payee);

			let stash_balance = T::Currency::free_balance(&stash);
			let value = value.min(stash_balance);
			let item = StakingLedger { stash, total: value, active: value, unlocking: vec![] };
			Self::update_ledger(&controller, &item);
		}

		/// Add some extra amount that have appeared in the stash `free_balance` into the balance up
		/// for staking.
		///
		/// Use this if there are additional funds in your stash account that you wish to bond.
		/// Unlike [`bond`] or [`unbond`] this function does not impose any limitation on the amount
		/// that can be added.
		///
		/// The dispatch origin for this call must be _Signed_ by the stash, not the controller.
		///
		/// # <weight>
		/// - Independent of the arguments. Insignificant complexity.
		/// - O(1).
		/// - One DB entry.
		/// # </weight>
		#[weight = SimpleDispatchInfo::FixedNormal(500_000)]
		fn bond_extra(origin, #[compact] max_additional: BalanceOf<T>) {
			let stash = ensure_signed(origin)?;

			let controller = Self::bonded(&stash).ok_or("not a stash")?;
			let mut ledger = Self::ledger(&controller).ok_or("not a controller")?;

			let stash_balance = T::Currency::free_balance(&stash);

			if let Some(extra) = stash_balance.checked_sub(&ledger.total) {
				let extra = extra.min(max_additional);
				ledger.total += extra;
				ledger.active += extra;
				Self::update_ledger(&controller, &ledger);
			}
		}

		/// Schedule a portion of the stash to be unlocked ready for transfer out after the bond
		/// period ends. If this leaves an amount actively bonded less than
		/// T::Currency::minimum_balance(), then it is increased to the full amount.
		///
		/// Once the unlock period is done, you can call `withdraw_unbonded` to actually move
		/// the funds out of management ready for transfer.
		///
		/// No more than a limited number of unlocking chunks (see `MAX_UNLOCKING_CHUNKS`)
		/// can co-exists at the same time. In that case, [`Call::withdraw_unbonded`] need
		/// to be called first to remove some of the chunks (if possible).
		///
		/// The dispatch origin for this call must be _Signed_ by the controller, not the stash.
		///
		/// See also [`Call::withdraw_unbonded`].
		///
		/// # <weight>
		/// - Independent of the arguments. Limited but potentially exploitable complexity.
		/// - Contains a limited number of reads.
		/// - Each call (requires the remainder of the bonded balance to be above `minimum_balance`)
		///   will cause a new entry to be inserted into a vector (`Ledger.unlocking`) kept in storage.
		///   The only way to clean the aforementioned storage item is also user-controlled via `withdraw_unbonded`.
		/// - One DB entry.
		/// </weight>
		#[weight = SimpleDispatchInfo::FixedNormal(400_000)]
		fn unbond(origin, #[compact] value: BalanceOf<T>) {
			let controller = ensure_signed(origin)?;
			let mut ledger = Self::ledger(&controller).ok_or("not a controller")?;
			ensure!(
				ledger.unlocking.len() < MAX_UNLOCKING_CHUNKS,
				"can not schedule more unlock chunks"
			);

			let mut value = value.min(ledger.active);

			if !value.is_zero() {
				ledger.active -= value;

				// Avoid there being a dust balance left in the staking system.
				if ledger.active < T::Currency::minimum_balance() {
					value += ledger.active;
					ledger.active = Zero::zero();
				}

				let era = Self::current_era() + T::BondingDuration::get();
				ledger.unlocking.push(UnlockChunk { value, era });
				Self::update_ledger(&controller, &ledger);
			}
		}

		/// Remove any unlocked chunks from the `unlocking` queue from our management.
		///
		/// This essentially frees up that balance to be used by the stash account to do
		/// whatever it wants.
		///
		/// The dispatch origin for this call must be _Signed_ by the controller, not the stash.
		///
		/// See also [`Call::unbond`].
		///
		/// # <weight>
		/// - Could be dependent on the `origin` argument and how much `unlocking` chunks exist.
		///  It implies `consolidate_unlocked` which loops over `Ledger.unlocking`, which is
		///  indirectly user-controlled. See [`unbond`] for more detail.
		/// - Contains a limited number of reads, yet the size of which could be large based on `ledger`.
		/// - Writes are limited to the `origin` account key.
		/// # </weight>
		#[weight = SimpleDispatchInfo::FixedNormal(400_000)]
		fn withdraw_unbonded(origin) {
			let controller = ensure_signed(origin)?;
			let ledger = Self::ledger(&controller).ok_or("not a controller")?;
			let ledger = ledger.consolidate_unlocked(Self::current_era());

			if ledger.unlocking.is_empty() && ledger.active.is_zero() {
				// This account must have called `unbond()` with some value that caused the active
				// portion to fall below existential deposit + will have no more unlocking chunks
				// left. We can now safely remove this.
				let stash = ledger.stash;
				// remove the lock.
				T::Currency::remove_lock(STAKING_ID, &stash);
				// remove all staking-related information.
				Self::kill_stash(&stash);
			} else {
				// This was the consequence of a partial unbond. just update the ledger and move on.
				Self::update_ledger(&controller, &ledger);
			}
		}

		/// Declare the desire to validate for the origin controller.
		///
		/// Effects will be felt at the beginning of the next era.
		///
		/// The dispatch origin for this call must be _Signed_ by the controller, not the stash.
		///
		/// # <weight>
		/// - Independent of the arguments. Insignificant complexity.
		/// - Contains a limited number of reads.
		/// - Writes are limited to the `origin` account key.
		/// # </weight>
		#[weight = SimpleDispatchInfo::FixedNormal(750_000)]
		fn validate(origin, prefs: ValidatorPrefs<BalanceOf<T>>) {
			let controller = ensure_signed(origin)?;
			let ledger = Self::ledger(&controller).ok_or("not a controller")?;
			let stash = &ledger.stash;
			<Nominators<T>>::remove(stash);
			<Validators<T>>::insert(stash, prefs);
		}

		/// Declare the desire to nominate `targets` for the origin controller.
		///
		/// Effects will be felt at the beginning of the next era.
		///
		/// The dispatch origin for this call must be _Signed_ by the controller, not the stash.
		///
		/// # <weight>
		/// - The transaction's complexity is proportional to the size of `targets`,
		/// which is capped at `MAX_NOMINATIONS`.
		/// - Both the reads and writes follow a similar pattern.
		/// # </weight>
		#[weight = SimpleDispatchInfo::FixedNormal(750_000)]
		fn nominate(origin, targets: Vec<<T::Lookup as StaticLookup>::Source>) {
			let controller = ensure_signed(origin)?;
			let ledger = Self::ledger(&controller).ok_or("not a controller")?;
			let stash = &ledger.stash;
			ensure!(!targets.is_empty(), "targets cannot be empty");
			let targets = targets.into_iter()
				.take(MAX_NOMINATIONS)
				.map(|t| T::Lookup::lookup(t))
				.collect::<result::Result<Vec<T::AccountId>, _>>()?;

			<Validators<T>>::remove(stash);
			<Nominators<T>>::insert(stash, targets);
		}

		/// Declare no desire to either validate or nominate.
		///
		/// Effects will be felt at the beginning of the next era.
		///
		/// The dispatch origin for this call must be _Signed_ by the controller, not the stash.
		///
		/// # <weight>
		/// - Independent of the arguments. Insignificant complexity.
		/// - Contains one read.
		/// - Writes are limited to the `origin` account key.
		/// # </weight>
		#[weight = SimpleDispatchInfo::FixedNormal(500_000)]
		fn chill(origin) {
			let controller = ensure_signed(origin)?;
			let ledger = Self::ledger(&controller).ok_or("not a controller")?;
			let stash = &ledger.stash;
			<Validators<T>>::remove(stash);
			<Nominators<T>>::remove(stash);
		}

		/// (Re-)set the payment target for a controller.
		///
		/// Effects will be felt at the beginning of the next era.
		///
		/// The dispatch origin for this call must be _Signed_ by the controller, not the stash.
		///
		/// # <weight>
		/// - Independent of the arguments. Insignificant complexity.
		/// - Contains a limited number of reads.
		/// - Writes are limited to the `origin` account key.
		/// # </weight>
		#[weight = SimpleDispatchInfo::FixedNormal(500_000)]
		fn set_payee(origin, payee: RewardDestination) {
			let controller = ensure_signed(origin)?;
			let ledger = Self::ledger(&controller).ok_or("not a controller")?;
			let stash = &ledger.stash;
			<Payee<T>>::insert(stash, payee);
		}

		/// (Re-)set the controller of a stash.
		///
		/// Effects will be felt at the beginning of the next era.
		///
		/// The dispatch origin for this call must be _Signed_ by the stash, not the controller.
		///
		/// # <weight>
		/// - Independent of the arguments. Insignificant complexity.
		/// - Contains a limited number of reads.
		/// - Writes are limited to the `origin` account key.
		/// # </weight>
		#[weight = SimpleDispatchInfo::FixedNormal(750_000)]
		fn set_controller(origin, controller: <T::Lookup as StaticLookup>::Source) {
			let stash = ensure_signed(origin)?;
			let old_controller = Self::bonded(&stash).ok_or("not a stash")?;
			let controller = T::Lookup::lookup(controller)?;
			if <Ledger<T>>::exists(&controller) {
				return Err("controller already paired")
			}
			if controller != old_controller {
				<Bonded<T>>::insert(&stash, &controller);
				if let Some(l) = <Ledger<T>>::take(&old_controller) {
					<Ledger<T>>::insert(&controller, l);
				}
			}
		}

		/// The ideal number of validators.
		#[weight = SimpleDispatchInfo::FreeOperational]
		fn set_validator_count(origin, #[compact] new: u32) {
			ensure_root(origin)?;
			ValidatorCount::put(new);
		}

		// ----- Root calls.

		/// Force there to be no new eras indefinitely.
		///
		/// # <weight>
		/// - No arguments.
		/// # </weight>
		#[weight = SimpleDispatchInfo::FreeOperational]
		fn force_no_eras(origin) {
			ensure_root(origin)?;
			ForceEra::put(Forcing::ForceNone);
		}

		/// Force there to be a new era at the end of the next session. After this, it will be
		/// reset to normal (non-forced) behaviour.
		///
		/// # <weight>
		/// - No arguments.
		/// # </weight>
		#[weight = SimpleDispatchInfo::FreeOperational]
		fn force_new_era(origin) {
			ensure_root(origin)?;
			ForceEra::put(Forcing::ForceNew);
		}

		/// Set the validators who cannot be slashed (if any).
		#[weight = SimpleDispatchInfo::FreeOperational]
		fn set_invulnerables(origin, validators: Vec<T::AccountId>) {
			ensure_root(origin)?;
			<Invulnerables<T>>::put(validators);
		}

		/// Force a current staker to become completely unstaked, immediately.
		#[weight = SimpleDispatchInfo::FreeOperational]
		fn force_unstake(origin, stash: T::AccountId) {
			ensure_root(origin)?;

			// remove the lock.
			T::Currency::remove_lock(STAKING_ID, &stash);
			// remove all staking-related information.
			Self::kill_stash(&stash);
		}

		/// Force there to be a new era at the end of sessions indefinitely.
		///
		/// # <weight>
		/// - One storage write
		/// # </weight>
		#[weight = SimpleDispatchInfo::FreeOperational]
		fn force_new_era_always(origin) {
			ensure_root(origin)?;
			ForceEra::put(Forcing::ForceAlways);
		}
	}
}

impl<T: Trait> Module<T> {
	// PUBLIC IMMUTABLES

	/// The total balance that can be slashed from a validator controller account as of
	/// right now.
	pub fn slashable_balance_of(stash: &T::AccountId) -> BalanceOf<T> {
		Self::bonded(stash).and_then(Self::ledger).map(|l| l.active).unwrap_or_default()
	}

	// MUTABLES (DANGEROUS)

	/// Update the ledger for a controller. This will also update the stash lock. The lock will
	/// will lock the entire funds except paying for further transactions.
	fn update_ledger(
		controller: &T::AccountId,
		ledger: &StakingLedger<T::AccountId, BalanceOf<T>>
	) {
		T::Currency::set_lock(
			STAKING_ID,
			&ledger.stash,
			ledger.total,
			T::BlockNumber::max_value(),
			WithdrawReasons::all(),
		);
		<Ledger<T>>::insert(controller, ledger);
	}

	/// Slash a given validator by a specific amount with given (historical) exposure.
	///
	/// Removes the slash from the validator's balance by preference,
	/// and reduces the nominators' balance if needed.
	///
	/// Returns the resulting `NegativeImbalance` to allow distributing the slashed amount and
	/// pushes an entry onto the slash journal.
	fn slash_validator(
		stash: &T::AccountId,
		slash: BalanceOf<T>,
		exposure: &Exposure<T::AccountId, BalanceOf<T>>,
		journal: &mut Vec<SlashJournalEntry<T::AccountId, BalanceOf<T>>>,
	) -> NegativeImbalanceOf<T> {
		// The amount we are actually going to slash (can't be bigger than the validator's total
		// exposure)
		let slash = slash.min(exposure.total);

		// limit what we'll slash of the stash's own to only what's in
		// the exposure.
		//
		// note: this is fine only because we limit reports of the current era.
		// otherwise, these funds may have already been slashed due to something
		// reported from a prior era.
		let already_slashed_own = journal.iter()
			.filter(|entry| &entry.who == stash)
			.map(|entry| entry.own_slash)
			.fold(<BalanceOf<T>>::zero(), |a, c| a.saturating_add(c));

		let own_remaining = exposure.own.saturating_sub(already_slashed_own);

		// The amount we'll slash from the validator's stash directly.
		let own_slash = own_remaining.min(slash);
		let (mut imbalance, missing) = T::Currency::slash(stash, own_slash);
		let own_slash = own_slash - missing;
		// The amount remaining that we can't slash from the validator,
		// that must be taken from the nominators.
		let rest_slash = slash - own_slash;
		if !rest_slash.is_zero() {
			// The total to be slashed from the nominators.
			let total = exposure.total - exposure.own;
			if !total.is_zero() {
				for i in exposure.others.iter() {
					let per_u64 = Perbill::from_rational_approximation(i.value, total);
					// best effort - not much that can be done on fail.
					imbalance.subsume(T::Currency::slash(&i.who, per_u64 * rest_slash).0)
				}
			}
		}

		journal.push(SlashJournalEntry {
			who: stash.clone(),
			own_slash: own_slash.clone(),
			amount: slash,
		});

		// trigger the event
		Self::deposit_event(
			RawEvent::Slash(stash.clone(), slash)
		);

		imbalance
	}

	/// Actually make a payment to a staker. This uses the currency's reward function
	/// to pay the right payee for the given staker account.
	fn make_payout(stash: &T::AccountId, amount: BalanceOf<T>) -> Option<RewardPositiveImbalanceOf<T>> {
		let dest = Self::payee(stash);
		let reward_amount = T::CurrencyToReward::from(amount).into();
		match dest {
			RewardDestination::Controller => Self::bonded(stash)
				.and_then(|controller|
					T::RewardCurrency::deposit_into_existing(&controller, reward_amount).ok()
				),
			RewardDestination::Stash =>
				T::RewardCurrency::deposit_into_existing(stash, reward_amount).ok(),
			RewardDestination::Staked => {
				if TypeId::of::<T::RewardCurrency>() != TypeId::of::<T::Currency>() {
					// The staking currency is not the same as the reward currency.
					// Pay out the reward currency to the stash account (no change to active stake)
					T::RewardCurrency::deposit_into_existing(stash, reward_amount).ok()
				} else {
					// The staking currency _is_ the reward currency, pay reward to stash account and
					// increase the active stake in kind
					Self::bonded(stash)
					.and_then(|c| Self::ledger(&c).map(|l| (c, l)))
					.and_then(|(controller, mut l)| {
						l.active += amount;
						l.total += amount;
						let r = T::RewardCurrency::deposit_into_existing(stash, reward_amount).ok();
						Self::update_ledger(&controller, &l);
						r
					})
				}
			}
		}
	}

	/// Reward a given validator by a specific amount. Add the reward to the validator's, and its
	/// nominators' balance, pro-rata based on their exposure, after having removed the validator's
	/// pre-payout cut.
	fn reward_validator(stash: &T::AccountId, reward: BalanceOf<T>) -> RewardPositiveImbalanceOf<T> {
		let off_the_table = reward.min(Self::validators(stash).validator_payment);
		let reward = reward - off_the_table;
		let mut imbalance = <RewardPositiveImbalanceOf<T>>::zero();
		let validator_cut = if reward.is_zero() {
			Zero::zero()
		} else {
			let exposure = Self::stakers(stash);
			let total = exposure.total.max(One::one());

			for i in &exposure.others {
				let per_u64 = Perbill::from_rational_approximation(i.value, total);
				imbalance.maybe_subsume(Self::make_payout(&i.who, per_u64 * reward));
			}

			let per_u64 = Perbill::from_rational_approximation(exposure.own, total);
			per_u64 * reward
		};

		imbalance.maybe_subsume(Self::make_payout(stash, validator_cut + off_the_table));

		imbalance
	}

	/// Session has just ended. Provide the validator set for the next session if it's an era-end, along
	/// with the exposure of the prior validator set.
	fn new_session(session_index: SessionIndex)
		-> Option<(Vec<T::AccountId>, Vec<(T::AccountId, Exposure<T::AccountId, BalanceOf<T>>)>)>
	{
		let era_length = session_index.checked_sub(Self::current_era_start_session_index()).unwrap_or(0);
		match ForceEra::get() {
			Forcing::ForceNew => ForceEra::kill(),
			Forcing::ForceAlways => (),
			Forcing::NotForcing if era_length >= T::SessionsPerEra::get() => (),
			_ => return None,
		}
		let validators = T::SessionInterface::validators();
		let prior = validators.into_iter()
			.map(|v| { let e = Self::stakers(&v); (v, e) })
			.collect();

		Self::new_era(session_index).map(move |new| (new, prior))
	}

	/// The era has changed - enact new staking set.
	///
	/// NOTE: This always happens immediately before a session change to ensure that new validators
	/// get a chance to set their session keys.
	fn new_era(start_session_index: SessionIndex) -> Option<Vec<T::AccountId>> {
		// Payout
		let points = CurrentEraPointsEarned::take();
		let now = T::Time::now();
		let previous_era_start = <CurrentEraStart<T>>::mutate(|v| {
			rstd::mem::replace(v, now)
		});
		let era_duration = now - previous_era_start;
		if !era_duration.is_zero() {
			let validators = Self::current_elected();

			let validator_len: BalanceOf<T> = (validators.len() as u32).into();
			let total_rewarded_stake = Self::slot_stake() * validator_len;

			let (total_payout, max_payout) = inflation::compute_total_payout(
				&T::RewardCurve::get(),
				total_rewarded_stake.clone(),
				T::Currency::total_issuance(),
				// Duration of era; more than u64::MAX is rewarded as u64::MAX.
				era_duration.saturated_into::<u64>(),
			);

			let mut total_imbalance = <RewardPositiveImbalanceOf<T>>::zero();

			for (v, p) in validators.iter().zip(points.individual.into_iter()) {
				if p != 0 {
					let reward = Perbill::from_rational_approximation(p, points.total) * total_payout;
					total_imbalance.subsume(Self::reward_validator(v, reward));
				}
			}

			// assert!(total_imbalance.peek() == total_payout)
			let total_payout = total_imbalance.peek();

			let rest = max_payout.saturating_sub(total_payout);
			Self::deposit_event(RawEvent::Reward(total_payout, rest));

			T::Reward::on_unbalanced(total_imbalance);
<<<<<<< HEAD
			T::OnRewardMinted::on_dilution(total_reward, T::CurrencyToReward::from(total_rewarded_stake).into());
=======
			T::RewardRemainder::on_unbalanced(T::Currency::issue(rest));
>>>>>>> aa937d9b
		}

		// Increment current era.
		let current_era = CurrentEra::mutate(|s| { *s += 1; *s });

		// prune journal for last era.
		<EraSlashJournal<T>>::remove(current_era - 1);

		CurrentEraStartSessionIndex::mutate(|v| {
			*v = start_session_index;
		});
		let bonding_duration = T::BondingDuration::get();

		if current_era > bonding_duration {
			let first_kept = current_era - bonding_duration;
			BondedEras::mutate(|bonded| {
				bonded.push((current_era, start_session_index));

				// prune out everything that's from before the first-kept index.
				let n_to_prune = bonded.iter()
					.take_while(|&&(era_idx, _)| era_idx < first_kept)
					.count();

				bonded.drain(..n_to_prune);

				if let Some(&(_, first_session)) = bonded.first() {
					T::SessionInterface::prune_historical_up_to(first_session);
				}
			})
		}

		// Reassign all Stakers.
		let (_slot_stake, maybe_new_validators) = Self::select_validators();

		maybe_new_validators
	}

	/// Select a new validator set from the assembled stakers and their role preferences.
	///
	/// Returns the new `SlotStake` value and a set of newly selected _stash_ IDs.
	fn select_validators() -> (BalanceOf<T>, Option<Vec<T::AccountId>>) {
		let mut all_nominators: Vec<(T::AccountId, Vec<T::AccountId>)> = Vec::new();
		let all_validator_candidates_iter = <Validators<T>>::enumerate();
		let all_validators = all_validator_candidates_iter.map(|(who, _pref)| {
			let self_vote = (who.clone(), vec![who.clone()]);
			all_nominators.push(self_vote);
			who
		}).collect::<Vec<T::AccountId>>();
		all_nominators.extend(<Nominators<T>>::enumerate());

		let maybe_phragmen_result = elect::<_, _, _, T::CurrencyToVote>(
			Self::validator_count() as usize,
			Self::minimum_validator_count().max(1) as usize,
			all_validators,
			all_nominators,
			Self::slashable_balance_of,
		);

		if let Some(phragmen_result) = maybe_phragmen_result {
			let elected_stashes = phragmen_result.winners.iter()
				.map(|(s, _)| s.clone())
				.collect::<Vec<T::AccountId>>();
			let assignments = phragmen_result.assignments;

			let to_votes = |b: BalanceOf<T>|
				<T::CurrencyToVote as Convert<BalanceOf<T>, u64>>::convert(b) as ExtendedBalance;
			let to_balance = |e: ExtendedBalance|
				<T::CurrencyToVote as Convert<ExtendedBalance, BalanceOf<T>>>::convert(e);

			let mut supports = build_support_map::<_, _, _, T::CurrencyToVote>(
				&elected_stashes,
				&assignments,
				Self::slashable_balance_of,
			);

			if cfg!(feature = "equalize") {
				let mut staked_assignments
					: Vec<(T::AccountId, Vec<PhragmenStakedAssignment<T::AccountId>>)>
					= Vec::with_capacity(assignments.len());
				for (n, assignment) in assignments.iter() {
					let mut staked_assignment
						: Vec<PhragmenStakedAssignment<T::AccountId>>
						= Vec::with_capacity(assignment.len());

					// If this is a self vote, then we don't need to equalise it at all. While the
					// staking system does not allow nomination and validation at the same time,
					// this must always be 100% support.
					if assignment.len() == 1 && assignment[0].0 == *n {
						continue;
					}
					for (c, per_thing) in assignment.iter() {
						let nominator_stake = to_votes(Self::slashable_balance_of(n));
						let other_stake = *per_thing * nominator_stake;
						staked_assignment.push((c.clone(), other_stake));
					}
					staked_assignments.push((n.clone(), staked_assignment));
				}

				let tolerance = 0_u128;
				let iterations = 2_usize;
				equalize::<_, _, T::CurrencyToVote, _>(
					staked_assignments,
					&mut supports,
					tolerance,
					iterations,
					Self::slashable_balance_of,
				);
			}

			// Clear Stakers.
			for v in Self::current_elected().iter() {
				<Stakers<T>>::remove(v);
			}

			// Populate Stakers and figure out the minimum stake behind a slot.
			let mut slot_stake = BalanceOf::<T>::max_value();
			for (c, s) in supports.into_iter() {
				// build `struct exposure` from `support`
				let exposure = Exposure {
					own: to_balance(s.own),
					// This might reasonably saturate and we cannot do much about it. The sum of
					// someone's stake might exceed the balance type if they have the maximum amount
					// of balance and receive some support. This is super unlikely to happen, yet
					// we simulate it in some tests.
					total: to_balance(s.total),
					others: s.others
						.into_iter()
						.map(|(who, value)| IndividualExposure { who, value: to_balance(value) })
						.collect::<Vec<IndividualExposure<_, _>>>(),
				};
				if exposure.total < slot_stake {
					slot_stake = exposure.total;
				}
				<Stakers<T>>::insert(&c, exposure.clone());
			}

			// Update slot stake.
			<SlotStake<T>>::put(&slot_stake);

			// Set the new validator set in sessions.
			<CurrentElected<T>>::put(&elected_stashes);

			// In order to keep the property required by `n_session_ending`
			// that we must return the new validator set even if it's the same as the old,
			// as long as any underlying economic conditions have changed, we don't attempt
			// to do any optimization where we compare against the prior set.
			(slot_stake, Some(elected_stashes))
		} else {
			// There were not enough candidates for even our minimal level of functionality.
			// This is bad.
			// We should probably disable all functionality except for block production
			// and let the chain keep producing blocks until we can decide on a sufficiently
			// substantial set.
			// TODO: #2494
			(Self::slot_stake(), None)
		}
	}

	/// Remove all associated data of a stash account from the staking system.
	///
	/// This is called :
	/// - Immediately when an account's balance falls below existential deposit.
	/// - after a `withdraw_unbond()` call that frees all of a stash's bonded balance.
	fn kill_stash(stash: &T::AccountId) {
		if let Some(controller) = <Bonded<T>>::take(stash) {
			<Ledger<T>>::remove(&controller);
		}
		<Payee<T>>::remove(stash);
		<Validators<T>>::remove(stash);
		<Nominators<T>>::remove(stash);
	}

	/// Add reward points to validators using their stash account ID.
	///
	/// Validators are keyed by stash account ID and must be in the current elected set.
	///
	/// For each element in the iterator the given number of points in u32 is added to the
	/// validator, thus duplicates are handled.
	///
	/// At the end of the era each the total payout will be distributed among validator
	/// relatively to their points.
	///
	/// COMPLEXITY: Complexity is `number_of_validator_to_reward x current_elected_len`.
	/// If you need to reward lots of validator consider using `reward_by_indices`.
	pub fn reward_by_ids(validators_points: impl IntoIterator<Item = (T::AccountId, u32)>) {
		CurrentEraPointsEarned::mutate(|rewards| {
			let current_elected = <Module<T>>::current_elected();
			for (validator, points) in validators_points.into_iter() {
				if let Some(index) = current_elected.iter()
					.position(|elected| *elected == validator)
				{
					rewards.add_points_to_index(index as u32, points);
				}
			}
		});
	}

	/// Add reward points to validators using their validator index.
	///
	/// For each element in the iterator the given number of points in u32 is added to the
	/// validator, thus duplicates are handled.
	pub fn reward_by_indices(validators_points: impl IntoIterator<Item = (u32, u32)>) {
		// TODO: This can be optimised once #3302 is implemented.
		let current_elected_len = <Module<T>>::current_elected().len() as u32;

		CurrentEraPointsEarned::mutate(|rewards| {
			for (validator_index, points) in validators_points.into_iter() {
				if validator_index < current_elected_len {
					rewards.add_points_to_index(validator_index, points);
				}
			}
		});
	}

	/// Ensures that at the end of the current session there will be a new era.
	fn ensure_new_era() {
		match ForceEra::get() {
			Forcing::ForceAlways | Forcing::ForceNew => (),
			_ => ForceEra::put(Forcing::ForceNew),
		}
	}
}

impl<T: Trait> session::OnSessionEnding<T::AccountId> for Module<T> {
	fn on_session_ending(_ending: SessionIndex, start_session: SessionIndex) -> Option<Vec<T::AccountId>> {
		Self::new_session(start_session - 1).map(|(new, _old)| new)
	}
}

impl<T: Trait> OnSessionEnding<T::AccountId, Exposure<T::AccountId, BalanceOf<T>>> for Module<T> {
	fn on_session_ending(_ending: SessionIndex, start_session: SessionIndex)
		-> Option<(Vec<T::AccountId>, Vec<(T::AccountId, Exposure<T::AccountId, BalanceOf<T>>)>)>
	{
		Self::new_session(start_session - 1)
	}
}

impl<T: Trait> OnFreeBalanceZero<T::AccountId> for Module<T> {
	fn on_free_balance_zero(stash: &T::AccountId) {
		Self::kill_stash(stash);
	}
}

/// Add reward points to block authors:
/// * 20 points to the block producer for producing a (non-uncle) block in the relay chain,
/// * 2 points to the block producer for each reference to a previously unreferenced uncle, and
/// * 1 point to the producer of each referenced uncle block.
impl<T: Trait + authorship::Trait> authorship::EventHandler<T::AccountId, T::BlockNumber> for Module<T> {
	fn note_author(author: T::AccountId) {
		Self::reward_by_ids(vec![(author, 20)]);
	}
	fn note_uncle(author: T::AccountId, _age: T::BlockNumber) {
		Self::reward_by_ids(vec![
			(<authorship::Module<T>>::author(), 2),
			(author, 1)
		])
	}
}

/// A `Convert` implementation that finds the stash of the given controller account,
/// if any.
pub struct StashOf<T>(rstd::marker::PhantomData<T>);

impl<T: Trait> Convert<T::AccountId, Option<T::AccountId>> for StashOf<T> {
	fn convert(controller: T::AccountId) -> Option<T::AccountId> {
		<Module<T>>::ledger(&controller).map(|l| l.stash)
	}
}

/// A typed conversion from stash account ID to the current exposure of nominators
/// on that account.
pub struct ExposureOf<T>(rstd::marker::PhantomData<T>);

impl<T: Trait> Convert<T::AccountId, Option<Exposure<T::AccountId, BalanceOf<T>>>>
	for ExposureOf<T>
{
	fn convert(validator: T::AccountId) -> Option<Exposure<T::AccountId, BalanceOf<T>>> {
		Some(<Module<T>>::stakers(&validator))
	}
}

impl<T: Trait> SelectInitialValidators<T::AccountId> for Module<T> {
	fn select_initial_validators() -> Option<Vec<T::AccountId>> {
		<Module<T>>::select_validators().1
	}
}

/// This is intended to be used with `FilterHistoricalOffences`.
impl <T: Trait> OnOffenceHandler<T::AccountId, session::historical::IdentificationTuple<T>> for Module<T> where
	T: session::Trait<ValidatorId = <T as system::Trait>::AccountId>,
	T: session::historical::Trait<
		FullIdentification = Exposure<<T as system::Trait>::AccountId, BalanceOf<T>>,
		FullIdentificationOf = ExposureOf<T>,
	>,
	T::SessionHandler: session::SessionHandler<<T as system::Trait>::AccountId>,
	T::OnSessionEnding: session::OnSessionEnding<<T as system::Trait>::AccountId>,
	T::SelectInitialValidators: session::SelectInitialValidators<<T as system::Trait>::AccountId>,
	T::ValidatorIdOf: Convert<<T as system::Trait>::AccountId, Option<<T as system::Trait>::AccountId>>
{
	fn on_offence(
		offenders: &[OffenceDetails<T::AccountId, session::historical::IdentificationTuple<T>>],
		slash_fraction: &[Perbill],
	) {
		let mut remaining_imbalance = <NegativeImbalanceOf<T>>::zero();
		let slash_reward_fraction = SlashRewardFraction::get();

		let era_now = Self::current_era();
		let mut journal = Self::era_slash_journal(era_now);
		for (details, slash_fraction) in offenders.iter().zip(slash_fraction) {
			let stash = &details.offender.0;
			let exposure = &details.offender.1;

			// Skip if the validator is invulnerable.
			if Self::invulnerables().contains(stash) {
				continue
			}

			// Auto deselect validator on any offence and force a new era if they haven't previously
			// been deselected.
			if <Validators<T>>::exists(stash) {
				<Validators<T>>::remove(stash);
				Self::ensure_new_era();
			}

			// calculate the amount to slash
			let slash_exposure = exposure.total;
			let amount = *slash_fraction * slash_exposure;
			// in some cases `slash_fraction` can be just `0`,
			// which means we are not slashing this time.
			if amount.is_zero() {
				continue;
			}

			// make sure to disable validator till the end of this session
			if T::SessionInterface::disable_validator(stash).unwrap_or(false) {
				// force a new era, to select a new validator set
				Self::ensure_new_era();
			}
			// actually slash the validator
			let slashed_amount = Self::slash_validator(stash, amount, exposure, &mut journal);

			// distribute the rewards according to the slash
			let slash_reward = slash_reward_fraction * slashed_amount.peek();
			if !slash_reward.is_zero() && !details.reporters.is_empty() {
				let (mut reward, rest) = slashed_amount.split(slash_reward);
				// split the reward between reporters equally. Division cannot fail because
				// we guarded against it in the enclosing if.
				let per_reporter = reward.peek() / (details.reporters.len() as u32).into();
				for reporter in &details.reporters {
					let (reporter_reward, rest) = reward.split(per_reporter);
					reward = rest;
					T::Currency::resolve_creating(reporter, reporter_reward);
				}
				// The rest goes to the treasury.
				remaining_imbalance.subsume(reward);
				remaining_imbalance.subsume(rest);
			} else {
				remaining_imbalance.subsume(slashed_amount);
			}
		}
		<EraSlashJournal<T>>::insert(era_now, journal);

		// Handle the rest of imbalances
		T::Slash::on_unbalanced(remaining_imbalance);
	}
}

/// Filter historical offences out and only allow those from the current era.
pub struct FilterHistoricalOffences<T, R> {
	_inner: rstd::marker::PhantomData<(T, R)>,
}

impl<T, Reporter, Offender, R, O> ReportOffence<Reporter, Offender, O>
	for FilterHistoricalOffences<Module<T>, R> where
	T: Trait,
	R: ReportOffence<Reporter, Offender, O>,
	O: Offence<Offender>,
{
	fn report_offence(reporters: Vec<Reporter>, offence: O) {
		// disallow any slashing from before the current era.
		let offence_session = offence.session_index();
		if offence_session >= <Module<T>>::current_era_start_session_index() {
			R::report_offence(reporters, offence)
		} else {
			<Module<T>>::deposit_event(
				RawEvent::OldSlashingReportDiscarded(offence_session)
			)
		}
	}
}<|MERGE_RESOLUTION|>--- conflicted
+++ resolved
@@ -448,6 +448,9 @@
 	<<T as Trait>::RewardCurrency as Currency<<T as system::Trait>::AccountId>>::Balance;
 type RewardPositiveImbalanceOf<T> =
 	<<T as Trait>::RewardCurrency as Currency<<T as system::Trait>::AccountId>>::PositiveImbalance;
+type RewardNegativeImbalanceOf<T> =
+
+	<<T as Trait>::RewardCurrency as Currency<<T as system::Trait>::AccountId>>::NegativeImbalance;
 type NegativeImbalanceOf<T> =
 	<<T as Trait>::Currency as Currency<<T as system::Trait>::AccountId>>::NegativeImbalance;
 type MomentOf<T>= <<T as Trait>::Time as Time>::Moment;
@@ -513,13 +516,8 @@
 	/// The post-processing needs it but will be moved to off-chain. TODO: #2908
 	type CurrencyToVote: Convert<BalanceOf<Self>, u64> + Convert<u128, BalanceOf<Self>>;
 
-<<<<<<< HEAD
-	/// Some tokens minted.
-	type OnRewardMinted: OnDilution<RewardBalanceOf<Self>>;
-=======
 	/// Tokens have been minted and are unused for validator-reward.
-	type RewardRemainder: OnUnbalanced<NegativeImbalanceOf<Self>>;
->>>>>>> aa937d9b
+	type RewardRemainder: OnUnbalanced<RewardNegativeImbalanceOf<Self>>;
 
 	/// The overarching event type.
 	type Event: From<Event<Self>> + Into<<Self as system::Trait>::Event>;
@@ -668,16 +666,10 @@
 }
 
 decl_event!(
-<<<<<<< HEAD
 	pub enum Event<T> where Balance = BalanceOf<T>, <T as system::Trait>::AccountId, RewardBalance = RewardBalanceOf<T> {
-		/// All validators have been rewarded by the given balance.
-		Reward(RewardBalance),
-=======
-	pub enum Event<T> where Balance = BalanceOf<T>, <T as system::Trait>::AccountId {
 		/// All validators have been rewarded by the first balance; the second is the remainder
 		/// from the maximum amount of reward.
-		Reward(Balance, Balance),
->>>>>>> aa937d9b
+		Reward(RewardBalance, RewardBalance),
 		/// One validator (and its nominators) has been slashed by the given amount.
 		Slash(AccountId, Balance),
 		/// An old slashing report from a prior era was discarded because it could
@@ -1257,11 +1249,7 @@
 			Self::deposit_event(RawEvent::Reward(total_payout, rest));
 
 			T::Reward::on_unbalanced(total_imbalance);
-<<<<<<< HEAD
-			T::OnRewardMinted::on_dilution(total_reward, T::CurrencyToReward::from(total_rewarded_stake).into());
-=======
 			T::RewardRemainder::on_unbalanced(T::Currency::issue(rest));
->>>>>>> aa937d9b
 		}
 
 		// Increment current era.
