// Copyright 2017-2019 Parity Technologies (UK) Ltd.
// This file is part of Substrate.

// Substrate is free software: you can redistribute it and/or modify
// it under the terms of the GNU General Public License as published by
// the Free Software Foundation, either version 3 of the License, or
// (at your option) any later version.

// Substrate is distributed in the hope that it will be useful,
// but WITHOUT ANY WARRANTY; without even the implied warranty of
// MERCHANTABILITY or FITNESS FOR A PARTICULAR PURPOSE.  See the
// GNU General Public License for more details.

// You should have received a copy of the GNU General Public License
// along with Substrate.  If not, see <http://www.gnu.org/licenses/>.

//! # Staking Module
//!
//! The Staking module is used to manage funds at stake by network maintainers.
//!
//! - [`staking::Trait`](./trait.Trait.html)
//! - [`Call`](./enum.Call.html)
//! - [`Module`](./struct.Module.html)
//!
//! ## Overview
//!
//! The Staking module is the means by which a set of network maintainers (known as _authorities_ in some contexts
//! and _validators_ in others) are chosen based upon those who voluntarily place funds under deposit. Under deposit,
//! those funds are rewarded under normal operation but are held at pain of _slash_ (expropriation) should the
//! staked maintainer be found not to be discharging its duties properly.
//!
//! ### Terminology
//! <!-- Original author of paragraph: @gavofyork -->
//!
//! - Staking: The process of locking up funds for some time, placing them at risk of slashing (loss)
//! in order to become a rewarded maintainer of the network.
//! - Validating: The process of running a node to actively maintain the network, either by producing
//! blocks or guaranteeing finality of the chain.
//! - Nominating: The process of placing staked funds behind one or more validators in order to share
//! in any reward, and punishment, they take.
//! - Stash account: The account holding an owner's funds used for staking.
//! - Controller account: The account that controls an owner's funds for staking.
//! - Era: A (whole) number of sessions, which is the period that the validator set (and each validator's
//! active nominator set) is recalculated and where rewards are paid out.
//! - Slash: The punishment of a staker by reducing its funds.
//!
//! ### Goals
//! <!-- Original author of paragraph: @gavofyork -->
//!
//! The staking system in Substrate NPoS is designed to make the following possible:
//!
//! - Stake funds that are controlled by a cold wallet.
//! - Withdraw some, or deposit more, funds without interrupting the role of an entity.
//! - Switch between roles (nominator, validator, idle) with minimal overhead.
//!
//! ### Scenarios
//!
//! #### Staking
//!
//! Almost any interaction with the Staking module requires a process of _**bonding**_ (also known as
//! being a _staker_). To become *bonded*, a fund-holding account known as the _stash account_, which holds
//! some or all of the funds that become frozen in place as part of the staking process, is paired with an
//! active **controller** account, which issues instructions on how they shall be used.
//!
//! An account pair can become bonded using the [`bond`](./enum.Call.html#variant.bond) call.
//!
//! Stash accounts can change their associated controller using the
//! [`set_controller`](./enum.Call.html#variant.set_controller) call.
//!
//! There are three possible roles that any staked account pair can be in: `Validator`, `Nominator` and `Idle`
//! (defined in [`StakerStatus`](./enum.StakerStatus.html)). There are three corresponding instructions to change between roles, namely:
//! [`validate`](./enum.Call.html#variant.validate), [`nominate`](./enum.Call.html#variant.nominate),
//! and [`chill`](./enum.Call.html#variant.chill).
//!
//! #### Validating
//!
//! A **validator** takes the role of either validating blocks or ensuring their finality, maintaining the veracity of
//! the network. A validator should avoid both any sort of malicious misbehavior and going offline.
//! Bonded accounts that state interest in being a validator do NOT get immediately chosen as a validator. Instead, they
//! are declared as a _candidate_ and they _might_ get elected at the _next era_ as a validator. The result of the
//! election is determined by nominators and their votes.
//!
//! An account can become a validator candidate via the [`validate`](./enum.Call.html#variant.validate) call.
//!
//! #### Nomination
//!
//! A **nominator** does not take any _direct_ role in maintaining the network, instead, it votes on a set of validators
//! to be elected. Once interest in nomination is stated by an account, it takes effect at the next election round. The
//! funds in the nominator's stash account indicate the _weight_ of its vote.
//! Both the rewards and any punishment that a validator earns are shared between the validator and its nominators.
//! This rule incentivizes the nominators to NOT vote for the misbehaving/offline validators as much as possible, simply
//! because the nominators will also lose funds if they vote poorly.
//!
//! An account can become a nominator via the [`nominate`](enum.Call.html#variant.nominate) call.
//!
//! #### Rewards and Slash
//!
//! The **reward and slashing** procedure is the core of the Staking module, attempting to _embrace valid behavior_
//! while _punishing any misbehavior or lack of availability_.
//!
//! Slashing can occur at any point in time, once misbehavior is reported. Once slashing is determined, a value is
//! deducted from the balance of the validator and all the nominators who voted for this validator
//! (values are deducted from the _stash_ account of the slashed entity).
//!
//! Similar to slashing, rewards are also shared among a validator and its associated nominators.
//! Yet, the reward funds are not always transferred to the stash account and can be configured.
//! See [Reward Calculation](#reward-calculation) for more details.
//!
//! #### Chilling
//!
//! Finally, any of the roles above can choose to step back temporarily and just chill for a while. This means that if
//! they are a nominator, they will not be considered as voters anymore and if they are validators, they will no longer
//! be a candidate for the next election.
//!
//! An account can step back via the [`chill`](enum.Call.html#variant.chill) call.
//!
//! ## Interface
//!
//! ### Dispatchable Functions
//!
//! The dispatchable functions of the Staking module enable the steps needed for entities to accept and change their
//! role, alongside some helper functions to get/set the metadata of the module.
//!
//! ### Public Functions
//!
//! The Staking module contains many public storage items and (im)mutable functions.
//!
//! ## Usage
//!
//! ### Example: Reporting Misbehavior
//!
//! ```
//! use srml_support::{decl_module, dispatch::Result};
//! use system::ensure_signed;
//! use srml_staking::{self as staking};
//!
//! pub trait Trait: staking::Trait {}
//!
//! decl_module! {
//! 	pub struct Module<T: Trait> for enum Call where origin: T::Origin {
//!			/// Report whoever calls this function as offline once.
//! 		pub fn report_sender(origin) -> Result {
//! 			let reported = ensure_signed(origin)?;
//! 			<staking::Module<T>>::on_offline_validator(reported, 1);
//! 			Ok(())
//! 		}
//! 	}
//! }
//! # fn main() { }
//! ```
//!
//! ## Implementation Details
//!
//! ### Slot Stake
//!
//! The term [`SlotStake`](./struct.Module.html#method.slot_stake) will be used throughout this section. It refers
//! to a value calculated at the end of each era, containing the _minimum value at stake among all validators._
//! Note that a validator's value at stake might be a combination of The validator's own stake
//! and the votes it received. See [`Exposure`](./struct.Exposure.html) for more details.
//!
//! ### Reward Calculation
//!
//! Rewards are recorded **per-session** and paid **per-era**. The value of the reward for each session is calculated at
//! the end of the session based on the timeliness of the session, then accumulated to be paid later. The value of
//! the new _per-session-reward_ is calculated at the end of each era by multiplying `SlotStake` and `SessionReward`
//! (`SessionReward` is the multiplication factor, represented by a number between 0 and 1).
//! Once a new era is triggered, rewards are paid to the validators and their associated nominators.
//!
//! The validator can declare an amount, named
//! [`validator_payment`](./struct.ValidatorPrefs.html#structfield.validator_payment), that does not get shared
//! with the nominators at each reward payout through its [`ValidatorPrefs`](./struct.ValidatorPrefs.html). This value
//! gets deducted from the total reward that can be paid. The remaining portion is split among the validator and all
//! of the nominators that nominated the validator, proportional to the value staked behind this validator (_i.e._
//! dividing the [`own`](./struct.Exposure.html#structfield.own) or [`others`](./struct.Exposure.html#structfield.others)
//! by [`total`](./struct.Exposure.html#structfield.total) in [`Exposure`](./struct.Exposure.html)).
//!
//! All entities who receive a reward have the option to choose their reward destination
//! through the [`Payee`](./struct.Payee.html) storage item (see [`set_payee`](enum.Call.html#variant.set_payee)),
//! to be one of the following:
//!
//! - Controller account, (obviously) not increasing the staked value.
//! - Stash account, not increasing the staked value.
//! - Stash account, also increasing the staked value.
//!
//! ### Slashing details
//!
//! A validator can be _reported_ to be offline at any point via the public function
//! [`on_offline_validator`](enum.Call.html#variant.on_offline_validator). Each validator declares how many times it
//! can be _reported_ before it actually gets slashed via its
//! [`ValidatorPrefs::unstake_threshold`](./struct.ValidatorPrefs.html#structfield.unstake_threshold).
//!
//! On top of this, the Staking module also introduces an
//! [`OfflineSlashGrace`](./struct.Module.html#method.offline_slash_grace), which applies
//! to all validators and prevents them from getting immediately slashed.
//!
//! Essentially, a validator gets slashed once they have been reported more than
//! [`OfflineSlashGrace`] + [`ValidatorPrefs::unstake_threshold`] times. Getting slashed due to
//! offline report always leads to being _unstaked_ (_i.e._ removed as a validator candidate) as
//! the consequence.
//!
//! The base slash value is computed _per slash-event_ by multiplying
//! [`OfflineSlash`](./struct.Module.html#method.offline_slash) and the `total` `Exposure`. This value is then
//! multiplied by `2.pow(unstake_threshold)` to obtain the final slash value. All individual accounts' punishments are
//! capped at their total stake (NOTE: This cap should never come into force in a correctly implemented,
//! non-corrupted, well-configured system).
//!
//! ### Additional Fund Management Operations
//!
//! Any funds already placed into stash can be the target of the following operations:
//!
//! The controller account can free a portion (or all) of the funds using the [`unbond`](enum.Call.html#variant.unbond)
//! call. Note that the funds are not immediately accessible. Instead, a duration denoted by
//! [`BondingDuration`](./struct.BondingDuration.html) (in number of eras) must pass until the funds can actually be
//! removed. Once the `BondingDuration` is over, the [`withdraw_unbonded`](./enum.Call.html#variant.withdraw_unbonded) call can be used
//! to actually withdraw the funds.
//!
//! ### Election Algorithm
//!
//! The current election algorithm is implemented based on Phragmén.
//! The reference implementation can be found [here](https://github.com/w3f/consensus/tree/master/NPoS).
//!
//! The election algorithm, aside from electing the validators with the most stake value and votes, tries to divide
//! the nominator votes among candidates in an equal manner. To further assure this, an optional post-processing
//! can be applied that iteractively normalizes the nominator staked values until the total difference among
//! votes of a particular nominator are less than a threshold.
//!
//! ## GenesisConfig
//!
//! The Staking module depends on the [`GenesisConfig`](./struct.GenesisConfig.html).
//!
//! ## Related Modules
//!
//! - [Balances](../srml_balances/index.html): Used to manage values at stake.
//! - [Session](../srml_session/index.html): Used to manage sessions. Also, a list of new validators is
//! stored in the Session module's `Validators` at the end of each era.

#![cfg_attr(not(feature = "std"), no_std)]

#[cfg(feature = "std")]
use runtime_io::with_storage;
use rstd::{prelude::*, result, collections::btree_map::BTreeMap};
use parity_codec::{HasCompact, Encode, Decode};
use srml_support::{StorageValue, StorageMap, EnumerableStorageMap, dispatch::Result as DispatchResult};
use srml_support::{decl_module, decl_event, decl_storage, ensure};
use srml_support::traits::{
	Currency, OnFreeBalanceZero, OnDilution, LockIdentifier, LockableCurrency, WithdrawReasons,
	OnUnbalanced, Imbalance,
};
use session::OnSessionChange;
use primitives::Perbill;
<<<<<<< HEAD
use primitives::traits::{Convert, Zero, One, As, StaticLookup, CheckedSub, CheckedShl, Saturating, Bounded};
=======
use primitives::traits::{
	Convert, Zero, One, StaticLookup, CheckedSub, CheckedShl, Saturating,
	Bounded, SaturatedConversion
};
>>>>>>> b0038786
#[cfg(feature = "std")]
use primitives::{Serialize, Deserialize};
use system::ensure_signed;

// TODO: remove this temp fix for overflow issue when upstream fix ready
#[macro_use]
extern crate uint;
use core::convert::TryInto;

construct_uint! {
	/// 256-bit unsigned integer.
	pub struct U256(4);
}

mod mock;
mod tests;
mod phragmen;

use phragmen::{elect, ACCURACY, ExtendedBalance};

const RECENT_OFFLINE_COUNT: usize = 32;
const DEFAULT_MINIMUM_VALIDATOR_COUNT: u32 = 4;
const MAX_NOMINATIONS: usize = 16;
const MAX_UNSTAKE_THRESHOLD: u32 = 10;

/// Indicates the initial status of the staker.
#[cfg_attr(feature = "std", derive(Debug, Serialize, Deserialize))]
pub enum StakerStatus<AccountId> {
	/// Chilling.
	Idle,
	/// Declared desire in validating or already participating in it.
	Validator,
	/// Nominating for a group of other stakers.
	Nominator(Vec<AccountId>),
}

/// A destination account for payment.
#[derive(PartialEq, Eq, Copy, Clone, Encode, Decode)]
#[cfg_attr(feature = "std", derive(Debug))]
pub enum RewardDestination {
	/// Pay into the stash account, increasing the amount at stake accordingly.
	Staked,
	/// Pay into the stash account, not increasing the amount at stake.
	Stash,
	/// Pay into the controller account.
	Controller,
}

impl Default for RewardDestination {
	fn default() -> Self {
		RewardDestination::Staked
	}
}

/// Preference of what happens on a slash event.
#[derive(PartialEq, Eq, Clone, Encode, Decode)]
#[cfg_attr(feature = "std", derive(Debug))]
pub struct ValidatorPrefs<Balance: HasCompact> {
	/// Validator should ensure this many more slashes than is necessary before being unstaked.
	#[codec(compact)]
	pub unstake_threshold: u32,
	/// Reward that validator takes up-front; only the rest is split between themselves and nominators.
	#[codec(compact)]
	pub validator_payment: Balance,
}

impl<B: Default + HasCompact + Copy> Default for ValidatorPrefs<B> {
	fn default() -> Self {
		ValidatorPrefs {
			unstake_threshold: 3,
			validator_payment: Default::default(),
		}
	}
}

/// Just a Balance/BlockNumber tuple to encode when a chunk of funds will be unlocked.
#[derive(PartialEq, Eq, Clone, Encode, Decode)]
#[cfg_attr(feature = "std", derive(Debug))]
pub struct UnlockChunk<Balance: HasCompact, BlockNumber: HasCompact> {
	/// Amount of funds to be unlocked.
	#[codec(compact)]
	value: Balance,
	/// Era number at which point it'll be unlocked.
	#[codec(compact)]
	era: BlockNumber,
}

/// The ledger of a (bonded) stash.
#[derive(PartialEq, Eq, Clone, Encode, Decode)]
#[cfg_attr(feature = "std", derive(Debug))]
pub struct StakingLedger<AccountId, Balance: HasCompact, BlockNumber: HasCompact> {
	/// The stash account whose balance is actually locked and at stake.
	pub stash: AccountId,
	/// The total amount of the stash's balance that we are currently accounting for.
	/// It's just `active` plus all the `unlocking` balances.
	#[codec(compact)]
	pub total: Balance,
	/// The total amount of the stash's balance that will be at stake in any forthcoming
	/// rounds.
	#[codec(compact)]
	pub active: Balance,
	/// Any balance that is becoming free, which may eventually be transferred out
	/// of the stash (assuming it doesn't get slashed first).
	pub unlocking: Vec<UnlockChunk<Balance, BlockNumber>>,
}

impl<
	AccountId,
	Balance: HasCompact + Copy + Saturating,
	BlockNumber: HasCompact + PartialOrd
> StakingLedger<AccountId, Balance, BlockNumber> {
	/// Remove entries from `unlocking` that are sufficiently old and reduce the
	/// total by the sum of their balances.
	fn consolidate_unlocked(self, current_era: BlockNumber) -> Self {
		let mut total = self.total;
		let unlocking = self.unlocking.into_iter()
			.filter(|chunk| if chunk.era > current_era {
				true
			} else {
				total = total.saturating_sub(chunk.value);
				false
			})
			.collect();
		Self { total, active: self.active, stash: self.stash, unlocking }
	}
}

/// The amount of exposure (to slashing) than an individual nominator has.
#[derive(PartialEq, Eq, PartialOrd, Ord, Clone, Encode, Decode)]
#[cfg_attr(feature = "std", derive(Debug))]
pub struct IndividualExposure<AccountId, Balance: HasCompact> {
	/// The stash account of the nominator in question.
	who: AccountId,
	/// Amount of funds exposed.
	#[codec(compact)]
	value: Balance,
}

/// A snapshot of the stake backing a single validator in the system.
#[derive(PartialEq, Eq, PartialOrd, Ord, Clone, Encode, Decode, Default)]
#[cfg_attr(feature = "std", derive(Debug))]
pub struct Exposure<AccountId, Balance: HasCompact> {
	/// The total balance backing this validator.
	#[codec(compact)]
	pub total: Balance,
	/// The validator's own stash that is exposed.
	#[codec(compact)]
	pub own: Balance,
	/// The portions of nominators stashes that are exposed.
	pub others: Vec<IndividualExposure<AccountId, Balance>>,
}

type BalanceOf<T> = <<T as Trait>::Currency as Currency<<T as system::Trait>::AccountId>>::Balance;
type NegativeImbalanceOf<T> = <<T as Trait>::Currency as Currency<<T as system::Trait>::AccountId>>::NegativeImbalance;
type RewardPositiveImbalanceOf<T> = <<T as Trait>::RewardCurrency as Currency<<T as system::Trait>::AccountId>>::PositiveImbalance;

type RawAssignment<T> = (<T as system::Trait>::AccountId, ExtendedBalance);
type Assignment<T> = (<T as system::Trait>::AccountId, ExtendedBalance, BalanceOf<T>);
type ExpoMap<T> = BTreeMap::<<T as system::Trait>::AccountId, Exposure<<T as system::Trait>::AccountId, BalanceOf<T>>>;

type RawAssignment<T> = (<T as system::Trait>::AccountId, ExtendedBalance);
type Assignment<T> = (<T as system::Trait>::AccountId, ExtendedBalance, BalanceOf<T>);
type ExpoMap<T> = BTreeMap<<T as system::Trait>::AccountId, Exposure<<T as system::Trait>::AccountId, BalanceOf<T>>>;

pub trait Trait: system::Trait + session::Trait {
	/// The staking balance.
	type Currency: LockableCurrency<Self::AccountId, Moment=Self::BlockNumber>;

	/// The reward balance.
	type RewardCurrency: Currency<Self::AccountId>;

	/// Convert a staking balance to reward balance.
	type CurrencyToReward: From<<Self::Currency as Currency<Self::AccountId>>::Balance> + Into<<Self::RewardCurrency as Currency<Self::AccountId>>::Balance>;

	// TODO: remove this temp fix for overflow issue when upstream fix ready
	type BalanceToU128: From<<Self::Currency as Currency<Self::AccountId>>::Balance> + Into<u128>;
	type U128ToBalance: From<u128> + Into<<Self::Currency as Currency<Self::AccountId>>::Balance>;

	/// Convert a balance into a number used for election calculation.
	/// This must fit into a `u64` but is allowed to be sensibly lossy.
	/// TODO: #1377
	/// The backward convert should be removed as the new Phragmen API returns ratio.
	/// The post-processing needs it but will be moved to off-chain.
	type CurrencyToVote: Convert<BalanceOf<Self>, u64> + Convert<u128, BalanceOf<Self>>;

	/// Some tokens minted.
	type OnRewardMinted: OnDilution<BalanceOf<Self>>;

	/// The overarching event type.
	type Event: From<Event<Self>> + Into<<Self as system::Trait>::Event>;

	/// Handler for the unbalanced reduction when slashing a staker.
	type Slash: OnUnbalanced<NegativeImbalanceOf<Self>>;

	/// Handler for the unbalanced increment when rewarding a staker.
	type Reward: OnUnbalanced<RewardPositiveImbalanceOf<Self>>;
}

const STAKING_ID: LockIdentifier = *b"staking ";

decl_storage! {
	trait Store for Module<T: Trait> as Staking {

		/// The ideal number of staking participants.
		pub ValidatorCount get(validator_count) config(): u32;
		/// Minimum number of staking participants before emergency conditions are imposed.
		pub MinimumValidatorCount get(minimum_validator_count) config(): u32 = DEFAULT_MINIMUM_VALIDATOR_COUNT;
		/// The length of a staking era in sessions.
		pub SessionsPerEra get(sessions_per_era) config(): T::BlockNumber = 1000.into();
		/// Maximum reward, per validator, that is provided per acceptable session.
		pub SessionReward get(session_reward) config(): Perbill = Perbill::from_parts(60);
		/// Slash, per validator that is taken for the first time they are found to be offline.
		pub OfflineSlash get(offline_slash) config(): Perbill = Perbill::from_millionths(1000);
		/// Number of instances of offline reports before slashing begins for validators.
		pub OfflineSlashGrace get(offline_slash_grace) config(): u32;
		/// The length of the bonding duration in eras.
		pub BondingDuration get(bonding_duration) config(): T::BlockNumber = 12.into();

		/// Any validators that may never be slashed or forcibly kicked. It's a Vec since they're easy to initialize
		/// and the performance hit is minimal (we expect no more than four invulnerables) and restricted to testnets.
		pub Invulnerables get(invulnerables) config(): Vec<T::AccountId>;

		/// Map from all locked "stash" accounts to the controller account.
		pub Bonded get(bonded): map T::AccountId => Option<T::AccountId>;
		/// Map from all (unlocked) "controller" accounts to the info regarding the staking.
		pub Ledger get(ledger): map T::AccountId => Option<StakingLedger<T::AccountId, BalanceOf<T>, T::BlockNumber>>;

		/// Where the reward payment should be made. Keyed by stash.
		pub Payee get(payee): map T::AccountId => RewardDestination;

		/// The map from (wannabe) validator stash key to the preferences of that validator.
		pub Validators get(validators): linked_map T::AccountId => ValidatorPrefs<BalanceOf<T>>;

		/// The map from nominator stash key to the set of stash keys of all validators to nominate.
		pub Nominators get(nominators): linked_map T::AccountId => Vec<T::AccountId>;

		/// Nominators for a particular account that is in action right now. You can't iterate through validators here,
		/// but you can find them in the Session module.
		///
		/// This is keyed by the stash account.
		pub Stakers get(stakers): map T::AccountId => Exposure<T::AccountId, BalanceOf<T>>;

		// The historical validators and their nominations for a given era. Stored as a trie root of the mapping
		// `T::AccountId` => `Exposure<T::AccountId, BalanceOf<T>>`, which is just the contents of `Stakers`,
		// under a key that is the `era`.
		//
		// Every era change, this will be appended with the trie root of the contents of `Stakers`, and the oldest
		// entry removed down to a specific number of entries (probably around 90 for a 3 month history).
		// pub HistoricalStakers get(historical_stakers): map T::BlockNumber => Option<H256>;

		/// The currently elected validator set keyed by stash account ID.
		pub CurrentElected get(current_elected): Vec<T::AccountId>;

		/// The current era index.
		pub CurrentEra get(current_era) config(): T::BlockNumber;

		/// Maximum reward, per validator, that is provided per acceptable session.
		pub CurrentSessionReward get(current_session_reward) config(): BalanceOf<T>;

		/// The accumulated reward for the current era. Reset to zero at the beginning of the era and
		/// increased for every successfully finished session.
		pub CurrentEraReward get(current_era_reward): BalanceOf<T>;

		/// The next value of sessions per era.
		pub NextSessionsPerEra get(next_sessions_per_era): Option<T::BlockNumber>;
		/// The session index at which the era length last changed.
		pub LastEraLengthChange get(last_era_length_change): T::BlockNumber;

		/// The amount of balance actively at stake for each validator slot, currently.
		///
		/// This is used to derive rewards and punishments.
		pub SlotStake get(slot_stake) build(|config: &GenesisConfig<T>| {
			config.stakers.iter().map(|&(_, _, value, _)| value).min().unwrap_or_default()
		}): BalanceOf<T>;

		/// The number of times a given validator has been reported offline. This gets decremented by one each era that passes.
		pub SlashCount get(slash_count): map T::AccountId => u32;

		/// We are forcing a new era.
		pub ForcingNewEra get(forcing_new_era): Option<()>;

		/// Most recent `RECENT_OFFLINE_COUNT` instances. (Who it was, when it was reported, how many instances they were offline for).
		pub RecentlyOffline get(recently_offline): Vec<(T::AccountId, T::BlockNumber, u32)>;
	}
	add_extra_genesis {
		config(stakers): Vec<(T::AccountId, T::AccountId, BalanceOf<T>, StakerStatus<T::AccountId>)>;
		build(|storage: &mut primitives::StorageOverlay, _: &mut primitives::ChildrenStorageOverlay, config: &GenesisConfig<T>| {
			with_storage(storage, || {
				for &(ref stash, ref controller, balance, ref status) in &config.stakers {
					assert!(T::Currency::free_balance(&stash) >= balance);
					let _ = <Module<T>>::bond(
						T::Origin::from(Some(stash.clone()).into()),
						T::Lookup::unlookup(controller.clone()),
						balance,
						RewardDestination::Staked
					);
					let _ = match status {
						StakerStatus::Validator => {
							<Module<T>>::validate(
								T::Origin::from(Some(controller.clone()).into()),
								Default::default()
							)
						}, StakerStatus::Nominator(votes) => {
							<Module<T>>::nominate(
								T::Origin::from(Some(controller.clone()).into()),
								votes.iter().map(|l| {T::Lookup::unlookup(l.clone())}).collect()
							)
						}, _ => Ok(())
					};
				}

				<Module<T>>::select_validators();
			});
		});
	}
}

decl_module! {
	pub struct Module<T: Trait> for enum Call where origin: T::Origin {
		fn deposit_event<T>() = default;

		/// Take the origin account as a stash and lock up `value` of its balance. `controller` will be the
		/// account that controls it.
		///
		/// The dispatch origin for this call must be _Signed_ by the stash account.
		fn bond(origin, controller: <T::Lookup as StaticLookup>::Source, #[compact] value: BalanceOf<T>, payee: RewardDestination) {
			let stash = ensure_signed(origin)?;

			if <Bonded<T>>::exists(&stash) {
				return Err("stash already bonded")
			}

			let controller = T::Lookup::lookup(controller)?;

			if <Ledger<T>>::exists(&controller) {
				return Err("controller already paired")
			}

			// You're auto-bonded forever, here. We might improve this by only bonding when
			// you actually validate/nominate.
			<Bonded<T>>::insert(&stash, controller.clone());
			<Payee<T>>::insert(&stash, payee);

			let stash_balance = T::Currency::free_balance(&stash);
			let value = value.min(stash_balance);
			Self::update_ledger(&controller, &StakingLedger { stash, total: value, active: value, unlocking: vec![] });
		}

		/// Add some extra amount that have appeared in the stash `free_balance` into the balance up for
		/// staking.
		///
		/// Use this if there are additional funds in your stash account that you wish to bond.
		///
		/// The dispatch origin for this call must be _Signed_ by the stash, not the controller.
		fn bond_extra(origin, #[compact] max_additional: BalanceOf<T>) {
			let stash = ensure_signed(origin)?;

			let controller = Self::bonded(&stash).ok_or("not a stash")?;
			let mut ledger = Self::ledger(&controller).ok_or("not a controller")?;

			let stash_balance = T::Currency::free_balance(&stash);

			if let Some(extra) = stash_balance.checked_sub(&ledger.total) {
				let extra = extra.min(max_additional);
				ledger.total += extra;
				ledger.active += extra;
				Self::update_ledger(&controller, &ledger);
			}
		}

		/// Schedule a portion of the stash to be unlocked ready for transfer out after the bond
		/// period ends. If this leaves an amount actively bonded less than
		/// T::Currency::existential_deposit(), then it is increased to the full amount.
		///
		/// Once the unlock period is done, you can call `withdraw_unbonded` to actually move
		/// the funds out of management ready for transfer.
		///
		/// The dispatch origin for this call must be _Signed_ by the controller, not the stash.
		///
		/// See also [`Call::withdraw_unbonded`].
		fn unbond(origin, #[compact] value: BalanceOf<T>) {
			let controller = ensure_signed(origin)?;
			let mut ledger = Self::ledger(&controller).ok_or("not a controller")?;

			let mut value = value.min(ledger.active);

			if !value.is_zero() {
				ledger.active -= value;

				// Avoid there being a dust balance left in the staking system.
				if ledger.active < T::Currency::minimum_balance() {
					value += ledger.active;
					ledger.active = Zero::zero();
				}

				let era = Self::current_era() + Self::bonding_duration();
				ledger.unlocking.push(UnlockChunk { value, era });
				Self::update_ledger(&controller, &ledger);
			}
		}

		/// Remove any unlocked chunks from the `unlocking` queue from our management.
		///
		/// This essentially frees up that balance to be used by the stash account to do
		/// whatever it wants.
		///
		/// The dispatch origin for this call must be _Signed_ by the controller, not the stash.
		///
		/// See also [`Call::unbond`].
		fn withdraw_unbonded(origin) {
			let controller = ensure_signed(origin)?;
			let ledger = Self::ledger(&controller).ok_or("not a controller")?;
			let ledger = ledger.consolidate_unlocked(Self::current_era());
			Self::update_ledger(&controller, &ledger);
		}

		/// Declare the desire to validate for the origin controller.
		///
		/// Effects will be felt at the beginning of the next era.
		///
		/// The dispatch origin for this call must be _Signed_ by the controller, not the stash.
		fn validate(origin, prefs: ValidatorPrefs<BalanceOf<T>>) {
			let controller = ensure_signed(origin)?;
			let ledger = Self::ledger(&controller).ok_or("not a controller")?;
			let stash = &ledger.stash;
			ensure!(prefs.unstake_threshold <= MAX_UNSTAKE_THRESHOLD, "unstake threshold too large");
			<Nominators<T>>::remove(stash);
			<Validators<T>>::insert(stash, prefs);
		}

		/// Declare the desire to nominate `targets` for the origin controller.
		///
		/// Effects will be felt at the beginning of the next era.
		///
		/// The dispatch origin for this call must be _Signed_ by the controller, not the stash.
		fn nominate(origin, targets: Vec<<T::Lookup as StaticLookup>::Source>) {
			let controller = ensure_signed(origin)?;
			let ledger = Self::ledger(&controller).ok_or("not a controller")?;
			let stash = &ledger.stash;
			ensure!(!targets.is_empty(), "targets cannot be empty");
			let targets = targets.into_iter()
				.take(MAX_NOMINATIONS)
				.map(T::Lookup::lookup)
				.collect::<result::Result<Vec<T::AccountId>, &'static str>>()?;

			<Validators<T>>::remove(stash);
			<Nominators<T>>::insert(stash, targets);
		}

		/// Declare no desire to either validate or nominate.
		///
		/// Effects will be felt at the beginning of the next era.
		///
		/// The dispatch origin for this call must be _Signed_ by the controller, not the stash.
		fn chill(origin) {
			let controller = ensure_signed(origin)?;
			let ledger = Self::ledger(&controller).ok_or("not a controller")?;
			let stash = &ledger.stash;
			<Validators<T>>::remove(stash);
			<Nominators<T>>::remove(stash);
		}

		/// (Re-)set the payment target for a controller.
		///
		/// Effects will be felt at the beginning of the next era.
		///
		/// The dispatch origin for this call must be _Signed_ by the controller, not the stash.
		fn set_payee(origin, payee: RewardDestination) {
			let controller = ensure_signed(origin)?;
			let ledger = Self::ledger(&controller).ok_or("not a controller")?;
			let stash = &ledger.stash;
			<Payee<T>>::insert(stash, payee);
		}

		/// (Re-)set the payment target for a controller.
		///
		/// Effects will be felt at the beginning of the next era.
		///
		/// The dispatch origin for this call must be _Signed_ by the stash, not the controller.
		fn set_controller(origin, controller: <T::Lookup as StaticLookup>::Source) {
			let stash = ensure_signed(origin)?;
			let old_controller = Self::bonded(&stash).ok_or("not a stash")?;
			let controller = T::Lookup::lookup(controller)?;
			if <Ledger<T>>::exists(&controller) {
				return Err("controller already paired")
			}
			if controller != old_controller {
				<Bonded<T>>::insert(&stash, &controller);
				if let Some(l) = <Ledger<T>>::take(&old_controller) { <Ledger<T>>::insert(&controller, l) };
			}
		}

		/// Set the number of sessions in an era.
		fn set_sessions_per_era(#[compact] new: T::BlockNumber) {
			<NextSessionsPerEra<T>>::put(new);
		}

		/// The length of the bonding duration in eras.
		fn set_bonding_duration(#[compact] new: T::BlockNumber) {
			<BondingDuration<T>>::put(new);
		}

		/// The ideal number of validators.
		fn set_validator_count(#[compact] new: u32) {
			<ValidatorCount<T>>::put(new);
		}

		/// Force there to be a new era. This also forces a new session immediately after.
		/// `apply_rewards` should be true for validators to get the session reward.
		fn force_new_era(apply_rewards: bool) -> DispatchResult {
			Self::apply_force_new_era(apply_rewards)
		}

		/// Set the offline slash grace period.
		fn set_offline_slash_grace(#[compact] new: u32) {
			<OfflineSlashGrace<T>>::put(new);
		}

		/// Set the validators who cannot be slashed (if any).
		fn set_invulnerables(validators: Vec<T::AccountId>) {
			<Invulnerables<T>>::put(validators);
		}
	}
}

decl_event!(
	pub enum Event<T> where Balance = BalanceOf<T>, <T as system::Trait>::AccountId {
		/// All validators have been rewarded by the given balance.
		Reward(Balance),
		/// One validator (and its nominators) has been given an offline-warning (it is still
		/// within its grace). The accrued number of slashes is recorded, too.
		OfflineWarning(AccountId, u32),
		/// One validator (and its nominators) has been slashed by the given amount.
		OfflineSlash(AccountId, Balance),
	}
);

impl<T: Trait> Module<T> {
	/// Just force_new_era without origin check.
	fn apply_force_new_era(apply_rewards: bool) -> DispatchResult {
		<ForcingNewEra<T>>::put(());
		<session::Module<T>>::apply_force_new_session(apply_rewards)
	}

	// PUBLIC IMMUTABLES

	/// The length of a staking era in blocks.
	pub fn era_length() -> T::BlockNumber {
		Self::sessions_per_era() * <session::Module<T>>::length()
	}

	/// The total balance that can be slashed from a validator controller account as of
	/// right now.
	pub fn slashable_balance(who: &T::AccountId) -> BalanceOf<T> {
		Self::stakers(who).total
	}

	// MUTABLES (DANGEROUS)

	/// Update the ledger for a controller. This will also update the stash lock.
	fn update_ledger(controller: &T::AccountId, ledger: &StakingLedger<T::AccountId, BalanceOf<T>, T::BlockNumber>) {
		T::Currency::set_lock(STAKING_ID, &ledger.stash, ledger.total, T::BlockNumber::max_value(), WithdrawReasons::all());
		<Ledger<T>>::insert(controller, ledger);
	}

	/// Slash a given validator by a specific amount. Removes the slash from the validator's balance by preference,
	/// and reduces the nominators' balance if needed.
	fn slash_validator(stash: &T::AccountId, slash: BalanceOf<T>) {
		// The exposure (backing stake) information of the validator to be slashed.
		let exposure = Self::stakers(stash);
		// The amount we are actually going to slash (can't be bigger than the validator's total exposure)
		let slash = slash.min(exposure.total);
		// The amount we'll slash from the validator's stash directly.
		let own_slash = exposure.own.min(slash);
		let (mut imbalance, missing) = T::Currency::slash(stash, own_slash);
		let own_slash = own_slash - missing;
		// The amount remaining that we can't slash from the validator, that must be taken from the nominators.
		let rest_slash = slash - own_slash;
		if !rest_slash.is_zero() {
			// The total to be slashed from the nominators.
			let total = exposure.total - exposure.own;
			if !total.is_zero() {
//				let safe_mul_rational = |b| b * rest_slash / total;// FIXME #1572 avoid overflow
				// TODO: remove this temp fix when upstream fix ready
				let safe_mul_rational = |b: BalanceOf<T>| {
					let b_uint = U256::from(T::BalanceToU128::from(b).into());
					let rest_slash_uint = U256::from(T::BalanceToU128::from(rest_slash).into());
					let total_uint = U256::from(T::BalanceToU128::from(total).into());
					T::U128ToBalance::from(
						(b_uint * rest_slash_uint / total_uint)
							.try_into()
							.unwrap_or(u128::max_value())
					).into()
				};
				for i in exposure.others.iter() {
					// best effort - not much that can be done on fail.
					imbalance.subsume(T::Currency::slash(&i.who, safe_mul_rational(i.value)).0)
				}
			}
		}
		T::Slash::on_unbalanced(imbalance);
	}

	/// Actually make a payment to a staker. This uses the currency's reward function
	/// to pay the right payee for the given staker account.
	fn make_payout(stash: &T::AccountId, amount: BalanceOf<T>) -> Option<RewardPositiveImbalanceOf<T>> {
		let reward_amount = T::CurrencyToReward::from(amount).into();
		let dest = Self::payee(stash);
		match dest {
			RewardDestination::Controller => Self::bonded(stash)
				.and_then(|controller|
					T::RewardCurrency::deposit_into_existing(&controller, reward_amount).ok()
				),
			RewardDestination::Stash =>
				T::RewardCurrency::deposit_into_existing(stash, reward_amount).ok(),
			// With multi-token economy, rewards are not always tokens that could be used for staking.
			// Thus it doesn't make sense to add `reward_amount` to staking amount.
			RewardDestination::Staked =>
				T::RewardCurrency::deposit_into_existing(stash, reward_amount).ok(),
		}
	}

	/// Reward a given validator by a specific amount. Add the reward to the validator's, and its nominators'
	/// balance, pro-rata based on their exposure, after having removed the validator's pre-payout cut.
	fn reward_validator(stash: &T::AccountId, reward: BalanceOf<T>) {
		let off_the_table = reward.min(Self::validators(stash).validator_payment);
		let reward = reward - off_the_table;
		let mut imbalance = <RewardPositiveImbalanceOf<T>>::zero();
		let validator_cut = if reward.is_zero() {
			Zero::zero()
		} else {
			let exposure = Self::stakers(stash);
			let total = exposure.total.max(One::one());
//			let safe_mul_rational = |b| b * reward / total;// FIXME #1572:  avoid overflow
			// TODO: remove this temp fix when upstream fix ready
			let safe_mul_rational = |b: BalanceOf<T>| {
				let b_uint = U256::from(T::BalanceToU128::from(b).into());
				let reward_uint = U256::from(T::BalanceToU128::from(reward).into());
				let total_uint = U256::from(T::BalanceToU128::from(total).into());
				T::U128ToBalance::from(
					(b_uint * reward_uint / total_uint)
						.try_into()
						.unwrap_or(u128::max_value())
				).into()
			};
			for i in &exposure.others {
				let nom_payout = safe_mul_rational(i.value);
				imbalance.maybe_subsume(Self::make_payout(&i.who, nom_payout));
			}
			safe_mul_rational(exposure.own)
		};
		imbalance.maybe_subsume(Self::make_payout(stash, validator_cut + off_the_table));
		T::Reward::on_unbalanced(imbalance);
	}

	/// Get the reward for the session, assuming it ends with this block.
	fn this_session_reward(actual_elapsed: T::Moment) -> BalanceOf<T> {
		let ideal_elapsed = <session::Module<T>>::ideal_session_duration();
		if ideal_elapsed.is_zero() {
			return Self::current_session_reward();
		}
		// Assumes we have 16-bits free at the top of T::Moment. Holds true for moment as seconds
		// in a u64 for the forseeable future, but more correct would be to handle overflows
		// explicitly.
		let per65536 = T::Moment::from(65536) * ideal_elapsed.clone() / actual_elapsed.max(ideal_elapsed);
		let per65536: BalanceOf<T> = per65536.saturated_into::<u32>().into();
		Self::current_session_reward() * per65536 / 65536.into()
	}

	/// Session has just changed. We need to determine whether we pay a reward, slash and/or
	/// move to a new era.
	fn new_session(actual_elapsed: T::Moment, should_reward: bool) {
		if should_reward {
			// accumulate good session reward
			let reward = Self::this_session_reward(actual_elapsed);
			<CurrentEraReward<T>>::mutate(|r| *r += reward);
		}

		let session_index = <session::Module<T>>::current_index();
		if <ForcingNewEra<T>>::take().is_some()
			|| ((session_index - Self::last_era_length_change()) % Self::sessions_per_era()).is_zero()
		{
			Self::new_era();
		}
	}

	/// The era has changed - enact new staking set.
	///
	/// NOTE: This always happens immediately before a session change to ensure that new validators
	/// get a chance to set their session keys.
	fn new_era() {
		// Payout
		let reward = <CurrentEraReward<T>>::take();
		if !reward.is_zero() {
			let validators = Self::current_elected();
			for v in validators.iter() {
				Self::reward_validator(v, reward);
			}
			Self::deposit_event(RawEvent::Reward(reward));
<<<<<<< HEAD
			let len = validators.len() as u64; // validators length can never overflow u64
			let len = BalanceOf::<T>::sa(len);
=======
			let len = validators.len() as u32; // validators length can never overflow u64
			let len: BalanceOf<T> = len.into();
>>>>>>> b0038786
			let total_minted = reward * len;
			let total_rewarded_stake = Self::slot_stake() * len;
			T::OnRewardMinted::on_dilution(total_minted, total_rewarded_stake);
		}

		// Increment current era.
		<CurrentEra<T>>::put(&(<CurrentEra<T>>::get() + One::one()));

		// Enact era length change.
		if let Some(next_spe) = Self::next_sessions_per_era() {
			if next_spe != Self::sessions_per_era() {
				<SessionsPerEra<T>>::put(&next_spe);
				<LastEraLengthChange<T>>::put(&<session::Module<T>>::current_index());
			}
		}

		// Reassign all Stakers.
		let slot_stake = Self::select_validators();

		// Update the balances for rewarding according to the stakes.
		<CurrentSessionReward<T>>::put(Self::session_reward() * slot_stake);
	}

	fn slashable_balance_of(stash: &T::AccountId) -> BalanceOf<T> {
		Self::bonded(stash).and_then(Self::ledger).map(|l| l.total).unwrap_or_default()
	}

	/// Select a new validator set from the assembled stakers and their role preferences.
	///
	/// Returns the new `SlotStake` value.
	fn select_validators() -> BalanceOf<T> {
		let maybe_elected_set = elect::<T, _, _, _>(
			Self::validator_count() as usize,
			Self::minimum_validator_count().max(1) as usize,
			<Validators<T>>::enumerate(),
			<Nominators<T>>::enumerate(),
			Self::slashable_balance_of,
		);

		if let Some(elected_set) = maybe_elected_set {
			let elected_stashes = elected_set.0;
			let assignments = elected_set.1;

			// helper closure.
			let to_balance = |b: ExtendedBalance| <T::CurrencyToVote as Convert<ExtendedBalance, BalanceOf<T>>>::convert(b);
			let to_votes = |b: BalanceOf<T>| <T::CurrencyToVote as Convert<BalanceOf<T>, u64>>::convert(b) as ExtendedBalance;

			// The return value of this is safe to be converted to u64.
			// The original balance, `b` is within the scope of u64. It is just extended to u128
			// to be properly multiplied by a ratio, which will lead to another value
			// less than u64 for sure. The result can then be safely passed to `to_balance`.
			// For now the backward convert is used. A simple `TryFrom<u64>` is also safe.
			let ratio_of = |b, p| (p as ExtendedBalance).saturating_mul(to_votes(b)) / ACCURACY;

			// Compute the actual stake from nominator's ratio.
			let mut assignments_with_stakes = assignments.iter().map(|(n, a)|(
				n.clone(),
				Self::slashable_balance_of(n),
				a.iter().map(|(acc, r)| (
					acc.clone(),
					*r,
					to_balance(ratio_of(Self::slashable_balance_of(n), *r)),
				))
				.collect::<Vec<Assignment<T>>>()
			)).collect::<Vec<(T::AccountId, BalanceOf<T>, Vec<Assignment<T>>)>>();

			// update elected candidate exposures.
			let mut exposures = <ExpoMap<T>>::new();
			elected_stashes
				.iter()
				.map(|e| (e, Self::slashable_balance_of(e)))
				.for_each(|(e, s)| {
					exposures.insert(e.clone(), Exposure { own: s, total: s, ..Default::default() });
				});

			for (n, _, assignment) in &assignments_with_stakes {
				for (c, _, s) in assignment {
					if let Some(expo) = exposures.get_mut(c) {
						// NOTE: simple example where this saturates:
						// candidate with max_value stake. 1 nominator with max_value stake.
						// Nuked. Sadly there is not much that we can do about this.
						// See this test: phragmen_should_not_overflow_xxx()
						expo.total = expo.total.saturating_add(*s);
						expo.others.push( IndividualExposure { who: n.clone(), value: *s } );
					}
				}
			}

			// This optimization will most likely be only applied off-chain.
			let do_equalise = false;
			if do_equalise {
				let tolerance = 10 as u128;
				let iterations = 10 as usize;
				phragmen::equalize::<T>(&mut assignments_with_stakes, &mut exposures, tolerance, iterations);
			}

			// Clear Stakers and reduce their slash_count.
			for v in Self::current_elected().iter() {
				<Stakers<T>>::remove(v);
				let slash_count = <SlashCount<T>>::take(v);
				if slash_count > 1 {
					<SlashCount<T>>::insert(v, slash_count - 1);
				}
			}

			// Populate Stakers and figure out the minimum stake behind a slot.
			let mut slot_stake = BalanceOf::<T>::max_value();
			for (c, e) in exposures.iter() {
				if e.total < slot_stake {
					slot_stake = e.total;
				}
				<Stakers<T>>::insert(c.clone(), e.clone());
			}
			<SlotStake<T>>::put(&slot_stake);

			// Set the new validator set.
			<CurrentElected<T>>::put(&elected_stashes);
			<session::Module<T>>::set_validators(
				&elected_stashes.into_iter().map(|s| Self::bonded(s).unwrap_or_default()).collect::<Vec<_>>()
			);

			slot_stake
		} else {
			// There were not enough candidates for even our minimal level of functionality.
			// This is bad.
			// We should probably disable all functionality except for block production
			// and let the chain keep producing blocks until we can decide on a sufficiently
			// substantial set.
			// TODO: #2494
			Self::slot_stake()
		}
	}

	/// Call when a validator is determined to be offline. `count` is the
	/// number of offenses the validator has committed.
	///
	/// NOTE: This is called with the controller (not the stash) account id.
	pub fn on_offline_validator(controller: T::AccountId, count: usize) {
		if let Some(l) = Self::ledger(&controller) {
			let stash = l.stash;

			// Early exit if validator is invulnerable.
			if Self::invulnerables().contains(&stash) {
				return
			}

			let slash_count = Self::slash_count(&stash);
			let new_slash_count = slash_count + count as u32;
			<SlashCount<T>>::insert(&stash, new_slash_count);
			let grace = Self::offline_slash_grace();

			if RECENT_OFFLINE_COUNT > 0 {
				let item = (stash.clone(), <system::Module<T>>::block_number(), count as u32);
				<RecentlyOffline<T>>::mutate(|v| if v.len() >= RECENT_OFFLINE_COUNT {
					let index = v.iter()
						.enumerate()
						.min_by_key(|(_, (_, block, _))| block)
						.expect("v is non-empty; qed")
						.0;
					v[index] = item;
				} else {
					v.push(item);
				});
			}

			let prefs = Self::validators(&stash);
			let unstake_threshold = prefs.unstake_threshold.min(MAX_UNSTAKE_THRESHOLD);
			let max_slashes = grace + unstake_threshold;

			let event = if new_slash_count > max_slashes {
				let slash_exposure = Self::stakers(&stash).total;
				let offline_slash_base = Self::offline_slash() * slash_exposure;
				// They're bailing.
				let slash = offline_slash_base
					// Multiply slash_mantissa by 2^(unstake_threshold with upper bound)
					.checked_shl(unstake_threshold)
					.map(|x| x.min(slash_exposure))
					.unwrap_or(slash_exposure);
				let _ = Self::slash_validator(&stash, slash);
				<Validators<T>>::remove(&stash);
				let _ = Self::apply_force_new_era(false);

				RawEvent::OfflineSlash(stash.clone(), slash)
			} else {
				RawEvent::OfflineWarning(stash.clone(), slash_count)
			};

			Self::deposit_event(event);
		}
	}
}

impl<T: Trait> OnSessionChange<T::Moment> for Module<T> {
	fn on_session_change(elapsed: T::Moment, should_reward: bool) {
		Self::new_session(elapsed, should_reward);
	}
}

impl<T: Trait> OnFreeBalanceZero<T::AccountId> for Module<T> {
	fn on_free_balance_zero(stash: &T::AccountId) {
		if let Some(controller) = <Bonded<T>>::take(stash) {
			<Ledger<T>>::remove(&controller);
		}
		<Payee<T>>::remove(stash);
		<SlashCount<T>>::remove(stash);
		<Validators<T>>::remove(stash);
		<Nominators<T>>::remove(stash);
	}
}

impl<T: Trait> consensus::OnOfflineReport<Vec<u32>> for Module<T> {
	fn handle_report(reported_indices: Vec<u32>) {
		for validator_index in reported_indices {
			let v = <session::Module<T>>::validators()[validator_index as usize].clone();
			Self::on_offline_validator(v, 1);
		}
	}
}<|MERGE_RESOLUTION|>--- conflicted
+++ resolved
@@ -248,14 +248,10 @@
 };
 use session::OnSessionChange;
 use primitives::Perbill;
-<<<<<<< HEAD
-use primitives::traits::{Convert, Zero, One, As, StaticLookup, CheckedSub, CheckedShl, Saturating, Bounded};
-=======
 use primitives::traits::{
 	Convert, Zero, One, StaticLookup, CheckedSub, CheckedShl, Saturating,
 	Bounded, SaturatedConversion
 };
->>>>>>> b0038786
 #[cfg(feature = "std")]
 use primitives::{Serialize, Deserialize};
 use system::ensure_signed;
@@ -955,13 +951,8 @@
 				Self::reward_validator(v, reward);
 			}
 			Self::deposit_event(RawEvent::Reward(reward));
-<<<<<<< HEAD
-			let len = validators.len() as u64; // validators length can never overflow u64
-			let len = BalanceOf::<T>::sa(len);
-=======
 			let len = validators.len() as u32; // validators length can never overflow u64
 			let len: BalanceOf<T> = len.into();
->>>>>>> b0038786
 			let total_minted = reward * len;
 			let total_rewarded_stake = Self::slot_stake() * len;
 			T::OnRewardMinted::on_dilution(total_minted, total_rewarded_stake);
