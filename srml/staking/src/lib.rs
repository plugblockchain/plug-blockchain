--- conflicted
+++ resolved
@@ -430,15 +430,8 @@
 }
 
 type BalanceOf<T> = <<T as Trait>::Currency as Currency<<T as system::Trait>::AccountId>>::Balance;
-<<<<<<< HEAD
 type NegativeImbalanceOf<T> = <<T as Trait>::Currency as Currency<<T as system::Trait>::AccountId>>::NegativeImbalance;
 type RewardPositiveImbalanceOf<T> = <<T as Trait>::RewardCurrency as Currency<<T as system::Trait>::AccountId>>::PositiveImbalance;
-=======
-type PositiveImbalanceOf<T> =
-<<T as Trait>::Currency as Currency<<T as system::Trait>::AccountId>>::PositiveImbalance;
-type NegativeImbalanceOf<T> =
-<<T as Trait>::Currency as Currency<<T as system::Trait>::AccountId>>::NegativeImbalance;
->>>>>>> c9a1c36f
 
 type RawAssignment<T> = (<T as system::Trait>::AccountId, ExtendedBalance);
 type Assignment<T> = (<T as system::Trait>::AccountId, ExtendedBalance, BalanceOf<T>);
@@ -481,17 +474,13 @@
 	type Slash: OnUnbalanced<NegativeImbalanceOf<Self>>;
 
 	/// Handler for the unbalanced increment when rewarding a staker.
-<<<<<<< HEAD
 	type Reward: OnUnbalanced<RewardPositiveImbalanceOf<Self>>;
-=======
-	type Reward: OnUnbalanced<PositiveImbalanceOf<Self>>;
 
 	/// Number of sessions per era.
 	type SessionsPerEra: Get<SessionIndex>;
 
 	/// Number of eras that staked funds must remain bonded for.
 	type BondingDuration: Get<EraIndex>;
->>>>>>> c9a1c36f
 }
 
 decl_storage! {
