// Copyright 2018-2019 Parity Technologies (UK) Ltd.
// This file is part of Substrate.

// Substrate is free software: you can redistribute it and/or modify
// it under the terms of the GNU General Public License as published by
// the Free Software Foundation, either version 3 of the License, or
// (at your option) any later version.

// Substrate is distributed in the hope that it will be useful,
// but WITHOUT ANY WARRANTY; without even the implied warranty of
// MERCHANTABILITY or FITNESS FOR A PARTICULAR PURPOSE.  See the
// GNU General Public License for more details.

// You should have received a copy of the GNU General Public License
// along with Substrate.  If not, see <http://www.gnu.org/licenses/>.

//! Test utilities

use std::{collections::HashSet, cell::RefCell};
use primitives::Perbill;
use primitives::traits::{IdentityLookup, Convert, OpaqueKeys, OnInitialize};
use primitives::testing::{Header, UintAuthorityId};
use substrate_primitives::{H256, Blake2Hasher};
use runtime_io;
use srml_support::{assert_ok, impl_outer_origin, parameter_types, EnumerableStorageMap};
use srml_support::traits::{Currency, Get};
use crate::{EraIndex, GenesisConfig, Module, Trait, StakerStatus,
	ValidatorPrefs, RewardDestination, Nominators
};

/// The AccountId alias in this test module.
pub type AccountId = u64;
pub type BlockNumber = u64;
pub type Balance = u64;

/// Simple structure that exposes how u64 currency can be represented as... u64.
pub struct CurrencyToVoteHandler;
impl Convert<u64, u64> for CurrencyToVoteHandler {
	fn convert(x: u64) -> u64 { x }
}
impl Convert<u128, u64> for CurrencyToVoteHandler {
	fn convert(x: u128) -> u64 {
		x as u64
	}
}

thread_local! {
	static SESSION: RefCell<(Vec<AccountId>, HashSet<AccountId>)> = RefCell::new(Default::default());
	static EXISTENTIAL_DEPOSIT: RefCell<u64> = RefCell::new(0);
}

pub struct TestSessionHandler;
impl session::SessionHandler<AccountId> for TestSessionHandler {
	fn on_new_session<Ks: OpaqueKeys>(_changed: bool, validators: &[(AccountId, Ks)]) {
		SESSION.with(|x|
			*x.borrow_mut() = (validators.iter().map(|x| x.0.clone()).collect(), HashSet::new())
		);
	}

	fn on_disabled(validator_index: usize) {
		SESSION.with(|d| {
			let mut d = d.borrow_mut();
			let value = d.0[validator_index];
			println!("on_disabled {} -> {}", validator_index, value);
			d.1.insert(value);
		})
	}
}

pub fn is_disabled(validator: AccountId) -> bool {
	SESSION.with(|d| d.borrow().1.contains(&validator))
}

pub struct ExistentialDeposit;
impl Get<u64> for ExistentialDeposit {
	fn get() -> u64 {
		EXISTENTIAL_DEPOSIT.with(|v| *v.borrow())
	}
}

impl_outer_origin!{
	pub enum Origin for Test {}
}

// Workaround for https://github.com/rust-lang/rust/issues/26925 . Remove when sorted.
#[derive(Clone, PartialEq, Eq, Debug)]
pub struct Test;
impl system::Trait for Test {
	type Origin = Origin;
	type Index = u64;
	type BlockNumber = u64;
	type Hash = H256;
	type Hashing = ::primitives::traits::BlakeTwo256;
	type AccountId = AccountId;
	type Lookup = IdentityLookup<Self::AccountId>;
	type Header = Header;
	type Event = ();
<<<<<<< HEAD
	type Log = DigestItem;
	type Doughnut = ();
	type DispatchVerifier = ();
=======
}
parameter_types! {
	pub const TransferFee: u64 = 0;
	pub const CreationFee: u64 = 0;
	pub const TransactionBaseFee: u64 = 0;
	pub const TransactionByteFee: u64 = 0;
>>>>>>> c9a1c36f
}
impl balances::Trait for Test {
	type Balance = u64;
	type OnFreeBalanceZero = Staking;
	type OnNewAccount = ();
	type Event = ();
	type TransactionPayment = ();
	type TransferPayment = ();
	type DustRemoval = ();
	type ExistentialDeposit = ExistentialDeposit;
	type TransferFee = TransferFee;
	type CreationFee = CreationFee;
	type TransactionBaseFee = TransactionBaseFee;
	type TransactionByteFee = TransactionByteFee;
}
parameter_types! {
	pub const Period: BlockNumber = 1;
	pub const Offset: BlockNumber = 0;
}
impl session::Trait for Test {
	type OnSessionEnding = Staking;
	type Keys = UintAuthorityId;
	type ShouldEndSession = session::PeriodicSessions<Period, Offset>;
	type SessionHandler = TestSessionHandler;
	type Event = ();
}
impl timestamp::Trait for Test {
	type Moment = u64;
	type OnTimestampSet = ();
}
<<<<<<< HEAD

pub struct U128ToBalance(u128);
impl From<u128> for U128ToBalance {
	fn from(u: u128) -> Self {
		U128ToBalance(u)
	}
}
impl From<U128ToBalance> for u64 {
	fn from(u: U128ToBalance) -> u64 {
		u.0.try_into().unwrap_or(u64::max_value())
	}
}

=======
parameter_types! {
	pub const SessionsPerEra: session::SessionIndex = 3;
	pub const BondingDuration: EraIndex = 3;
}
>>>>>>> c9a1c36f
impl Trait for Test {
	type Currency = balances::Module<Self>;
	type RewardCurrency = balances::Module<Self>;
	type CurrencyToReward = u64;
	type BalanceToU128 = u64;
	type U128ToBalance = U128ToBalance;
	type CurrencyToVote = CurrencyToVoteHandler;
	type OnRewardMinted = ();
	type Event = ();
	type Slash = ();
	type Reward = ();
	type SessionsPerEra = SessionsPerEra;
	type BondingDuration = BondingDuration;
}

pub struct ExtBuilder {
	existential_deposit: u64,
	current_era: EraIndex,
	reward: u64,
	validator_pool: bool,
	nominate: bool,
	validator_count: u32,
	minimum_validator_count: u32,
	fair: bool,
}

impl Default for ExtBuilder {
	fn default() -> Self {
		Self {
			existential_deposit: 0,
			current_era: 0,
			reward: 10,
			validator_pool: false,
			nominate: true,
			validator_count: 2,
			minimum_validator_count: 0,
			fair: true
		}
	}
}

impl ExtBuilder {
	pub fn existential_deposit(mut self, existential_deposit: u64) -> Self {
		self.existential_deposit = existential_deposit;
		self
	}
	pub fn _current_era(mut self, current_era: EraIndex) -> Self {
		self.current_era = current_era;
		self
	}
	pub fn validator_pool(mut self, validator_pool: bool) -> Self {
		self.validator_pool = validator_pool;
		self
	}
	pub fn nominate(mut self, nominate: bool) -> Self {
		self.nominate = nominate;
		self
	}
	pub fn validator_count(mut self, count: u32) -> Self {
		self.validator_count = count;
		self
	}
	pub fn minimum_validator_count(mut self, count: u32) -> Self {
		self.minimum_validator_count = count;
		self
	}
	pub fn fair(mut self, is_fair: bool) -> Self {
		self.fair = is_fair;
		self
	}
	pub fn set_associated_consts(&self) {
		EXISTENTIAL_DEPOSIT.with(|v| *v.borrow_mut() = self.existential_deposit);
	}
	pub fn build(self) -> runtime_io::TestExternalities<Blake2Hasher> {
		self.set_associated_consts();
		let (mut t, mut c) = system::GenesisConfig::default().build_storage::<Test>().unwrap();
		let balance_factor = if self.existential_deposit > 0 {
			256
		} else {
			1
		};
		let validators = if self.validator_pool { vec![10, 20, 30, 40] } else { vec![10, 20] };
		let _ = session::GenesisConfig::<Test>{
			// NOTE: if config.nominate == false then 100 is also selected in the initial round.
			validators,
			keys: vec![],
		}.assimilate_storage(&mut t, &mut c);
		let _ = balances::GenesisConfig::<Test>{
			balances: vec![
					(1, 10 * balance_factor),
					(2, 20 * balance_factor),
					(3, 300 * balance_factor),
					(4, 400 * balance_factor),
					(10, balance_factor),
					(11, balance_factor * 1000),
					(20, balance_factor),
					(21, balance_factor * 2000),
					(30, balance_factor),
					(31, balance_factor * 2000),
					(40, balance_factor),
					(41, balance_factor * 2000),
					(100, 2000 * balance_factor),
					(101, 2000 * balance_factor),
			],
			vesting: vec![],
		}.assimilate_storage(&mut t, &mut c);
		let stake_21 = if self.fair { 1000 } else { 2000 };
		let stake_31 = if self.validator_pool { balance_factor * 1000 } else { 1 };
		let status_41 = if self.validator_pool {
			StakerStatus::<AccountId>::Validator
		} else {
			StakerStatus::<AccountId>::Idle
		};
		let nominated = if self.nominate { vec![11, 21] } else { vec![] };
		let _ = GenesisConfig::<Test>{
			current_era: self.current_era,
			stakers: vec![
				(11, 10, balance_factor * 1000, StakerStatus::<AccountId>::Validator),
				(21, 20, stake_21, StakerStatus::<AccountId>::Validator),
				(31, 30, stake_31, StakerStatus::<AccountId>::Validator),
				(41, 40, balance_factor * 1000, status_41),
				// nominator
				(101, 100, balance_factor * 500, StakerStatus::<AccountId>::Nominator(nominated))
			],
			validator_count: self.validator_count,
			minimum_validator_count: self.minimum_validator_count,
			session_reward: Perbill::from_millionths((1000000 * self.reward / balance_factor) as u32),
			offline_slash: Perbill::from_percent(5),
			current_session_reward: self.reward,
			offline_slash_grace: 0,
			invulnerables: vec![],
		}.assimilate_storage(&mut t, &mut c);
		let _ = timestamp::GenesisConfig::<Test>{
			minimum_period: 5,
		}.assimilate_storage(&mut t, &mut c);
		let mut ext = t.into();
		runtime_io::with_externalities(&mut ext, || {
			let validators = Session::validators();
			SESSION.with(|x|
				*x.borrow_mut() = (validators.clone(), HashSet::new())
			);
		});
		ext
	}
}

pub type System = system::Module<Test>;
pub type Balances = balances::Module<Test>;
pub type Session = session::Module<Test>;
pub type Timestamp = timestamp::Module<Test>;
pub type Staking = Module<Test>;

pub fn check_exposure_all() {
	Staking::current_elected().into_iter().for_each(|acc| check_exposure(acc));
}

pub fn check_nominator_all() {
	<Nominators<Test>>::enumerate().for_each(|(acc, _)| check_nominator_exposure(acc));
}

/// Check for each selected validator: expo.total = Sum(expo.other) + expo.own
pub fn check_exposure(stash: u64) {
	assert_is_stash(stash);
	let expo = Staking::stakers(&stash);
	assert_eq!(
		expo.total as u128, expo.own as u128 + expo.others.iter().map(|e| e.value as u128).sum::<u128>(),
		"wrong total exposure for {:?}: {:?}", stash, expo,
	);
}

/// Check that for each nominator: slashable_balance > sum(used_balance)
/// Note: we might not consume all of a nominator's balance, but we MUST NOT over spend it.
pub fn check_nominator_exposure(stash: u64) {
	assert_is_stash(stash);
	let mut sum = 0;
	Staking::current_elected()
		.iter()
		.map(|v| Staking::stakers(v))
		.for_each(|e| e.others.iter()
			.filter(|i| i.who == stash)
			.for_each(|i| sum += i.value));
	let nominator_stake = Staking::slashable_balance_of(&stash);
	// a nominator cannot over-spend.
	assert!(
		nominator_stake >= sum,
		"failed: Nominator({}) stake({}) >= sum divided({})", stash, nominator_stake, sum,
	);
}

pub fn assert_total_expo(stash: u64, val: u64) {
	let expo = Staking::stakers(&stash);
	assert_eq!(expo.total, val);
}

pub fn assert_is_stash(acc: u64) {
	assert!(Staking::bonded(&acc).is_some(), "Not a stash.");
}

pub fn bond_validator(acc: u64, val: u64) {
	// a = controller
	// a + 1 = stash
	let _ = Balances::make_free_balance_be(&(acc+1), val);
	assert_ok!(Staking::bond(Origin::signed(acc+1), acc, val, RewardDestination::Controller));
	assert_ok!(Staking::validate(Origin::signed(acc), ValidatorPrefs::default()));
}

pub fn bond_nominator(acc: u64, val: u64, target: Vec<u64>) {
	// a = controller
	// a + 1 = stash
	let _ = Balances::make_free_balance_be(&(acc+1), val);
	assert_ok!(Staking::bond(Origin::signed(acc+1), acc, val, RewardDestination::Controller));
	assert_ok!(Staking::nominate(Origin::signed(acc), target));
}

pub fn start_session(session_index: session::SessionIndex) {
	for i in 0..(session_index - Session::current_index()) {
		System::set_block_number((i + 1).into());
		Session::on_initialize(System::block_number());
	}
	assert_eq!(Session::current_index(), session_index);
}

pub fn start_era(era_index: EraIndex) {
	start_session((era_index * 3).into());
	assert_eq!(Staking::current_era(), era_index);
}<|MERGE_RESOLUTION|>--- conflicted
+++ resolved
@@ -95,18 +95,14 @@
 	type Lookup = IdentityLookup<Self::AccountId>;
 	type Header = Header;
 	type Event = ();
-<<<<<<< HEAD
-	type Log = DigestItem;
 	type Doughnut = ();
 	type DispatchVerifier = ();
-=======
 }
 parameter_types! {
 	pub const TransferFee: u64 = 0;
 	pub const CreationFee: u64 = 0;
 	pub const TransactionBaseFee: u64 = 0;
 	pub const TransactionByteFee: u64 = 0;
->>>>>>> c9a1c36f
 }
 impl balances::Trait for Test {
 	type Balance = u64;
@@ -137,26 +133,10 @@
 	type Moment = u64;
 	type OnTimestampSet = ();
 }
-<<<<<<< HEAD
-
-pub struct U128ToBalance(u128);
-impl From<u128> for U128ToBalance {
-	fn from(u: u128) -> Self {
-		U128ToBalance(u)
-	}
-}
-impl From<U128ToBalance> for u64 {
-	fn from(u: U128ToBalance) -> u64 {
-		u.0.try_into().unwrap_or(u64::max_value())
-	}
-}
-
-=======
 parameter_types! {
 	pub const SessionsPerEra: session::SessionIndex = 3;
 	pub const BondingDuration: EraIndex = 3;
 }
->>>>>>> c9a1c36f
 impl Trait for Test {
 	type Currency = balances::Module<Self>;
 	type RewardCurrency = balances::Module<Self>;
