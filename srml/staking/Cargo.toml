[package]
name = "srml-staking"
version = "2.0.0"
authors = ["Parity Technologies <admin@parity.io>"]
edition = "2018"

[dependencies]
serde = { version = "1.0", optional = true }
safe-mix = { version = "1.0", default-features = false}
parity-codec = { version = "4.1.1", default-features = false, features = ["derive"] }
substrate-keyring = { path = "../../core/keyring", optional = true }
rstd = { package = "sr-std", path = "../../core/sr-std", default-features = false }
runtime_io = { package = "sr-io", path = "../../core/sr-io", default-features = false }
primitives = { package = "sr-primitives", path = "../../core/sr-primitives", default-features = false }
srml-support = { path = "../support", default-features = false }
system = { package = "srml-system", path = "../system", default-features = false }
<<<<<<< HEAD
session = { package = "srml-session", path = "../session", default-features = false }
uint = { version = "0.7.1", default-features = false }
=======
session = { package = "srml-session", path = "../session", default-features = false, features = ["historical"] }
>>>>>>> fb9871a7

[dev-dependencies]
substrate-primitives = { path = "../../core/primitives" }
timestamp = { package = "srml-timestamp", path = "../timestamp" }
balances = { package = "srml-balances", path = "../balances" }
rand = "0.6.5"

[features]
equalize = []
bench = []
default = ["std", "equalize"]
std = [
	"serde",
	"safe-mix/std",
	"substrate-keyring",
	"parity-codec/std",
	"rstd/std",
	"runtime_io/std",
	"srml-support/std",
	"primitives/std",
	"session/std",
	"system/std",
]<|MERGE_RESOLUTION|>--- conflicted
+++ resolved
@@ -14,12 +14,7 @@
 primitives = { package = "sr-primitives", path = "../../core/sr-primitives", default-features = false }
 srml-support = { path = "../support", default-features = false }
 system = { package = "srml-system", path = "../system", default-features = false }
-<<<<<<< HEAD
-session = { package = "srml-session", path = "../session", default-features = false }
-uint = { version = "0.7.1", default-features = false }
-=======
 session = { package = "srml-session", path = "../session", default-features = false, features = ["historical"] }
->>>>>>> fb9871a7
 
 [dev-dependencies]
 substrate-primitives = { path = "../../core/primitives" }
