// Copyright 2018-2019 Parity Technologies (UK) Ltd.
// This file is part of Substrate.

// Substrate is free software: you can redistribute it and/or modify
// it under the terms of the GNU General Public License as published by
// the Free Software Foundation, either version 3 of the License, or
// (at your option) any later version.

// Substrate is distributed in the hope that it will be useful,
// but WITHOUT ANY WARRANTY; without even the implied warranty of
// MERCHANTABILITY or FITNESS FOR A PARTICULAR PURPOSE.  See the
// GNU General Public License for more details.

// You should have received a copy of the GNU General Public License
// along with Substrate.  If not, see <http://www.gnu.org/licenses/>.

//! Test utilities

#![cfg(test)]

use primitives::{traits::{IdentityLookup}, testing::Header};
use substrate_primitives::{H256, Blake2Hasher};
use runtime_io;
use srml_support::{impl_outer_origin, traits::Get};
use std::cell::RefCell;
use crate::{GenesisConfig, Module, Trait};

impl_outer_origin!{
	pub enum Origin for Runtime {}
}

thread_local! {
	static EXISTENTIAL_DEPOSIT: RefCell<u64> = RefCell::new(0);
	static TRANSFER_FEE: RefCell<u64> = RefCell::new(0);
	static CREATION_FEE: RefCell<u64> = RefCell::new(0);
	static TRANSACTION_BASE_FEE: RefCell<u64> = RefCell::new(0);
	static TRANSACTION_BYTE_FEE: RefCell<u64> = RefCell::new(0);
}

pub struct ExistentialDeposit;
impl Get<u64> for ExistentialDeposit {
	fn get() -> u64 { EXISTENTIAL_DEPOSIT.with(|v| *v.borrow()) }
}

pub struct TransferFee;
impl Get<u64> for TransferFee {
	fn get() -> u64 { TRANSFER_FEE.with(|v| *v.borrow()) }
}

pub struct CreationFee;
impl Get<u64> for CreationFee {
	fn get() -> u64 { CREATION_FEE.with(|v| *v.borrow()) }
}

pub struct TransactionBaseFee;
impl Get<u64> for TransactionBaseFee {
	fn get() -> u64 { TRANSACTION_BASE_FEE.with(|v| *v.borrow()) }
}

pub struct TransactionByteFee;
impl Get<u64> for TransactionByteFee {
	fn get() -> u64 { TRANSACTION_BYTE_FEE.with(|v| *v.borrow()) }
}

// Workaround for https://github.com/rust-lang/rust/issues/26925 . Remove when sorted.
#[derive(Clone, PartialEq, Eq, Debug)]
pub struct Runtime;
impl system::Trait for Runtime {
	type Origin = Origin;
	type Index = u64;
	type BlockNumber = u64;
	type Hash = H256;
	type Hashing = ::primitives::traits::BlakeTwo256;
	type AccountId = u64;
	type Lookup = IdentityLookup<Self::AccountId>;
	type Header = Header;
	type Event = ();
<<<<<<< HEAD
	type Log = DigestItem;
	type Doughnut = ();
	type DispatchVerifier = ();
=======
>>>>>>> c9a1c36f
}
impl Trait for Runtime {
	type Balance = u64;
	type OnFreeBalanceZero = ();
	type OnNewAccount = ();
	type Event = ();
	type TransactionPayment = ();
	type DustRemoval = ();
	type TransferPayment = ();
	type ExistentialDeposit = ExistentialDeposit;
	type TransferFee = TransferFee;
	type CreationFee = CreationFee;
	type TransactionBaseFee = TransactionBaseFee;
	type TransactionByteFee = TransactionByteFee;
}

pub struct ExtBuilder {
	transaction_base_fee: u64,
	transaction_byte_fee: u64,
	existential_deposit: u64,
	transfer_fee: u64,
	creation_fee: u64,
	monied: bool,
	vesting: bool,
}
impl Default for ExtBuilder {
	fn default() -> Self {
		Self {
			transaction_base_fee: 0,
			transaction_byte_fee: 0,
			existential_deposit: 0,
			transfer_fee: 0,
			creation_fee: 0,
			monied: false,
			vesting: false,
		}
	}
}
impl ExtBuilder {
	pub fn existential_deposit(mut self, existential_deposit: u64) -> Self {
		self.existential_deposit = existential_deposit;
		self
	}
	#[allow(dead_code)]
	pub fn transfer_fee(mut self, transfer_fee: u64) -> Self {
		self.transfer_fee = transfer_fee;
		self
	}
	pub fn creation_fee(mut self, creation_fee: u64) -> Self {
		self.creation_fee = creation_fee;
		self
	}
	pub fn transaction_fees(mut self, base_fee: u64, byte_fee: u64) -> Self {
		self.transaction_base_fee = base_fee;
		self.transaction_byte_fee = byte_fee;
		self
	}
	pub fn monied(mut self, monied: bool) -> Self {
		self.monied = monied;
		if self.existential_deposit == 0 {
			self.existential_deposit = 1;
		}
		self
	}
	pub fn vesting(mut self, vesting: bool) -> Self {
		self.vesting = vesting;
		self
	}
	pub fn set_associated_consts(&self) {
		EXISTENTIAL_DEPOSIT.with(|v| *v.borrow_mut() = self.existential_deposit);
		TRANSFER_FEE.with(|v| *v.borrow_mut() = self.transfer_fee);
		CREATION_FEE.with(|v| *v.borrow_mut() = self.creation_fee);
		TRANSACTION_BASE_FEE.with(|v| *v.borrow_mut() = self.transaction_base_fee);
		TRANSACTION_BYTE_FEE.with(|v| *v.borrow_mut() = self.transaction_byte_fee);
	}
	pub fn build(self) -> runtime_io::TestExternalities<Blake2Hasher> {
		self.set_associated_consts();
		let mut t = system::GenesisConfig::default().build_storage::<Runtime>().unwrap().0;
		t.extend(GenesisConfig::<Runtime> {
			balances: if self.monied {
				vec![(1, 10 * self.existential_deposit), (2, 20 * self.existential_deposit), (3, 30 * self.existential_deposit), (4, 40 * self.existential_deposit)]
			} else {
				vec![]
			},
			vesting: if self.vesting && self.monied {
				vec![(1, 0, 10), (2, 10, 20)]
			} else {
				vec![]
			},
		}.build_storage().unwrap().0);
		t.into()
	}
}

pub type System = system::Module<Runtime>;
pub type Balances = Module<Runtime>;<|MERGE_RESOLUTION|>--- conflicted
+++ resolved
@@ -75,12 +75,8 @@
 	type Lookup = IdentityLookup<Self::AccountId>;
 	type Header = Header;
 	type Event = ();
-<<<<<<< HEAD
-	type Log = DigestItem;
 	type Doughnut = ();
 	type DispatchVerifier = ();
-=======
->>>>>>> c9a1c36f
 }
 impl Trait for Runtime {
 	type Balance = u64;
