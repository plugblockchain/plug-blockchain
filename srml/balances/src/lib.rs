--- conflicted
+++ resolved
@@ -169,12 +169,8 @@
 
 pub trait Subtrait<I: Instance = DefaultInstance>: system::Trait {
 	/// The balance of an account.
-<<<<<<< HEAD
-	type Balance: Parameter + Member + SimpleArithmetic + Codec + Default + Copy + MaybeSerializeDebug;
-=======
 	type Balance: Parameter + Member + SimpleArithmetic + Codec + Default + Copy +
 		MaybeSerializeDebug + From<Self::BlockNumber>;
->>>>>>> b0038786
 
 	/// A function that is invoked when the free-balance has fallen below the existential deposit and
 	/// has been reduced to zero.
@@ -188,12 +184,8 @@
 
 pub trait Trait<I: Instance = DefaultInstance>: system::Trait {
 	/// The balance of an account.
-<<<<<<< HEAD
-	type Balance: Parameter + Member + SimpleArithmetic + Codec + Default + Copy + MaybeSerializeDebug;
-=======
 	type Balance: Parameter + Member + SimpleArithmetic + Codec + Default + Copy +
 		MaybeSerializeDebug + From<Self::BlockNumber>;
->>>>>>> b0038786
 
 	/// A function that is invoked when the free-balance has fallen below the existential deposit and
 	/// has been reduced to zero.
@@ -1026,15 +1018,9 @@
 	}
 }
 
-<<<<<<< HEAD
-impl<T: Trait<I>, I: Instance, Extrinsic> MakePayment<T::AccountId, Extrinsic> for Module<T, I> {
+impl<T: Trait<I>, I: Instance> MakePayment<T::AccountId> for Module<T, I> {
 	fn make_payment(transactor: &T::AccountId, encoded_len: usize, _: &Extrinsic) -> Result {
-		let encoded_len = <T::Balance as As<u64>>::sa(encoded_len as u64);
-=======
-impl<T: Trait<I>, I: Instance> MakePayment<T::AccountId> for Module<T, I> {
-	fn make_payment(transactor: &T::AccountId, encoded_len: usize) -> Result {
 		let encoded_len = T::Balance::from(encoded_len as u32);
->>>>>>> b0038786
 		let transaction_fee = Self::transaction_base_fee() + Self::transaction_byte_fee() * encoded_len;
 		let imbalance = Self::withdraw(
 			transactor,
