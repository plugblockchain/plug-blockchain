--- conflicted
+++ resolved
@@ -747,12 +747,9 @@
 	type Lookup = T::Lookup;
 	type Header = T::Header;
 	type Event = ();
-<<<<<<< HEAD
+	type BlockHashCount = T::BlockHashCount;
 	type Doughnut = ();
 	type DispatchVerifier = ();
-=======
-	type BlockHashCount = T::BlockHashCount;
->>>>>>> fb9871a7
 }
 impl<T: Subtrait<I>, I: Instance> Trait<I> for ElevatedTrait<T, I> {
 	type Balance = T::Balance;
