--- conflicted
+++ resolved
@@ -745,12 +745,8 @@
 	type Lookup = T::Lookup;
 	type Header = T::Header;
 	type Event = ();
-<<<<<<< HEAD
-	type Log = T::Log;
 	type Doughnut = ();
 	type DispatchVerifier = ();
-=======
->>>>>>> c9a1c36f
 }
 impl<T: Subtrait<I>, I: Instance> Trait<I> for ElevatedTrait<T, I> {
 	type Balance = T::Balance;
