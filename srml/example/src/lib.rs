--- conflicted
+++ resolved
@@ -269,15 +269,6 @@
 // the arguments and makes a decision based upon them.
 //
 // The `WeightData<T>` trait has access to the arguments of the dispatch that it wants to assign a
-<<<<<<< HEAD
-// weight to. Nonetheless, the trait itself can not make any assumptions about what that type
-// generic type of the arguments, `T`, is. Based on our needs, we could replace `T` with a more
-// concrete type while implementing the trait. The `decl_module!` expects whatever implements
-// `WeighData<T>` to replace `T` with a tuple of the dispatch arguments. This is exactly how we will
-// craft the implementation below.
-//
-// The rules of `WeightForSetDummy` is as follows:
-=======
 // weight to. Nonetheless, the trait itself can not make any assumptions about what the generic type
 // of the arguments (`T`) is. Based on our needs, we could replace `T` with a more concrete type
 // while implementing the trait. The `decl_module!` expects whatever implements `WeighData<T>` to
@@ -285,7 +276,6 @@
 // implementation below.
 //
 // The rules of `WeightForSetDummy` are as follows:
->>>>>>> 64e9a777
 // - The final weight of each dispatch is calculated as the argument of the call multiplied by the
 //   parameter given to the `WeightForSetDummy`'s constructor.
 // - assigns a dispatch class `operational` if the argument of the call is more than 1000.
