--- conflicted
+++ resolved
@@ -229,8 +229,6 @@
 
 		/// Proposal indices that have been approved but not yet awarded.
 		Approvals get(fn approvals): Vec<ProposalIndex>;
-<<<<<<< HEAD
-=======
 	}
 	add_extra_genesis {
 		build(|_config| {
@@ -240,7 +238,6 @@
 				T::Currency::minimum_balance(),
 			);
 		});
->>>>>>> 7874be86
 	}
 }
 
