--- conflicted
+++ resolved
@@ -390,14 +390,11 @@
 		type WeightMultiplierUpdate = ();
 		type Event = ();
 		type BlockHashCount = BlockHashCount;
-<<<<<<< HEAD
 		type Doughnut = ();
 		type DispatchVerifier = ();
-=======
 		type MaximumBlockWeight = MaximumBlockWeight;
 		type AvailableBlockRatio = AvailableBlockRatio;
 		type MaximumBlockLength = MaximumBlockLength;
->>>>>>> 9ede42b1
 	}
 	parameter_types! {
 		pub const ExistentialDeposit: u64 = 0;
