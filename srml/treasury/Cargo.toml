[package]
name = "srml-treasury"
version = "2.0.0"
authors = ["Parity Technologies <admin@parity.io>"]
edition = "2018"

[dependencies]
serde = { version = "1.0", optional = true, features = ["derive"] }
<<<<<<< HEAD
parity-codec = { version = "3.5.4", default-features = false, features = ["derive"] }
=======
parity-codec = { version = "4.1.1", default-features = false, features = ["derive"] }
>>>>>>> c9a1c36f
rstd = { package = "sr-std", path = "../../core/sr-std", default-features = false }
runtime_primitives = { package = "sr-primitives", path = "../../core/sr-primitives", default-features = false }
srml-support = { path = "../support", default-features = false }
system = { package = "srml-system", path = "../system", default-features = false }
balances = { package = "srml-balances", path = "../balances", default-features = false }

[dev-dependencies]
runtime_io = { package = "sr-io", path = "../../core/sr-io" }
substrate-primitives = { path = "../../core/primitives" }

[features]
default = ["std"]
std = [
	"serde",
	"parity-codec/std",
	"rstd/std",
	"runtime_primitives/std",
	"srml-support/std",
	"system/std",
	"balances/std",
]<|MERGE_RESOLUTION|>--- conflicted
+++ resolved
@@ -6,11 +6,7 @@
 
 [dependencies]
 serde = { version = "1.0", optional = true, features = ["derive"] }
-<<<<<<< HEAD
-parity-codec = { version = "3.5.4", default-features = false, features = ["derive"] }
-=======
 parity-codec = { version = "4.1.1", default-features = false, features = ["derive"] }
->>>>>>> c9a1c36f
 rstd = { package = "sr-std", path = "../../core/sr-std", default-features = false }
 runtime_primitives = { package = "sr-primitives", path = "../../core/sr-primitives", default-features = false }
 srml-support = { path = "../support", default-features = false }
