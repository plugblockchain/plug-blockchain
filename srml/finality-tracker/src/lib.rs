--- conflicted
+++ resolved
@@ -29,11 +29,7 @@
 use primitives::traits::{One, Zero, SaturatedConversion};
 use rstd::{prelude::*, result, cmp, vec};
 use parity_codec::Decode;
-<<<<<<< HEAD
-use srml_system::{self as system, ensure_none, Trait as SystemTrait};
-=======
 use srml_system::{ensure_none, Trait as SystemTrait};
->>>>>>> b0038786
 
 #[cfg(feature = "std")]
 use parity_codec::Encode;
@@ -90,7 +86,7 @@
 }
 
 
-pub trait Trait: system::Trait {
+pub trait Trait: SystemTrait {
 	/// Something which can be notified when the timestamp is set. Set this to `()` if not needed.
 	type OnFinalizationStalled: OnFinalizationStalled<Self::BlockNumber>;
 }
