--- conflicted
+++ resolved
@@ -55,14 +55,11 @@
 	type WeightMultiplierUpdate = ();
 	type Event = ();
 	type BlockHashCount = BlockHashCount;
-<<<<<<< HEAD
 	type Doughnut = ();
 	type DispatchVerifier = ();
-=======
 	type MaximumBlockWeight = MaximumBlockWeight;
 	type AvailableBlockRatio = AvailableBlockRatio;
 	type MaximumBlockLength = MaximumBlockLength;
->>>>>>> 9ede42b1
 }
 
 impl timestamp::Trait for Test {
