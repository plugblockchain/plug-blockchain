--- conflicted
+++ resolved
@@ -48,14 +48,11 @@
 use sp_core::U256;
 use sp_runtime::traits::Zero;
 
-<<<<<<< HEAD
 pub trait WeightInfo {
 	fn set_claim() -> Weight;
 	fn remove_claim() -> Weight;
 }
 
-=======
->>>>>>> 4904ce00
 pub trait Config: frame_system::Config {
 	type Event: From<Event<Self>> + Into<<Self as frame_system::Config>::Event>;
 	type WeightInfo: WeightInfo;
@@ -65,13 +62,9 @@
 type AttestationValue = U256;
 
 decl_module! {
-<<<<<<< HEAD
 	pub struct Module<T: Config> for enum Call where origin: T::Origin {
 		type Error = Error<T>;
 
-=======
-	pub struct Module<T: Config> for enum Call where origin: T::Origin, system = frame_system {
->>>>>>> 4904ce00
 		fn deposit_event() = default;
 
 		/// Create or update an existing claim
@@ -190,11 +183,7 @@
 #[cfg(test)]
 mod tests {
 	use super::*;
-<<<<<<< HEAD
 	use crate::mock::{Attestation, new_test_ext, Origin, System, Test, Event as TestEvent};
-=======
-	use crate::mock::{Attestation, ExtBuilder, Origin, System, Test, Event};
->>>>>>> 4904ce00
 	use frame_support::{assert_noop, assert_ok};
 
 	type AccountId = <Test as frame_system::Config>::AccountId;
@@ -431,11 +420,7 @@
 			System::set_block_number(1);
 			assert_ok!(Attestation::set_claim(Origin::signed(issuer), holder, topic, value));
 
-<<<<<<< HEAD
 			let expected_event = TestEvent::prml_attestation(RawEvent::ClaimCreated(holder, issuer, topic, value));
-=======
-			let expected_event = Event::prml_attestation(RawEvent::ClaimCreated(holder, issuer, topic, value));
->>>>>>> 4904ce00
 			// Assert
 			assert!(System::events().iter().any(|record| record.event == expected_event));
 		})
@@ -452,11 +437,7 @@
 			assert_ok!(Attestation::set_claim(Origin::signed(issuer), holder, topic, value));
 			assert_ok!(Attestation::remove_claim(Origin::signed(issuer), holder, topic));
 
-<<<<<<< HEAD
 			let expected_event = TestEvent::prml_attestation(RawEvent::ClaimRemoved(holder, issuer, topic));
-=======
-			let expected_event = Event::prml_attestation(RawEvent::ClaimRemoved(holder, issuer, topic));
->>>>>>> 4904ce00
 			// Assert
 			assert!(System::events().iter().any(|record| record.event == expected_event));
 		})
@@ -474,11 +455,7 @@
 			assert_ok!(Attestation::set_claim(Origin::signed(issuer), holder, topic, value_old));
 			assert_ok!(Attestation::set_claim(Origin::signed(issuer), holder, topic, value_new));
 
-<<<<<<< HEAD
 			let expected_event = TestEvent::prml_attestation(RawEvent::ClaimUpdated(holder, issuer, topic, value_new));
-=======
-			let expected_event = Event::prml_attestation(RawEvent::ClaimUpdated(holder, issuer, topic, value_new));
->>>>>>> 4904ce00
 			// Assert
 			assert!(System::events().iter().any(|record| record.event == expected_event));
 		})
