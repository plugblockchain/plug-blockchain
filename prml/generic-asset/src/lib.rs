// Copyright 2019-2020 by  Centrality Investments Ltd.
// This file is part of Plug.

// Plug is free software: you can redistribute it and/or modify
// it under the terms of the GNU General Public License as published by
// the Free Software Foundation, either version 3 of the License, or
// (at your option) any later version.

// Plug is distributed in the hope that it will be useful,
// but WITHOUT ANY WARRANTY; without even the implied warranty of
// MERCHANTABILITY or FITNESS FOR A PARTICULAR PURPOSE.  See the
// GNU General Public License for more details.

// You should have received a copy of the GNU General Public License
// along with Plug.  If not, see <http://www.gnu.org/licenses/>.

//! # Generic Asset Module
//!
//! The Generic Asset module provides functionality for handling accounts and asset balances.
//!
//! ## Overview
//!
//! The Generic Asset module provides functions for:
//!
//! - Creating a new kind of asset.
//! - Setting permissions of an asset.
//! - Getting and setting free balances.
//! - Retrieving total, reserved and unreserved balances.
//! - Repatriating a reserved balance to a beneficiary account.
//! - Transferring a balance between accounts (when not reserved).
//! - Slashing an account balance.
//! - Managing total issuance.
//! - Setting and managing locks.
//!
//! ### Terminology
//!
//! - **Staking Asset:** The asset for staking, to participate as Validators in the network.
//! - **Spending Asset:** The asset for payment, such as paying transfer fees, gas fees, etc.
//! - **Permissions:** A set of rules for a kind of asset, defining the allowed operations to the asset, and which
//! accounts are allowed to possess it.
//! - **Total Issuance:** The total number of units in existence in a system.
//! - **Free Balance:** The portion of a balance that is not reserved. The free balance is the only balance that matters
//! for most operations. When this balance falls below the existential deposit, most functionality of the account is
//! removed. When both it and the reserved balance are deleted, then the account is said to be dead.
//! - **Reserved Balance:** Reserved balance still belongs to the account holder, but is suspended. Reserved balance
//! can still be slashed, but only after all the free balance has been slashed. If the reserved balance falls below the
//! existential deposit then it and any related functionality will be deleted. When both it and the free balance are
//! deleted, then the account is said to be dead.
//! - **Imbalance:** A condition when some assets were credited or debited without equal and opposite accounting
//! (i.e. a difference between total issuance and account balances). Functions that result in an imbalance will
//! return an object of the `Imbalance` trait that can be managed within your runtime logic. (If an imbalance is
//! simply dropped, it should automatically maintain any book-keeping such as total issuance.)
//! - **Lock:** A freeze on a specified amount of an account's free balance until a specified block number. Multiple
//! locks always operate over the same funds, so they "overlay" rather than "stack".
//!
//! ### Implementations
//!
//! The Generic Asset module provides `AssetCurrency`, which implements the following traits. If these traits provide
//! the functionality that you need, you can avoid coupling with the Generic Asset module.
//!
//! - `Currency`: Functions for dealing with a fungible assets system.
//! - `ReservableCurrency`: Functions for dealing with assets that can be reserved from an account.
//! - `LockableCurrency`: Functions for dealing with accounts that allow liquidity restrictions.
//! - `Imbalance`: Functions for handling imbalances between total issuance in the system and account balances.
//! Must be used when a function creates new assets (e.g. a reward) or destroys some assets (e.g. a system fee).
//!
//! The Generic Asset module provides two types of `AssetCurrency` as follows.
//!
//! - `StakingAssetCurrency`: Currency for staking.
//! - `SpendingAssetCurrency`: Currency for payments such as transfer fee, gas fee.
//!
//! ## Interface
//!
//! ### Dispatchable Functions
//!
//! - `create`: Create a new kind of asset and nominates the owner of this asset. The origin of this call must
//! be root.
//! - `transfer`: Transfer some liquid free balance to another account.
//! - `update_permission`: Updates permission for a given `asset_id` and an account. The origin of this call
//! must have update permissions.
//! - `mint`: Mint an asset, increases its total issuance. The origin of this call must have mint permissions.
//! - `burn`: Burn an asset, decreases its total issuance. The origin of this call must have burn permissions.
//! - `create_reserved`: Create a new kind of reserved asset. The origin of this call must be root.
//!
//! ### Public Functions
//!
//! - `total_balance`: Get an account's total balance of an asset kind.
//! - `free_balance`: Get an account's free balance of an asset kind.
//! - `reserved_balance`: Get an account's reserved balance of an asset kind.
//! - `create_asset`: Creates an asset.
//! - `make_transfer`: Transfer some liquid free balance from one account to another.
//! This will not emit the `Transferred` event.
//! - `make_transfer_with_event`: Transfer some liquid free balance from one account to another.
//! This will emit the `Transferred` event.
//! - `reserve`: Moves an amount from free balance to reserved balance.
//! - `unreserve`: Move up to an amount from reserved balance to free balance. This function cannot fail.
//! - `mint_free`: Mint to an account's free balance.
//! - `burn_free`: Burn an account's free balance.
//! - `slash`: Deduct up to an amount from the combined balance of `who`, preferring to deduct from the
//!	free balance. This function cannot fail.
//! - `slash_reserved`: Deduct up to an amount from reserved balance of an account. This function cannot fail.
//! - `repatriate_reserved`: Move up to an amount from reserved balance of an account to free balance of another
//! account.
//! - `check_permission`: Check permission to perform burn, mint or update.
//! - `ensure_can_withdraw`: Check if the account is able to make a withdrawal of the given amount
//!	for the given reason.
//!
//! ### Usage
//!
//! The following examples show how to use the Generic Asset Pallet in your custom pallet.
//!
//! ### Examples from the FRAME pallet
//!
//! The Fees Pallet uses the `Currency` trait to handle fee charge/refund, and its types inherit from `Currency`:
//!
//! ```
//! use frame_support::{
//! 	dispatch,
//! 	traits::{Currency, ExistenceRequirement, WithdrawReasons},
//! };
//! # pub trait Config: frame_system::Config {
//! # 	type Currency: Currency<Self::AccountId>;
//! # }
//! type AssetOf<T> = <<T as Config>::Currency as Currency<<T as frame_system::Config>::AccountId>>::Balance;
//!
//! fn charge_fee<T: Config>(transactor: &T::AccountId, amount: AssetOf<T>) -> dispatch::DispatchResult {
//! 	// ...
//! 	T::Currency::withdraw(
//! 		transactor,
//! 		amount,
//! 		WithdrawReasons::TRANSACTION_PAYMENT,
//! 		ExistenceRequirement::KeepAlive,
//! 	)?;
//! 	// ...
//! 	Ok(())
//! }
//!
//! fn refund_fee<T: Config>(transactor: &T::AccountId, amount: AssetOf<T>) -> dispatch::DispatchResult {
//! 	// ...
//! 	T::Currency::deposit_into_existing(transactor, amount)?;
//! 	// ...
//! 	Ok(())
//! }
//!
//! # fn main() {}
//! ```
//!
//! ## Genesis config
//!
//! The Generic Asset Pallet depends on the [`GenesisConfig`](./struct.GenesisConfig.html).

#![cfg_attr(not(feature = "std"), no_std)]

use codec::{Codec, Decode, Encode, FullCodec};

use sp_runtime::traits::{
	AtLeast32BitUnsigned, Bounded, CheckedAdd, CheckedSub, MaybeSerializeDeserialize, Member, One, Zero,
};
use sp_runtime::{DispatchError, DispatchResult, RuntimeDebug};

use frame_support::{
	decl_error, decl_event, decl_module, decl_storage, ensure,
	traits::{
		BalanceStatus, Currency, ExistenceRequirement, Imbalance, LockIdentifier, LockableCurrency, ReservableCurrency,
		SignedImbalance, WithdrawReasons,
	},
	Parameter, StorageMap,
};
use frame_system::{ensure_root, ensure_signed};
use prml_support::AssetIdAuthority;
use sp_std::prelude::*;
use sp_std::{cmp, fmt::Debug, result};

mod benchmarking;
pub mod weights;
pub use weights::WeightInfo;
mod imbalances;
mod impls;
mod mock;
mod tests;
mod types;

// Export GA types/traits
pub use self::imbalances::{CheckedImbalance, NegativeImbalance, OffsetResult, PositiveImbalance};
pub use types::*;

<<<<<<< HEAD
pub trait WeightInfo {
	fn burn() -> Weight;
	fn create() -> Weight;
	fn create_reserved() -> Weight;
	fn mint() -> Weight;
	fn transfer() -> Weight;
	fn update_asset_info() -> Weight;
	fn update_permission() -> Weight;
}

=======
>>>>>>> 4904ce00
pub trait Config: frame_system::Config {
	/// The type for asset IDs
	type AssetId: Parameter + Member + AtLeast32BitUnsigned + Default + Copy + MaybeSerializeDeserialize + Codec;
	/// The type for asset amounts
	type Balance: Parameter
		+ Member
		+ AtLeast32BitUnsigned
		+ Default
		+ Copy
		+ MaybeSerializeDeserialize
		+ Debug
		+ FullCodec;
	/// The system event type
	type Event: From<Event<Self>> + Into<<Self as frame_system::Config>::Event>;
	/// Weight information for extrinsics in this module.
	type WeightInfo: WeightInfo;
}

decl_error! {
	/// Error for the generic-asset module.
	pub enum Error for Module<T: Config> {
		/// No new assets id available.
		AssetIdExhausted,
		/// Cannot transfer zero amount.
		ZeroAmount,
		/// The origin does not have enough permission to update permissions.
		NoUpdatePermission,
		/// The origin does not have permission to mint an asset.
		NoMintPermission,
		/// The origin does not have permission to burn an asset.
		NoBurnPermission,
		/// Total issuance got overflowed after minting.
		TotalMintingOverflow,
		/// Free balance got overflowed after minting.
		FreeMintingOverflow,
		/// Total issuance got underflowed after burning.
		TotalBurningUnderflow,
		/// Free balance got underflowed after burning.
		FreeBurningUnderflow,
		/// Asset id is already taken.
		AssetIdExists,
		/// Failure due to asset id not existing on chain
		AssetIdNotExist,
		/// The balance is too low to send amount.
		InsufficientBalance,
		/// The transfer will cause the account to overflow
		TransferOverflow,
		/// The account liquidity restrictions prevent withdrawal.
		LiquidityRestrictions,
	}
}

decl_module! {
	pub struct Module<T: Config> for enum Call where origin: T::Origin {
		type Error = Error<T>;

		fn deposit_event() = default;

		/// Create a new kind of asset and nominates the owner of this asset.
		/// The asset_id will be the next unoccupied asset_id
		/// Accounts who will have the permissions to mint/burn/change permission are passed in via 'options'
		/// origin of this call must be root.
		///
		/// Weights:
		/// O(1) Limited number of read and writes.
		/// Should not be called often.
		#[weight = T::WeightInfo::create()]
		fn create(
			origin,
			owner: T::AccountId,
			options: AssetOptions<T::Balance, T::AccountId>,
			info: AssetInfo,
		) -> DispatchResult {
			ensure_root(origin)?;
			Self::create_asset(None, Some(owner), options, info)
		}

		/// Transfer some liquid free balance to another account.
		///
		/// `transfer` will set the `FreeBalance` of the sender and receiver.
		/// It will decrease the total issuance of the system by the `TransferFee`.
		/// If the sender's account is below the existential deposit as a result
		/// of the transfer, the account will be reaped.
		///
		/// The dispatch origin for this call must be `Signed` by the transactor.
		///
		/// # <weight>
		/// - Dependent on arguments but not critical, given proper implementations for
		///   input config types. See related functions below.
		/// - It contains a limited number of reads and writes internally and no complex computation.
		///
		/// # </weight>
		#[weight = T::WeightInfo::transfer()]
		pub fn transfer(origin, #[compact] asset_id: T::AssetId, to: T::AccountId, #[compact] amount: T::Balance) {
			let origin = ensure_signed(origin)?;
			ensure!(!amount.is_zero(), Error::<T>::ZeroAmount);
			Self::make_transfer_with_event(asset_id, &origin, &to, amount)?;
		}

		/// Updates permissions(mint/burn/change permission) for a given `asset_id` and an account.
		///
		/// The `origin` must have `update` permission.
		///
		/// weights:
		/// O(1) limited number of read and writes
		/// Expected to not be called frequently
		#[weight = T::WeightInfo::update_permission()]
		fn update_permission(
			origin,
			#[compact] asset_id: T::AssetId,
			new_permission: PermissionLatest<T::AccountId>
		) -> DispatchResult {
			let origin = ensure_signed(origin)?;

			let permissions: PermissionVersions<T::AccountId> = new_permission.into();

			if Self::check_permission(asset_id, &origin, &PermissionType::Update) {
				<Permissions<T>>::insert(asset_id, &permissions);

				Self::deposit_event(Event::<T>::PermissionUpdated(asset_id, permissions.into()));

				Ok(())
			} else {
				Err(Error::<T>::NoUpdatePermission)?
			}
		}

		/// Updates asset info for a given `asset_id`.
		///
		/// The `origin` must have `update` permission.
		///
		/// weights:
		/// O(1) limited number of read and writes
		/// Expected to not be called frequently
		#[weight = T::WeightInfo::update_asset_info()]
		fn update_asset_info(origin, #[compact] asset_id: T::AssetId, info: AssetInfo) -> DispatchResult {
			let origin = ensure_signed(origin)?;

			if !<TotalIssuance<T>>::contains_key(asset_id) {
				Err(Error::<T>::AssetIdNotExist)?
			}

			if !Self::check_permission(asset_id, &origin, &PermissionType::Update) {
				Err(Error::<T>::NoUpdatePermission)?
			}

			<AssetMeta<T>>::insert(asset_id, info.clone());

			Self::deposit_event(Event::<T>::AssetInfoUpdated(asset_id, info));

			Ok(())
		}

		/// Mints an asset, increases its total issuance. Deposits the newly minted currency into target account
		/// The origin must have `mint` permissions.
		///
		/// Weights:
		/// O(1) limited number of read/writes
		#[weight = T::WeightInfo::mint()]
		fn mint(origin, #[compact] asset_id: T::AssetId, to: T::AccountId, amount: T::Balance) -> DispatchResult {
			let who = ensure_signed(origin)?;
			Self::mint_free(asset_id, &who, &to, &amount)?;
			Self::deposit_event(Event::<T>::Minted(asset_id, to, amount));
			Ok(())
		}

		/// Burns an asset, decreases its total issuance. Deduct the money from target account
		/// The `origin` must have `burn` permissions.
		///
		/// Weights:
		/// O(1) Limited number of reads/writes.
		#[weight = T::WeightInfo::burn()]
		fn burn(origin, #[compact] asset_id: T::AssetId, target: T::AccountId, amount: T::Balance) -> DispatchResult {
			let who = ensure_signed(origin)?;
			Self::burn_free(asset_id, &who, &target, &amount)?;
			Self::deposit_event(Event::<T>::Burned(asset_id, target, amount));
			Ok(())
		}

		/// Create a new asset with reserved asset_id.
		/// Internally calls create_asset with an asset_id
		/// Requires Root call.
		///
		/// Weights:
		/// O(1) Limited read/writes
		#[weight = T::WeightInfo::create_reserved()]
		fn create_reserved(
			origin,
			asset_id: T::AssetId,
			options: AssetOptions<T::Balance, T::AccountId>,
			info: AssetInfo,
		) -> DispatchResult {
			ensure_root(origin)?;
			Self::create_asset(Some(asset_id), None, options, info)
		}
	}
}

decl_storage! {
	trait Store for Module<T: Config> as GenericAsset {
		/// Total issuance of a given asset.
		///
		/// TWOX-NOTE: `AssetId` is trusted.
		pub TotalIssuance get(fn total_issuance) build(|config: &GenesisConfig<T>| {
			let issuance = config.initial_balance * (config.endowed_accounts.len() as u32).into();
			config.assets.iter().map(|id| (id.clone(), issuance)).collect::<Vec<_>>()
		}): map hasher(twox_64_concat) T::AssetId => T::Balance;

		/// The free balance of a given asset under an account.
		///
		/// TWOX-NOTE: `AssetId` is trusted.
		pub FreeBalance:
			double_map hasher(twox_64_concat) T::AssetId, hasher(blake2_128_concat) T::AccountId => T::Balance;

		/// The reserved balance of a given asset under an account.
		///
		/// TWOX-NOTE: `AssetId` is trusted.
		pub ReservedBalance:
			double_map hasher(twox_64_concat) T::AssetId, hasher(blake2_128_concat) T::AccountId => T::Balance;

		/// Next available ID for user-created asset.
		pub NextAssetId get(fn next_asset_id) config(): T::AssetId;

		/// Permission options for a given asset.
		///
		/// TWOX-NOTE: `AssetId` is trusted.
		pub Permissions get(fn get_permission) build(|config: &GenesisConfig<T>| {
			config.permissions
				.iter()
				.map(|(asset, owner)| (*asset, PermissionsV1::new(owner.clone()).into())).collect::<Vec<_>>()
		}): map hasher(twox_64_concat) T::AssetId => PermissionVersions<T::AccountId>;

		/// Any liquidity locks on some account balances.
		pub Locks get(fn locks):
			map hasher(blake2_128_concat) T::AccountId => Vec<BalanceLock<T::Balance>>;

		/// The identity of the asset which is the one that is designated for the chain's staking system.
		pub StakingAssetId get(fn staking_asset_id) config(): T::AssetId;

		/// The identity of the asset which is the one that is designated for paying the chain's transaction fee.
		pub SpendingAssetId get(fn spending_asset_id) config(): T::AssetId;

		/// The info for assets
		pub AssetMeta get(fn asset_meta) config(): map hasher(twox_64_concat) T::AssetId => AssetInfo;
	}
	add_extra_genesis {
		config(assets): Vec<T::AssetId>;
		config(initial_balance): T::Balance;
		config(endowed_accounts): Vec<T::AccountId>;
		config(permissions): Vec<(T::AssetId, T::AccountId)>;

		build(|config: &GenesisConfig<T>| {
			config.assets.iter().for_each(|asset_id| {
				config.endowed_accounts.iter().for_each(|account_id| {
					<FreeBalance<T>>::insert(asset_id, account_id, &config.initial_balance);
				});
			});
		});
	}
}

decl_event! {
	pub enum Event<T> where
		<T as frame_system::Config>::AccountId,
		<T as Config>::AssetId,
		<T as Config>::Balance,
		AssetOptions = AssetOptions<<T as Config>::Balance, <T as frame_system::Config>::AccountId>
	{
		/// Asset created (asset_id, creator, asset_options).
		Created(AssetId, AccountId, AssetOptions),
		/// Asset transfer succeeded (asset_id, from, to, amount).
		Transferred(AssetId, AccountId, AccountId, Balance),
		/// Asset permission updated (asset_id, new_permissions).
		PermissionUpdated(AssetId, PermissionLatest<AccountId>),
		/// Asset info updated (asset_id, asset_info).
		AssetInfoUpdated(AssetId, AssetInfo),
		/// New asset minted (asset_id, account, amount).
		Minted(AssetId, AccountId, Balance),
		/// Asset burned (asset_id, account, amount).
		Burned(AssetId, AccountId, Balance),
	}
}

impl<T: Config> Module<T> {
	/// Get an account's total balance of an asset kind.
	pub fn total_balance(asset_id: T::AssetId, who: &T::AccountId) -> T::Balance {
		Self::free_balance(asset_id, who) + Self::reserved_balance(asset_id, who)
	}

	/// Get an account's free balance of an asset kind.
	pub fn free_balance(asset_id: T::AssetId, who: &T::AccountId) -> T::Balance {
		<FreeBalance<T>>::get(asset_id, who)
	}

	/// Get an account's reserved balance of an asset kind.
	pub fn reserved_balance(asset_id: T::AssetId, who: &T::AccountId) -> T::Balance {
		<ReservedBalance<T>>::get(asset_id, who)
	}

	/// Mint to an account's free balance, without event
	pub fn mint_free(
		asset_id: T::AssetId,
		who: &T::AccountId,
		to: &T::AccountId,
		amount: &T::Balance,
	) -> DispatchResult {
		if Self::check_permission(asset_id, who, &PermissionType::Mint) {
			let original_free_balance = Self::free_balance(asset_id, &to);
			let current_total_issuance = <TotalIssuance<T>>::get(asset_id);
			let new_total_issuance = current_total_issuance
				.checked_add(&amount)
				.ok_or(Error::<T>::TotalMintingOverflow)?;
			let value = original_free_balance
				.checked_add(&amount)
				.ok_or(Error::<T>::FreeMintingOverflow)?;

			<TotalIssuance<T>>::insert(asset_id, new_total_issuance);
			Self::set_free_balance(asset_id, &to, value);
			Ok(())
		} else {
			Err(Error::<T>::NoMintPermission)?
		}
	}

	/// Burn an account's free balance, without event
	pub fn burn_free(
		asset_id: T::AssetId,
		who: &T::AccountId,
		to: &T::AccountId,
		amount: &T::Balance,
	) -> DispatchResult {
		if Self::check_permission(asset_id, who, &PermissionType::Burn) {
			let original_free_balance = Self::free_balance(asset_id, to);

			let current_total_issuance = <TotalIssuance<T>>::get(asset_id);
			let new_total_issuance = current_total_issuance
				.checked_sub(amount)
				.ok_or(Error::<T>::TotalBurningUnderflow)?;
			let value = original_free_balance
				.checked_sub(amount)
				.ok_or(Error::<T>::FreeBurningUnderflow)?;

			<TotalIssuance<T>>::insert(asset_id, new_total_issuance);
			Self::set_free_balance(asset_id, to, value);
			Ok(())
		} else {
			Err(Error::<T>::NoBurnPermission)?
		}
	}

	/// Creates an asset.
	///
	/// # Arguments
	/// * `asset_id`: An ID of a reserved asset.
	/// If not provided, a user-generated asset will be created with the next available ID.
	/// * `from_account`: The initiator account of this call
	/// * `asset_options`: Asset creation options.
	///
	pub fn create_asset(
		asset_id: Option<T::AssetId>,
		from_account: Option<T::AccountId>,
		options: AssetOptions<T::Balance, T::AccountId>,
		info: AssetInfo,
	) -> DispatchResult {
		let asset_id = if let Some(asset_id) = asset_id {
			ensure!(!asset_id.is_zero(), Error::<T>::AssetIdExists);
			ensure!(!<TotalIssuance<T>>::contains_key(asset_id), Error::<T>::AssetIdExists);
			ensure!(asset_id < Self::next_asset_id(), Error::<T>::AssetIdExists);
			asset_id
		} else {
			let asset_id = Self::next_asset_id();
			let next_id = asset_id.checked_add(&One::one()).ok_or(Error::<T>::AssetIdExhausted)?;
			<NextAssetId<T>>::put(next_id);
			asset_id
		};

		let account_id = from_account.unwrap_or_default();
		let permissions: PermissionVersions<T::AccountId> = options.permissions.clone().into();

		<TotalIssuance<T>>::insert(asset_id, &options.initial_issuance);
		<FreeBalance<T>>::insert(asset_id, &account_id, &options.initial_issuance);
		<Permissions<T>>::insert(asset_id, permissions);
		<AssetMeta<T>>::insert(asset_id, info);

		Self::deposit_event(Event::<T>::Created(asset_id, account_id, options));

		Ok(())
	}

	/// Transfer some liquid free balance from one account to another.
	/// This will not emit the `Transferred` event.
	pub fn make_transfer(
		asset_id: T::AssetId,
		from: &T::AccountId,
		to: &T::AccountId,
		amount: T::Balance,
	) -> DispatchResult {
		let new_from_balance = Self::free_balance(asset_id, from)
			.checked_sub(&amount)
			.ok_or(Error::<T>::InsufficientBalance)?;
		let _new_to_balance = Self::free_balance(asset_id, to)
			.checked_add(&amount)
			.ok_or(Error::<T>::TransferOverflow)?;

<<<<<<< HEAD
		Self::ensure_can_withdraw(asset_id, from, amount, WithdrawReasons::TRANSFER, new_from_balance)?;
=======
		Self::ensure_can_withdraw(
			asset_id,
			from,
			amount,
			WithdrawReasons::TRANSFER,
			new_from_balance,
		)?;
>>>>>>> 4904ce00

		if from != to {
			<FreeBalance<T>>::mutate(asset_id, from, |balance| *balance -= amount);
			<FreeBalance<T>>::mutate(asset_id, to, |balance| *balance += amount);
		}

		Ok(())
	}

	/// Transfer some liquid free balance from one account to another.
	/// This will emit the `Transferred` event.
	pub fn make_transfer_with_event(
		asset_id: T::AssetId,
		from: &T::AccountId,
		to: &T::AccountId,
		amount: T::Balance,
	) -> DispatchResult {
		Self::make_transfer(asset_id, from, to, amount)?;

		if from != to {
			Self::deposit_event(Event::<T>::Transferred(asset_id, from.clone(), to.clone(), amount));
		}

		Ok(())
	}

	/// Move `amount` from free balance to reserved balance.
	///
	/// If the free balance is lower than `amount`, then no funds will be moved and an `Err` will
	/// be returned. This is different behavior than `unreserve`.
	pub fn reserve(asset_id: T::AssetId, who: &T::AccountId, amount: T::Balance) -> DispatchResult {
		// Do we need to consider that this is an atomic transaction?
		let original_reserve_balance = Self::reserved_balance(asset_id, who);
		let original_free_balance = Self::free_balance(asset_id, who);
		if original_free_balance < amount {
			Err(Error::<T>::InsufficientBalance)?
		}
		let new_reserve_balance = original_reserve_balance + amount;
		Self::set_reserved_balance(asset_id, who, new_reserve_balance);
		let new_free_balance = original_free_balance - amount;
		Self::set_free_balance(asset_id, who, new_free_balance);
		Ok(())
	}

	/// Moves up to `amount` from reserved balance to free balance. This function cannot fail.
	///
	/// As many assets up to `amount` will be moved as possible. If the reserve balance of `who`
	/// is less than `amount`, then the remaining amount will be returned.
	/// NOTE: This is different behavior than `reserve`.
	pub fn unreserve(asset_id: T::AssetId, who: &T::AccountId, amount: T::Balance) -> T::Balance {
		let b = Self::reserved_balance(asset_id, who);
		let actual = cmp::min(b, amount);
		let original_free_balance = Self::free_balance(asset_id, who);
		let new_free_balance = original_free_balance + actual;
		Self::set_free_balance(asset_id, who, new_free_balance);
		Self::set_reserved_balance(asset_id, who, b - actual);
		amount - actual
	}

	/// Deduct up to `amount` from the combined balance of `who`, preferring to deduct from the
	/// free balance. This function cannot fail.
	///
	/// As much funds up to `amount` will be deducted as possible. If this is less than `amount`
	/// then `Some(remaining)` will be returned. Full completion is given by `None`.
	/// NOTE: LOW-LEVEL: This will not attempt to maintain total issuance. It is expected that
	/// the caller will do this.
	pub fn slash(asset_id: T::AssetId, who: &T::AccountId, amount: T::Balance) -> Option<T::Balance> {
		let free_balance = Self::free_balance(asset_id, who);
		let free_slash = cmp::min(free_balance, amount);
		let new_free_balance = free_balance - free_slash;
		Self::set_free_balance(asset_id, who, new_free_balance);
		if free_slash < amount {
			Self::slash_reserved(asset_id, who, amount - free_slash)
		} else {
			None
		}
	}

	/// Deducts up to `amount` from reserved balance of `who`. This function cannot fail.
	///
	/// As much funds up to `amount` will be deducted as possible. If the reserve balance of `who`
	/// is less than `amount`, then a non-zero second item will be returned.
	/// NOTE: LOW-LEVEL: This will not attempt to maintain total issuance. It is expected that
	/// the caller will do this.
	pub fn slash_reserved(asset_id: T::AssetId, who: &T::AccountId, amount: T::Balance) -> Option<T::Balance> {
		let original_reserve_balance = Self::reserved_balance(asset_id, who);
		let slash = cmp::min(original_reserve_balance, amount);
		let new_reserve_balance = original_reserve_balance - slash;
		Self::set_reserved_balance(asset_id, who, new_reserve_balance);
		if amount == slash {
			None
		} else {
			Some(amount - slash)
		}
	}

	/// Move the reserved balance of one account into the balance of another, according to `status`.
	///
	/// Is a no-op if:
	/// - the value to be moved is zero; or
	/// - the `slashed` id equal to `beneficiary` and the `status` is `Reserved`.
	pub fn repatriate_reserved(
		asset_id: T::AssetId,
		who: &T::AccountId,
		beneficiary: &T::AccountId,
		amount: T::Balance,
	) -> Result<T::Balance, DispatchError> {
		let b = Self::reserved_balance(asset_id, who);
		let slash = sp_std::cmp::min(b, amount);

		let original_free_balance = Self::free_balance(asset_id, beneficiary);
		let new_free_balance = original_free_balance + slash;
		Self::set_free_balance(asset_id, beneficiary, new_free_balance);

		let new_reserve_balance = b - slash;
		Self::set_reserved_balance(asset_id, who, new_reserve_balance);
		Ok(amount - slash)
	}

	/// Check permission to perform burn, mint or update.
	///
	/// # Arguments
	/// * `asset_id`:  A `T::AssetId` type that contains the `asset_id`, which has the permission embedded.
	/// * `who`: A `T::AccountId` type that contains the `account_id` for which to check permissions.
	/// * `what`: The permission to check.
	///
	pub fn check_permission(asset_id: T::AssetId, who: &T::AccountId, what: &PermissionType) -> bool {
		let permission_versions: PermissionVersions<T::AccountId> = Self::get_permission(asset_id);
		let permission = permission_versions.into();

		match (what, permission) {
			(
				PermissionType::Burn,
				PermissionLatest {
					burn: Owner::Address(account),
					..
				},
			) => account == *who,
			(
				PermissionType::Mint,
				PermissionLatest {
					mint: Owner::Address(account),
					..
				},
			) => account == *who,
			(
				PermissionType::Update,
				PermissionLatest {
					update: Owner::Address(account),
					..
				},
			) => account == *who,
			_ => false,
		}
	}

	/// Return `Ok` iff the account is able to make a withdrawal of the given amount
	/// for the given reason.
	///
	/// `Err(...)` with the reason why not otherwise.
	pub fn ensure_can_withdraw(
		asset_id: T::AssetId,
		who: &T::AccountId,
		_amount: T::Balance,
		reasons: WithdrawReasons,
		new_balance: T::Balance,
	) -> DispatchResult {
		if asset_id != Self::staking_asset_id() {
			return Ok(());
		}

		let locks = Self::locks(who);
		if locks.is_empty() {
			return Ok(());
		}
		if Self::locks(who)
			.into_iter()
			.all(|l| new_balance >= l.amount || !l.reasons.intersects(reasons))
		{
			Ok(())
		} else {
			Err(Error::<T>::LiquidityRestrictions)?
		}
	}

	pub fn registered_assets() -> Vec<(T::AssetId, AssetInfo)> {
		AssetMeta::<T>::iter().collect()
	}

	// PRIVATE MUTABLES

	/// NOTE: LOW-LEVEL: This will not attempt to maintain total issuance. It is expected that
	/// the caller will do this.
	fn set_reserved_balance(asset_id: T::AssetId, who: &T::AccountId, balance: T::Balance) {
		<ReservedBalance<T>>::insert(asset_id, who, &balance);
	}

	/// NOTE: LOW-LEVEL: This will not attempt to maintain total issuance. It is expected that
	/// the caller will do this.
	fn set_free_balance(asset_id: T::AssetId, who: &T::AccountId, balance: T::Balance) {
		<FreeBalance<T>>::insert(asset_id, who, &balance);
	}

	fn set_lock(id: LockIdentifier, who: &T::AccountId, amount: T::Balance, reasons: WithdrawReasons) {
		let mut new_lock = Some(BalanceLock { id, amount, reasons });
		let mut locks = <Module<T>>::locks(who)
			.into_iter()
			.filter_map(|l| if l.id == id { new_lock.take() } else { Some(l) })
			.collect::<Vec<_>>();
		if let Some(lock) = new_lock {
			locks.push(lock)
		}
		<Locks<T>>::insert(who, locks);
	}

	fn extend_lock(id: LockIdentifier, who: &T::AccountId, amount: T::Balance, reasons: WithdrawReasons) {
		let mut new_lock = Some(BalanceLock { id, amount, reasons });
		let mut locks = <Module<T>>::locks(who)
			.into_iter()
			.filter_map(|l| {
				if l.id == id {
					new_lock.take().map(|nl| BalanceLock {
						id: l.id,
						amount: l.amount.max(nl.amount),
						reasons: l.reasons | nl.reasons,
					})
				} else {
					Some(l)
				}
			})
			.collect::<Vec<_>>();
		if let Some(lock) = new_lock {
			locks.push(lock)
		}
		<Locks<T>>::insert(who, locks);
	}

	fn remove_lock(id: LockIdentifier, who: &T::AccountId) {
		let mut locks = <Module<T>>::locks(who);
		locks.retain(|l| l.id != id);
		<Locks<T>>::insert(who, locks);
	}
}

#[derive(Encode, Decode, Clone, PartialEq, Eq, RuntimeDebug)]
pub struct AssetCurrency<T, U>(sp_std::marker::PhantomData<T>, sp_std::marker::PhantomData<U>);

impl<T, U> Currency<T::AccountId> for AssetCurrency<T, U>
where
	T: Config,
	U: AssetIdAuthority<AssetId = T::AssetId>,
{
	type Balance = T::Balance;
	type PositiveImbalance = PositiveImbalance<T>;
	type NegativeImbalance = NegativeImbalance<T>;

	fn total_balance(who: &T::AccountId) -> Self::Balance {
		Self::free_balance(&who) + Self::reserved_balance(&who)
	}

	fn free_balance(who: &T::AccountId) -> Self::Balance {
		<Module<T>>::free_balance(U::asset_id(), &who)
	}

	/// Returns the total staking asset issuance
	fn total_issuance() -> Self::Balance {
		<Module<T>>::total_issuance(U::asset_id())
	}

	fn minimum_balance() -> Self::Balance {
		Zero::zero()
	}

	fn transfer(
		transactor: &T::AccountId,
		dest: &T::AccountId,
		value: Self::Balance,
		_: ExistenceRequirement, // no existential deposit policy for generic asset
	) -> DispatchResult {
		<Module<T>>::make_transfer(U::asset_id(), transactor, dest, value)
	}

	fn ensure_can_withdraw(
		who: &T::AccountId,
		amount: Self::Balance,
		reasons: WithdrawReasons,
		new_balance: Self::Balance,
	) -> DispatchResult {
		<Module<T>>::ensure_can_withdraw(U::asset_id(), who, amount, reasons, new_balance)
	}

	fn withdraw(
		who: &T::AccountId,
		value: Self::Balance,
		reasons: WithdrawReasons,
		_: ExistenceRequirement, // no existential deposit policy for generic asset
	) -> result::Result<Self::NegativeImbalance, DispatchError> {
		let new_balance = Self::free_balance(who)
			.checked_sub(&value)
			.ok_or(Error::<T>::InsufficientBalance)?;
		Self::ensure_can_withdraw(who, value, reasons, new_balance)?;
		<Module<T>>::set_free_balance(U::asset_id(), who, new_balance);
		Ok(NegativeImbalance::new(value, U::asset_id()))
	}

	fn deposit_into_existing(
		who: &T::AccountId,
		value: Self::Balance,
	) -> result::Result<Self::PositiveImbalance, DispatchError> {
		// No existential deposit rule and creation fee in GA. `deposit_into_existing` is same with `deposit_creating`.
		Ok(Self::deposit_creating(who, value))
	}

	fn deposit_creating(who: &T::AccountId, value: Self::Balance) -> Self::PositiveImbalance {
		let imbalance = Self::make_free_balance_be(who, Self::free_balance(who) + value);
		if let SignedImbalance::Positive(p) = imbalance {
			p
		} else {
			// Impossible, but be defensive.
			Self::PositiveImbalance::zero()
		}
	}

	fn make_free_balance_be(
		who: &T::AccountId,
		balance: Self::Balance,
	) -> SignedImbalance<Self::Balance, Self::PositiveImbalance> {
		let original = <Module<T>>::free_balance(U::asset_id(), who);
		let imbalance = if original <= balance {
			SignedImbalance::Positive(PositiveImbalance::new(balance - original, U::asset_id()))
		} else {
			SignedImbalance::Negative(NegativeImbalance::new(original - balance, U::asset_id()))
		};
		<Module<T>>::set_free_balance(U::asset_id(), who, balance);
		imbalance
	}

	fn can_slash(who: &T::AccountId, value: Self::Balance) -> bool {
		<Module<T>>::free_balance(U::asset_id(), &who) >= value
	}

	fn slash(who: &T::AccountId, value: Self::Balance) -> (Self::NegativeImbalance, Self::Balance) {
		let remaining = <Module<T>>::slash(U::asset_id(), who, value);
		if let Some(r) = remaining {
			(NegativeImbalance::new(value - r, U::asset_id()), r)
		} else {
			(NegativeImbalance::new(value, U::asset_id()), Zero::zero())
		}
	}

	fn burn(mut amount: Self::Balance) -> Self::PositiveImbalance {
		<TotalIssuance<T>>::mutate(U::asset_id(), |issued| {
			issued.checked_sub(&amount).unwrap_or_else(|| {
				amount = *issued;
				Zero::zero()
			})
		});
		PositiveImbalance::new(amount, U::asset_id())
	}

	fn issue(mut amount: Self::Balance) -> Self::NegativeImbalance {
		<TotalIssuance<T>>::mutate(U::asset_id(), |issued| {
			*issued = issued.checked_add(&amount).unwrap_or_else(|| {
				amount = Self::Balance::max_value() - *issued;
				Self::Balance::max_value()
			})
		});
		NegativeImbalance::new(amount, U::asset_id())
	}
}

impl<T, U> ReservableCurrency<T::AccountId> for AssetCurrency<T, U>
where
	T: Config,
	U: AssetIdAuthority<AssetId = T::AssetId>,
{
	fn can_reserve(who: &T::AccountId, value: Self::Balance) -> bool {
		Self::free_balance(who)
			.checked_sub(&value)
			.map_or(false, |new_balance| {
				<Module<T>>::ensure_can_withdraw(U::asset_id(), who, value, WithdrawReasons::RESERVE, new_balance)
					.is_ok()
			})
	}

	fn reserved_balance(who: &T::AccountId) -> Self::Balance {
		<Module<T>>::reserved_balance(U::asset_id(), &who)
	}

	fn reserve(who: &T::AccountId, value: Self::Balance) -> DispatchResult {
		<Module<T>>::reserve(U::asset_id(), who, value)
	}

	fn unreserve(who: &T::AccountId, value: Self::Balance) -> Self::Balance {
		<Module<T>>::unreserve(U::asset_id(), who, value)
	}

	fn slash_reserved(who: &T::AccountId, value: Self::Balance) -> (Self::NegativeImbalance, Self::Balance) {
		let leftover = <Module<T>>::slash_reserved(U::asset_id(), who, value).unwrap_or(Zero::zero());
		(NegativeImbalance::new(value - leftover, U::asset_id()), leftover)
	}

	fn repatriate_reserved(
		slashed: &T::AccountId,
		beneficiary: &T::AccountId,
		value: Self::Balance,
		_status: BalanceStatus,
	) -> result::Result<Self::Balance, DispatchError> {
		<Module<T>>::repatriate_reserved(U::asset_id(), slashed, beneficiary, value)
	}
}

pub struct StakingAssetIdAuthority<T>(sp_std::marker::PhantomData<T>);

impl<T: Config> AssetIdAuthority for StakingAssetIdAuthority<T> {
	type AssetId = T::AssetId;
	fn asset_id() -> Self::AssetId {
		<Module<T>>::staking_asset_id()
	}
}

pub struct SpendingAssetIdAuthority<T>(sp_std::marker::PhantomData<T>);

impl<T: Config> AssetIdAuthority for SpendingAssetIdAuthority<T> {
	type AssetId = T::AssetId;
	fn asset_id() -> Self::AssetId {
		<Module<T>>::spending_asset_id()
	}
}

impl<T> LockableCurrency<T::AccountId> for AssetCurrency<T, StakingAssetIdAuthority<T>>
where
	T: Config,
	T::Balance: MaybeSerializeDeserialize + Debug,
{
	type Moment = T::BlockNumber;
	type MaxLocks = ();

	fn set_lock(id: LockIdentifier, who: &T::AccountId, amount: T::Balance, reasons: WithdrawReasons) {
		<Module<T>>::set_lock(id, who, amount, reasons)
	}

	fn extend_lock(id: LockIdentifier, who: &T::AccountId, amount: T::Balance, reasons: WithdrawReasons) {
		<Module<T>>::extend_lock(id, who, amount, reasons)
	}

	fn remove_lock(id: LockIdentifier, who: &T::AccountId) {
		<Module<T>>::remove_lock(id, who)
	}
}

pub type StakingAssetCurrency<T> = AssetCurrency<T, StakingAssetIdAuthority<T>>;
pub type SpendingAssetCurrency<T> = AssetCurrency<T, SpendingAssetIdAuthority<T>>;<|MERGE_RESOLUTION|>--- conflicted
+++ resolved
@@ -184,7 +184,6 @@
 pub use self::imbalances::{CheckedImbalance, NegativeImbalance, OffsetResult, PositiveImbalance};
 pub use types::*;
 
-<<<<<<< HEAD
 pub trait WeightInfo {
 	fn burn() -> Weight;
 	fn create() -> Weight;
@@ -195,8 +194,6 @@
 	fn update_permission() -> Weight;
 }
 
-=======
->>>>>>> 4904ce00
 pub trait Config: frame_system::Config {
 	/// The type for asset IDs
 	type AssetId: Parameter + Member + AtLeast32BitUnsigned + Default + Copy + MaybeSerializeDeserialize + Codec;
@@ -601,17 +598,7 @@
 			.checked_add(&amount)
 			.ok_or(Error::<T>::TransferOverflow)?;
 
-<<<<<<< HEAD
 		Self::ensure_can_withdraw(asset_id, from, amount, WithdrawReasons::TRANSFER, new_from_balance)?;
-=======
-		Self::ensure_can_withdraw(
-			asset_id,
-			from,
-			amount,
-			WithdrawReasons::TRANSFER,
-			new_from_balance,
-		)?;
->>>>>>> 4904ce00
 
 		if from != to {
 			<FreeBalance<T>>::mutate(asset_id, from, |balance| *balance -= amount);
