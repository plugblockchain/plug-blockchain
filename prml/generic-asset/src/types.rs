--- conflicted
+++ resolved
@@ -40,13 +40,10 @@
 
 	pub fn existential_deposit(&self) -> Balance {
 		self.existential_deposit
-<<<<<<< HEAD
-=======
 	}
 
 	pub fn decimal_places(&self) -> u8 {
 		self.decimal_places
->>>>>>> 704ea0a5
 	}
 }
 
