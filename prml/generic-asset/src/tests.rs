--- conflicted
+++ resolved
@@ -23,7 +23,6 @@
 use super::*;
 use crate::CheckedImbalance;
 use crate::mock::{
-<<<<<<< HEAD
 	new_test_ext_with_balance, new_test_ext_with_default, new_test_ext_with_next_asset_id,
 	new_test_ext_with_permissions, Event as TestEvent, GenericAsset, NegativeImbalanceOf, Origin, PositiveImbalanceOf,
 	System, Test, ALICE, ASSET_ID, BOB, CHARLIE, INITIAL_BALANCE, INITIAL_ISSUANCE, SPENDING_ASSET_ID,
@@ -31,14 +30,6 @@
 };
 use crate::CheckedImbalance;
 use frame_support::{assert_noop, assert_ok, traits::Imbalance};
-=======
-	new_test_ext, Event, ExtBuilder, GenericAsset, NegativeImbalanceOf, Origin, PositiveImbalanceOf, System,
-	Test, ALICE, ASSET_ID, BOB, CHARLIE, INITIAL_BALANCE, INITIAL_ISSUANCE, SPENDING_ASSET_ID, STAKING_ASSET_ID,
-	TEST1_ASSET_ID, TEST2_ASSET_ID,
-};
-use frame_support::{assert_noop, assert_ok, traits::{Imbalance}};
-
->>>>>>> 4904ce00
 fn asset_options(permissions: PermissionLatest<u64>) -> AssetOptions<u64, u64> {
 	AssetOptions {
 		initial_issuance: INITIAL_ISSUANCE,
@@ -900,11 +891,7 @@
 // - Permissions must have burn, mint and updatePermission for the given asset_id.
 #[test]
 fn create_asset_works_with_given_asset_id_and_from_account() {
-<<<<<<< HEAD
 	new_test_ext_with_next_asset_id(1001).execute_with(|| {
-=======
-	ExtBuilder::default().next_asset_id(1001).build().execute_with(|| {
->>>>>>> 4904ce00
 		let from_account: Option<<Test as frame_system::Config>::AccountId> = Some(ALICE);
 		let permissions = PermissionLatest::new(ALICE);
 		let expected_permission = PermissionVersions::V1(permissions.clone());
@@ -983,11 +970,7 @@
 // - Should create a reserved token.
 #[test]
 fn create_asset_should_create_a_reserved_asset_when_from_account_is_none() {
-<<<<<<< HEAD
 	new_test_ext_with_next_asset_id(1001).execute_with(|| {
-=======
-	ExtBuilder::default().next_asset_id(1001).build().execute_with(|| {
->>>>>>> 4904ce00
 		let from_account: Option<<Test as frame_system::Config>::AccountId> = None;
 		let permissions = PermissionLatest::new(ALICE);
 		let created_account_id = 0;
@@ -1019,11 +1002,7 @@
 // - Should not create a `reserved_asset`.
 #[test]
 fn create_asset_should_create_a_user_asset() {
-<<<<<<< HEAD
-	new_test_ext_with_default().execute_with(|| {
-=======
-	ExtBuilder::default().build().execute_with(|| {
->>>>>>> 4904ce00
+	new_test_ext_with_default().execute_with(|| {
 		let from_account: Option<<Test as frame_system::Config>::AccountId> = None;
 		let permissions = PermissionLatest::new(ALICE);
 		let reserved_asset_id = 1001;
@@ -1044,7 +1023,6 @@
 
 #[test]
 fn update_permission_should_raise_event() {
-<<<<<<< HEAD
 	new_test_ext_with_balance(STAKING_ASSET_ID, ALICE, INITIAL_BALANCE).execute_with(|| {
 		System::set_block_number(1);
 
@@ -1065,29 +1043,6 @@
 		let expected_event = TestEvent::prml_generic_asset(RawEvent::PermissionUpdated(ASSET_ID, permissions));
 		assert!(System::events().iter().any(|record| record.event == expected_event));
 	});
-=======
-	ExtBuilder::default()
-		.free_balance((STAKING_ASSET_ID, ALICE, INITIAL_BALANCE))
-		.build()
-		.execute_with(|| {
-			let permissions = PermissionLatest::new(ALICE);
-
-			assert_ok!(GenericAsset::create(
-				Origin::root(),
-				ALICE,
-				asset_options(permissions.clone()),
-				AssetInfo::default()
-			));
-			assert_ok!(GenericAsset::update_permission(
-				Origin::signed(ALICE),
-				ASSET_ID,
-				permissions.clone()
-			));
-
-			let expected_event = Event::prml_generic_asset(RawEvent::PermissionUpdated(ASSET_ID, permissions));
-			assert!(System::events().iter().any(|record| record.event == expected_event));
-		});
->>>>>>> 4904ce00
 }
 
 #[test]
@@ -1095,7 +1050,6 @@
 	new_test_ext_with_balance(STAKING_ASSET_ID, ALICE, INITIAL_BALANCE).execute_with(|| {
 		System::set_block_number(1);
 
-<<<<<<< HEAD
 		let permissions = PermissionLatest::new(ALICE);
 		let amount = 100;
 
@@ -1110,11 +1064,6 @@
 		let expected_event = TestEvent::prml_generic_asset(RawEvent::Minted(ASSET_ID, BOB, amount));
 		assert!(System::events().iter().any(|record| record.event == expected_event));
 	});
-=======
-			let expected_event = Event::prml_generic_asset(RawEvent::Minted(ASSET_ID, BOB, amount));
-			assert!(System::events().iter().any(|record| record.event == expected_event));
-		});
->>>>>>> 4904ce00
 }
 
 #[test]
@@ -1125,7 +1074,6 @@
 		let permissions = PermissionLatest::new(ALICE);
 		let amount = 100;
 
-<<<<<<< HEAD
 		assert_ok!(GenericAsset::create(
 			Origin::root(),
 			ALICE,
@@ -1137,11 +1085,6 @@
 		let expected_event = TestEvent::prml_generic_asset(RawEvent::Burned(ASSET_ID, ALICE, amount));
 		assert!(System::events().iter().any(|record| record.event == expected_event));
 	});
-=======
-			let expected_event = Event::prml_generic_asset(RawEvent::Burned(ASSET_ID, ALICE, amount));
-			assert!(System::events().iter().any(|record| record.event == expected_event));
-		});
->>>>>>> 4904ce00
 }
 
 #[test]
