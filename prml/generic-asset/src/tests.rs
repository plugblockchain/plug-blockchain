// Copyright 2019-2021
//     by  Centrality Investments Ltd.
//     and Parity Technologies (UK) Ltd.
// This file is part of Substrate.

// Substrate is free software: you can redistribute it and/or modify
// it under the terms of the GNU General Public License as published by
// the Free Software Foundation, either version 3 of the License, or
// (at your option) any later version.

// Substrate is distributed in the hope that it will be useful,
// but WITHOUT ANY WARRANTY; without even the implied warranty of
// MERCHANTABILITY or FITNESS FOR A PARTICULAR PURPOSE.  See the
// GNU General Public License for more details.

// You should have received a copy of the GNU General Public License
// along with Substrate.  If not, see <http://www.gnu.org/licenses/>.

//! Tests for the module.

#![cfg(test)]

use super::*;
use crate::mock::{
	new_test_ext_with_balance, new_test_ext_with_default, new_test_ext_with_next_asset_id,
	new_test_ext_with_permissions, Event as TestEvent, GenericAsset, NegativeImbalanceOf, Origin, PositiveImbalanceOf,
	System, Test, TreasuryModuleId, ALICE, ASSET_ID, BOB, CHARLIE, ID_1, ID_2, INITIAL_BALANCE, INITIAL_ISSUANCE,
	SPENDING_ASSET_ID, STAKING_ASSET_ID, TEST1_ASSET_ID, TEST2_ASSET_ID,
};
use crate::CheckedImbalance;
use frame_support::{
	assert_noop, assert_ok,
	traits::{Imbalance, OnRuntimeUpgrade},
};
use sp_runtime::traits::AccountIdConversion;

<<<<<<< HEAD
fn asset_options(permissions: PermissionLatest<u64>) -> AssetOptions<u64, u64> {
=======
fn asset_options(permissions: PermissionLatest<u64>, decimal_place: u8) -> AssetOptions<u64, u64> {
	let decimal_factor = 10u128.saturating_pow(decimal_place.into());
>>>>>>> 704ea0a5
	AssetOptions {
		initial_issuance: (INITIAL_ISSUANCE as u128 / decimal_factor) as u64,
		permissions,
	}
}

#[test]
fn issuing_asset_units_to_issuer_should_work() {
	new_test_ext_with_balance(STAKING_ASSET_ID, ALICE, INITIAL_BALANCE).execute_with(|| {
		let permissions = PermissionLatest::new(ALICE);
		let asset_info = AssetInfo::default();

		assert_eq!(GenericAsset::next_asset_id(), ASSET_ID);
		assert_ok!(GenericAsset::create(
			Origin::root(),
			ALICE,
			asset_options(permissions, asset_info.decimal_places()),
			asset_info
		));
		assert_eq!(GenericAsset::next_asset_id(), ASSET_ID + 1);

		assert_eq!(GenericAsset::total_issuance(&ASSET_ID), INITIAL_ISSUANCE);
		assert_eq!(GenericAsset::free_balance(ASSET_ID, &ALICE), INITIAL_ISSUANCE);
		assert_eq!(GenericAsset::free_balance(STAKING_ASSET_ID, &ALICE), INITIAL_BALANCE);
	});
}

#[test]
fn issuing_with_next_asset_id_overflow_should_fail() {
	new_test_ext_with_balance(STAKING_ASSET_ID, ALICE, INITIAL_BALANCE).execute_with(|| {
		let permissions = PermissionLatest::new(ALICE);
		NextAssetId::<Test>::put(u32::max_value());
		let asset_info = AssetInfo::default();

		assert_noop!(
			GenericAsset::create(
				Origin::root(),
				ALICE,
				asset_options(permissions, asset_info.decimal_places()),
				asset_info
			),
			Error::<Test>::AssetIdExhausted
		);
		assert_eq!(GenericAsset::next_asset_id(), u32::max_value());
	});
}

#[test]
fn querying_total_supply_should_work() {
	new_test_ext_with_balance(STAKING_ASSET_ID, ALICE, INITIAL_BALANCE).execute_with(|| {
		let permissions = PermissionLatest::new(ALICE);
		let transfer_amount = 50;
		let asset_info = AssetInfo::default();

		assert_ok!(GenericAsset::create(
			Origin::root(),
			ALICE,
			asset_options(permissions, asset_info.decimal_places()),
			asset_info
		));
		assert_eq!(GenericAsset::free_balance(ASSET_ID, &ALICE), INITIAL_ISSUANCE);
		assert_eq!(GenericAsset::total_issuance(ASSET_ID), INITIAL_ISSUANCE);

		assert_ok!(GenericAsset::transfer(
			Origin::signed(ALICE),
			ASSET_ID,
			BOB,
			transfer_amount
		));
		assert_eq!(
			GenericAsset::free_balance(ASSET_ID, &ALICE),
			INITIAL_ISSUANCE - transfer_amount
		);
		assert_eq!(GenericAsset::free_balance(ASSET_ID, &BOB), transfer_amount);
		assert_eq!(GenericAsset::total_issuance(ASSET_ID), INITIAL_ISSUANCE);

		assert_ok!(GenericAsset::transfer(
			Origin::signed(BOB),
			ASSET_ID,
			CHARLIE,
			transfer_amount / 2
		));
		assert_eq!(GenericAsset::free_balance(ASSET_ID, &BOB), transfer_amount / 2);
		assert_eq!(GenericAsset::free_balance(ASSET_ID, &CHARLIE), transfer_amount / 2);
		assert_eq!(GenericAsset::total_issuance(ASSET_ID), INITIAL_ISSUANCE);
	});
}

// Given
// - The next asset id as `asset_id` = 1000.
// - AssetOptions with all permissions.
// - GenesisStore has sufficient free balance.
//
// When
// - Create an asset from `origin` as 1.
// Then
// - free_balance of next asset id = 1000.
//
// When
// - After transferring 40 from account 1 to account 2.
// Then
// - Origin account's `free_balance` = 60.
// - account 2's `free_balance` = 40.
#[test]
fn transferring_amount_should_work() {
	new_test_ext_with_balance(STAKING_ASSET_ID, ALICE, INITIAL_BALANCE).execute_with(|| {
		let permissions = PermissionLatest::new(ALICE);
		let transfer_ammount = 40;
		let asset_info = AssetInfo::default();

		assert_ok!(GenericAsset::create(
			Origin::root(),
			ALICE,
			asset_options(permissions, asset_info.decimal_places()),
			asset_info
		));
		assert_eq!(GenericAsset::free_balance(ASSET_ID, &ALICE), INITIAL_ISSUANCE);
		assert_ok!(GenericAsset::transfer(
			Origin::signed(ALICE),
			ASSET_ID,
			BOB,
			transfer_ammount
		));
		assert_eq!(
			GenericAsset::free_balance(ASSET_ID, &ALICE),
			INITIAL_ISSUANCE - transfer_ammount
		);
		assert_eq!(GenericAsset::free_balance(ASSET_ID, &BOB), transfer_ammount);
	});
}

// Given
// - The next asset id as `asset_id` = 1000.
// - AssetOptions with all permissions.
// - GenesisStore has sufficient free balance.
//
// When
// - Create an asset from `origin` as 1.
// Then
// - free_balance of next asset id = 1000.
//
// When
// - After transferring amount more than free balance of 1.
// Then
// - throw error with insufficient balance.
#[test]
fn transferring_amount_more_than_free_balance_should_fail() {
	new_test_ext_with_balance(STAKING_ASSET_ID, ALICE, INITIAL_BALANCE).execute_with(|| {
		let permissions = PermissionLatest::new(ALICE);
		let asset_info = AssetInfo::default();

		assert_ok!(GenericAsset::create(
			Origin::root(),
			ALICE,
			asset_options(permissions, asset_info.decimal_places()),
			asset_info
		));
		assert_eq!(GenericAsset::free_balance(ASSET_ID, &ALICE), INITIAL_ISSUANCE);
		assert_noop!(
			GenericAsset::transfer(Origin::signed(ALICE), ASSET_ID, BOB, INITIAL_ISSUANCE + 1),
			Error::<Test>::InsufficientBalance
		);
	});
}

#[test]
fn transferring_less_than_one_unit_should_fail() {
	new_test_ext_with_balance(STAKING_ASSET_ID, ALICE, INITIAL_BALANCE).execute_with(|| {
		let permissions = PermissionLatest::new(ALICE);
		let asset_info = AssetInfo::default();

		assert_ok!(GenericAsset::create(
			Origin::root(),
			ALICE,
			asset_options(permissions, asset_info.decimal_places()),
			asset_info
		));
		assert_eq!(GenericAsset::free_balance(ASSET_ID, &ALICE), INITIAL_ISSUANCE);
		assert_noop!(
			GenericAsset::transfer(Origin::signed(ALICE), ASSET_ID, BOB, 0),
			Error::<Test>::ZeroAmount
		);
	});
}

#[test]
fn transfer_extrinsic_allows_death() {
	new_test_ext_with_balance(STAKING_ASSET_ID, ALICE, INITIAL_BALANCE).execute_with(|| {
		GenericAsset::set_free_balance(STAKING_ASSET_ID, &BOB, INITIAL_BALANCE);
		assert!(<Test as Config>::AccountStore::get(&BOB).should_exist());
		assert!(System::account_exists(&BOB));
		assert_ok!(GenericAsset::transfer(
			Origin::signed(BOB),
			STAKING_ASSET_ID,
			ALICE,
			INITIAL_BALANCE
		));
		assert!(!<Test as Config>::AccountStore::get(&BOB).should_exist());

		// TODO Enable the following check after https://github.com/plugblockchain/plug-blockchain/issues/191
		// assert!(!System::account_exists(&BOB));

		assert!(!<FreeBalance<Test>>::contains_key(STAKING_ASSET_ID, &BOB));
	});
}

#[test]
fn transfer_dust_balance_can_create_an_account() {
	new_test_ext_with_balance(STAKING_ASSET_ID, ALICE, INITIAL_BALANCE).execute_with(|| {
		let asset_info = AssetInfo::new(b"TST1".to_vec(), 1, 11);
		assert_ok!(GenericAsset::create(
			Origin::root(),
			ALICE,
<<<<<<< HEAD
			asset_options(PermissionLatest::new(ALICE)),
=======
			asset_options(PermissionLatest::new(ALICE), 4),
>>>>>>> 704ea0a5
			asset_info.clone()
		));
		assert!(!<Test as Config>::AccountStore::get(&BOB).should_exist());
		assert!(!System::account_exists(&BOB));

		// Transfer dust balance to BOB
		assert_ok!(GenericAsset::transfer(
			Origin::signed(ALICE),
			STAKING_ASSET_ID,
			BOB,
			asset_info.existential_deposit() - 1
		));

		assert!(<Test as Config>::AccountStore::get(&BOB).should_exist());
		assert!(System::account_exists(&BOB));
	});
}

#[test]
fn an_account_with_a_consumer_should_persist_in_system() {
	new_test_ext_with_balance(STAKING_ASSET_ID, ALICE, INITIAL_BALANCE).execute_with(|| {
		GenericAsset::set_free_balance(STAKING_ASSET_ID, &BOB, INITIAL_BALANCE);
		assert!(<Test as Config>::AccountStore::get(&BOB).should_exist());
		assert!(System::account_exists(&BOB));
		assert_ok!(System::inc_consumers(&BOB));
		assert_ok!(GenericAsset::transfer(
			Origin::signed(BOB),
			STAKING_ASSET_ID,
			ALICE,
			INITIAL_BALANCE
		));
		assert!(!<FreeBalance<Test>>::contains_key(STAKING_ASSET_ID, &BOB));
		assert!(!<Test as Config>::AccountStore::get(&BOB).should_exist());
		assert!(System::account_exists(&BOB));
	});
}

#[test]
fn transfer_with_keep_existential_requirement() {
	new_test_ext_with_balance(STAKING_ASSET_ID, ALICE, INITIAL_BALANCE).execute_with(|| {
		GenericAsset::set_free_balance(STAKING_ASSET_ID, &BOB, INITIAL_BALANCE);
		assert!(<Test as Config>::AccountStore::get(&BOB).should_exist());
		assert!(System::account_exists(&BOB));
		assert_ok!(StakingAssetCurrency::<Test>::transfer(
			&BOB,
			&ALICE,
			INITIAL_BALANCE,
			ExistenceRequirement::KeepAlive
		));
		assert!(<Test as Config>::AccountStore::get(&BOB).should_exist());
		assert!(System::account_exists(&BOB));
		assert!(<FreeBalance<Test>>::contains_key(STAKING_ASSET_ID, &BOB));
	});
}

#[test]
fn transfer_with_allow_death_existential_requirement() {
	new_test_ext_with_balance(STAKING_ASSET_ID, ALICE, INITIAL_BALANCE).execute_with(|| {
		GenericAsset::set_free_balance(STAKING_ASSET_ID, &BOB, INITIAL_BALANCE);
		assert!(<Test as Config>::AccountStore::get(&BOB).should_exist());
		assert!(System::account_exists(&BOB));
		assert_ok!(StakingAssetCurrency::<Test>::transfer(
			&BOB,
			&ALICE,
			INITIAL_BALANCE,
			ExistenceRequirement::AllowDeath
		));
		assert!(!<Test as Config>::AccountStore::get(&BOB).should_exist());

		// TODO Enable the following check after https://github.com/plugblockchain/plug-blockchain/issues/191
		// assert!(!System::account_exists(&BOB));

		assert!(!<FreeBalance<Test>>::contains_key(STAKING_ASSET_ID, &BOB));
	});
}

#[test]
fn any_reserved_balance_prevent_purging() {
	new_test_ext_with_balance(STAKING_ASSET_ID, ALICE, INITIAL_BALANCE).execute_with(|| {
		GenericAsset::set_free_balance(STAKING_ASSET_ID, &BOB, INITIAL_BALANCE);
		GenericAsset::set_reserved_balance(STAKING_ASSET_ID, &BOB, INITIAL_BALANCE);
		assert!(<Test as Config>::AccountStore::get(&BOB).should_exist());
		assert!(System::account_exists(&BOB));
		assert_ok!(GenericAsset::transfer(
			Origin::signed(BOB),
			STAKING_ASSET_ID,
			ALICE,
			INITIAL_BALANCE
		));
		assert!(<Test as Config>::AccountStore::get(&BOB).should_exist());
		assert!(System::account_exists(&BOB));
		assert!(<FreeBalance<Test>>::contains_key(STAKING_ASSET_ID, &BOB));
	});
}

#[test]
fn an_asset_with_some_lock_should_not_be_purged_even_when_dust() {
	new_test_ext_with_balance(STAKING_ASSET_ID, ALICE, INITIAL_BALANCE).execute_with(|| {
		let asset_info = AssetInfo::new(b"TST1".to_vec(), 1, 11);

		assert_ok!(GenericAsset::create(
			Origin::root(),
			ALICE,
<<<<<<< HEAD
			asset_options(PermissionLatest::new(ALICE)),
=======
			asset_options(PermissionLatest::new(ALICE), asset_info.decimal_places()),
>>>>>>> 704ea0a5
			asset_info.clone()
		));

		GenericAsset::set_free_balance(ASSET_ID, &BOB, INITIAL_BALANCE);
		GenericAsset::set_free_balance(STAKING_ASSET_ID, &BOB, INITIAL_BALANCE);

		let lock_amount = asset_info.existential_deposit() - 1;
		GenericAsset::set_lock(ID_1, ASSET_ID, &BOB, lock_amount, WithdrawReasons::TRANSACTION_PAYMENT);

		assert_ok!(GenericAsset::transfer(
			Origin::signed(BOB),
			STAKING_ASSET_ID,
			ALICE,
			INITIAL_BALANCE
		));

		assert_ok!(GenericAsset::transfer(
			Origin::signed(BOB),
			ASSET_ID,
			ALICE,
			INITIAL_BALANCE - lock_amount
		));

		// BOB's staking asset should be purged as it had no locks
		assert!(!<FreeBalance<Test>>::contains_key(STAKING_ASSET_ID, &BOB));
		// BOB's ASSET_ID should not be purged due to the lock
		assert!(<FreeBalance<Test>>::contains_key(ASSET_ID, &BOB));

		// BOB's account should continue to exist as there is one asset not purged
		assert!(<Test as Config>::AccountStore::get(&BOB).should_exist());

		// Check the left over of ASSET_ID for BOB is non significant even though we have kept it due to the lock
		assert!(<FreeBalance<Test>>::get(&ASSET_ID, &BOB) < asset_info.existential_deposit());
	});
}

#[test]
fn balance_falls_below_a_non_default_existential_deposit() {
	new_test_ext_with_balance(STAKING_ASSET_ID, ALICE, INITIAL_BALANCE).execute_with(|| {
		let asset_info = AssetInfo::new(b"TST1".to_vec(), 1, 11);
		assert_ok!(GenericAsset::create(
			Origin::root(),
			ALICE,
<<<<<<< HEAD
			asset_options(PermissionLatest::new(ALICE)),
=======
			asset_options(PermissionLatest::new(ALICE), asset_info.decimal_places()),
>>>>>>> 704ea0a5
			asset_info.clone()
		));
		GenericAsset::set_free_balance(ASSET_ID, &BOB, INITIAL_BALANCE);
		assert!(<Test as Config>::AccountStore::get(&BOB).should_exist());
		assert!(System::account_exists(&BOB));
		assert_ok!(GenericAsset::transfer(
			Origin::signed(BOB),
			ASSET_ID,
			ALICE,
			INITIAL_BALANCE - asset_info.existential_deposit()
		));
		assert!(<Test as Config>::AccountStore::get(&BOB).should_exist());
		assert!(System::account_exists(&BOB));
		assert!(<FreeBalance<Test>>::contains_key(ASSET_ID, &BOB));
		assert_ok!(GenericAsset::transfer(Origin::signed(BOB), ASSET_ID, ALICE, 1));
		assert!(!<Test as Config>::AccountStore::get(&BOB).should_exist());
		// TODO Enable the following check after https://github.com/plugblockchain/plug-blockchain/issues/191
		// assert!(!System::account_exists(&BOB));
		assert!(!<FreeBalance<Test>>::contains_key(ASSET_ID, &BOB));
	});
}

#[test]
fn minimum_balance_is_existential_deposit() {
	new_test_ext_with_permissions(vec![(STAKING_ASSET_ID, ALICE), (SPENDING_ASSET_ID, ALICE)]).execute_with(|| {
		let stk_min = 11u64;
		let spd_min = 17u64;
		let staking_asset_info = AssetInfo::new(b"STK".to_vec(), 1, stk_min);
		let spending_asset_info = AssetInfo::new(b"SPD".to_vec(), 2, spd_min);
		assert_ok!(GenericAsset::create_asset(
			Some(STAKING_ASSET_ID),
			Some(ALICE),
<<<<<<< HEAD
			asset_options(PermissionLatest::new(ALICE)),
=======
			asset_options(PermissionLatest::new(ALICE), staking_asset_info.decimal_places()),
>>>>>>> 704ea0a5
			staking_asset_info
		));
		assert_ok!(GenericAsset::create_asset(
			Some(SPENDING_ASSET_ID),
			Some(ALICE),
<<<<<<< HEAD
			asset_options(PermissionLatest::new(ALICE)),
=======
			asset_options(PermissionLatest::new(ALICE), spending_asset_info.decimal_places()),
>>>>>>> 704ea0a5
			spending_asset_info
		));
		assert_eq!(StakingAssetCurrency::<Test>::minimum_balance(), stk_min);
		assert_eq!(SpendingAssetCurrency::<Test>::minimum_balance(), spd_min);
	});
}

#[test]
fn purge_happens_per_asset() {
	new_test_ext_with_balance(STAKING_ASSET_ID, ALICE, INITIAL_BALANCE).execute_with(|| {
<<<<<<< HEAD
		assert_ok!(GenericAsset::create(
			Origin::root(),
			ALICE,
			asset_options(PermissionLatest::new(ALICE)),
			AssetInfo::default()
=======
		let asset_info = AssetInfo::default();

		assert_ok!(GenericAsset::create(
			Origin::root(),
			ALICE,
			asset_options(PermissionLatest::new(ALICE), asset_info.decimal_places()),
			asset_info
>>>>>>> 704ea0a5
		));
		GenericAsset::set_free_balance(STAKING_ASSET_ID, &BOB, INITIAL_BALANCE);
		GenericAsset::set_free_balance(ASSET_ID, &BOB, INITIAL_BALANCE);
		assert!(<Test as Config>::AccountStore::get(&BOB).should_exist());
		assert!(System::account_exists(&BOB));
		assert_ok!(GenericAsset::transfer(
			Origin::signed(BOB),
			STAKING_ASSET_ID,
			ALICE,
			INITIAL_BALANCE
		));
		assert!(<Test as Config>::AccountStore::get(&BOB).should_exist());
		assert!(System::account_exists(&BOB));
		assert!(!<FreeBalance<Test>>::contains_key(STAKING_ASSET_ID, &BOB));
		assert!(!<ReservedBalance<Test>>::contains_key(STAKING_ASSET_ID, &BOB));
		assert_ok!(GenericAsset::transfer(
			Origin::signed(BOB),
			ASSET_ID,
			ALICE,
			INITIAL_BALANCE
		));
		assert!(!<Test as Config>::AccountStore::get(&BOB).should_exist());

		// TODO Enable the following check after https://github.com/plugblockchain/plug-blockchain/issues/191
		// assert!(!System::account_exists(&BOB));

		assert!(!<FreeBalance<Test>>::contains_key(ASSET_ID, &BOB));
		assert!(!<ReservedBalance<Test>>::contains_key(ASSET_ID, &BOB));
		assert!(!<Locks<Test>>::contains_key(ASSET_ID, &BOB));
	});
}

#[test]
fn purged_dust_move_to_treasury() {
	new_test_ext_with_balance(STAKING_ASSET_ID, ALICE, INITIAL_BALANCE).execute_with(|| {
		let asset_info_1 = AssetInfo::new(b"TST1".to_vec(), 1, 11);
		let asset_info_2 = AssetInfo::new(b"TST2".to_vec(), 4, 7);
		assert_ok!(GenericAsset::create(
			Origin::root(),
			BOB,
<<<<<<< HEAD
			asset_options(PermissionLatest::new(BOB)),
=======
			asset_options(PermissionLatest::new(BOB), asset_info_1.decimal_places()),
>>>>>>> 704ea0a5
			asset_info_1.clone()
		));
		assert_ok!(GenericAsset::create(
			Origin::root(),
			BOB,
<<<<<<< HEAD
			asset_options(PermissionLatest::new(BOB)),
=======
			asset_options(PermissionLatest::new(BOB), asset_info_2.decimal_places()),
>>>>>>> 704ea0a5
			asset_info_2.clone()
		));

		assert_eq!(GenericAsset::total_issuance(ASSET_ID), INITIAL_ISSUANCE);
		assert_eq!(GenericAsset::total_issuance(ASSET_ID + 1), INITIAL_ISSUANCE);

		assert_ok!(GenericAsset::transfer(
			Origin::signed(BOB),
			ASSET_ID,
			ALICE,
			INITIAL_ISSUANCE - asset_info_1.existential_deposit() + 1
		));
		assert_ok!(GenericAsset::transfer(
			Origin::signed(BOB),
			ASSET_ID + 1,
			ALICE,
			INITIAL_ISSUANCE - asset_info_2.existential_deposit() + 1
		));

		// Test purge has happened
		assert!(!<Test as Config>::AccountStore::get(&BOB).should_exist());

		// TODO Enable the following check after https://github.com/plugblockchain/plug-blockchain/issues/191
		// assert!(!System::account_exists(&BOB));

		assert!(!<FreeBalance<Test>>::contains_key(ASSET_ID, &BOB));
		assert!(!<FreeBalance<Test>>::contains_key(ASSET_ID + 1, &BOB));

		assert_eq!(GenericAsset::total_issuance(ASSET_ID), INITIAL_ISSUANCE);
		assert_eq!(GenericAsset::total_issuance(ASSET_ID + 1), INITIAL_ISSUANCE);

		let treasury_account_id = TreasuryModuleId::get().into_account();
		assert_eq!(
			GenericAsset::free_balance(ASSET_ID, &treasury_account_id),
			asset_info_1.existential_deposit() - 1
		);
		assert_eq!(
			GenericAsset::free_balance(ASSET_ID + 1, &treasury_account_id),
			asset_info_2.existential_deposit() - 1
		);
	});
}

#[test]
fn on_runtime_upgrade() {
	new_test_ext_with_balance(STAKING_ASSET_ID, ALICE, INITIAL_BALANCE).execute_with(|| {
		let asset_info_1 = AssetInfo::new(b"TST1".to_vec(), 1, 11);
		let asset_info_2 = AssetInfo::new(b"TST2".to_vec(), 4, 7);
		assert_ok!(GenericAsset::create(
			Origin::root(),
			BOB,
<<<<<<< HEAD
			asset_options(PermissionLatest::new(BOB)),
=======
			asset_options(PermissionLatest::new(BOB), asset_info_1.decimal_places()),
>>>>>>> 704ea0a5
			asset_info_1.clone()
		));
		assert_ok!(GenericAsset::create(
			Origin::root(),
			BOB,
<<<<<<< HEAD
			asset_options(PermissionLatest::new(BOB)),
=======
			asset_options(PermissionLatest::new(BOB), asset_info_2.decimal_places()),
>>>>>>> 704ea0a5
			asset_info_2.clone()
		));
		GenericAsset::set_free_balance(ASSET_ID, &BOB, asset_info_1.existential_deposit() - 1);

		// Mess with the account store
		assert_ok!(<Test as Config>::AccountStore::remove(&ALICE));
		assert_ok!(<Test as Config>::AccountStore::remove(&BOB));

		// Make sure accounts are gone
		let alice_account = <Test as Config>::AccountStore::get(&ALICE);
		let bob_account = <Test as Config>::AccountStore::get(&BOB);
		assert!(!alice_account.exists());
		assert!(!bob_account.exists());

		// On runtime upgrade should be able to fix the account store
		let _ = GenericAsset::on_runtime_upgrade();

		// Test accounts are restored now
		let alice_account = <Test as Config>::AccountStore::get(&ALICE);
		let bob_account = <Test as Config>::AccountStore::get(&BOB);
		assert!(alice_account.exists());
		assert!(bob_account.exists());

		// Test assets of Alice are as before
		assert!(alice_account.existing_assets().contains(&STAKING_ASSET_ID));
		assert!(!alice_account.existing_assets().contains(&ASSET_ID));
		assert_eq!(<FreeBalance<Test>>::get(&STAKING_ASSET_ID, &ALICE), INITIAL_BALANCE);

		// Test assets of Bob are as before
		assert!(!bob_account.existing_assets().contains(&STAKING_ASSET_ID));
		assert!(bob_account.existing_assets().contains(&(ASSET_ID + 1)));
		assert_eq!(<FreeBalance<Test>>::get(&(ASSET_ID + 1), &BOB), INITIAL_ISSUANCE);

		// Test BOB's dust ASSET_ID is claimed
		assert!(!bob_account.existing_assets().contains(&ASSET_ID));
		assert!(!<FreeBalance<Test>>::contains_key(ASSET_ID, BOB));
	});
}

#[test]
fn migrate_locks_on_runtime_upgrade() {
	new_test_ext_with_balance(STAKING_ASSET_ID, ALICE, INITIAL_BALANCE).execute_with(|| {
		#[allow(dead_code)]
		mod inner {
			use super::Config;
			use crate::types::BalanceLock;
<<<<<<< HEAD
=======

>>>>>>> 704ea0a5
			pub struct Module<T>(sp_std::marker::PhantomData<T>);
			frame_support::decl_storage! {
				trait Store for Module<T: Config> as GenericAsset {
					pub Locks get(fn locks):
						map hasher(blake2_128_concat) u64 => Vec<BalanceLock<u64>>;
				}
			}
		}

		assert!(!<Locks<Test>>::contains_key(STAKING_ASSET_ID, ALICE));
		assert!(!<Locks<Test>>::contains_key(STAKING_ASSET_ID, BOB));

		let lock_1 = BalanceLock {
			id: ID_1,
			amount: 3u64,
			reasons: WithdrawReasons::TRANSACTION_PAYMENT,
		};
		let lock_2 = BalanceLock {
			id: ID_1,
			amount: 5u64,
			reasons: WithdrawReasons::TRANSFER,
		};
		let lock_3 = BalanceLock {
			id: ID_2,
			amount: 7u64,
			reasons: WithdrawReasons::TIP,
		};
		let alice_locks = vec![lock_1, lock_2, lock_3];
		inner::Locks::insert(ALICE, alice_locks.clone());

		let lock_4 = BalanceLock {
			id: ID_2,
			amount: 11u64,
			reasons: WithdrawReasons::FEE,
		};
		let bob_locks = vec![lock_4];
		inner::Locks::insert(BOB, bob_locks.clone());

		let _ = GenericAsset::on_runtime_upgrade();

		assert_eq!(<Locks<Test>>::get(STAKING_ASSET_ID, ALICE), alice_locks);
		assert_eq!(<Locks<Test>>::get(STAKING_ASSET_ID, BOB), bob_locks);
		assert_eq!(<Locks<Test>>::iter().count(), 2);
	});
}

#[test]
// Test GenericAsset::ensure_can_withdraw which is consulted in other main functions such as `transfer` or `Withdraw`
fn ensure_can_withdraw() {
	new_test_ext_with_balance(STAKING_ASSET_ID, ALICE, INITIAL_BALANCE).execute_with(|| {
		let lock_1 = BalanceLock {
			id: ID_1,
			amount: 3u64,
			reasons: WithdrawReasons::TRANSACTION_PAYMENT,
		};
		let lock_2 = BalanceLock {
			id: ID_1,
			amount: 5u64,
			reasons: WithdrawReasons::TRANSFER,
		};
		let lock_3 = BalanceLock {
			id: ID_2,
			amount: 7u64,
			reasons: WithdrawReasons::TIP,
		};
		let alice_locks = vec![lock_1.clone(), lock_2.clone(), lock_3.clone()];
		<Locks<Test>>::insert(STAKING_ASSET_ID, ALICE, alice_locks.clone());

		// A zero amount is always withdraw-able
		assert_ok!(GenericAsset::ensure_can_withdraw(
			STAKING_ASSET_ID,
			&ALICE,
			0,
			WithdrawReasons::all(),
			0
		));

		// Withdrawal is okay if we leave enough balance
		let alice_max_locked = alice_locks.iter().map(|x| x.amount).max().unwrap();
		assert_ok!(GenericAsset::ensure_can_withdraw(
			STAKING_ASSET_ID,
			&ALICE,
			1,
			WithdrawReasons::all(),
			alice_max_locked
		));
		assert_noop!(
			GenericAsset::ensure_can_withdraw(
				STAKING_ASSET_ID,
				&ALICE,
				1,
				WithdrawReasons::all(),
				alice_max_locked - 1
			),
			Error::<Test>::LiquidityRestrictions
		);

		// Withdrawal is okay if it's for a reason other than the reasons the current locks are created for.
		assert_ok!(GenericAsset::ensure_can_withdraw(
			STAKING_ASSET_ID,
			&ALICE,
			1,
			WithdrawReasons::FEE,
			0
		));

		// Withdrawal conflicts
		alice_locks.iter().for_each(|x| {
			assert_noop!(
				GenericAsset::ensure_can_withdraw(STAKING_ASSET_ID, &ALICE, 1, x.reasons, x.amount - 1),
				Error::<Test>::LiquidityRestrictions
			);
			assert_ok!(GenericAsset::ensure_can_withdraw(
				STAKING_ASSET_ID,
				&ALICE,
				1,
				x.reasons,
				x.amount
			));
		});
	});
}

// Given
// - Next asset id as `asset_id` = 1000.
// - Sufficient free balance.
// - initial balance = 100.
// When
// - After performing a self transfer from account 1 to 1.
// Then
// - Should not throw any errors.
// - Free balance after self transfer should equal to the free balance before self transfer.
#[test]
fn self_transfer_should_unchanged() {
	new_test_ext_with_balance(STAKING_ASSET_ID, ALICE, INITIAL_BALANCE).execute_with(|| {
		let permissions = PermissionLatest::new(ALICE);
		let transfer_ammount = 50;
		let asset_info = AssetInfo::default();

		assert_ok!(GenericAsset::create(
			Origin::root(),
			ALICE,
			asset_options(permissions, asset_info.decimal_places()),
			asset_info
		));
		assert_eq!(GenericAsset::free_balance(ASSET_ID, &ALICE), INITIAL_ISSUANCE);
		assert_ok!(GenericAsset::transfer(
			Origin::signed(ALICE),
			ASSET_ID,
			ALICE,
			transfer_ammount
		));
		assert_eq!(GenericAsset::free_balance(ASSET_ID, &ALICE), INITIAL_ISSUANCE);
		assert_eq!(GenericAsset::total_issuance(ASSET_ID), INITIAL_ISSUANCE);
	});
}

#[test]
fn transferring_more_units_than_total_supply_should_fail() {
	new_test_ext_with_balance(STAKING_ASSET_ID, ALICE, INITIAL_BALANCE).execute_with(|| {
		let permissions = PermissionLatest::new(ALICE);
		let asset_info = AssetInfo::default();

		assert_ok!(GenericAsset::create(
			Origin::root(),
			ALICE,
			asset_options(permissions, asset_info.decimal_places()),
			asset_info
		));
		assert_eq!(GenericAsset::total_issuance(ASSET_ID), INITIAL_ISSUANCE);
		assert_noop!(
			GenericAsset::transfer(Origin::signed(ALICE), ASSET_ID, BOB, INITIAL_ISSUANCE + 1),
			Error::<Test>::InsufficientBalance
		);
	});
}

// Ensures it uses fake money for staking asset id.
#[test]
fn staking_asset_id_should_correct() {
	new_test_ext_with_default().execute_with(|| {
		assert_eq!(GenericAsset::staking_asset_id(), STAKING_ASSET_ID);
	});
}

// Ensures it uses fake money for spending asset id.
#[test]
fn spending_asset_id_should_correct() {
	new_test_ext_with_default().execute_with(|| {
		assert_eq!(GenericAsset::spending_asset_id(), SPENDING_ASSET_ID);
	});
}

// Given
// -Â Free balance is 0 and the reserved balance is 0.
// Then
// -Â total_balance should return 0
#[test]
fn total_balance_should_be_zero() {
	new_test_ext_with_default().execute_with(|| {
		assert_eq!(GenericAsset::total_balance(ASSET_ID, &ALICE), 0);
	});
}

// Given
// -Â Free balance is 100 and the reserved balance 0.
// -Reserved 50
// When
// - After calling total_balance.
// Then
// -Â total_balance should equals to free balance + reserved balance.
#[test]
fn total_balance_should_be_equal_to_account_balance() {
	new_test_ext_with_balance(STAKING_ASSET_ID, ALICE, INITIAL_BALANCE).execute_with(|| {
		let permissions = PermissionLatest::new(ALICE);
		let reserved_amount = 50;
		let asset_info = AssetInfo::default();

		assert_ok!(GenericAsset::create(
			Origin::root(),
			ALICE,
			asset_options(permissions, asset_info.decimal_places()),
			asset_info
		));
		assert_eq!(GenericAsset::free_balance(ASSET_ID, &ALICE), INITIAL_ISSUANCE);
		assert_ok!(GenericAsset::reserve(ASSET_ID, &ALICE, reserved_amount));
		assert_eq!(GenericAsset::reserved_balance(ASSET_ID, &ALICE), reserved_amount);
		assert_eq!(
			GenericAsset::free_balance(ASSET_ID, &ALICE),
			INITIAL_ISSUANCE - reserved_amount
		);
		assert_eq!(GenericAsset::total_balance(ASSET_ID, &ALICE), INITIAL_ISSUANCE);
	});
}

// Given
// - An account presents with AccountId = 1
// -Â free_balance = 100.
// - Set reserved_balance = 50.
// When
// - After calling free_balance.
// Then
// -Â free_balance should return 50.
#[test]
fn free_balance_should_only_return_account_free_balance() {
	new_test_ext_with_balance(ASSET_ID, ALICE, INITIAL_BALANCE).execute_with(|| {
		GenericAsset::set_reserved_balance(ASSET_ID, &ALICE, 50);
		assert_eq!(GenericAsset::free_balance(ASSET_ID, &ALICE), INITIAL_BALANCE);
	});
}

// Given
// - An account presents with AccountId = 1.
// -Â Free balance > 0 and the reserved balance > 0.
// When
// - After calling total_balance.
// Then
// -Â total_balance should equals to account balance + free balance.
#[test]
fn total_balance_should_be_equal_to_sum_of_account_balance_and_free_balance() {
	new_test_ext_with_balance(ASSET_ID, ALICE, INITIAL_BALANCE).execute_with(|| {
		GenericAsset::set_reserved_balance(ASSET_ID, &ALICE, 50);
		assert_eq!(GenericAsset::total_balance(ASSET_ID, &ALICE), INITIAL_BALANCE + 50);
	});
}

// Given
// -Â free_balance > 0.
// - reserved_balance = 70.
// When
// - After calling reserved_balance.
// Then
// - reserved_balance should return 70.
#[test]
fn reserved_balance_should_only_return_account_reserved_balance() {
	new_test_ext_with_balance(ASSET_ID, ALICE, INITIAL_BALANCE).execute_with(|| {
		GenericAsset::set_reserved_balance(ASSET_ID, &ALICE, 70);
		assert_eq!(GenericAsset::reserved_balance(ASSET_ID, &ALICE), 70);
	});
}

// Given
// - A valid account presents.
// - Initial reserved_balance = 0
// When
// - After calls set_reserved_balance
// Then
// - Should persists the amount as reserved_balance.
// - reserved_balance = amount
#[test]
fn set_reserved_balance_should_add_balance_as_reserved() {
	new_test_ext_with_default().execute_with(|| {
		GenericAsset::set_reserved_balance(ASSET_ID, &ALICE, 50);
		assert_eq!(GenericAsset::reserved_balance(ASSET_ID, &ALICE), 50);
	});
}

// Given
// - A valid account presents.
// - Initial free_balance = 100.
// When
// - After calling set_free_balance.
// Then
// - Should persists the amount as free_balance.
// - New free_balance should replace older free_balance.
#[test]
fn set_free_balance_should_add_amount_as_free_balance() {
	new_test_ext_with_balance(ASSET_ID, ALICE, INITIAL_BALANCE).execute_with(|| {
		GenericAsset::set_free_balance(ASSET_ID, &ALICE, 50);
		assert_eq!(GenericAsset::free_balance(ASSET_ID, &ALICE), 50);
	});
}

// Given
// - free_balance is greater than the account balance.
// - free_balance = 100
// - reserved_balance = 0
// - reserve amount = 70
// When
// - After calling reserve
// Then
// - Funds should be removed from the account.
// - new free_balance = original free_balance - reserved amount
// - new reserved_balance = original free balance + reserved amount
#[test]
fn reserve_should_moves_amount_from_balance_to_reserved_balance() {
	new_test_ext_with_balance(ASSET_ID, ALICE, INITIAL_BALANCE).execute_with(|| {
		assert_ok!(GenericAsset::reserve(ASSET_ID, &ALICE, 70));
		assert_eq!(GenericAsset::free_balance(ASSET_ID, &ALICE), INITIAL_BALANCE - 70);
		assert_eq!(GenericAsset::reserved_balance(ASSET_ID, &ALICE), 70);
	});
}

// Given
// - Free balance is lower than the account balance.
// - free_balance = 100
// - reserved_balance = 0
// - reserve amount = 120
// When
// - After calling reverse function.
// Then
// - Funds should not be removed from the account.
// - Should throw an error.
#[test]
fn reserve_should_not_moves_amount_from_balance_to_reserved_balance() {
	new_test_ext_with_balance(ASSET_ID, ALICE, INITIAL_BALANCE).execute_with(|| {
		assert_noop!(
			GenericAsset::reserve(ASSET_ID, &ALICE, INITIAL_BALANCE + 20),
			Error::<Test>::InsufficientBalance
		);
		assert_eq!(GenericAsset::free_balance(ASSET_ID, &ALICE), INITIAL_BALANCE);
		assert_eq!(GenericAsset::reserved_balance(ASSET_ID, &ALICE), 0);
	});
}

// Given
// - unreserved_amount > reserved_balance.
// - reserved_balance = 100.
// - free_balance = 100.
// - unreserved_amount = 120.
// When
// - After calling unreserve function.
// Then
// - unreserved should return 20.
#[test]
fn unreserve_should_return_subtracted_value_from_unreserved_amount_by_actual_account_balance() {
	new_test_ext_with_balance(ASSET_ID, ALICE, INITIAL_BALANCE).execute_with(|| {
		GenericAsset::set_reserved_balance(ASSET_ID, &ALICE, 100);
		assert_eq!(GenericAsset::unreserve(ASSET_ID, &ALICE, 120), 20);
	});
}

// Given
// - unreserved_amount < reserved_balance.
// - reserved_balance = 100.
// - free_balance = 100.
// - unreserved_amount = 50.
// When
// - After calling unreserve function.
// Then
// - unreserved should return None.
#[test]
fn unreserve_should_return_none() {
	new_test_ext_with_balance(ASSET_ID, ALICE, INITIAL_BALANCE).execute_with(|| {
		GenericAsset::set_reserved_balance(ASSET_ID, &ALICE, 100);
		assert_eq!(GenericAsset::unreserve(ASSET_ID, &ALICE, 50), 0);
	});
}

// Given
// - unreserved_amount > reserved_balance.
// - reserved_balance = 100.
// - free_balance = 100.
// - unreserved_amount = 120.
// When
// - After calling unreserve function.
// Then
// - free_balance should be 200.
#[test]
fn unreserve_should_increase_free_balance_by_reserved_balance() {
	new_test_ext_with_balance(ASSET_ID, ALICE, INITIAL_BALANCE).execute_with(|| {
		GenericAsset::set_reserved_balance(ASSET_ID, &ALICE, 100);
		GenericAsset::unreserve(ASSET_ID, &ALICE, 120);
		assert_eq!(GenericAsset::free_balance(ASSET_ID, &ALICE), INITIAL_BALANCE + 100);
	});
}

// Given
// - unreserved_amount > reserved_balance.
// - reserved_balance = 100.
// - free_balance = 100.
// - unreserved_amount = 120.
// When
// - After calling unreserve function.
// Then
// - reserved_balance should be 0.
#[test]
fn unreserve_should_deduct_reserved_balance_by_reserved_amount() {
	new_test_ext_with_balance(ASSET_ID, ALICE, INITIAL_BALANCE).execute_with(|| {
		GenericAsset::unreserve(ASSET_ID, &ALICE, 120);
		assert_eq!(GenericAsset::reserved_balance(ASSET_ID, &ALICE), 0);
	});
}

// Given
// - slash amount < free_balance.
// - reserved_balance = 100.
// - free_balance = 100.
// - slash amount = 70.
// When
// - After calling slash function.
// Then
// - slash should return None.
#[test]
fn slash_should_return_slash_reserved_amount() {
	new_test_ext_with_balance(ASSET_ID, ALICE, INITIAL_BALANCE).execute_with(|| {
		let reserved_amount = 100;
		let slash_amount = 70;
		GenericAsset::set_reserved_balance(ASSET_ID, &ALICE, reserved_amount);
		assert_eq!(GenericAsset::slash(ASSET_ID, &ALICE, slash_amount), None);
		assert_eq!(
			GenericAsset::free_balance(ASSET_ID, &ALICE),
			INITIAL_BALANCE - slash_amount
		);
		assert_eq!(
			GenericAsset::total_balance(ASSET_ID, &ALICE),
			INITIAL_BALANCE + reserved_amount - slash_amount
		);
	});
}

// Given
// - slashed_amount > reserved_balance.
// When
// - After calling slashed_reverse function.
// Then
// - Should return slashed_reserved - reserved_balance.
#[test]
fn slash_reserved_should_deducts_up_to_amount_from_reserved_balance() {
	new_test_ext_with_default().execute_with(|| {
		GenericAsset::set_reserved_balance(ASSET_ID, &ALICE, 100);
		assert_eq!(GenericAsset::slash_reserved(ASSET_ID, &ALICE, 150), Some(50));
		assert_eq!(GenericAsset::reserved_balance(ASSET_ID, &ALICE), 0);
	});
}

// Given
// - slashed_amount equals to reserved_amount.
// When
// - After calling slashed_reverse function.
// Then
// - Should return None.
#[test]
fn slash_reserved_should_return_none() {
	new_test_ext_with_default().execute_with(|| {
		GenericAsset::set_reserved_balance(ASSET_ID, &ALICE, 100);
		assert_eq!(GenericAsset::slash_reserved(ASSET_ID, &ALICE, 100), None);
		assert_eq!(GenericAsset::reserved_balance(ASSET_ID, &ALICE), 0);
	});
}

// Given
// - reserved_balance = 100.
// - repatriate_reserved_amount > reserved_balance.
// When
// - After calling repatriate_reserved.
// Then
// - Should return `remaining`.
#[test]
fn repatriate_reserved_return_amount_subtracted_by_slash_amount() {
	new_test_ext_with_default().execute_with(|| {
		GenericAsset::set_reserved_balance(ASSET_ID, &ALICE, 100);
		assert_ok!(GenericAsset::repatriate_reserved(ASSET_ID, &ALICE, &ALICE, 130), 30);
		assert_eq!(GenericAsset::free_balance(ASSET_ID, &ALICE), 100);
	});
}

// Given
// - reserved_balance = 100.
// - repatriate_reserved_amount < reserved_balance.
// When
// - After calling repatriate_reserved.
// Then
// - Should return zero.
#[test]
fn repatriate_reserved_return_none() {
	new_test_ext_with_default().execute_with(|| {
		GenericAsset::set_reserved_balance(ASSET_ID, &ALICE, 100);
		assert_ok!(GenericAsset::repatriate_reserved(ASSET_ID, &ALICE, &ALICE, 90), 0);
		assert_eq!(GenericAsset::reserved_balance(ASSET_ID, &ALICE), 10);
		assert_eq!(GenericAsset::free_balance(ASSET_ID, &ALICE), 90);
	});
}

// Given
// - An asset with all permissions
// When
// - After calling `create_reserved` function.
// Then
// - Should create a new reserved asset.
#[test]
fn create_reserved_should_create_a_default_account_with_the_balance_given() {
	new_test_ext_with_next_asset_id(1001).execute_with(|| {
		let permissions = PermissionLatest::new(ALICE);
		let asset_info = AssetInfo::default();
		let options = asset_options(permissions, asset_info.decimal_places());

		assert_ok!(GenericAsset::create_reserved(
			Origin::root(),
			ASSET_ID,
			options,
			asset_info
		));
		assert_eq!(<TotalIssuance<Test>>::get(ASSET_ID), INITIAL_ISSUANCE);
		assert_eq!(<FreeBalance<Test>>::get(&ASSET_ID, &0), INITIAL_ISSUANCE);
	});
}

#[test]
fn create_reserved_with_non_reserved_asset_id_should_failed() {
	new_test_ext_with_next_asset_id(999).execute_with(|| {
		let permissions = PermissionLatest::new(ALICE);
		let asset_info = AssetInfo::default();
		let options = asset_options(permissions, asset_info.decimal_places());

		// create reserved asset with asset_id >= next_asset_id should fail
		assert_noop!(
			GenericAsset::create_reserved(Origin::root(), ASSET_ID, options.clone(), asset_info),
			Error::<Test>::AssetIdExists,
		);
	});
}

#[test]
fn create_reserved_with_a_taken_asset_id_should_failed() {
	new_test_ext_with_next_asset_id(1001).execute_with(|| {
		let permissions = PermissionLatest::new(ALICE);
		let asset_info = AssetInfo::default();
		let options = asset_options(permissions, asset_info.decimal_places());

		// create reserved asset with asset_id < next_asset_id should success
		assert_ok!(GenericAsset::create_reserved(
			Origin::root(),
			ASSET_ID,
			options.clone(),
			asset_info.clone()
		));
		assert_eq!(<TotalIssuance<Test>>::get(ASSET_ID), INITIAL_ISSUANCE);
		// all reserved assets belong to account: 0 which is the default value of `AccountId`
		assert_eq!(<FreeBalance<Test>>::get(&ASSET_ID, &0), INITIAL_ISSUANCE);
		// create reserved asset with existing asset_id: 9 should fail
		assert_noop!(
			GenericAsset::create_reserved(Origin::root(), ASSET_ID, options.clone(), asset_info),
			Error::<Test>::AssetIdExists,
		);
	});
}

// Given
// - ALICE is signed
// - ALICE does not have minting permission
// When
// - After calling mint function
// Then
// - Should throw a permission error
#[test]
fn mint_without_permission_should_throw_error() {
	new_test_ext_with_default().execute_with(|| {
		let amount = 100;

		assert_noop!(
			GenericAsset::mint(Origin::signed(ALICE), ASSET_ID, BOB, amount),
			Error::<Test>::NoMintPermission,
		);
	});
}

// Given
// - ALICE is signed.
// - ALICE has permissions.
// When
// - After calling mint function
// Then
// - Should increase `BOB` free_balance.
// - Should not change `origins` free_balance.
#[test]
fn mint_should_increase_asset() {
	new_test_ext_with_balance(STAKING_ASSET_ID, ALICE, INITIAL_BALANCE).execute_with(|| {
		let permissions = PermissionLatest::new(ALICE);
		let amount = 100;
		let asset_info = AssetInfo::default();

		assert_ok!(GenericAsset::create(
			Origin::root(),
			ALICE,
			asset_options(permissions, asset_info.decimal_places()),
			asset_info
		));
		assert_ok!(GenericAsset::mint(Origin::signed(ALICE), ASSET_ID, BOB, amount));
		assert_eq!(GenericAsset::free_balance(ASSET_ID, &BOB), amount);
		// Origin's free_balance should not change.
		assert_eq!(GenericAsset::free_balance(ASSET_ID, &ALICE), INITIAL_ISSUANCE);
		assert_eq!(GenericAsset::total_issuance(ASSET_ID), INITIAL_ISSUANCE + amount);
	});
}

// Given
// - Origin is signed.
// - Origin does not have burning permission.
// When
// - After calling burn function.
// Then
// - Should throw a permission error.
#[test]
fn burn_should_throw_permission_error() {
	new_test_ext_with_balance(STAKING_ASSET_ID, ALICE, INITIAL_BALANCE).execute_with(|| {
		let amount = 100;

		assert_noop!(
			GenericAsset::burn(Origin::signed(ALICE), ASSET_ID, BOB, amount),
			Error::<Test>::NoBurnPermission,
		);
	});
}

// Given
// - Origin is signed.
// - Origin has permissions.
// When
// - After calling burn function
// Then
// - Should decrease `to`'s  free_balance.
// - Should not change `origin`'s  free_balance.
#[test]
fn burn_should_burn_an_asset() {
	new_test_ext_with_balance(STAKING_ASSET_ID, ALICE, INITIAL_BALANCE).execute_with(|| {
		let permissions = PermissionLatest::new(ALICE);
		let mint_amount = 100;
		let burn_amount = 40;
		let asset_info = AssetInfo::default();

		assert_ok!(GenericAsset::create(
			Origin::root(),
			ALICE,
			asset_options(permissions, asset_info.decimal_places()),
			asset_info
		));
		assert_ok!(GenericAsset::mint(Origin::signed(ALICE), ASSET_ID, BOB, mint_amount));
		assert_eq!(GenericAsset::total_issuance(ASSET_ID), INITIAL_ISSUANCE + mint_amount);

		assert_ok!(GenericAsset::burn(Origin::signed(ALICE), ASSET_ID, BOB, burn_amount));
		assert_eq!(GenericAsset::free_balance(ASSET_ID, &BOB), mint_amount - burn_amount);
		assert_eq!(
			GenericAsset::total_issuance(ASSET_ID),
			INITIAL_ISSUANCE + mint_amount - burn_amount
		);
	});
}

// Given
// - `default_permissions` with all privileges.
// - All permissions for origin.
// When
// - After executing create function and check_permission function.
// Then
// - The account origin should have burn, mint and update permissions.
#[test]
fn check_permission_should_return_correct_permission() {
	new_test_ext_with_balance(STAKING_ASSET_ID, ALICE, INITIAL_BALANCE).execute_with(|| {
		let permissions = PermissionLatest::new(ALICE);
		let asset_info = AssetInfo::default();

		assert_ok!(GenericAsset::create(
			Origin::root(),
			ALICE,
			asset_options(permissions, asset_info.decimal_places()),
			asset_info
		));
		assert!(GenericAsset::check_permission(ASSET_ID, &ALICE, &PermissionType::Burn));
		assert!(GenericAsset::check_permission(ASSET_ID, &ALICE, &PermissionType::Mint));
		assert!(GenericAsset::check_permission(
			ASSET_ID,
			&ALICE,
			&PermissionType::Update,
		));
	});
}

// Given
// - `default_permissions` with no privileges.
// - No permissions for origin.
// When
// - After executing create function and check_permission function.
// Then
// - The account origin should not have burn, mint and update permissions.
#[test]
fn check_permission_should_return_false_for_no_permission() {
	new_test_ext_with_balance(STAKING_ASSET_ID, ALICE, INITIAL_BALANCE).execute_with(|| {
		let permissions = PermissionLatest::default();
		let asset_info = AssetInfo::default();

		assert_ok!(GenericAsset::create(
			Origin::root(),
			ALICE,
			asset_options(permissions, asset_info.decimal_places()),
			asset_info
		));
		assert!(!GenericAsset::check_permission(ASSET_ID, &ALICE, &PermissionType::Burn));
		assert!(!GenericAsset::check_permission(ASSET_ID, &ALICE, &PermissionType::Mint));
		assert!(!GenericAsset::check_permission(
			ASSET_ID,
			&ALICE,
			&PermissionType::Update,
		));
	});
}

// Given
// - `default_permissions` only with update.
// When
// - After executing update_permission function.
// Then
// - The account origin should not have the burn permission.
// - The account origin should have update and mint permissions.
#[test]
fn update_permission_should_change_permission() {
	new_test_ext_with_balance(STAKING_ASSET_ID, ALICE, INITIAL_BALANCE).execute_with(|| {
		let permissions = PermissionLatest {
			update: Owner::Address(ALICE),
			mint: Owner::None,
			burn: Owner::None,
		};

		let new_permission = PermissionLatest {
			update: Owner::Address(ALICE),
			mint: Owner::Address(ALICE),
			burn: Owner::None,
		};
		let asset_info = AssetInfo::default();

		assert_ok!(GenericAsset::create(
			Origin::root(),
			ALICE,
			asset_options(permissions, asset_info.decimal_places()),
			asset_info
		));
		assert_ok!(GenericAsset::update_permission(
			Origin::signed(ALICE),
			ASSET_ID,
			new_permission
		));
		assert!(GenericAsset::check_permission(ASSET_ID, &ALICE, &PermissionType::Mint));
		assert!(!GenericAsset::check_permission(ASSET_ID, &ALICE, &PermissionType::Burn));
	});
}

// Given
// - `default_permissions` without any permissions.
// When
// - After executing update_permission function.
// Then
// - Should throw an error stating "Origin does not have enough permission to update permissions."
#[test]
fn update_permission_should_throw_error_when_lack_of_permissions() {
	new_test_ext_with_balance(STAKING_ASSET_ID, ALICE, INITIAL_BALANCE).execute_with(|| {
		let permissions = PermissionLatest::default();

		let new_permission = PermissionLatest {
			update: Owner::Address(ALICE),
			mint: Owner::Address(ALICE),
			burn: Owner::None,
		};
		let asset_info = AssetInfo::default();

		assert_ok!(GenericAsset::create(
			Origin::root(),
			ALICE,
			asset_options(permissions, asset_info.decimal_places()),
			asset_info
		));
		assert_noop!(
			GenericAsset::update_permission(Origin::signed(ALICE), ASSET_ID, new_permission),
			Error::<Test>::NoUpdatePermission,
		);
	});
}

// Given
// - `asset_id` provided.
// - `from_account` is present.
// - All permissions for origin.
// When
// - After calling create_asset.
// Then
// - Should create a reserved token with provided id.
// - NextAssetId doesn't change.
// - TotalIssuance must equal to initial issuance.
// - FreeBalance must equal to initial issuance for the given account.
// - Permissions must have burn, mint and updatePermission for the given asset_id.
#[test]
fn create_asset_works_with_given_asset_id_and_from_account() {
	new_test_ext_with_next_asset_id(1001).execute_with(|| {
		let from_account: Option<<Test as frame_system::Config>::AccountId> = Some(ALICE);
		let permissions = PermissionLatest::new(ALICE);
		let expected_permission = PermissionVersions::V1(permissions.clone());
		let asset_info = AssetInfo::default();

		assert_ok!(GenericAsset::create_asset(
			Some(ASSET_ID),
			from_account,
			asset_options(permissions, asset_info.decimal_places()),
			asset_info
		));
		// Test for side effects.
		assert_eq!(<NextAssetId<Test>>::get(), 1001);
		assert_eq!(<TotalIssuance<Test>>::get(ASSET_ID), INITIAL_ISSUANCE);
		assert_eq!(<FreeBalance<Test>>::get(&ASSET_ID, &ALICE), INITIAL_ISSUANCE);
		assert_eq!(<Permissions<Test>>::get(&ASSET_ID), expected_permission);
	});
}

// Given
// - `asset_id` is an id for user generated assets.
// - Whatever other params.
// Then
// - `create_asset` should not work.
#[test]
fn create_asset_with_non_reserved_asset_id_should_fail() {
	new_test_ext_with_next_asset_id(999).execute_with(|| {
		let permissions = PermissionLatest::new(ALICE);
		let asset_info = AssetInfo::default();

		assert_noop!(
			GenericAsset::create_asset(
				Some(ASSET_ID),
				Some(ALICE),
				asset_options(permissions, asset_info.decimal_places()),
				asset_info
			),
			Error::<Test>::AssetIdExists,
		);
	});
}

#[test]
fn create_asset_with_no_origin_should_fail() {
	new_test_ext_with_default().execute_with(|| {
		let permissions = PermissionLatest::new(ALICE);
		let asset_info = AssetInfo::default();

		assert_noop!(
			GenericAsset::create(
				Origin::none(),
				ALICE,
				asset_options(permissions, asset_info.decimal_places()),
				asset_info
			),
			DispatchError::BadOrigin
		);
	});
}

#[test]
fn create_asset_works_with_signed_origin() {
	new_test_ext_with_default().execute_with(|| {
		let permissions = PermissionLatest::new(ALICE);
		let asset_info = AssetInfo::default();

		assert_ok!(GenericAsset::create(
			Origin::signed(ALICE),
			ALICE,
			asset_options(permissions, asset_info.decimal_places()),
			asset_info
		));

		// Test for side effects.
		assert_eq!(<FreeBalance<Test>>::get(&ASSET_ID, &ALICE), INITIAL_ISSUANCE);
		assert_eq!(<TotalIssuance<Test>>::get(ASSET_ID), INITIAL_ISSUANCE);
	});
}

// Given
// - `asset_id` is for reserved assets, but already taken.
// - Whatever other params.
// Then
// - `create_asset` should not work.
#[test]
fn create_asset_with_a_taken_asset_id_should_fail() {
	new_test_ext_with_next_asset_id(1001).execute_with(|| {
		let permissions = PermissionLatest::new(ALICE);

		assert_ok!(GenericAsset::create_asset(
			Some(ASSET_ID),
			Some(ALICE),
			asset_options(permissions.clone(), 4),
			AssetInfo::default()
		));
		assert_noop!(
			GenericAsset::create_asset(
				Some(ASSET_ID),
				Some(ALICE),
				asset_options(permissions, 4),
				AssetInfo::default()
			),
			Error::<Test>::AssetIdExists,
		);
	});
}

#[test]
fn create_asset_with_zero_existential_deposit_should_fail() {
	new_test_ext_with_next_asset_id(1001).execute_with(|| {
		let permissions = PermissionLatest::new(ALICE);
		assert_noop!(
			GenericAsset::create_asset(
				Some(ASSET_ID),
				Some(ALICE),
<<<<<<< HEAD
				asset_options(permissions),
=======
				asset_options(permissions, 4),
>>>>>>> 704ea0a5
				AssetInfo::new(b"TST1".to_vec(), 1, 0)
			),
			Error::<Test>::ZeroExistentialDeposit,
		);
	});
}

// Given
// - `asset_id` provided.
// - `from_account` is None.
// - All permissions for origin.
// When
// - After calling create_asset.
// Then
// - Should create a reserved token.
#[test]
fn create_asset_should_create_a_reserved_asset_when_from_account_is_none() {
	new_test_ext_with_next_asset_id(1001).execute_with(|| {
		let from_account: Option<<Test as frame_system::Config>::AccountId> = None;
		let permissions = PermissionLatest::new(ALICE);
		let created_account_id = 0;
		let asset_info = AssetInfo::default();

		assert_ok!(GenericAsset::create_asset(
			Some(ASSET_ID),
			from_account,
			asset_options(permissions.clone(), asset_info.decimal_places()),
			asset_info
		));

		// Test for a side effect.
		assert_eq!(
			<FreeBalance<Test>>::get(&ASSET_ID, &created_account_id),
			INITIAL_ISSUANCE
		);
	});
}

// Given
// - `asset_id` not provided.
// - `from_account` is None.
// - All permissions for origin.
// When
// - After calling create_asset.
// Then
// - Should create a user token.
// - `NextAssetId`'s get should return a new value.
// - Should not create a `reserved_asset`.
#[test]
fn create_asset_should_create_a_user_asset() {
	new_test_ext_with_default().execute_with(|| {
		let from_account: Option<<Test as frame_system::Config>::AccountId> = None;
		let permissions = PermissionLatest::new(ALICE);
		let reserved_asset_id = 1001;
		let asset_info = AssetInfo::default();

		assert_ok!(GenericAsset::create_asset(
			None,
			from_account,
			asset_options(permissions, asset_info.decimal_places()),
			asset_info
		));

		// Test for side effects.
		assert_eq!(<FreeBalance<Test>>::get(&reserved_asset_id, &ALICE), 0);
		assert_eq!(<FreeBalance<Test>>::get(&ASSET_ID, &0), INITIAL_ISSUANCE);
		assert_eq!(<TotalIssuance<Test>>::get(ASSET_ID), INITIAL_ISSUANCE);
	});
}

#[test]
fn create_asset_with_big_decimal_place_should_fail() {
	new_test_ext_with_default().execute_with(|| {
		let from_account: Option<<Test as frame_system::Config>::AccountId> = None;
		let permissions = PermissionLatest::new(ALICE);
		let asset_info = AssetInfo::new(b"WEB3.0".to_vec(), 40, 7);

		assert_noop!(
			GenericAsset::create_asset(
				None,
				from_account,
				asset_options(permissions, asset_info.decimal_places()),
				asset_info
			),
			Error::<Test>::DecimalTooLarge
		);
	});
}

#[test]
fn create_asset_with_too_big_issuance_should_fail() {
	new_test_ext_with_default().execute_with(|| {
		let from_account: Option<<Test as frame_system::Config>::AccountId> = None;
		let permissions = PermissionLatest::new(ALICE);
		let asset_info = AssetInfo::new(b"WEB3.0".to_vec(), 38, 7);

		assert_noop!(
			GenericAsset::create_asset(
				None,
				from_account,
				AssetOptions {
					initial_issuance: u64::MAX,
					permissions,
				},
				asset_info,
			),
			Error::<Test>::InitialIssuanceTooLarge
		);
	});
}

#[test]
fn create_asset_should_add_decimal_places_minimum() {
	new_test_ext_with_balance(STAKING_ASSET_ID, ALICE, INITIAL_BALANCE).execute_with(|| {
		let web3_asset_info = AssetInfo::new(b"WEB3.0".to_vec(), 0, 7);
		let permissions = PermissionLatest::new(ALICE);

		assert_ok!(GenericAsset::create(
			Origin::root(),
			ALICE,
			asset_options(permissions, web3_asset_info.decimal_places()),
			web3_asset_info.clone()
		));

		assert_eq!(<AssetMeta<Test>>::get(ASSET_ID), web3_asset_info);
		assert_eq!(GenericAsset::total_issuance(&ASSET_ID), INITIAL_ISSUANCE);
	});
}

#[test]
fn create_asset_should_work_with_max_decimal_places() {
	new_test_ext_with_balance(STAKING_ASSET_ID, ALICE, INITIAL_BALANCE).execute_with(|| {
		let web3_asset_info = AssetInfo::new(b"WEB3.0".to_vec(), 18, 7);
		let permissions = PermissionLatest::new(ALICE);
		let initial_issuance: u64 = 10_000_000_000_000_000_000;
		let decimal_factor = 10u128.saturating_pow(web3_asset_info.decimal_places().into());

		assert_ok!(GenericAsset::create(
			Origin::root(),
			ALICE,
			AssetOptions {
				initial_issuance: (initial_issuance / decimal_factor as u64),
				permissions,
			},
			web3_asset_info.clone(),
		));

		assert_eq!(<AssetMeta<Test>>::get(ASSET_ID), web3_asset_info);
		assert_eq!(GenericAsset::total_issuance(&ASSET_ID), initial_issuance);
	});
}

#[test]
fn update_permission_should_raise_event() {
	new_test_ext_with_balance(STAKING_ASSET_ID, ALICE, INITIAL_BALANCE).execute_with(|| {
		System::set_block_number(1);

		let permissions = PermissionLatest::new(ALICE);
		let asset_info = AssetInfo::default();

		assert_ok!(GenericAsset::create(
			Origin::root(),
			ALICE,
			asset_options(permissions.clone(), asset_info.decimal_places()),
			asset_info
		));
		assert_ok!(GenericAsset::update_permission(
			Origin::signed(ALICE),
			ASSET_ID,
			permissions.clone()
		));

		let expected_event = TestEvent::prml_generic_asset(RawEvent::PermissionUpdated(ASSET_ID, permissions));
		assert!(System::events().iter().any(|record| record.event == expected_event));
	});
}

#[test]
fn mint_should_raise_event() {
	new_test_ext_with_balance(STAKING_ASSET_ID, ALICE, INITIAL_BALANCE).execute_with(|| {
		System::set_block_number(1);

		let permissions = PermissionLatest::new(ALICE);
		let amount = 100;
		let asset_info = AssetInfo::default();

		assert_ok!(GenericAsset::create(
			Origin::root(),
			ALICE,
			asset_options(permissions, asset_info.decimal_places()),
			asset_info
		));
		assert_ok!(GenericAsset::mint(Origin::signed(ALICE), ASSET_ID, BOB, amount));

		let expected_event = TestEvent::prml_generic_asset(RawEvent::Minted(ASSET_ID, BOB, amount));
		assert!(System::events().iter().any(|record| record.event == expected_event));
	});
}

#[test]
fn burn_should_raise_event() {
	new_test_ext_with_balance(STAKING_ASSET_ID, ALICE, INITIAL_BALANCE).execute_with(|| {
		System::set_block_number(1);

		let permissions = PermissionLatest::new(ALICE);
		let amount = 100;
		let asset_info = AssetInfo::default();

		assert_ok!(GenericAsset::create(
			Origin::root(),
			ALICE,
			asset_options(permissions, asset_info.decimal_places()),
			asset_info
		));
		assert_ok!(GenericAsset::burn(Origin::signed(ALICE), ASSET_ID, ALICE, amount));

		let expected_event = TestEvent::prml_generic_asset(RawEvent::Burned(ASSET_ID, ALICE, amount));
		assert!(System::events().iter().any(|record| record.event == expected_event));
	});
}

#[test]
fn can_set_asset_owner_permissions_in_genesis() {
	new_test_ext_with_permissions(vec![(ASSET_ID, ALICE)]).execute_with(|| {
		let expected: PermissionVersions<_> = PermissionsV1::new(ALICE).into();
		let actual = GenericAsset::get_permission(ASSET_ID);
		assert_eq!(expected, actual);
	});
}

#[test]
fn zero_asset_id_should_updated_after_negative_imbalance_operations() {
	let asset_id = 16000;
	new_test_ext_with_default().execute_with(|| {
		// generate empty negative imbalance
		let negative_im = NegativeImbalanceOf::zero();
		let other = NegativeImbalanceOf::new(100, asset_id);
		assert_eq!(negative_im.asset_id(), 0);
		assert_eq!(negative_im.peek(), 0);
		assert_eq!(other.asset_id(), asset_id);
		// zero asset id should updated after merge
		let merged_im = negative_im.checked_merge(other).unwrap();
		assert_eq!(merged_im.asset_id(), asset_id);
		assert_eq!(merged_im.peek(), 100);

		let negative_im = NegativeImbalanceOf::new(100, asset_id);
		let other = NegativeImbalanceOf::new(100, asset_id);
		// If assets are same, the amount can be merged safely
		let merged_im = negative_im.checked_merge(other).unwrap();
		assert_eq!(merged_im.asset_id(), asset_id);
		assert_eq!(merged_im.peek(), 200);

		// merge other with same asset id should work
		let other = NegativeImbalanceOf::new(100, asset_id);
		let merged_im = merged_im.checked_merge(other).unwrap();
		assert_eq!(merged_im.peek(), 300);

		let mut negative_im = NegativeImbalanceOf::zero();
		assert_eq!(negative_im.asset_id(), 0);
		let other = NegativeImbalanceOf::new(100, asset_id);
		// zero asset id should updated after subsume
		negative_im.checked_subsume(other).unwrap();
		assert_eq!(negative_im.asset_id(), asset_id);
		assert_eq!(negative_im.peek(), 100);

		negative_im = NegativeImbalanceOf::new(100, asset_id);
		// subsume other with same asset id should work
		let other = NegativeImbalanceOf::new(100, asset_id);
		negative_im.checked_subsume(other).unwrap();
		assert_eq!(negative_im.peek(), 200);

		// offset opposite im with same asset id should work
		let offset_im = NegativeImbalanceOf::new(100, asset_id);
		let opposite_im = PositiveImbalanceOf::new(25, asset_id);
		let offset_im = offset_im.checked_offset(opposite_im);
		assert!(offset_im.is_ok());
	});
}

#[test]
fn zero_asset_id_should_updated_after_positive_imbalance_operations() {
	let asset_id = 16000;
	new_test_ext_with_default().execute_with(|| {
		// generate empty positive imbalance
		let positive_im = PositiveImbalanceOf::zero();
		let other = PositiveImbalanceOf::new(100, asset_id);
		assert_eq!(positive_im.asset_id(), 0);
		assert_eq!(positive_im.peek(), 0);
		// zero asset id should updated after merge
		let merged_im = positive_im.checked_merge(other).unwrap();
		assert_eq!(merged_im.asset_id(), asset_id);
		assert_eq!(merged_im.peek(), 100);

		let positive_im = PositiveImbalanceOf::new(10, asset_id);
		let other = PositiveImbalanceOf::new(100, asset_id);
		// If assets are same, the amount can be merged safely
		let merged_im = positive_im.checked_merge(other).unwrap();
		assert_eq!(merged_im.asset_id(), asset_id);
		assert_eq!(merged_im.peek(), 110);

		let other = PositiveImbalanceOf::new(100, asset_id);
		let merged_im = merged_im.checked_merge(other).unwrap();
		assert_eq!(merged_im.peek(), 210);

		// subsume
		let mut positive_im = PositiveImbalanceOf::zero();
		let other = PositiveImbalanceOf::new(100, asset_id);
		// zero asset id should updated after subsume
		positive_im.checked_subsume(other).unwrap();
		assert_eq!(positive_im.asset_id(), asset_id);
		assert_eq!(positive_im.peek(), 100);

		positive_im = PositiveImbalanceOf::new(100, asset_id);
		// subsume other with same asset id should work
		let other = PositiveImbalanceOf::new(100, asset_id);
		positive_im.checked_subsume(other).unwrap();
		assert_eq!(positive_im.peek(), 200);

		let positive_im = PositiveImbalanceOf::new(100, asset_id);
		let opposite_im = NegativeImbalanceOf::new(150, asset_id);
		assert_ok!(positive_im.checked_offset(opposite_im));

		// offset opposite im with same asset id should work
		let offset_im = PositiveImbalanceOf::new(100, asset_id);
		let opposite_im = NegativeImbalanceOf::new(25, asset_id);
		assert_ok!(offset_im.checked_offset(opposite_im));
	});
}

#[test]
fn negative_imbalance_merge_with_incompatible_asset_id_should_fail() {
	new_test_ext_with_default().execute_with(|| {
		// create two mew imbalances with different asset id
		let negative_im = NegativeImbalanceOf::new(100, 1);
		let other = NegativeImbalanceOf::new(50, 2);
		assert_eq!(
			negative_im.checked_merge(other).unwrap_err(),
			imbalances::Error::DifferentAssetIds,
		);
		let negative_im = NegativeImbalanceOf::new(100, 0);
		let other = NegativeImbalanceOf::new(50, 2);
		assert_eq!(
			negative_im.checked_merge(other).unwrap_err(),
			imbalances::Error::ZeroIdWithNonZeroAmount,
		);
	});
}

#[test]
fn positive_imbalance_merge_with_incompatible_asset_id_should_fail() {
	new_test_ext_with_default().execute_with(|| {
		// create two mew imbalances with different asset id
		let positive_im = PositiveImbalanceOf::new(100, 1);
		let other = PositiveImbalanceOf::new(50, 2);
		// merge
		assert_eq!(
			positive_im.checked_merge(other).unwrap_err(),
			imbalances::Error::DifferentAssetIds,
		);
		let positive_im = PositiveImbalanceOf::new(100, 0);
		let other = PositiveImbalanceOf::new(50, 2);
		assert_eq!(
			positive_im.checked_merge(other).unwrap_err(),
			imbalances::Error::ZeroIdWithNonZeroAmount,
		);
	});
}

#[test]
fn negative_imbalance_subsume_with_incompatible_asset_id_should_fail() {
	new_test_ext_with_default().execute_with(|| {
		// create two mew imbalances with different asset id
		let mut negative_im = NegativeImbalanceOf::new(100, 1);
		let other = NegativeImbalanceOf::new(50, 2);
		// subsume
		assert_eq!(
			negative_im.checked_subsume(other).unwrap_err(),
			imbalances::Error::DifferentAssetIds,
		);
		negative_im = NegativeImbalanceOf::new(10, 0);
		let other = NegativeImbalanceOf::new(50, 2);
		// subsume
		assert_eq!(
			negative_im.checked_subsume(other).unwrap_err(),
			imbalances::Error::ZeroIdWithNonZeroAmount,
		);
	});
}

#[test]
fn positive_imbalance_subsume_with_incompatible_asset_id_should_fail() {
	new_test_ext_with_default().execute_with(|| {
		// create two mew imbalances with different asset id
		let mut positive_im = PositiveImbalanceOf::new(100, 1);
		let other = PositiveImbalanceOf::new(50, 2);
		// subsume
		assert_eq!(
			positive_im.checked_subsume(other).unwrap_err(),
			imbalances::Error::DifferentAssetIds,
		);
		positive_im = PositiveImbalanceOf::new(100, 0);
		let other = PositiveImbalanceOf::new(50, 2);
		// subsume
		assert_eq!(
			positive_im.checked_subsume(other).unwrap_err(),
			imbalances::Error::ZeroIdWithNonZeroAmount,
		);
	});
}

#[test]
fn negative_imbalance_offset_with_incompatible_asset_id_should_fail() {
	new_test_ext_with_default().execute_with(|| {
		// create two mew imbalances with different asset id
		let negative_im = NegativeImbalanceOf::new(100, 1);
		let opposite_im = PositiveImbalanceOf::new(50, 2);
		assert_eq!(
			negative_im.checked_offset(opposite_im).unwrap_err(),
			imbalances::Error::DifferentAssetIds,
		);
		let negative_im = NegativeImbalanceOf::new(100, 0);
		let opposite_im = PositiveImbalanceOf::new(50, 2);
		assert_eq!(
			negative_im.checked_offset(opposite_im).unwrap_err(),
			imbalances::Error::ZeroIdWithNonZeroAmount,
		);
	});
}

#[test]
fn positive_imbalance_offset_with_incompatible_asset_id_should_fail() {
	new_test_ext_with_default().execute_with(|| {
		// create two mew imbalances with different asset id
		let positive_im = PositiveImbalanceOf::new(100, 1);
		let opposite_im = NegativeImbalanceOf::new(50, 2);
		assert_eq!(
			positive_im.checked_offset(opposite_im).unwrap_err(),
			imbalances::Error::DifferentAssetIds,
		);
		let positive_im = PositiveImbalanceOf::new(100, 0);
		let opposite_im = NegativeImbalanceOf::new(50, 2);
		assert_eq!(
			positive_im.checked_offset(opposite_im).unwrap_err(),
			imbalances::Error::ZeroIdWithNonZeroAmount,
		);
	});
}

#[test]
fn total_issuance_should_update_after_positive_imbalance_dropped() {
	let asset_id = 16000;
	let balance = 100000;
	new_test_ext_with_balance(asset_id, 1, balance).execute_with(|| {
		assert_eq!(GenericAsset::total_issuance(&asset_id), balance);
		// generate empty positive imbalance
		let positive_im = PositiveImbalanceOf::new(0, asset_id);
		let other = PositiveImbalanceOf::new(100, asset_id);
		// merge
		let merged_im = positive_im.checked_merge(other);
		// explitically drop `imbalance` so issuance is managed
		drop(merged_im);
		assert_eq!(GenericAsset::total_issuance(&asset_id), balance + 100);
	});
}

#[test]
fn total_issuance_should_update_after_negative_imbalance_dropped() {
	let asset_id = 16000;
	let balance = 100000;
	new_test_ext_with_balance(asset_id, 1, balance).execute_with(|| {
		assert_eq!(GenericAsset::total_issuance(&asset_id), balance);
		// generate empty positive imbalance
		let positive_im = NegativeImbalanceOf::new(0, asset_id);
		let other = NegativeImbalanceOf::new(100, asset_id);
		// merge
		let merged_im = positive_im.checked_merge(other);
		// explitically drop `imbalance` so issuance is managed
		drop(merged_im);
		assert_eq!(GenericAsset::total_issuance(&asset_id), balance - 100);
	});
}

#[test]
fn query_pre_existing_asset_info() {
	new_test_ext_with_balance(STAKING_ASSET_ID, ALICE, INITIAL_BALANCE).execute_with(|| {
		assert_eq!(
			GenericAsset::registered_assets(),
			vec![
				(TEST1_ASSET_ID, AssetInfo::new(b"TST1".to_vec(), 1, 3)),
				(TEST2_ASSET_ID, AssetInfo::new(b"TST 2".to_vec(), 2, 5)),
				(STAKING_ASSET_ID, AssetInfo::default()),
			]
		);
	});
}

#[test]
fn no_asset_info() {
	new_test_ext_with_balance(STAKING_ASSET_ID, ALICE, INITIAL_BALANCE).execute_with(|| {
		// Asset STAKING_ASSET_ID exists but no info is stored for that
		assert_eq!(<AssetMeta<Test>>::get(STAKING_ASSET_ID), AssetInfo::default());
		// Asset STAKING_ASSET_ID doesn't exist
		assert!(!<AssetMeta<Test>>::contains_key(ASSET_ID));
	});
}

#[test]
fn non_owner_not_permitted_update_asset_info() {
	new_test_ext_with_balance(STAKING_ASSET_ID, ALICE, INITIAL_BALANCE).execute_with(|| {
		let web3_asset_info = AssetInfo::new(b"WEB3.0".to_vec(), 3, 7);

		// Should fail as ASSET_ID doesn't exist
		assert_noop!(
			GenericAsset::update_asset_info(Origin::signed(ALICE), ASSET_ID, web3_asset_info.clone()),
			Error::<Test>::AssetIdNotExist
		);

		// Should fail as ALICE hasn't got the permission to update this asset's info
		assert_noop!(
			GenericAsset::update_asset_info(Origin::signed(ALICE), STAKING_ASSET_ID, web3_asset_info,),
			Error::<Test>::NoUpdatePermission
		);
	});
}

#[test]
fn owner_update_asset_info() {
	new_test_ext_with_balance(STAKING_ASSET_ID, ALICE, INITIAL_BALANCE).execute_with(|| {
		let web3_asset_info = AssetInfo::new(b"WEB3.0".to_vec(), 3, 7);

		// Should succeed and set ALICE as the owner of ASSET_ID
		assert_ok!(GenericAsset::create(
			Origin::root(),
			ALICE,
			asset_options(PermissionLatest::new(ALICE), web3_asset_info.decimal_places()),
			web3_asset_info.clone()
		));

		// Should return the same info as ALICE set for the asset while creating it
		assert_eq!(<AssetMeta<Test>>::get(ASSET_ID), web3_asset_info);

		let web3_asset_info = AssetInfo::new(b"WEB3.1".to_vec(), 5, 11);
		// Should succeed as ALICE is the owner of this asset
		assert_ok!(GenericAsset::update_asset_info(
			Origin::signed(ALICE),
			ASSET_ID,
			web3_asset_info.clone(),
		));

		assert_eq!(<AssetMeta<Test>>::get(ASSET_ID), web3_asset_info);
	});
}

#[test]
fn non_owner_permitted_update_asset_info() {
	new_test_ext_with_balance(STAKING_ASSET_ID, ALICE, INITIAL_BALANCE).execute_with(|| {
		let web3_asset_info = AssetInfo::new(b"WEB3.0".to_vec(), 3, 7);

		// Should succeed and set ALICE as the owner of ASSET_ID
		assert_ok!(GenericAsset::create(
			Origin::root(),
			ALICE,
			asset_options(PermissionLatest::new(ALICE), web3_asset_info.decimal_places()),
			web3_asset_info.clone(),
		));

		// Should succeed as ALICE could update the asset info
		assert_eq!(<AssetMeta<Test>>::get(ASSET_ID), web3_asset_info);

		let web3_asset_info = AssetInfo::new(b"WEB3.1".to_vec(), 5, 11);
		// Should fail as BOB hasn't got the permission
		assert_noop!(
			GenericAsset::update_asset_info(Origin::signed(BOB), ASSET_ID, web3_asset_info.clone()),
			Error::<Test>::NoUpdatePermission
		);

		let bob_update_permission = PermissionLatest {
			update: Owner::Address(BOB),
			mint: Owner::None,
			burn: Owner::None,
		};
		assert_ok!(GenericAsset::update_permission(
			Origin::signed(ALICE),
			ASSET_ID,
			bob_update_permission
		));
		// Should succeed as Bob has now got the update permission
		assert_ok!(GenericAsset::update_asset_info(
			Origin::signed(BOB),
			ASSET_ID,
			web3_asset_info.clone()
		));

		// Should succeed as BOB could update the asset info
		assert_eq!(<AssetMeta<Test>>::get(ASSET_ID), web3_asset_info);
	});
}<|MERGE_RESOLUTION|>--- conflicted
+++ resolved
@@ -34,12 +34,8 @@
 };
 use sp_runtime::traits::AccountIdConversion;
 
-<<<<<<< HEAD
-fn asset_options(permissions: PermissionLatest<u64>) -> AssetOptions<u64, u64> {
-=======
 fn asset_options(permissions: PermissionLatest<u64>, decimal_place: u8) -> AssetOptions<u64, u64> {
 	let decimal_factor = 10u128.saturating_pow(decimal_place.into());
->>>>>>> 704ea0a5
 	AssetOptions {
 		initial_issuance: (INITIAL_ISSUANCE as u128 / decimal_factor) as u64,
 		permissions,
@@ -253,11 +249,7 @@
 		assert_ok!(GenericAsset::create(
 			Origin::root(),
 			ALICE,
-<<<<<<< HEAD
-			asset_options(PermissionLatest::new(ALICE)),
-=======
 			asset_options(PermissionLatest::new(ALICE), 4),
->>>>>>> 704ea0a5
 			asset_info.clone()
 		));
 		assert!(!<Test as Config>::AccountStore::get(&BOB).should_exist());
@@ -361,11 +353,7 @@
 		assert_ok!(GenericAsset::create(
 			Origin::root(),
 			ALICE,
-<<<<<<< HEAD
-			asset_options(PermissionLatest::new(ALICE)),
-=======
 			asset_options(PermissionLatest::new(ALICE), asset_info.decimal_places()),
->>>>>>> 704ea0a5
 			asset_info.clone()
 		));
 
@@ -409,11 +397,7 @@
 		assert_ok!(GenericAsset::create(
 			Origin::root(),
 			ALICE,
-<<<<<<< HEAD
-			asset_options(PermissionLatest::new(ALICE)),
-=======
 			asset_options(PermissionLatest::new(ALICE), asset_info.decimal_places()),
->>>>>>> 704ea0a5
 			asset_info.clone()
 		));
 		GenericAsset::set_free_balance(ASSET_ID, &BOB, INITIAL_BALANCE);
@@ -446,21 +430,13 @@
 		assert_ok!(GenericAsset::create_asset(
 			Some(STAKING_ASSET_ID),
 			Some(ALICE),
-<<<<<<< HEAD
-			asset_options(PermissionLatest::new(ALICE)),
-=======
 			asset_options(PermissionLatest::new(ALICE), staking_asset_info.decimal_places()),
->>>>>>> 704ea0a5
 			staking_asset_info
 		));
 		assert_ok!(GenericAsset::create_asset(
 			Some(SPENDING_ASSET_ID),
 			Some(ALICE),
-<<<<<<< HEAD
-			asset_options(PermissionLatest::new(ALICE)),
-=======
 			asset_options(PermissionLatest::new(ALICE), spending_asset_info.decimal_places()),
->>>>>>> 704ea0a5
 			spending_asset_info
 		));
 		assert_eq!(StakingAssetCurrency::<Test>::minimum_balance(), stk_min);
@@ -471,13 +447,6 @@
 #[test]
 fn purge_happens_per_asset() {
 	new_test_ext_with_balance(STAKING_ASSET_ID, ALICE, INITIAL_BALANCE).execute_with(|| {
-<<<<<<< HEAD
-		assert_ok!(GenericAsset::create(
-			Origin::root(),
-			ALICE,
-			asset_options(PermissionLatest::new(ALICE)),
-			AssetInfo::default()
-=======
 		let asset_info = AssetInfo::default();
 
 		assert_ok!(GenericAsset::create(
@@ -485,7 +454,6 @@
 			ALICE,
 			asset_options(PermissionLatest::new(ALICE), asset_info.decimal_places()),
 			asset_info
->>>>>>> 704ea0a5
 		));
 		GenericAsset::set_free_balance(STAKING_ASSET_ID, &BOB, INITIAL_BALANCE);
 		GenericAsset::set_free_balance(ASSET_ID, &BOB, INITIAL_BALANCE);
@@ -526,21 +494,13 @@
 		assert_ok!(GenericAsset::create(
 			Origin::root(),
 			BOB,
-<<<<<<< HEAD
-			asset_options(PermissionLatest::new(BOB)),
-=======
 			asset_options(PermissionLatest::new(BOB), asset_info_1.decimal_places()),
->>>>>>> 704ea0a5
 			asset_info_1.clone()
 		));
 		assert_ok!(GenericAsset::create(
 			Origin::root(),
 			BOB,
-<<<<<<< HEAD
-			asset_options(PermissionLatest::new(BOB)),
-=======
 			asset_options(PermissionLatest::new(BOB), asset_info_2.decimal_places()),
->>>>>>> 704ea0a5
 			asset_info_2.clone()
 		));
 
@@ -592,21 +552,13 @@
 		assert_ok!(GenericAsset::create(
 			Origin::root(),
 			BOB,
-<<<<<<< HEAD
-			asset_options(PermissionLatest::new(BOB)),
-=======
 			asset_options(PermissionLatest::new(BOB), asset_info_1.decimal_places()),
->>>>>>> 704ea0a5
 			asset_info_1.clone()
 		));
 		assert_ok!(GenericAsset::create(
 			Origin::root(),
 			BOB,
-<<<<<<< HEAD
-			asset_options(PermissionLatest::new(BOB)),
-=======
 			asset_options(PermissionLatest::new(BOB), asset_info_2.decimal_places()),
->>>>>>> 704ea0a5
 			asset_info_2.clone()
 		));
 		GenericAsset::set_free_balance(ASSET_ID, &BOB, asset_info_1.existential_deposit() - 1);
@@ -653,10 +605,7 @@
 		mod inner {
 			use super::Config;
 			use crate::types::BalanceLock;
-<<<<<<< HEAD
-=======
-
->>>>>>> 704ea0a5
+
 			pub struct Module<T>(sp_std::marker::PhantomData<T>);
 			frame_support::decl_storage! {
 				trait Store for Module<T: Config> as GenericAsset {
@@ -1594,11 +1543,7 @@
 			GenericAsset::create_asset(
 				Some(ASSET_ID),
 				Some(ALICE),
-<<<<<<< HEAD
-				asset_options(permissions),
-=======
 				asset_options(permissions, 4),
->>>>>>> 704ea0a5
 				AssetInfo::new(b"TST1".to_vec(), 1, 0)
 			),
 			Error::<Test>::ZeroExistentialDeposit,
