Thank you for your Pull Request!
Before submitting, please run through the following checklist:

- [ ] Add a description summarizing the PR, e.g.:
  - What does it do?
  - What important points should reviewers know?
  - Is there something left for follow-up PRs?
<<<<<<< HEAD
  - For large diffs please include a changelog in the description with a bulleted "Adds | Changes | Fixes | Removes" sections
- [ ] Add Apache 2.0 license header for new files
- [ ] Mention the related issue, if any, e.g. `Fixes #228` or `Related #1337`.
- [ ] Unit tests
- [ ] Integration tests, if appropriate
- [ ] Request reviewers. If you aren't sure, start with GH suggestions.
- [ ] Update rustdoc comments with changes
- [ ] Update README with changes, if appropriate
- [ ] Adhere to [the style guide](https://wiki.parity.io/Substrate-Style-Guide)
  - In particular, mind the maximal line length.
  - There is no commented code checked in unless necessary.
  - Any panics have a proof or removed.
- [ ] Bumped the runtime version if there are breaking changes in the **runtime**.
=======
- [ ] You labeled the PR appropriately if you have permissions to do so:
  - [ ] `A*` for PR status (**one required**)
  - [ ] `B*` for changelog (**one required**)
  - [ ] `C*` for release notes (**exactly one required**)
  - [ ] `D*` for various implications/requirements
  - [ ] Github's project assignment
- [ ] You mentioned a related issue if this PR related to it, e.g. `Fixes #228` or `Related #1337`.
- [ ] You asked any particular reviewers to review. If you aren't sure, start with GH suggestions.
- [ ] Your PR adheres to [the style guide](https://wiki.parity.io/Substrate-Style-Guide)
  - In particular, mind the maximal line length of 100 (120 in exceptional circumstances).
  - There is no commented code checked in unless necessary.
  - Any panickers have a proof or removed.
- [ ] You bumped the runtime version if there are breaking changes in the **runtime**.
- [ ] You updated any rustdocs which may have changed
- [ ] Has the PR altered the external API or interfaces used by Polkadot? Do you have the corresponding Polkadot PR ready?

Refer to [the contributing guide](https://github.com/paritytech/substrate/blob/master/docs/CONTRIBUTING.adoc) for details.

After you've read this notice feel free to remove it.
Thank you!

✄ -----------------------------------------------------------------------------
>>>>>>> 4771f237
<|MERGE_RESOLUTION|>--- conflicted
+++ resolved
@@ -1,25 +1,11 @@
 Thank you for your Pull Request!
-Before submitting, please run through the following checklist:
 
-- [ ] Add a description summarizing the PR, e.g.:
+Before you submitting, please check that:
+
+- [ ] You added a brief description of the PR, e.g.:
   - What does it do?
-  - What important points should reviewers know?
+  - What important points reviewers should know?
   - Is there something left for follow-up PRs?
-<<<<<<< HEAD
-  - For large diffs please include a changelog in the description with a bulleted "Adds | Changes | Fixes | Removes" sections
-- [ ] Add Apache 2.0 license header for new files
-- [ ] Mention the related issue, if any, e.g. `Fixes #228` or `Related #1337`.
-- [ ] Unit tests
-- [ ] Integration tests, if appropriate
-- [ ] Request reviewers. If you aren't sure, start with GH suggestions.
-- [ ] Update rustdoc comments with changes
-- [ ] Update README with changes, if appropriate
-- [ ] Adhere to [the style guide](https://wiki.parity.io/Substrate-Style-Guide)
-  - In particular, mind the maximal line length.
-  - There is no commented code checked in unless necessary.
-  - Any panics have a proof or removed.
-- [ ] Bumped the runtime version if there are breaking changes in the **runtime**.
-=======
 - [ ] You labeled the PR appropriately if you have permissions to do so:
   - [ ] `A*` for PR status (**one required**)
   - [ ] `B*` for changelog (**one required**)
@@ -41,5 +27,4 @@
 After you've read this notice feel free to remove it.
 Thank you!
 
-✄ -----------------------------------------------------------------------------
->>>>>>> 4771f237
+✄ -----------------------------------------------------------------------------