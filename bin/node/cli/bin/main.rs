--- conflicted
+++ resolved
@@ -25,18 +25,11 @@
 		name: "Plug Node",
 		commit: env!("VERGEN_SHA_SHORT"),
 		version: env!("CARGO_PKG_VERSION"),
-<<<<<<< HEAD
 		executable_name: "plug",
 		author: "Plug Developers <admin@plug.team>",
 		description: "Generic plug node",
 		support_url: "https://github.com/plugblockchain/plug-blockchain/issues/new",
-=======
-		executable_name: "substrate",
-		author: "Parity Technologies <admin@parity.io>",
-		description: "Generic substrate node",
-		support_url: "https://github.com/paritytech/substrate/issues/new",
 		copyright_start_year: 2017,
->>>>>>> de2ffd93
 	};
 
 	node_cli::run(std::env::args(), version)
