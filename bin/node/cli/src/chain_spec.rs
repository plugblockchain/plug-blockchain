--- conflicted
+++ resolved
@@ -18,23 +18,10 @@
 
 //! Substrate chain configurations.
 
-use grandpa_primitives::AuthorityId as GrandpaId;
-use hex_literal::hex;
+use sc_chain_spec::ChainSpecExtension;
+use sp_core::{Pair, Public, crypto::UncheckedInto, sr25519};
+use serde::{Serialize, Deserialize};
 use node_runtime::{
-<<<<<<< HEAD
-	constants::{
-		asset::{NEXT_ASSET_ID, SPENDING_ASSET_ID, STAKING_ASSET_ID},
-		currency::*,
-	},
-	AuthorityDiscoveryConfig, BabeConfig, BalancesConfig, Block, ContractsConfig, CouncilConfig, DemocracyConfig,
-	GenericAssetConfig, GrandpaConfig, ImOnlineConfig, SessionConfig, SessionKeys, SocietyConfig, StakerStatus,
-	StakingConfig, SudoConfig, SystemConfig, TechnicalCommitteeConfig, WASM_BINARY,
-};
-use pallet_generic_asset::AssetInfo;
-use pallet_im_online::sr25519::AuthorityId as ImOnlineId;
-use sc_chain_spec::ChainSpecExtension;
-use sc_service;
-=======
 	AuthorityDiscoveryConfig, BabeConfig, BalancesConfig, ContractsConfig, CouncilConfig,
 	DemocracyConfig,GrandpaConfig, ImOnlineConfig, SessionConfig, SessionKeys, StakerStatus,
 	StakingConfig, ElectionsConfig, IndicesConfig, SocietyConfig, SudoConfig, SystemConfig,
@@ -44,16 +31,12 @@
 use node_runtime::constants::currency::*;
 use sc_service::ChainType;
 use hex_literal::hex;
->>>>>>> 4771f237
 use sc_telemetry::TelemetryEndpoints;
-use serde::{Deserialize, Serialize};
+use grandpa_primitives::{AuthorityId as GrandpaId};
+use sp_consensus_babe::{AuthorityId as BabeId};
+use pallet_im_online::sr25519::{AuthorityId as ImOnlineId};
 use sp_authority_discovery::AuthorityId as AuthorityDiscoveryId;
-use sp_consensus_babe::AuthorityId as BabeId;
-use sp_core::{crypto::UncheckedInto, sr25519, Pair, Public};
-use sp_runtime::{
-	traits::{IdentifyAccount, Verify},
-	Perbill,
-};
+use sp_runtime::{Perbill, traits::{Verify, IdentifyAccount}};
 
 pub use node_primitives::{AccountId, Balance, Signature};
 pub use node_runtime::GenesisConfig;
@@ -80,6 +63,10 @@
 	GenesisConfig,
 	Extensions,
 >;
+/// Flaming Fir testnet generator
+pub fn flaming_fir_config() -> Result<ChainSpec, String> {
+	ChainSpec::from_json_bytes(&include_bytes!("../res/flaming-fir.json")[..])
+}
 
 fn session_keys(
 	grandpa: GrandpaId,
@@ -263,6 +250,9 @@
 				.chain(initial_authorities.iter().map(|x| (x.0.clone(), STASH)))
 				.collect(),
 		}),
+		pallet_indices: Some(IndicesConfig {
+			indices: vec![],
+		}),
 		pallet_session: Some(SessionConfig {
 			keys: initial_authorities.iter().map(|x| {
 				(x.0.clone(), x.0.clone(), session_keys(
@@ -306,7 +296,7 @@
 			},
 		}),
 		pallet_sudo: Some(SudoConfig {
-			key: root_key.clone(),
+			key: root_key,
 		}),
 		pallet_babe: Some(BabeConfig {
 			authorities: vec![],
@@ -322,23 +312,6 @@
 		}),
 		pallet_membership_Instance1: Some(Default::default()),
 		pallet_treasury: Some(Default::default()),
-		pallet_generic_asset: Some(GenericAssetConfig {
-			assets: vec![STAKING_ASSET_ID, SPENDING_ASSET_ID],
-			// Grant root key full permissions (mint,burn,update) on the following assets
-			permissions: vec![
-				(STAKING_ASSET_ID, root_key.clone()),
-				(SPENDING_ASSET_ID, root_key.clone()),
-			],
-			initial_balance: 10u128.pow(18 + 9), // 1 billion token with 18 decimals
-			endowed_accounts: endowed_accounts.clone(),
-			next_asset_id: NEXT_ASSET_ID,
-			staking_asset_id: STAKING_ASSET_ID,
-			spending_asset_id: SPENDING_ASSET_ID,
-			asset_meta: vec![
-				(STAKING_ASSET_ID, AssetInfo::new(b"STK".to_vec(), 3)),
-				(SPENDING_ASSET_ID, AssetInfo::new(b"SPD".to_vec(), 5)),
-			],
-		}),
 		pallet_society: Some(SocietyConfig {
 			members: endowed_accounts.iter()
 						.take((num_endowed_accounts + 1) / 2)
