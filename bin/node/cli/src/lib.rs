// This file is part of Substrate.

// Copyright (C) 2018-2020 Parity Technologies (UK) Ltd.
// SPDX-License-Identifier: GPL-3.0-or-later WITH Classpath-exception-2.0

// This program is free software: you can redistribute it and/or modify
// it under the terms of the GNU General Public License as published by
// the Free Software Foundation, either version 3 of the License, or
// (at your option) any later version.

// This program is distributed in the hope that it will be useful,
// but WITHOUT ANY WARRANTY; without even the implied warranty of
// MERCHANTABILITY or FITNESS FOR A PARTICULAR PURPOSE. See the
// GNU General Public License for more details.

// You should have received a copy of the GNU General Public License
// along with this program. If not, see <https://www.gnu.org/licenses/>.

//! Substrate CLI library.
//!
//! This package has two Cargo features:
//!
//! - `cli` (default): exposes functions that parse command-line options, then start and run the
//! node as a CLI application.
//!
//! - `browser`: exposes the content of the `browser` module, which consists of exported symbols
//! that are meant to be passed through the `wasm-bindgen` utility and called from JavaScript.
//! Despite its name the produced WASM can theoretically also be used from NodeJS, although this
//! hasn't been tested.

#![warn(missing_docs)]

pub mod chain_spec;

#[macro_use]
mod service;
#[cfg(feature = "browser")]
mod browser;
#[cfg(feature = "cli")]
mod cli;
#[cfg(feature = "cli")]
mod command;

#[cfg(feature = "browser")]
pub use browser::*;
#[cfg(feature = "cli")]
pub use cli::*;
#[cfg(feature = "cli")]
<<<<<<< HEAD
pub use command::*;

/// The chain specification option.
#[derive(Clone, Debug, PartialEq)]
pub enum ChainSpec {
	/// Whatever the current runtime is, with just Alice as an auth.
	Development,
	/// Whatever the current runtime is, with simple Alice/Bob auths.
	LocalTestnet,
	/// Whatever the current runtime is with the "global testnet" defaults.
	StagingTestnet,
}

/// Get a chain config from a spec setting.
impl ChainSpec {
	pub(crate) fn load(self) -> Result<chain_spec::ChainSpec, String> {
		Ok(match self {
			ChainSpec::Development => chain_spec::development_config(),
			ChainSpec::LocalTestnet => chain_spec::local_testnet_config(),
			ChainSpec::StagingTestnet => chain_spec::staging_testnet_config(),
		})
	}

	pub(crate) fn from(s: &str) -> Option<Self> {
		match s {
			"dev" => Some(ChainSpec::Development),
			"local" => Some(ChainSpec::LocalTestnet),
			"staging" => Some(ChainSpec::StagingTestnet),
			_ => None,
		}
	}
}

fn load_spec(id: &str) -> Result<Box<dyn sc_service::ChainSpec>, String> {
	Ok(match ChainSpec::from(id) {
		Some(spec) => Box::new(spec.load()?),
		None => Box::new(chain_spec::ChainSpec::from_json_file(std::path::PathBuf::from(id))?),
	})
}
=======
pub use command::*;
>>>>>>> 4771f237
<|MERGE_RESOLUTION|>--- conflicted
+++ resolved
@@ -46,46 +46,4 @@
 #[cfg(feature = "cli")]
 pub use cli::*;
 #[cfg(feature = "cli")]
-<<<<<<< HEAD
-pub use command::*;
-
-/// The chain specification option.
-#[derive(Clone, Debug, PartialEq)]
-pub enum ChainSpec {
-	/// Whatever the current runtime is, with just Alice as an auth.
-	Development,
-	/// Whatever the current runtime is, with simple Alice/Bob auths.
-	LocalTestnet,
-	/// Whatever the current runtime is with the "global testnet" defaults.
-	StagingTestnet,
-}
-
-/// Get a chain config from a spec setting.
-impl ChainSpec {
-	pub(crate) fn load(self) -> Result<chain_spec::ChainSpec, String> {
-		Ok(match self {
-			ChainSpec::Development => chain_spec::development_config(),
-			ChainSpec::LocalTestnet => chain_spec::local_testnet_config(),
-			ChainSpec::StagingTestnet => chain_spec::staging_testnet_config(),
-		})
-	}
-
-	pub(crate) fn from(s: &str) -> Option<Self> {
-		match s {
-			"dev" => Some(ChainSpec::Development),
-			"local" => Some(ChainSpec::LocalTestnet),
-			"staging" => Some(ChainSpec::StagingTestnet),
-			_ => None,
-		}
-	}
-}
-
-fn load_spec(id: &str) -> Result<Box<dyn sc_service::ChainSpec>, String> {
-	Ok(match ChainSpec::from(id) {
-		Some(spec) => Box::new(spec.load()?),
-		None => Box::new(chain_spec::ChainSpec::from_json_file(std::path::PathBuf::from(id))?),
-	})
-}
-=======
-pub use command::*;
->>>>>>> 4771f237
+pub use command::*;