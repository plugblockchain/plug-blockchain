// Copyright 2018-2020 Parity Technologies (UK) Ltd.
// This file is part of Substrate.

// Substrate is free software: you can redistribute it and/or modify
// it under the terms of the GNU General Public License as published by
// the Free Software Foundation, either version 3 of the License, or
// (at your option) any later version.

// Substrate is distributed in the hope that it will be useful,
// but WITHOUT ANY WARRANTY; without even the implied warranty of
// MERCHANTABILITY or FITNESS FOR A PARTICULAR PURPOSE.  See the
// GNU General Public License for more details.

// You should have received a copy of the GNU General Public License
// along with Substrate.  If not, see <http://www.gnu.org/licenses/>.

#![warn(unused_extern_crates)]

//! Service implementation. Specialized wrapper over substrate service.

use std::sync::Arc;

use sc_consensus_babe;
use sc_client::{self, LongestChain};
use grandpa::{self, FinalityProofProvider as GrandpaFinalityProofProvider};
use node_executor;
use node_primitives::Block;
use node_runtime::{GenesisConfig, RuntimeApi};
use sc_service::{
	AbstractService, ServiceBuilder, config::Configuration, error::{Error as ServiceError},
};
use sp_inherents::InherentDataProviders;

use sc_service::{Service, NetworkStatus};
use sc_client::{Client, LocalCallExecutor};
use sc_client_db::Backend;
use sp_runtime::traits::Block as BlockT;
use node_executor::NativeExecutor;
use sc_network::NetworkService;
use sc_offchain::OffchainWorkers;

/// Starts a `ServiceBuilder` for a full service.
///
/// Use this macro if you don't actually need the full service, but just the builder in order to
/// be able to perform chain operations.
macro_rules! new_full_start {
	($config:expr) => {{
		type RpcExtension = jsonrpc_core::IoHandler<sc_rpc::Metadata>;
		let mut import_setup = None;
		let inherent_data_providers = sp_inherents::InherentDataProviders::new();

		let builder = sc_service::ServiceBuilder::new_full::<
			node_primitives::Block, node_runtime::RuntimeApi, node_executor::Executor
		>($config)?
			.with_select_chain(|_config, backend| {
				Ok(sc_client::LongestChain::new(backend.clone()))
			})?
			.with_transaction_pool(|config, client, _fetcher| {
				let pool_api = sc_transaction_pool::FullChainApi::new(client.clone());
				Ok(sc_transaction_pool::BasicPool::new(config, std::sync::Arc::new(pool_api)))
			})?
			.with_import_queue(|_config, client, mut select_chain, _transaction_pool| {
				let select_chain = select_chain.take()
					.ok_or_else(|| sc_service::Error::SelectChainRequired)?;
				let (grandpa_block_import, grandpa_link) = grandpa::block_import(
					client.clone(),
					&*client,
					select_chain,
				)?;
				let justification_import = grandpa_block_import.clone();

				let (block_import, babe_link) = sc_consensus_babe::block_import(
					sc_consensus_babe::Config::get_or_compute(&*client)?,
					grandpa_block_import,
					client.clone(),
				)?;

				let import_queue = sc_consensus_babe::import_queue(
					babe_link.clone(),
					block_import.clone(),
					Some(Box::new(justification_import)),
					None,
					client,
					inherent_data_providers.clone(),
				)?;

				import_setup = Some((block_import, grandpa_link, babe_link));
				Ok(import_queue)
			})?
			.with_rpc_extensions(|builder| -> Result<RpcExtension, _> {
				let babe_link = import_setup.as_ref().map(|s| &s.2)
					.expect("BabeLink is present for full services or set up failed; qed.");
				let deps = node_rpc::FullDeps {
					client: builder.client().clone(),
					pool: builder.pool(),
					select_chain: builder.select_chain().cloned()
						.expect("SelectChain is present for full services or set up failed; qed."),
					babe: node_rpc::BabeDeps {
						keystore: builder.keystore(),
						babe_config: sc_consensus_babe::BabeLink::config(babe_link).clone(),
						shared_epoch_changes: sc_consensus_babe::BabeLink::epoch_changes(babe_link).clone()
					}
				};
				Ok(node_rpc::create_full(deps))
			})?;

		(builder, import_setup, inherent_data_providers)
	}}
}

/// Creates a full service from the configuration.
///
/// We need to use a macro because the test suit doesn't work with an opaque service. It expects
/// concrete types instead.
macro_rules! new_full {
	($config:expr, $with_startup_data: expr) => {{
		use futures::prelude::*;
		use sc_network::Event;

		let (
			is_authority,
			force_authoring,
			name,
			disable_grandpa,
			sentry_nodes,
		) = (
			$config.roles.is_authority(),
			$config.force_authoring,
			$config.name.clone(),
			$config.disable_grandpa,
			$config.network.sentry_nodes.clone(),
		);

		// sentry nodes announce themselves as authorities to the network
		// and should run the same protocols authorities do, but it should
		// never actively participate in any consensus process.
		let participates_in_consensus = is_authority && !$config.sentry_mode;

		let (builder, mut import_setup, inherent_data_providers) = new_full_start!($config);

		let service = builder
			.with_finality_proof_provider(|client, backend|
				Ok(Arc::new(grandpa::FinalityProofProvider::new(backend, client)) as _)
			)?
			.build()?;

		let (block_import, grandpa_link, babe_link) = import_setup.take()
				.expect("Link Half and Block Import are present for Full Services or setup failed before. qed");

		($with_startup_data)(&block_import, &babe_link);

		if participates_in_consensus {
			let proposer = sc_basic_authorship::ProposerFactory {
				client: service.client(),
				transaction_pool: service.transaction_pool(),
			};

			let client = service.client();
			let select_chain = service.select_chain()
				.ok_or(sc_service::Error::SelectChainRequired)?;

			let can_author_with =
				sp_consensus::CanAuthorWithNativeVersion::new(client.executor().clone());

			let babe_config = sc_consensus_babe::BabeParams {
				keystore: service.keystore(),
				client,
				select_chain,
				env: proposer,
				block_import,
				sync_oracle: service.network(),
				inherent_data_providers: inherent_data_providers.clone(),
				force_authoring,
				babe_link,
				can_author_with,
			};

			let babe = sc_consensus_babe::start_babe(babe_config)?;
			service.spawn_essential_task("babe-proposer", babe);

			let network = service.network();
			let dht_event_stream = network.event_stream().filter_map(|e| async move { match e {
				Event::Dht(e) => Some(e),
				_ => None,
			}}).boxed();
			let authority_discovery = sc_authority_discovery::AuthorityDiscovery::new(
				service.client(),
				network,
				sentry_nodes,
				service.keystore(),
				dht_event_stream,
			);

			service.spawn_task("authority-discovery", authority_discovery);
		}

		// if the node isn't actively participating in consensus then it doesn't
		// need a keystore, regardless of which protocol we use below.
		let keystore = if participates_in_consensus {
			Some(service.keystore())
		} else {
			None
		};

		let config = grandpa::Config {
			// FIXME #1578 make this available through chainspec
			gossip_duration: std::time::Duration::from_millis(333),
			justification_period: 512,
			name: Some(name),
			observer_enabled: false,
			keystore,
			is_authority,
		};

		let enable_grandpa = !disable_grandpa;
		if enable_grandpa {
			// start the full GRANDPA voter
			// NOTE: non-authorities could run the GRANDPA observer protocol, but at
			// this point the full voter should provide better guarantees of block
			// and vote data availability than the observer. The observer has not
			// been tested extensively yet and having most nodes in a network run it
			// could lead to finality stalls.
			let grandpa_config = grandpa::GrandpaParams {
				config,
				link: grandpa_link,
				network: service.network(),
				inherent_data_providers: inherent_data_providers.clone(),
				on_exit: service.on_exit(),
				telemetry_on_connect: Some(service.telemetry_on_connect_stream()),
				voting_rule: grandpa::VotingRulesBuilder::default().build(),
<<<<<<< HEAD
				executor: service.spawn_task_handle(),
=======
>>>>>>> 41bb2193
			};

			// the GRANDPA voter task is considered infallible, i.e.
			// if it fails we take down the service with it.
			service.spawn_essential_task(
				"grandpa-voter",
				grandpa::run_grandpa_voter(grandpa_config)?
			);
		} else {
			grandpa::setup_disabled_grandpa(
				service.client(),
				&inherent_data_providers,
				service.network(),
			)?;
		}

		Ok((service, inherent_data_providers))
	}};
	($config:expr) => {{
		new_full!($config, |_, _| {})
	}}
}

type ConcreteBlock = node_primitives::Block;
type ConcreteClient =
	Client<
		Backend<ConcreteBlock>,
		LocalCallExecutor<Backend<ConcreteBlock>,
		NativeExecutor<node_executor::Executor>>,
		ConcreteBlock,
		node_runtime::RuntimeApi
	>;
type ConcreteBackend = Backend<ConcreteBlock>;
type ConcreteTransactionPool = sc_transaction_pool::BasicPool<
	sc_transaction_pool::FullChainApi<ConcreteClient, ConcreteBlock>,
	ConcreteBlock
>;

/// A specialized configuration object for setting up the node..
pub type NodeConfiguration = Configuration<GenesisConfig, crate::chain_spec::Extensions>;

/// Builds a new service for a full client.
pub fn new_full(config: NodeConfiguration)
-> Result<
	Service<
		ConcreteBlock,
		ConcreteClient,
		LongestChain<ConcreteBackend, ConcreteBlock>,
		NetworkStatus<ConcreteBlock>,
		NetworkService<ConcreteBlock, <ConcreteBlock as BlockT>::Hash>,
		ConcreteTransactionPool,
		OffchainWorkers<
			ConcreteClient,
			<ConcreteBackend as sc_client_api::backend::Backend<Block>>::OffchainStorage,
			ConcreteBlock,
		>
	>,
	ServiceError,
>
{
	new_full!(config).map(|(service, _)| service)
}

/// Builds a new service for a light client.
pub fn new_light(config: NodeConfiguration)
-> Result<impl AbstractService, ServiceError> {
	type RpcExtension = jsonrpc_core::IoHandler<sc_rpc::Metadata>;
	let inherent_data_providers = InherentDataProviders::new();

	let service = ServiceBuilder::new_light::<Block, RuntimeApi, node_executor::Executor>(config)?
		.with_select_chain(|_config, backend| {
			Ok(LongestChain::new(backend.clone()))
		})?
		.with_transaction_pool(|config, client, fetcher| {
			let fetcher = fetcher
				.ok_or_else(|| "Trying to start light transaction pool without active fetcher")?;
			let pool_api = sc_transaction_pool::LightChainApi::new(client.clone(), fetcher.clone());
			let pool = sc_transaction_pool::BasicPool::with_revalidation_type(
				config, Arc::new(pool_api), sc_transaction_pool::RevalidationType::Light,
			);
			Ok(pool)
		})?
		.with_import_queue_and_fprb(|_config, client, backend, fetcher, _select_chain, _tx_pool| {
			let fetch_checker = fetcher
				.map(|fetcher| fetcher.checker().clone())
				.ok_or_else(|| "Trying to start light import queue without active fetch checker")?;
			let grandpa_block_import = grandpa::light_block_import::<_, _, _, RuntimeApi>(
				client.clone(),
				backend,
				&*client,
				Arc::new(fetch_checker),
			)?;

			let finality_proof_import = grandpa_block_import.clone();
			let finality_proof_request_builder =
				finality_proof_import.create_finality_proof_request_builder();

			let (babe_block_import, babe_link) = sc_consensus_babe::block_import(
				sc_consensus_babe::Config::get_or_compute(&*client)?,
				grandpa_block_import,
				client.clone(),
			)?;

			let import_queue = sc_consensus_babe::import_queue(
				babe_link,
				babe_block_import,
				None,
				Some(Box::new(finality_proof_import)),
				client.clone(),
				inherent_data_providers.clone(),
			)?;

			Ok((import_queue, finality_proof_request_builder))
		})?
		.with_finality_proof_provider(|client, backend|
			Ok(Arc::new(GrandpaFinalityProofProvider::new(backend, client)) as _)
		)?
		.with_rpc_extensions(|builder,| ->
			Result<RpcExtension, _>
		{
			let fetcher = builder.fetcher()
				.ok_or_else(|| "Trying to start node RPC without active fetcher")?;
			let remote_blockchain = builder.remote_backend()
				.ok_or_else(|| "Trying to start node RPC without active remote blockchain")?;

			let light_deps = node_rpc::LightDeps {
				remote_blockchain,
				fetcher,
				client: builder.client().clone(),
				pool: builder.pool(),
			};
			Ok(node_rpc::create_light(light_deps))
		})?
		.build()?;

	Ok(service)
}

#[cfg(test)]
mod tests {
	use std::{sync::Arc, borrow::Cow, any::Any};
	use sc_consensus_babe::{
		CompatibleDigestItem, BabeIntermediate, INTERMEDIATE_KEY
	};
	use sc_consensus_epochs::descendent_query;
	use sp_consensus::{
		Environment, Proposer, BlockImportParams, BlockOrigin, ForkChoiceStrategy, BlockImport,
		RecordProof,
	};
	use node_primitives::{Block, DigestItem, Signature};
	use node_runtime::{BalancesCall, Call, UncheckedExtrinsic, Address};
	use node_runtime::constants::{currency::CENTS, time::SLOT_DURATION};
	use codec::{Encode, Decode};
	use sp_core::{crypto::Pair as CryptoPair, H256};
	use sp_runtime::{
		generic::{BlockId, Era, Digest, SignedPayload},
		traits::{Block as BlockT, Header as HeaderT},
		traits::Verify,
		OpaqueExtrinsic,
	};
	use sp_timestamp;
	use sp_finality_tracker;
	use sp_keyring::AccountKeyring;
	use sc_service::AbstractService;
	use crate::service::{new_full, new_light};
	use sp_runtime::traits::IdentifyAccount;

	type AccountPublic = <Signature as Verify>::Signer;

	#[cfg(feature = "rhd")]
	fn test_sync() {
		use sp_core::ed25519::Pair;

		use {service_test, Factory};
		use sc_client::{BlockImportParams, BlockOrigin};

		let alice: Arc<ed25519::Pair> = Arc::new(Keyring::Alice.into());
		let bob: Arc<ed25519::Pair> = Arc::new(Keyring::Bob.into());
		let validators = vec![alice.public().0.into(), bob.public().0.into()];
		let keys: Vec<&ed25519::Pair> = vec![&*alice, &*bob];
		let dummy_runtime = ::tokio::runtime::Runtime::new().unwrap();
		let block_factory = |service: &<Factory as service::ServiceFactory>::FullService| {
			let block_id = BlockId::number(service.client().chain_info().best_number);
			let parent_header = service.client().header(&block_id).unwrap().unwrap();
			let consensus_net = ConsensusNetwork::new(service.network(), service.client().clone());
			let proposer_factory = consensus::ProposerFactory {
				client: service.client().clone(),
				transaction_pool: service.transaction_pool().clone(),
				network: consensus_net,
				force_delay: 0,
				handle: dummy_runtime.executor(),
			};
			let (proposer, _, _) = proposer_factory.init(&parent_header, &validators, alice.clone()).unwrap();
			let block = proposer.propose().expect("Error making test block");
			BlockImportParams {
				origin: BlockOrigin::File,
				justification: Vec::new(),
				internal_justification: Vec::new(),
				finalized: false,
				body: Some(block.extrinsics),
				storage_changes: None,
				header: block.header,
				auxiliary: Vec::new(),
			}
		};
		let extrinsic_factory =
			|service: &SyncService<<Factory as service::ServiceFactory>::FullService>|
		{
			let payload = (
				0,
				Call::Balances(BalancesCall::transfer(RawAddress::Id(bob.public().0.into()), 69.into())),
				Era::immortal(),
				service.client().genesis_hash()
			);
			let signature = alice.sign(&payload.encode()).into();
			let id = alice.public().0.into();
			let xt = UncheckedExtrinsic {
				signature: Some((RawAddress::Id(id), signature, payload.0, Era::immortal())),
				function: payload.1,
			}.encode();
			let v: Vec<u8> = Decode::decode(&mut xt.as_slice()).unwrap();
			OpaqueExtrinsic(v)
		};
		sc_service_test::sync(
			sc_chain_spec::integration_test_config(),
			|config| new_full(config),
			|mut config| new_light(config),
			block_factory,
			extrinsic_factory,
		);
	}

	#[test]
	#[ignore]
	fn test_sync() {
		let keystore_path = tempfile::tempdir().expect("Creates keystore path");
		let keystore = sc_keystore::Store::open(keystore_path.path(), None)
			.expect("Creates keystore");
		let alice = keystore.write().insert_ephemeral_from_seed::<sc_consensus_babe::AuthorityPair>("//Alice")
			.expect("Creates authority pair");

		let chain_spec = crate::chain_spec::tests::integration_test_config_with_single_authority();

		// For the block factory
		let mut slot_num = 1u64;

		// For the extrinsics factory
		let bob = Arc::new(AccountKeyring::Bob.pair());
		let charlie = Arc::new(AccountKeyring::Charlie.pair());
		let mut index = 0;

		sc_service_test::sync(
			chain_spec,
			|config| {
				let mut setup_handles = None;
				new_full!(config, |
					block_import: &sc_consensus_babe::BabeBlockImport<Block, _, _>,
					babe_link: &sc_consensus_babe::BabeLink<Block>,
				| {
					setup_handles = Some((block_import.clone(), babe_link.clone()));
				}).map(move |(node, x)| (node, (x, setup_handles.unwrap())))
			},
			|config| new_light(config),
			|service, &mut (ref inherent_data_providers, (ref mut block_import, ref babe_link))| {
				let mut inherent_data = inherent_data_providers
					.create_inherent_data()
					.expect("Creates inherent data.");
				inherent_data.replace_data(sp_finality_tracker::INHERENT_IDENTIFIER, &1u64);

				let parent_id = BlockId::number(service.client().chain_info().best_number);
				let parent_header = service.client().header(&parent_id).unwrap().unwrap();
				let parent_hash = parent_header.hash();
				let parent_number = *parent_header.number();
				let mut proposer_factory = sc_basic_authorship::ProposerFactory {
					client: service.client(),
					transaction_pool: service.transaction_pool(),
				};

				let epoch = babe_link.epoch_changes().lock().epoch_for_child_of(
					descendent_query(&*service.client()),
					&parent_hash,
					parent_number,
					slot_num,
					|slot| babe_link.config().genesis_epoch(slot)
				).unwrap().unwrap();

				let mut digest = Digest::<H256>::default();

				// even though there's only one authority some slots might be empty,
				// so we must keep trying the next slots until we can claim one.
				let babe_pre_digest = loop {
					inherent_data.replace_data(sp_timestamp::INHERENT_IDENTIFIER, &(slot_num * SLOT_DURATION));
					if let Some(babe_pre_digest) = sc_consensus_babe::test_helpers::claim_slot(
						slot_num,
						&parent_header,
						&*service.client(),
						&keystore,
						&babe_link,
					) {
						break babe_pre_digest;
					}

					slot_num += 1;
				};

				digest.push(<DigestItem as CompatibleDigestItem>::babe_pre_digest(babe_pre_digest));

				let new_block = futures::executor::block_on(async move {
					let proposer = proposer_factory.init(&parent_header).await;
					proposer.unwrap().propose(
						inherent_data,
						digest,
						std::time::Duration::from_secs(1),
						RecordProof::Yes,
					).await
				}).expect("Error making test block").block;

				let (new_header, new_body) = new_block.deconstruct();
				let pre_hash = new_header.hash();
				// sign the pre-sealed hash of the block and then
				// add it to a digest item.
				let to_sign = pre_hash.encode();
				let signature = alice.sign(&to_sign[..]);
				let item = <DigestItem as CompatibleDigestItem>::babe_seal(
					signature.into(),
				);
				slot_num += 1;

				let mut params = BlockImportParams::new(BlockOrigin::File, new_header);
				params.post_digests.push(item);
				params.body = Some(new_body);
				params.intermediates.insert(
					Cow::from(INTERMEDIATE_KEY),
					Box::new(BabeIntermediate { epoch }) as Box<dyn Any>,
				);
				params.fork_choice = Some(ForkChoiceStrategy::LongestChain);

				block_import.import_block(params, Default::default())
					.expect("error importing test block");
			},
			|service, _| {
				let amount = 5 * CENTS;
				let to: Address = AccountPublic::from(bob.public()).into_account().into();
				let from: Address = AccountPublic::from(charlie.public()).into_account().into();
				let genesis_hash = service.client().block_hash(0).unwrap().unwrap();
				let best_block_id = BlockId::number(service.client().chain_info().best_number);
				let version = service.client().runtime_version_at(&best_block_id).unwrap().spec_version;
				let signer = charlie.clone();

				let function = Call::Balances(BalancesCall::transfer(to.into(), amount));

				let check_version = frame_system::CheckVersion::new();
				let check_genesis = frame_system::CheckGenesis::new();
				let check_era = frame_system::CheckEra::from(Era::Immortal);
				let check_nonce = frame_system::CheckNonce::from(index);
				let check_weight = frame_system::CheckWeight::new();
				let payment = pallet_transaction_payment::ChargeTransactionPayment::from(0);
				let extra = (
					None,
					check_version,
					check_genesis,
					check_era,
					check_nonce,
					check_weight,
					payment,
					Default::default(),
				);
				let raw_payload = SignedPayload::from_raw(
					function,
					extra,
					((), version, genesis_hash, genesis_hash, (), (), (), ())
				);
				let signature = raw_payload.using_encoded(|payload|	{
					signer.sign(payload)
				});
				let (function, extra, _) = raw_payload.deconstruct();
				let xt = UncheckedExtrinsic::new_signed(
					function,
					from.into(),
					signature.into(),
					extra,
				).encode();
				let v: Vec<u8> = Decode::decode(&mut xt.as_slice()).unwrap();

				index += 1;
				OpaqueExtrinsic(v)
			},
		);
	}

	#[test]
	#[ignore]
	fn test_consensus() {
		sc_service_test::consensus(
			crate::chain_spec::tests::integration_test_config_with_two_authorities(),
			|config| new_full(config),
			|config| new_light(config),
			vec![
				"//Alice".into(),
				"//Bob".into(),
			],
		)
	}
}<|MERGE_RESOLUTION|>--- conflicted
+++ resolved
@@ -228,10 +228,6 @@
 				on_exit: service.on_exit(),
 				telemetry_on_connect: Some(service.telemetry_on_connect_stream()),
 				voting_rule: grandpa::VotingRulesBuilder::default().build(),
-<<<<<<< HEAD
-				executor: service.spawn_task_handle(),
-=======
->>>>>>> 41bb2193
 			};
 
 			// the GRANDPA voter task is considered infallible, i.e.
