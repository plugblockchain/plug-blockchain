--- conflicted
+++ resolved
@@ -28,11 +28,7 @@
 
 	fn run_command_and_kill(signal: Signal) {
 		let base_path = tempdir().expect("could not create a temp dir");
-<<<<<<< HEAD
-		let mut cmd = Command::new(cargo_bin("plug"))
-=======
 		let mut cmd = Command::new(cargo_bin("substrate"))
->>>>>>> 41bb2193
 			.args(&["--dev", "-d"])
 			.arg(base_path.path())
 			.spawn()
@@ -47,7 +43,6 @@
 			"the process must exit gracefully after signal {}",
 			signal,
 		);
-		let _ = fs::remove_dir_all("interrupt_test");
 	}
 
 	run_command_and_kill(SIGINT);
