--- conflicted
+++ resolved
@@ -17,6 +17,7 @@
 use assert_cmd::cargo::cargo_bin;
 use std::process::Command;
 use tempfile::tempdir;
+use std::fs;
 
 mod common;
 
@@ -27,11 +28,7 @@
 
 	common::run_command_for_a_while(base_path.path(), true);
 
-<<<<<<< HEAD
 	let status = Command::new(cargo_bin("plug"))
-=======
-	let status = Command::new(cargo_bin("substrate"))
->>>>>>> 41bb2193
 		.args(&["purge-chain", "--dev", "-d"])
 		.arg(base_path.path())
 		.arg("-y")
@@ -42,9 +39,6 @@
 	// Make sure that the `dev` chain folder exists, but the `db` is deleted.
 	assert!(base_path.path().join("chains/dev/").exists());
 	assert!(!base_path.path().join("chains/dev/db").exists());
-<<<<<<< HEAD
 	
 	let _ = fs::remove_dir_all(base_path);
-=======
->>>>>>> 41bb2193
 }