--- conflicted
+++ resolved
@@ -5,12 +5,8 @@
 description = "Plug node implementation in Rust."
 build = "build.rs"
 edition = "2018"
-<<<<<<< HEAD
+license = "GPL-3.0"
 default-run = "plug"
-=======
-license = "GPL-3.0"
-default-run = "substrate"
->>>>>>> de2ffd93
 
 [badges]
 circle-ci = { repository = "plugblockchain/plug-blockchain", branch = "develop" }
