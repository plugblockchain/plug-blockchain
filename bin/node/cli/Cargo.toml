[package]
name = "node-cli"
<<<<<<< HEAD
version = "2.0.0-dev"
authors = ["Plug Developers <admin@plug.team>", "Parity Technologies <admin@parity.io>"]
=======
version = "2.0.0-alpha.3"
authors = ["Parity Technologies <admin@parity.io>"]
>>>>>>> 013c1ee1
description = "Substrate node implementation in Rust."
build = "build.rs"
edition = "2018"
license = "GPL-3.0"
default-run = "plug"

[package.metadata.wasm-pack.profile.release]
# `wasm-opt` has some problems on linux, see
# https://github.com/rustwasm/wasm-pack/issues/781 etc.
wasm-opt = false

[badges]
circle-ci = { repository = "plugblockchain/plug-blockchain", branch = "develop" }
maintenance = { status = "actively-developed" }
is-it-maintained-issue-resolution = { repository = "plugblockchain/plug-blockchain" }
is-it-maintained-open-issues = { repository = "plugblockchain/plug-blockchain" }

[[bin]]
name = "plug"
path = "bin/main.rs"
required-features = ["cli"]

[lib]
crate-type = ["cdylib", "rlib"]

[dependencies]
# third-party dependencies
codec = { package = "parity-scale-codec", version = "1.0.6" }
serde = { version = "1.0.102", features = ["derive"] }
futures = { version = "0.3.1", features = ["compat"] }
hex-literal = "0.2.1"
jsonrpc-core = "14.0.3"
log = "0.4.8"
rand = "0.7.2"
structopt = { version = "0.3.8", optional = true }
tracing = "0.1.10"

# primitives
sp-authority-discovery = { version = "2.0.0-alpha.2",  path = "../../../primitives/authority-discovery" }
sp-consensus-babe = { version = "0.8.0-alpha.2", path = "../../../primitives/consensus/babe" }
grandpa-primitives = { version = "2.0.0-alpha.2", package = "sp-finality-grandpa", path = "../../../primitives/finality-grandpa" }
sp-core = { version = "2.0.0-alpha.2", path = "../../../primitives/core" }
sp-runtime = { version = "2.0.0-alpha.2", path = "../../../primitives/runtime" }
sp-timestamp = { version = "2.0.0-alpha.2", default-features = false, path = "../../../primitives/timestamp" }
sp-finality-tracker = { version = "2.0.0-alpha.2", default-features = false, path = "../../../primitives/finality-tracker" }
sp-inherents = { version = "2.0.0-alpha.2", path = "../../../primitives/inherents" }
sp-keyring = { version = "2.0.0-alpha.2", path = "../../../primitives/keyring" }
sp-io = { version = "2.0.0-alpha.2", path = "../../../primitives/io" }
sp-consensus = { version = "0.8.0-alpha.2", path = "../../../primitives/consensus/common" }

# client dependencies
sc-client-api = { version = "2.0.0-alpha.2", path = "../../../client/api" }
sc-client = { version = "0.8.0-alpha.2", path = "../../../client/" }
sc-chain-spec = { version = "2.0.0-alpha.2", path = "../../../client/chain-spec" }
sc-transaction-pool = { version = "2.0.0-alpha.2", path = "../../../client/transaction-pool" }
sp-transaction-pool = { version = "2.0.0-alpha.2", path = "../../../primitives/transaction-pool" }
sc-network = { version = "0.8.0-alpha.2", path = "../../../client/network" }
sc-consensus-babe = { version = "0.8.0-alpha.2", path = "../../../client/consensus/babe" }
grandpa = { version = "0.8.0-alpha.2", package = "sc-finality-grandpa", path = "../../../client/finality-grandpa" }
sc-client-db = { version = "0.8.0-alpha.2", default-features = false, path = "../../../client/db" }
sc-offchain = { version = "2.0.0-alpha.2", path = "../../../client/offchain" }
sc-rpc = { version = "2.0.0-alpha.2", path = "../../../client/rpc" }
sc-basic-authorship = { version = "0.8.0-alpha.2", path = "../../../client/basic-authorship" }
sc-service = { version = "0.8.0-alpha.2", default-features = false, path = "../../../client/service" }
sc-tracing = { version = "2.0.0-alpha.2", path = "../../../client/tracing" }
sc-telemetry = { version = "2.0.0-alpha.2", path = "../../../client/telemetry" }
sc-authority-discovery = { version = "0.8.0-alpha.2",  path = "../../../client/authority-discovery" }

# frame dependencies
pallet-indices = { version = "2.0.0-alpha.2", path = "../../../frame/indices" }
pallet-timestamp = { version = "2.0.0-alpha.2", default-features = false, path = "../../../frame/timestamp" }
pallet-contracts = { version = "2.0.0-alpha.2", path = "../../../frame/contracts" }
frame-system = { version = "2.0.0-alpha.2", path = "../../../frame/system" }
pallet-balances = { version = "2.0.0-alpha.2", path = "../../../frame/balances" }
pallet-transaction-payment = { version = "2.0.0-alpha.2", path = "../../../frame/transaction-payment" }
frame-support = { version = "2.0.0-alpha.2", default-features = false, path = "../../../frame/support" }
pallet-im-online = { version = "2.0.0-alpha.2", default-features = false, path = "../../../frame/im-online" }
pallet-authority-discovery = { version = "2.0.0-alpha.2",  path = "../../../frame/authority-discovery" }

# node-specific dependencies
node-runtime = { version = "2.0.0-alpha.2", path = "../runtime" }
node-rpc = { version = "2.0.0-alpha.2", path = "../rpc" }
node-primitives = { version = "2.0.0-alpha.2", path = "../primitives" }
node-executor = { version = "2.0.0-alpha.2", path = "../executor" }

# CLI-specific dependencies
sc-cli = { version = "0.8.0-alpha.2", optional = true, path = "../../../client/cli" }
frame-benchmarking-cli = { version = "2.0.0-alpha.2", optional = true, path = "../../../utils/frame/benchmarking-cli" }
node-transaction-factory = { version = "0.8.0-alpha.2", optional = true, path = "../transaction-factory" }
node-inspect = { version = "0.8.0-alpha.2", optional = true, path = "../inspect" }

# WASM-specific dependencies
wasm-bindgen = { version = "0.2.57", optional = true }
wasm-bindgen-futures = { version = "0.4.7", optional = true }
browser-utils = { package = "substrate-browser-utils", path = "../../../utils/browser", optional = true, version = "0.8.0-alpha.2" }

[dev-dependencies]
sc-keystore = { version = "2.0.0-alpha.2", path = "../../../client/keystore" }
sc-consensus-babe = { version = "0.8.0-alpha.2", features = ["test-helpers"], path = "../../../client/consensus/babe" }
sc-consensus-epochs = { version = "0.8.0-alpha.2", path = "../../../client/consensus/epochs" }
sc-service-test = { version = "2.0.0-dev", path = "../../../client/service/test" }
futures = "0.3.1"
tempfile = "3.1.0"
assert_cmd = "0.12"
nix = "0.17"
serde_json = "1.0"

[build-dependencies]
build-script-utils = { version = "2.0.0-alpha.2", package = "substrate-build-script-utils", path = "../../../utils/build-script-utils" }
structopt = { version = "0.3.8", optional = true }
node-transaction-factory = { version = "0.8.0-alpha.2", optional = true, path = "../transaction-factory" }
node-inspect = { version = "0.8.0-alpha.2", optional = true, path = "../inspect" }
frame-benchmarking-cli = { version = "2.0.0-alpha.2", optional = true, path = "../../../utils/frame/benchmarking-cli" }

[build-dependencies.sc-cli]
version = "0.8.0-alpha.2"
package = "sc-cli"
path = "../../../client/cli"
optional = true

[build-dependencies.vergen]
version = "3.0.4"
optional = true

[features]
default = ["cli", "wasmtime"]
browser = [
	"browser-utils",
	"wasm-bindgen",
	"wasm-bindgen-futures",
]
cli = [
	"node-executor/wasmi-errno",
	"node-inspect",
	"node-transaction-factory",
	"sc-cli",
	"frame-benchmarking-cli",
	"sc-service/rocksdb",
	"structopt",
	"vergen",
]
wasmtime = [
	"cli",
	"node-executor/wasmtime",
	"sc-cli/wasmtime",
	"sc-service/wasmtime",
]<|MERGE_RESOLUTION|>--- conflicted
+++ resolved
@@ -1,12 +1,7 @@
 [package]
 name = "node-cli"
-<<<<<<< HEAD
-version = "2.0.0-dev"
+version = "2.0.0-alpha.3"
 authors = ["Plug Developers <admin@plug.team>", "Parity Technologies <admin@parity.io>"]
-=======
-version = "2.0.0-alpha.3"
-authors = ["Parity Technologies <admin@parity.io>"]
->>>>>>> 013c1ee1
 description = "Substrate node implementation in Rust."
 build = "build.rs"
 edition = "2018"
