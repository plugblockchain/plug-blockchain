[package]
name = "node-cli"
<<<<<<< HEAD
version = "2.0.0-alpha.5"
=======
version = "2.0.0"
>>>>>>> 4771f237
authors = ["Parity Technologies <admin@parity.io>"]
description = "Generic Substrate node implementation in Rust."
build = "build.rs"
edition = "2018"
<<<<<<< HEAD
license = "GPL-3.0"
default-run = "plug"
=======
license = "GPL-3.0-or-later WITH Classpath-exception-2.0"
default-run = "substrate"
homepage = "https://substrate.dev"
repository = "https://github.com/paritytech/substrate/"
>>>>>>> 4771f237

[package.metadata.wasm-pack.profile.release]
# `wasm-opt` has some problems on linux, see
# https://github.com/rustwasm/wasm-pack/issues/781 etc.
wasm-opt = false

[package.metadata.docs.rs]
targets = ["x86_64-unknown-linux-gnu"]

[badges]
<<<<<<< HEAD
circle-ci = { repository = "plugblockchain/plug-blockchain", branch = "develop" }
=======
travis-ci = { repository = "paritytech/substrate" }
>>>>>>> 4771f237
maintenance = { status = "actively-developed" }
is-it-maintained-issue-resolution = { repository = "plugblockchain/plug-blockchain" }
is-it-maintained-open-issues = { repository = "plugblockchain/plug-blockchain" }

[[bin]]
name = "plug"
path = "bin/main.rs"
required-features = ["cli"]

[lib]
crate-type = ["cdylib", "rlib"]

[dependencies]
# third-party dependencies
<<<<<<< HEAD
codec = { package = "parity-scale-codec", version = "1.3.0" }
=======
codec = { package = "parity-scale-codec", version = "1.3.4" }
>>>>>>> 4771f237
serde = { version = "1.0.102", features = ["derive"] }
futures = { version = "0.3.1", features = ["compat"] }
hex-literal = "0.3.1"
log = "0.4.8"
rand = "0.7.2"
structopt = { version = "0.3.8", optional = true }
tracing = "0.1.19"
parking_lot = "0.10.0"

# primitives
<<<<<<< HEAD
sp-authority-discovery = { version = "2.0.0-alpha.5",  path = "../../../primitives/authority-discovery" }
sp-consensus-babe = { version = "0.8.0-alpha.5", path = "../../../primitives/consensus/babe" }
grandpa-primitives = { version = "2.0.0-alpha.5", package = "sp-finality-grandpa", path = "../../../primitives/finality-grandpa" }
sp-core = { version = "2.0.0-alpha.5", path = "../../../primitives/core" }
sp-runtime = { version = "2.0.0-alpha.5", path = "../../../primitives/runtime" }
sp-timestamp = { version = "2.0.0-alpha.5", default-features = false, path = "../../../primitives/timestamp" }
sp-finality-tracker = { version = "2.0.0-alpha.5", default-features = false, path = "../../../primitives/finality-tracker" }
sp-inherents = { version = "2.0.0-alpha.5", path = "../../../primitives/inherents" }
sp-keyring = { version = "2.0.0-alpha.5", path = "../../../primitives/keyring" }
sp-io = { version = "2.0.0-alpha.5", path = "../../../primitives/io" }
sp-consensus = { version = "0.8.0-alpha.5", path = "../../../primitives/consensus/common" }

# client dependencies
sc-client-api = { version = "2.0.0-alpha.5", path = "../../../client/api" }
sc-client = { version = "0.8.0-alpha.5", path = "../../../client/" }
sc-chain-spec = { version = "2.0.0-alpha.5", path = "../../../client/chain-spec" }
sc-transaction-pool = { version = "2.0.0-alpha.5", path = "../../../client/transaction-pool" }
sp-transaction-pool = { version = "2.0.0-alpha.5", path = "../../../primitives/transaction-pool" }
sc-network = { version = "0.8.0-alpha.5", path = "../../../client/network" }
sc-consensus-babe = { version = "0.8.0-alpha.5", path = "../../../client/consensus/babe" }
grandpa = { version = "0.8.0-alpha.5", package = "sc-finality-grandpa", path = "../../../client/finality-grandpa" }
sc-client-db = { version = "0.8.0-alpha.5", default-features = false, path = "../../../client/db" }
sc-offchain = { version = "2.0.0-alpha.5", path = "../../../client/offchain" }
sc-rpc = { version = "2.0.0-alpha.5", path = "../../../client/rpc" }
sc-basic-authorship = { version = "0.8.0-alpha.5", path = "../../../client/basic-authorship" }
sc-service = { version = "0.8.0-alpha.5", default-features = false, path = "../../../client/service" }
sc-tracing = { version = "2.0.0-alpha.5", path = "../../../client/tracing" }
sc-telemetry = { version = "2.0.0-alpha.5", path = "../../../client/telemetry" }
sc-authority-discovery = { version = "0.8.0-alpha.5",  path = "../../../client/authority-discovery" }

# frame dependencies
pallet-indices = { version = "2.0.0-alpha.5", path = "../../../frame/indices" }
pallet-timestamp = { version = "2.0.0-alpha.5", default-features = false, path = "../../../frame/timestamp" }
pallet-contracts = { version = "2.0.0-alpha.5", path = "../../../frame/contracts" }
frame-system = { version = "2.0.0-alpha.5", path = "../../../frame/system" }
pallet-balances = { version = "2.0.0-alpha.5", path = "../../../frame/balances" }
pallet-transaction-payment = { version = "2.0.0-alpha.5", path = "../../../frame/transaction-payment" }
pallet-generic-asset = { version = "2.0.0-alpha.5", path = "../../../frame/generic-asset" }
frame-support = { version = "2.0.0-alpha.5", default-features = false, path = "../../../frame/support" }
pallet-im-online = { version = "2.0.0-alpha.5", default-features = false, path = "../../../frame/im-online" }
pallet-authority-discovery = { version = "2.0.0-alpha.5",  path = "../../../frame/authority-discovery" }

# node-specific dependencies
node-runtime = { version = "2.0.0-alpha.5", path = "../runtime" }
node-rpc = { version = "2.0.0-alpha.5", path = "../rpc" }
node-primitives = { version = "2.0.0-alpha.5", path = "../primitives" }
node-executor = { version = "2.0.0-alpha.5", path = "../executor" }

# CLI-specific dependencies
sc-cli = { version = "0.8.0-alpha.5", optional = true, path = "../../../client/cli" }
frame-benchmarking-cli = { version = "2.0.0-alpha.5", optional = true, path = "../../../utils/frame/benchmarking-cli" }
node-transaction-factory = { version = "0.8.0-alpha.5", optional = true, path = "../transaction-factory" }
node-inspect = { version = "0.8.0-alpha.5", optional = true, path = "../inspect" }
=======
sp-authority-discovery = { version = "2.0.0",  path = "../../../primitives/authority-discovery" }
sp-consensus-babe = { version = "0.8.0", path = "../../../primitives/consensus/babe" }
grandpa-primitives = { version = "2.0.0", package = "sp-finality-grandpa", path = "../../../primitives/finality-grandpa" }
sp-core = { version = "2.0.0", path = "../../../primitives/core" }
sp-runtime = { version = "2.0.0", path = "../../../primitives/runtime" }
sp-timestamp = { version = "2.0.0", default-features = false, path = "../../../primitives/timestamp" }
sp-finality-tracker = { version = "2.0.0", default-features = false, path = "../../../primitives/finality-tracker" }
sp-inherents = { version = "2.0.0", path = "../../../primitives/inherents" }
sp-keyring = { version = "2.0.0", path = "../../../primitives/keyring" }
sp-io = { version = "2.0.0", path = "../../../primitives/io" }
sp-consensus = { version = "0.8.0", path = "../../../primitives/consensus/common" }
sp-transaction-pool = { version = "2.0.0", path = "../../../primitives/transaction-pool" }

# client dependencies
sc-client-api = { version = "2.0.0", path = "../../../client/api" }
sc-chain-spec = { version = "2.0.0", path = "../../../client/chain-spec" }
sc-consensus = { version = "0.8.0", path = "../../../client/consensus/common" }
sc-transaction-pool = { version = "2.0.0", path = "../../../client/transaction-pool" }
sc-network = { version = "0.8.0", path = "../../../client/network" }
sc-consensus-babe = { version = "0.8.0", path = "../../../client/consensus/babe" }
grandpa = { version = "0.8.0", package = "sc-finality-grandpa", path = "../../../client/finality-grandpa" }
sc-client-db = { version = "0.8.0", default-features = false, path = "../../../client/db" }
sc-offchain = { version = "2.0.0", path = "../../../client/offchain" }
sc-rpc = { version = "2.0.0", path = "../../../client/rpc" }
sc-basic-authorship = { version = "0.8.0", path = "../../../client/basic-authorship" }
sc-service = { version = "0.8.0", default-features = false, path = "../../../client/service" }
sc-tracing = { version = "2.0.0", path = "../../../client/tracing" }
sc-telemetry = { version = "2.0.0", path = "../../../client/telemetry" }
sc-authority-discovery = { version = "0.8.0",  path = "../../../client/authority-discovery" }

# frame dependencies
pallet-indices = { version = "2.0.0", path = "../../../frame/indices" }
pallet-timestamp = { version = "2.0.0", default-features = false, path = "../../../frame/timestamp" }
pallet-contracts = { version = "2.0.0", path = "../../../frame/contracts" }
frame-system = { version = "2.0.0", path = "../../../frame/system" }
pallet-balances = { version = "2.0.0", path = "../../../frame/balances" }
pallet-transaction-payment = { version = "2.0.0", path = "../../../frame/transaction-payment" }
frame-support = { version = "2.0.0", default-features = false, path = "../../../frame/support" }
pallet-im-online = { version = "2.0.0", default-features = false, path = "../../../frame/im-online" }
pallet-authority-discovery = { version = "2.0.0", path = "../../../frame/authority-discovery" }
pallet-staking = { version = "2.0.0", path = "../../../frame/staking" }
pallet-grandpa = { version = "2.0.0", path = "../../../frame/grandpa" }

# node-specific dependencies
node-runtime = { version = "2.0.0", path = "../runtime" }
node-rpc = { version = "2.0.0", path = "../rpc" }
node-primitives = { version = "2.0.0", path = "../primitives" }
node-executor = { version = "2.0.0", path = "../executor" }

# CLI-specific dependencies
sc-cli = { version = "0.8.0", optional = true, path = "../../../client/cli" }
frame-benchmarking-cli = { version = "2.0.0", optional = true, path = "../../../utils/frame/benchmarking-cli" }
node-inspect = { version = "0.8.0", optional = true, path = "../inspect" }
>>>>>>> 4771f237

# WASM-specific dependencies
wasm-bindgen = { version = "0.2.57", optional = true }
wasm-bindgen-futures = { version = "0.4.7", optional = true }
<<<<<<< HEAD
browser-utils = { package = "substrate-browser-utils", path = "../../../utils/browser", optional = true, version = "0.8.0-alpha.5"}

[target.'cfg(target_arch="x86_64")'.dependencies]
node-executor = { version = "2.0.0-alpha.4", path = "../executor", features = [ "wasmtime" ] }
sc-cli = { version = "0.8.0-alpha.4", optional = true, path = "../../../client/cli", features = [ "wasmtime" ] }
sc-service = { version = "0.8.0-alpha.4", default-features = false, path = "../../../client/service", features = [ "wasmtime" ] }

[dev-dependencies]
sc-keystore = { version = "2.0.0-alpha.5", path = "../../../client/keystore" }
sc-consensus-babe = { version = "0.8.0-alpha.5", features = ["test-helpers"], path = "../../../client/consensus/babe" }
sc-consensus-epochs = { version = "0.8.0-alpha.5", path = "../../../client/consensus/epochs" }
sc-service-test = { version = "2.0.0-dev", path = "../../../client/service/test" }
=======
browser-utils = { package = "substrate-browser-utils", path = "../../../utils/browser", optional = true, version = "0.8.0"}

[target.'cfg(target_arch="x86_64")'.dependencies]
node-executor = { version = "2.0.0", path = "../executor", features = [ "wasmtime" ] }
sc-cli = { version = "0.8.0", optional = true, path = "../../../client/cli", features = [ "wasmtime" ] }
sc-service = { version = "0.8.0", default-features = false, path = "../../../client/service", features = [ "wasmtime" ] }
sp-trie = { version = "2.0.0", default-features = false, path = "../../../primitives/trie", features = ["memory-tracker"] }

[dev-dependencies]
sc-keystore = { version = "2.0.0", path = "../../../client/keystore" }
sc-consensus = { version = "0.8.0", path = "../../../client/consensus/common" }
sc-consensus-babe = { version = "0.8.0", features = ["test-helpers"], path = "../../../client/consensus/babe" }
sc-consensus-epochs = { version = "0.8.0", path = "../../../client/consensus/epochs" }
sc-service-test = { version = "2.0.0", path = "../../../client/service/test" }
>>>>>>> 4771f237
futures = "0.3.4"
tempfile = "3.1.0"
assert_cmd = "1.0"
nix = "0.17"
serde_json = "1.0"
regex = "1"
platforms = "0.2.1"

[build-dependencies]
<<<<<<< HEAD
build-script-utils = { version = "2.0.0-alpha.5", package = "substrate-build-script-utils", path = "../../../utils/build-script-utils" }
structopt = { version = "0.3.8", optional = true }
node-transaction-factory = { version = "0.8.0-alpha.5", optional = true, path = "../transaction-factory" }
node-inspect = { version = "0.8.0-alpha.5", optional = true, path = "../inspect" }
frame-benchmarking-cli = { version = "2.0.0-alpha.5", optional = true, path = "../../../utils/frame/benchmarking-cli" }

[build-dependencies.sc-cli]
version = "0.8.0-alpha.5"
=======
structopt = { version = "0.3.8", optional = true }
node-inspect = { version = "0.8.0", optional = true, path = "../inspect" }
frame-benchmarking-cli = { version = "2.0.0", optional = true, path = "../../../utils/frame/benchmarking-cli" }
substrate-build-script-utils = { version = "2.0.0", optional = true, path = "../../../utils/build-script-utils" }
substrate-frame-cli = { version = "2.0.0", optional = true, path = "../../../utils/frame/frame-utilities-cli" }

[build-dependencies.sc-cli]
version = "0.8.0"
>>>>>>> 4771f237
package = "sc-cli"
path = "../../../client/cli"
optional = true

[features]
default = [ "cli" ]
browser = [
	"browser-utils",
	"wasm-bindgen",
	"wasm-bindgen-futures",
]
cli = [
	"node-executor/wasmi-errno",
	"node-inspect",
	"sc-cli",
	"frame-benchmarking-cli",
	"substrate-frame-cli",
	"sc-service/db",
	"structopt",
<<<<<<< HEAD
	"vergen",
=======
	"substrate-build-script-utils",
]
runtime-benchmarks = [
	"node-runtime/runtime-benchmarks",
	"frame-benchmarking-cli",
>>>>>>> 4771f237
]<|MERGE_RESOLUTION|>--- conflicted
+++ resolved
@@ -1,23 +1,14 @@
 [package]
 name = "node-cli"
-<<<<<<< HEAD
-version = "2.0.0-alpha.5"
-=======
 version = "2.0.0"
->>>>>>> 4771f237
 authors = ["Parity Technologies <admin@parity.io>"]
 description = "Generic Substrate node implementation in Rust."
 build = "build.rs"
 edition = "2018"
-<<<<<<< HEAD
-license = "GPL-3.0"
-default-run = "plug"
-=======
 license = "GPL-3.0-or-later WITH Classpath-exception-2.0"
 default-run = "substrate"
 homepage = "https://substrate.dev"
 repository = "https://github.com/paritytech/substrate/"
->>>>>>> 4771f237
 
 [package.metadata.wasm-pack.profile.release]
 # `wasm-opt` has some problems on linux, see
@@ -28,17 +19,13 @@
 targets = ["x86_64-unknown-linux-gnu"]
 
 [badges]
-<<<<<<< HEAD
-circle-ci = { repository = "plugblockchain/plug-blockchain", branch = "develop" }
-=======
 travis-ci = { repository = "paritytech/substrate" }
->>>>>>> 4771f237
 maintenance = { status = "actively-developed" }
-is-it-maintained-issue-resolution = { repository = "plugblockchain/plug-blockchain" }
-is-it-maintained-open-issues = { repository = "plugblockchain/plug-blockchain" }
+is-it-maintained-issue-resolution = { repository = "paritytech/substrate" }
+is-it-maintained-open-issues = { repository = "paritytech/substrate" }
 
 [[bin]]
-name = "plug"
+name = "substrate"
 path = "bin/main.rs"
 required-features = ["cli"]
 
@@ -47,11 +34,7 @@
 
 [dependencies]
 # third-party dependencies
-<<<<<<< HEAD
-codec = { package = "parity-scale-codec", version = "1.3.0" }
-=======
 codec = { package = "parity-scale-codec", version = "1.3.4" }
->>>>>>> 4771f237
 serde = { version = "1.0.102", features = ["derive"] }
 futures = { version = "0.3.1", features = ["compat"] }
 hex-literal = "0.3.1"
@@ -62,61 +45,6 @@
 parking_lot = "0.10.0"
 
 # primitives
-<<<<<<< HEAD
-sp-authority-discovery = { version = "2.0.0-alpha.5",  path = "../../../primitives/authority-discovery" }
-sp-consensus-babe = { version = "0.8.0-alpha.5", path = "../../../primitives/consensus/babe" }
-grandpa-primitives = { version = "2.0.0-alpha.5", package = "sp-finality-grandpa", path = "../../../primitives/finality-grandpa" }
-sp-core = { version = "2.0.0-alpha.5", path = "../../../primitives/core" }
-sp-runtime = { version = "2.0.0-alpha.5", path = "../../../primitives/runtime" }
-sp-timestamp = { version = "2.0.0-alpha.5", default-features = false, path = "../../../primitives/timestamp" }
-sp-finality-tracker = { version = "2.0.0-alpha.5", default-features = false, path = "../../../primitives/finality-tracker" }
-sp-inherents = { version = "2.0.0-alpha.5", path = "../../../primitives/inherents" }
-sp-keyring = { version = "2.0.0-alpha.5", path = "../../../primitives/keyring" }
-sp-io = { version = "2.0.0-alpha.5", path = "../../../primitives/io" }
-sp-consensus = { version = "0.8.0-alpha.5", path = "../../../primitives/consensus/common" }
-
-# client dependencies
-sc-client-api = { version = "2.0.0-alpha.5", path = "../../../client/api" }
-sc-client = { version = "0.8.0-alpha.5", path = "../../../client/" }
-sc-chain-spec = { version = "2.0.0-alpha.5", path = "../../../client/chain-spec" }
-sc-transaction-pool = { version = "2.0.0-alpha.5", path = "../../../client/transaction-pool" }
-sp-transaction-pool = { version = "2.0.0-alpha.5", path = "../../../primitives/transaction-pool" }
-sc-network = { version = "0.8.0-alpha.5", path = "../../../client/network" }
-sc-consensus-babe = { version = "0.8.0-alpha.5", path = "../../../client/consensus/babe" }
-grandpa = { version = "0.8.0-alpha.5", package = "sc-finality-grandpa", path = "../../../client/finality-grandpa" }
-sc-client-db = { version = "0.8.0-alpha.5", default-features = false, path = "../../../client/db" }
-sc-offchain = { version = "2.0.0-alpha.5", path = "../../../client/offchain" }
-sc-rpc = { version = "2.0.0-alpha.5", path = "../../../client/rpc" }
-sc-basic-authorship = { version = "0.8.0-alpha.5", path = "../../../client/basic-authorship" }
-sc-service = { version = "0.8.0-alpha.5", default-features = false, path = "../../../client/service" }
-sc-tracing = { version = "2.0.0-alpha.5", path = "../../../client/tracing" }
-sc-telemetry = { version = "2.0.0-alpha.5", path = "../../../client/telemetry" }
-sc-authority-discovery = { version = "0.8.0-alpha.5",  path = "../../../client/authority-discovery" }
-
-# frame dependencies
-pallet-indices = { version = "2.0.0-alpha.5", path = "../../../frame/indices" }
-pallet-timestamp = { version = "2.0.0-alpha.5", default-features = false, path = "../../../frame/timestamp" }
-pallet-contracts = { version = "2.0.0-alpha.5", path = "../../../frame/contracts" }
-frame-system = { version = "2.0.0-alpha.5", path = "../../../frame/system" }
-pallet-balances = { version = "2.0.0-alpha.5", path = "../../../frame/balances" }
-pallet-transaction-payment = { version = "2.0.0-alpha.5", path = "../../../frame/transaction-payment" }
-pallet-generic-asset = { version = "2.0.0-alpha.5", path = "../../../frame/generic-asset" }
-frame-support = { version = "2.0.0-alpha.5", default-features = false, path = "../../../frame/support" }
-pallet-im-online = { version = "2.0.0-alpha.5", default-features = false, path = "../../../frame/im-online" }
-pallet-authority-discovery = { version = "2.0.0-alpha.5",  path = "../../../frame/authority-discovery" }
-
-# node-specific dependencies
-node-runtime = { version = "2.0.0-alpha.5", path = "../runtime" }
-node-rpc = { version = "2.0.0-alpha.5", path = "../rpc" }
-node-primitives = { version = "2.0.0-alpha.5", path = "../primitives" }
-node-executor = { version = "2.0.0-alpha.5", path = "../executor" }
-
-# CLI-specific dependencies
-sc-cli = { version = "0.8.0-alpha.5", optional = true, path = "../../../client/cli" }
-frame-benchmarking-cli = { version = "2.0.0-alpha.5", optional = true, path = "../../../utils/frame/benchmarking-cli" }
-node-transaction-factory = { version = "0.8.0-alpha.5", optional = true, path = "../transaction-factory" }
-node-inspect = { version = "0.8.0-alpha.5", optional = true, path = "../inspect" }
-=======
 sp-authority-discovery = { version = "2.0.0",  path = "../../../primitives/authority-discovery" }
 sp-consensus-babe = { version = "0.8.0", path = "../../../primitives/consensus/babe" }
 grandpa-primitives = { version = "2.0.0", package = "sp-finality-grandpa", path = "../../../primitives/finality-grandpa" }
@@ -170,25 +98,10 @@
 sc-cli = { version = "0.8.0", optional = true, path = "../../../client/cli" }
 frame-benchmarking-cli = { version = "2.0.0", optional = true, path = "../../../utils/frame/benchmarking-cli" }
 node-inspect = { version = "0.8.0", optional = true, path = "../inspect" }
->>>>>>> 4771f237
 
 # WASM-specific dependencies
 wasm-bindgen = { version = "0.2.57", optional = true }
 wasm-bindgen-futures = { version = "0.4.7", optional = true }
-<<<<<<< HEAD
-browser-utils = { package = "substrate-browser-utils", path = "../../../utils/browser", optional = true, version = "0.8.0-alpha.5"}
-
-[target.'cfg(target_arch="x86_64")'.dependencies]
-node-executor = { version = "2.0.0-alpha.4", path = "../executor", features = [ "wasmtime" ] }
-sc-cli = { version = "0.8.0-alpha.4", optional = true, path = "../../../client/cli", features = [ "wasmtime" ] }
-sc-service = { version = "0.8.0-alpha.4", default-features = false, path = "../../../client/service", features = [ "wasmtime" ] }
-
-[dev-dependencies]
-sc-keystore = { version = "2.0.0-alpha.5", path = "../../../client/keystore" }
-sc-consensus-babe = { version = "0.8.0-alpha.5", features = ["test-helpers"], path = "../../../client/consensus/babe" }
-sc-consensus-epochs = { version = "0.8.0-alpha.5", path = "../../../client/consensus/epochs" }
-sc-service-test = { version = "2.0.0-dev", path = "../../../client/service/test" }
-=======
 browser-utils = { package = "substrate-browser-utils", path = "../../../utils/browser", optional = true, version = "0.8.0"}
 
 [target.'cfg(target_arch="x86_64")'.dependencies]
@@ -203,7 +116,6 @@
 sc-consensus-babe = { version = "0.8.0", features = ["test-helpers"], path = "../../../client/consensus/babe" }
 sc-consensus-epochs = { version = "0.8.0", path = "../../../client/consensus/epochs" }
 sc-service-test = { version = "2.0.0", path = "../../../client/service/test" }
->>>>>>> 4771f237
 futures = "0.3.4"
 tempfile = "3.1.0"
 assert_cmd = "1.0"
@@ -213,16 +125,6 @@
 platforms = "0.2.1"
 
 [build-dependencies]
-<<<<<<< HEAD
-build-script-utils = { version = "2.0.0-alpha.5", package = "substrate-build-script-utils", path = "../../../utils/build-script-utils" }
-structopt = { version = "0.3.8", optional = true }
-node-transaction-factory = { version = "0.8.0-alpha.5", optional = true, path = "../transaction-factory" }
-node-inspect = { version = "0.8.0-alpha.5", optional = true, path = "../inspect" }
-frame-benchmarking-cli = { version = "2.0.0-alpha.5", optional = true, path = "../../../utils/frame/benchmarking-cli" }
-
-[build-dependencies.sc-cli]
-version = "0.8.0-alpha.5"
-=======
 structopt = { version = "0.3.8", optional = true }
 node-inspect = { version = "0.8.0", optional = true, path = "../inspect" }
 frame-benchmarking-cli = { version = "2.0.0", optional = true, path = "../../../utils/frame/benchmarking-cli" }
@@ -231,7 +133,6 @@
 
 [build-dependencies.sc-cli]
 version = "0.8.0"
->>>>>>> 4771f237
 package = "sc-cli"
 path = "../../../client/cli"
 optional = true
@@ -251,13 +152,9 @@
 	"substrate-frame-cli",
 	"sc-service/db",
 	"structopt",
-<<<<<<< HEAD
-	"vergen",
-=======
 	"substrate-build-script-utils",
 ]
 runtime-benchmarks = [
 	"node-runtime/runtime-benchmarks",
 	"frame-benchmarking-cli",
->>>>>>> 4771f237
 ]