--- conflicted
+++ resolved
@@ -1,10 +1,6 @@
 [package]
 name = "node-rpc-client"
-<<<<<<< HEAD
-version = "2.0.0-alpha.5"
-=======
 version = "2.0.0"
->>>>>>> 4771f237
 authors = ["Parity Technologies <admin@parity.io>"]
 edition = "2018"
 license = "Apache-2.0"
@@ -19,11 +15,6 @@
 hyper = "0.12.35"
 jsonrpc-core-client = { version = "15.0.0", default-features = false, features = ["http"] }
 log = "0.4.8"
-<<<<<<< HEAD
-node-primitives = { version = "2.0.0-alpha.5", path = "../primitives" }
-sc-rpc = { version = "2.0.0-alpha.5", path = "../../../client/rpc", default-features = false }
-=======
 node-primitives = { version = "2.0.0", path = "../primitives" }
 sp-tracing = { version = "2.0.0", path = "../../../primitives/tracing" }
-sc-rpc = { version = "2.0.0", path = "../../../client/rpc" }
->>>>>>> 4771f237
+sc-rpc = { version = "2.0.0", path = "../../../client/rpc" }