--- conflicted
+++ resolved
@@ -26,36 +26,6 @@
 use std::str::FromStr;
 
 impl InspectCmd {
-<<<<<<< HEAD
-	/// Initialize
-	pub fn init(&self, version: &sc_cli::VersionInfo) -> sc_cli::Result<()> {
-		self.shared_params.init(version)
-	}
-
-	/// Parse CLI arguments and initialize given config.
-	pub fn update_config(
-		&self,
-		mut config: &mut sc_service::config::Configuration,
-		spec_factory: impl FnOnce(&str) -> Result<Box<dyn sc_service::ChainSpec>, String>,
-		version: &sc_cli::VersionInfo,
-	) -> sc_cli::Result<()> {
-		self.shared_params.update_config(config, spec_factory, version)?;
-
-		// make sure to configure keystore
-		config.use_in_memory_keystore()?;
-
-		// and all import params (especially pruning that has to match db meta)
-		self.import_params.update_config(
-			&mut config,
-			sc_service::Roles::FULL,
-			self.shared_params.dev,
-		)?;
-
-		Ok(())
-	}
-
-=======
->>>>>>> 4771f237
 	/// Run the inspect command, passing the inspector.
 	pub fn run<B, RA, EX>(&self, config: Configuration) -> Result<()>
 	where
