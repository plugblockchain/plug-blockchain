// Copyright 2018-2019 Parity Technologies (UK) Ltd.
// This file is part of Substrate.

// Substrate is free software: you can redistribute it and/or modify
// it under the terms of the GNU General Public License as published by
// the Free Software Foundation, either version 3 of the License, or
// (at your option) any later version.

// Substrate is distributed in the hope that it will be useful,
// but WITHOUT ANY WARRANTY; without even the implied warranty of
// MERCHANTABILITY or FITNESS FOR A PARTICULAR PURPOSE.  See the
// GNU General Public License for more details.

// You should have received a copy of the GNU General Public License
// along with Substrate.  If not, see <http://www.gnu.org/licenses/>.

//! Low-level types used throughout the Substrate code.

#![warn(missing_docs)]

#![cfg_attr(not(feature = "std"), no_std)]

<<<<<<< HEAD
use sr_primitives::{
	generic, traits::{Verify, BlakeTwo256, IdentifyAccount}, OpaqueExtrinsic, MultiSignature, DoughnutV0,
=======
use sp_runtime::{
	generic, traits::{Verify, BlakeTwo256, IdentifyAccount}, OpaqueExtrinsic, MultiSignature
>>>>>>> 8cb06da9
};

/// An index to a block.
pub type BlockNumber = u32;

/// Alias to 512-bit hash when used in the context of a transaction signature on the chain.
pub type Signature = MultiSignature;

/// Some way of identifying an account on the chain. We intentionally make it equivalent
/// to the public key of our transaction signing scheme.
pub type AccountId = <<Signature as Verify>::Signer as IdentifyAccount>::AccountId;

/// The type for looking up accounts. We don't expect more than 4 billion of them.
pub type AccountIndex = u32;

/// Balance of an account.
pub type Balance = u128;

/// The runtime supported proof of delegation format
pub type Doughnut = DoughnutV0;

/// Type used for expressing timestamp.
pub type Moment = u64;

/// Index of a transaction in the chain.
pub type Index = u32;

/// A hash of some data used by the chain.
pub type Hash = primitives::H256;

/// A timestamp: milliseconds since the unix epoch.
/// `u64` is enough to represent a duration of half a billion years, when the
/// time scale is milliseconds.
pub type Timestamp = u64;

/// Digest item type.
pub type DigestItem = generic::DigestItem<Hash>;
/// Header type.
pub type Header = generic::Header<BlockNumber, BlakeTwo256>;
/// Block type.
pub type Block = generic::Block<Header, OpaqueExtrinsic>;
/// Block ID.
pub type BlockId = generic::BlockId<Block>;<|MERGE_RESOLUTION|>--- conflicted
+++ resolved
@@ -20,13 +20,8 @@
 
 #![cfg_attr(not(feature = "std"), no_std)]
 
-<<<<<<< HEAD
-use sr_primitives::{
-	generic, traits::{Verify, BlakeTwo256, IdentifyAccount}, OpaqueExtrinsic, MultiSignature, DoughnutV0,
-=======
 use sp_runtime::{
-	generic, traits::{Verify, BlakeTwo256, IdentifyAccount}, OpaqueExtrinsic, MultiSignature
->>>>>>> 8cb06da9
+	generic, traits::{Verify, BlakeTwo256, IdentifyAccount}, OpaqueExtrinsic, MultiSignature, DoughnutV0
 };
 
 /// An index to a block.
