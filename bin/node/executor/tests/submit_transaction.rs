// This file is part of Substrate.

// Copyright (C) 2018-2020 Parity Technologies (UK) Ltd.
// SPDX-License-Identifier: Apache-2.0

// Licensed under the Apache License, Version 2.0 (the "License");
// you may not use this file except in compliance with the License.
// You may obtain a copy of the License at
//
// 	http://www.apache.org/licenses/LICENSE-2.0
//
// Unless required by applicable law or agreed to in writing, software
// distributed under the License is distributed on an "AS IS" BASIS,
// WITHOUT WARRANTIES OR CONDITIONS OF ANY KIND, either express or implied.
// See the License for the specific language governing permissions and
// limitations under the License.

use node_runtime::{
<<<<<<< HEAD
	Call, Executive, Runtime, SubmitTransaction, UncheckedExtrinsic,
=======
	Executive, Indices, Runtime, UncheckedExtrinsic,
>>>>>>> 4771f237
};
use sp_application_crypto::AppKey;
use sp_core::testing::KeyStore;
use sp_core::{
	offchain::{
		TransactionPoolExt,
		testing::TestTransactionPoolExt,
	},
	traits::KeystoreExt,
};
use frame_system::{
	offchain::{
		Signer,
		SubmitTransaction,
		SendSignedTransaction,
	}
};
use codec::Decode;

pub mod common;
use self::common::*;

#[test]
fn should_submit_unsigned_transaction() {
	let mut t = new_test_ext(compact_code_unwrap(), false);
	let (pool, state) = TestTransactionPoolExt::new();
	t.register_extension(TransactionPoolExt::new(pool));

	t.execute_with(|| {
		let signature = Default::default();
		let heartbeat_data = pallet_im_online::Heartbeat {
			block_number: 1,
			network_state: Default::default(),
			session_index: 1,
			authority_index: 0,
			validators_len: 0,
		};

		let call = pallet_im_online::Call::heartbeat(heartbeat_data, signature);
		SubmitTransaction::<Runtime, pallet_im_online::Call<Runtime>>::submit_unsigned_transaction(call.into())
			.unwrap();

		assert_eq!(state.read().transactions.len(), 1)
	});
}

const PHRASE: &str = "news slush supreme milk chapter athlete soap sausage put clutch what kitten";

#[test]
fn should_submit_signed_transaction() {
	let mut t = new_test_ext(compact_code_unwrap(), false);
	let (pool, state) = TestTransactionPoolExt::new();
	t.register_extension(TransactionPoolExt::new(pool));

	let keystore = KeyStore::new();
	keystore.write().sr25519_generate_new(sr25519::AuthorityId::ID, Some(&format!("{}/hunter1", PHRASE))).unwrap();
	keystore.write().sr25519_generate_new(sr25519::AuthorityId::ID, Some(&format!("{}/hunter2", PHRASE))).unwrap();
	keystore.write().sr25519_generate_new(sr25519::AuthorityId::ID, Some(&format!("{}/hunter3", PHRASE))).unwrap();
	t.register_extension(KeystoreExt(keystore));

	t.execute_with(|| {
		let results = Signer::<Runtime, TestAuthorityId>::all_accounts()
			.send_signed_transaction(|_| {
				pallet_balances::Call::transfer(Default::default(), Default::default())
			});

		let len = results.len();
		assert_eq!(len, 3);
		assert_eq!(results.into_iter().filter_map(|x| x.1.ok()).count(), len);
		assert_eq!(state.read().transactions.len(), len);
	});
}

#[test]
fn should_submit_signed_twice_from_the_same_account() {
	let mut t = new_test_ext(compact_code_unwrap(), false);
	let (pool, state) = TestTransactionPoolExt::new();
	t.register_extension(TransactionPoolExt::new(pool));

	let keystore = KeyStore::new();
	keystore.write().sr25519_generate_new(sr25519::AuthorityId::ID, Some(&format!("{}/hunter1", PHRASE))).unwrap();
	keystore.write().sr25519_generate_new(sr25519::AuthorityId::ID, Some(&format!("{}/hunter2", PHRASE))).unwrap();
	t.register_extension(KeystoreExt(keystore));

	t.execute_with(|| {
		let result = Signer::<Runtime, TestAuthorityId>::any_account()
			.send_signed_transaction(|_| {
				pallet_balances::Call::transfer(Default::default(), Default::default())
			});

		assert!(result.is_some());
		assert_eq!(state.read().transactions.len(), 1);

		// submit another one from the same account. The nonce should be incremented.
		let result = Signer::<Runtime, TestAuthorityId>::any_account()
			.send_signed_transaction(|_| {
				pallet_balances::Call::transfer(Default::default(), Default::default())
			});

		assert!(result.is_some());
		assert_eq!(state.read().transactions.len(), 2);

		// now check that the transaction nonces are not equal
		let s = state.read();
		fn nonce(tx: UncheckedExtrinsic) -> frame_system::CheckNonce<Runtime> {
			let extra = tx.signature.unwrap().2;
			extra.4
		}
		let nonce1 = nonce(UncheckedExtrinsic::decode(&mut &*s.transactions[0]).unwrap());
		let nonce2 = nonce(UncheckedExtrinsic::decode(&mut &*s.transactions[1]).unwrap());
		assert!(
			nonce1 != nonce2,
			"Transactions should have different nonces. Got: {:?}", nonce1
		);
	});
}

#[test]
fn should_submit_signed_twice_from_all_accounts() {
	let mut t = new_test_ext(compact_code_unwrap(), false);
	let (pool, state) = TestTransactionPoolExt::new();
	t.register_extension(TransactionPoolExt::new(pool));

	let keystore = KeyStore::new();
	keystore.write().sr25519_generate_new(sr25519::AuthorityId::ID, Some(&format!("{}/hunter1", PHRASE))).unwrap();
	keystore.write().sr25519_generate_new(sr25519::AuthorityId::ID, Some(&format!("{}/hunter2", PHRASE))).unwrap();
	t.register_extension(KeystoreExt(keystore));

	t.execute_with(|| {
		let results = Signer::<Runtime, TestAuthorityId>::all_accounts()
			.send_signed_transaction(|_| {
				pallet_balances::Call::transfer(Default::default(), Default::default())
			});

		let len = results.len();
		assert_eq!(len, 2);
		assert_eq!(results.into_iter().filter_map(|x| x.1.ok()).count(), len);
		assert_eq!(state.read().transactions.len(), 2);

		// submit another one from the same account. The nonce should be incremented.
		let results = Signer::<Runtime, TestAuthorityId>::all_accounts()
			.send_signed_transaction(|_| {
				pallet_balances::Call::transfer(Default::default(), Default::default())
			});

		let len = results.len();
		assert_eq!(len, 2);
		assert_eq!(results.into_iter().filter_map(|x| x.1.ok()).count(), len);
		assert_eq!(state.read().transactions.len(), 4);

		// now check that the transaction nonces are not equal
		let s = state.read();
		fn nonce(tx: UncheckedExtrinsic) -> frame_system::CheckNonce<Runtime> {
			let extra = tx.signature.unwrap().2;
			extra.4
		}
		let nonce1 = nonce(UncheckedExtrinsic::decode(&mut &*s.transactions[0]).unwrap());
		let nonce2 = nonce(UncheckedExtrinsic::decode(&mut &*s.transactions[1]).unwrap());
		let nonce3 = nonce(UncheckedExtrinsic::decode(&mut &*s.transactions[2]).unwrap());
		let nonce4 = nonce(UncheckedExtrinsic::decode(&mut &*s.transactions[3]).unwrap());
		assert!(
			nonce1 != nonce3,
			"Transactions should have different nonces. Got: 1st tx nonce: {:?}, 2nd nonce: {:?}", nonce1, nonce3
		);
		assert!(
			nonce2 != nonce4,
			"Transactions should have different nonces. Got: 1st tx nonce: {:?}, 2nd tx nonce: {:?}", nonce2, nonce4
		);
	});
}

#[test]
fn submitted_transaction_should_be_valid() {
	use codec::Encode;
	use frame_support::storage::StorageMap;
<<<<<<< HEAD
	use sp_runtime::transaction_validity::{ValidTransaction, TransactionSource};
=======
	use sp_runtime::transaction_validity::{TransactionSource, TransactionTag};
	use sp_runtime::traits::StaticLookup;
>>>>>>> 4771f237

	let mut t = new_test_ext(compact_code_unwrap(), false);
	let (pool, state) = TestTransactionPoolExt::new();
	t.register_extension(TransactionPoolExt::new(pool));

	let keystore = KeyStore::new();
	keystore.write().sr25519_generate_new(sr25519::AuthorityId::ID, Some(&format!("{}/hunter1", PHRASE))).unwrap();
	t.register_extension(KeystoreExt(keystore));

	t.execute_with(|| {
		let results = Signer::<Runtime, TestAuthorityId>::all_accounts()
			.send_signed_transaction(|_| {
				pallet_balances::Call::transfer(Default::default(), Default::default())
			});
		let len = results.len();
		assert_eq!(len, 1);
		assert_eq!(results.into_iter().filter_map(|x| x.1.ok()).count(), len);
	});

	// check that transaction is valid, but reset environment storage,
	// since CreateTransaction increments the nonce
	let tx0 = state.read().transactions[0].clone();
	let mut t = new_test_ext(compact_code_unwrap(), false);
	t.execute_with(|| {
		let source = TransactionSource::External;
		let extrinsic = UncheckedExtrinsic::decode(&mut &*tx0).unwrap();
		// add balance to the account
		let author = extrinsic.signature.clone().unwrap().0;
<<<<<<< HEAD
		let account = pallet_balances::AccountData { free: 5_000_000_000_000, ..Default::default() };
		<pallet_balances::Account<Runtime>>::insert(&author, account);

		// check validity
		let res = Executive::validate_transaction(source, extrinsic);

		assert_eq!(res.unwrap(), ValidTransaction {
			// This has changed from the substrate value `2_411_002_000_000`
			// TRANSACTION_BYTE_FEE = 10_000_000_000
			// - 10_000_000_000, Indices byte removed from balances `dest` address
			// - 10_000_000_000, Indices byte removed from address
			// + 10_000_000_000, Add Doughnut to SignedExtra
			priority: 2_401_002_000_000,
			requires: vec![],
			provides: vec![(author, 0).encode()],
			longevity: 127,
			propagate: true,
		});
=======
		let address = Indices::lookup(author).unwrap();
		let data = pallet_balances::AccountData { free: 5_000_000_000_000, ..Default::default() };
		let account = frame_system::AccountInfo { nonce: 0, refcount: 0, data };
		<frame_system::Account<Runtime>>::insert(&address, account);

		// check validity
		let res = Executive::validate_transaction(source, extrinsic).unwrap();

		// We ignore res.priority since this number can change based on updates to weights and such.
		assert_eq!(res.requires, Vec::<TransactionTag>::new());
		assert_eq!(res.provides, vec![(address, 0).encode()]);
		assert_eq!(res.longevity, 2048);
		assert_eq!(res.propagate, true);
>>>>>>> 4771f237
	});
}<|MERGE_RESOLUTION|>--- conflicted
+++ resolved
@@ -16,11 +16,7 @@
 // limitations under the License.
 
 use node_runtime::{
-<<<<<<< HEAD
-	Call, Executive, Runtime, SubmitTransaction, UncheckedExtrinsic,
-=======
 	Executive, Indices, Runtime, UncheckedExtrinsic,
->>>>>>> 4771f237
 };
 use sp_application_crypto::AppKey;
 use sp_core::testing::KeyStore;
@@ -196,12 +192,8 @@
 fn submitted_transaction_should_be_valid() {
 	use codec::Encode;
 	use frame_support::storage::StorageMap;
-<<<<<<< HEAD
-	use sp_runtime::transaction_validity::{ValidTransaction, TransactionSource};
-=======
 	use sp_runtime::transaction_validity::{TransactionSource, TransactionTag};
 	use sp_runtime::traits::StaticLookup;
->>>>>>> 4771f237
 
 	let mut t = new_test_ext(compact_code_unwrap(), false);
 	let (pool, state) = TestTransactionPoolExt::new();
@@ -230,26 +222,6 @@
 		let extrinsic = UncheckedExtrinsic::decode(&mut &*tx0).unwrap();
 		// add balance to the account
 		let author = extrinsic.signature.clone().unwrap().0;
-<<<<<<< HEAD
-		let account = pallet_balances::AccountData { free: 5_000_000_000_000, ..Default::default() };
-		<pallet_balances::Account<Runtime>>::insert(&author, account);
-
-		// check validity
-		let res = Executive::validate_transaction(source, extrinsic);
-
-		assert_eq!(res.unwrap(), ValidTransaction {
-			// This has changed from the substrate value `2_411_002_000_000`
-			// TRANSACTION_BYTE_FEE = 10_000_000_000
-			// - 10_000_000_000, Indices byte removed from balances `dest` address
-			// - 10_000_000_000, Indices byte removed from address
-			// + 10_000_000_000, Add Doughnut to SignedExtra
-			priority: 2_401_002_000_000,
-			requires: vec![],
-			provides: vec![(author, 0).encode()],
-			longevity: 127,
-			propagate: true,
-		});
-=======
 		let address = Indices::lookup(author).unwrap();
 		let data = pallet_balances::AccountData { free: 5_000_000_000_000, ..Default::default() };
 		let account = frame_system::AccountInfo { nonce: 0, refcount: 0, data };
@@ -263,6 +235,5 @@
 		assert_eq!(res.provides, vec![(address, 0).encode()]);
 		assert_eq!(res.longevity, 2048);
 		assert_eq!(res.propagate, true);
->>>>>>> 4771f237
 	});
 }