// Copyright 2018-2020 Parity Technologies (UK) Ltd.
// This file is part of Substrate.

// Substrate is free software: you can redistribute it and/or modify
// it under the terms of the GNU General Public License as published by
// the Free Software Foundation, either version 3 of the License, or
// (at your option) any later version.

// Substrate is distributed in the hope that it will be useful,
// but WITHOUT ANY WARRANTY; without even the implied warranty of
// MERCHANTABILITY or FITNESS FOR A PARTICULAR PURPOSE.  See the
// GNU General Public License for more details.

// You should have received a copy of the GNU General Public License
// along with Substrate.  If not, see <http://www.gnu.org/licenses/>.

use codec::{Encode, Decode, Joiner};
use frame_support::{
	StorageValue, StorageMap,
	traits::Currency,
	weights::{GetDispatchInfo, DispatchInfo, DispatchClass},
};
use sp_core::{
	Blake2Hasher, NeverNativeValue, map,
	traits::Externalities,
	storage::{well_known_keys, Storage},
};
use sp_runtime::{
	ApplyExtrinsicResult, Fixed64,
	traits::{Hash as HashT, Convert},
	transaction_validity::InvalidTransaction,
};
use pallet_contracts::ContractAddressFor;
use frame_system::{self, EventRecord, Phase};

use node_runtime::{
	Header, Block, UncheckedExtrinsic, CheckedExtrinsic, Call, Runtime, Balances,
	System, TransactionPayment, Event, TransactionBaseFee, TransactionByteFee, CreationFee,
	constants::currency::*,
};
use node_primitives::{Balance, Hash};
use wabt;
use node_testing::keyring::*;

pub mod common;
use self::common::{*, sign};

/// The wasm runtime binary which hasn't undergone the compacting process.
///
/// The idea here is to pass it as the current runtime code to the executor so the executor will
/// have to execute provided wasm code instead of the native equivalent. This trick is used to
/// test code paths that differ between native and wasm versions.
pub const BLOATY_CODE: &[u8] = node_runtime::WASM_BINARY_BLOATY;

/// Default transfer fee
// NOTE: Transfer fee increased by 1 byte * TransactionByteFee as we include Option<Doughnut> in SignedExtra.
//       Option always takes up one byte in extrinsic payload
fn transfer_fee<E: Encode>(extrinsic: &E, fee_multiplier: Fixed64) -> Balance {
	let length_fee = TransactionByteFee::get() * (extrinsic.encode().len() as Balance);

	let weight = default_transfer_call().get_dispatch_info().weight;
	let weight_fee = <Runtime as pallet_transaction_payment::Trait>
		::WeightToFee::convert(weight);

	let base_fee = TransactionBaseFee::get();
	base_fee + fee_multiplier.saturated_multiply_accumulate(length_fee + weight_fee)
}

fn xt() -> UncheckedExtrinsic {
	sign(CheckedExtrinsic {
		signed: Some((alice(), signed_extra(0, 0))),
		function: Call::Balances(default_transfer_call()),
	})
}

fn set_heap_pages<E: Externalities>(ext: &mut E, heap_pages: u64) {
	ext.place_storage(well_known_keys::HEAP_PAGES.to_vec(), Some(heap_pages.encode()));
}

fn changes_trie_block() -> (Vec<u8>, Hash) {
	construct_block(
		&mut new_test_ext(COMPACT_CODE, true),
		1,
		GENESIS_HASH.into(),
		vec![
			CheckedExtrinsic {
				signed: None,
				function: Call::Timestamp(pallet_timestamp::Call::set(42 * 1000)),
			},
			CheckedExtrinsic {
				signed: Some((alice(), signed_extra(0, 0))),
				function: Call::Balances(pallet_balances::Call::transfer(bob().into(), 69 * DOLLARS)),
			},
		]
	)
}


/// block 1 and 2 must be created together to ensure transactions are only signed once (since they
/// are not guaranteed to be deterministic) and to ensure that the correct state is propagated
/// from block1's execution to block2 to derive the correct storage_root.
fn blocks() -> ((Vec<u8>, Hash), (Vec<u8>, Hash)) {
	let mut t = new_test_ext(COMPACT_CODE, false);
	let block1 = construct_block(
		&mut t,
		1,
		GENESIS_HASH.into(),
		vec![
			CheckedExtrinsic {
				signed: None,
				function: Call::Timestamp(pallet_timestamp::Call::set(42 * 1000)),
			},
			CheckedExtrinsic {
				signed: Some((alice(), signed_extra(0, 0))),
				function: Call::Balances(pallet_balances::Call::transfer(bob().into(), 69 * DOLLARS)),
			},
		]
	);
	let block2 = construct_block(
		&mut t,
		2,
		block1.1.clone(),
		vec![
			CheckedExtrinsic {
				signed: None,
				function: Call::Timestamp(pallet_timestamp::Call::set(52 * 1000)),
			},
			CheckedExtrinsic {
				signed: Some((bob(), signed_extra(0, 0))),
				function: Call::Balances(pallet_balances::Call::transfer(alice().into(), 5 * DOLLARS)),
			},
			CheckedExtrinsic {
				signed: Some((alice(), signed_extra(1, 0))),
				function: Call::Balances(pallet_balances::Call::transfer(bob().into(), 15 * DOLLARS)),
			}
		]
	);

	// session change => consensus authorities change => authorities change digest item appears
	let digest = Header::decode(&mut &block2.0[..]).unwrap().digest;
	assert_eq!(digest.logs().len(), 0);

	(block1, block2)
}

fn block_with_size(time: u64, nonce: u32, size: usize) -> (Vec<u8>, Hash) {
	construct_block(
		&mut new_test_ext(COMPACT_CODE, false),
		1,
		GENESIS_HASH.into(),
		vec![
			CheckedExtrinsic {
				signed: None,
				function: Call::Timestamp(pallet_timestamp::Call::set(time * 1000)),
			},
			CheckedExtrinsic {
				signed: Some((alice(), signed_extra(nonce, 0))),
				function: Call::System(frame_system::Call::remark(vec![0; size])),
			}
		]
	)
}

#[test]
fn panic_execution_with_foreign_code_gives_error() {
	let mut t = TestExternalities::<Blake2Hasher>::new_with_code(BLOATY_CODE, Storage {
		top: map![
			<pallet_balances::Account<Runtime>>::hashed_key_for(alice()) => {
				(69u128, 0u128, 0u128, 0u128).encode()
			},
			<pallet_balances::TotalIssuance<Runtime>>::hashed_key().to_vec() => {
				69_u128.encode()
			},
			<pallet_indices::NextEnumSet<Runtime>>::hashed_key().to_vec() => {
				0_u128.encode()
			},
			<frame_system::BlockHash<Runtime>>::hashed_key_for(0) => {
				vec![0u8; 32]
			}
		],
		children: map![],
	});

	let r = executor_call::<NeverNativeValue, fn() -> _>(
		&mut t,
		"Core_initialize_block",
		&vec![].and(&from_block_number(1u32)),
		true,
		None,
	).0;
	assert!(r.is_ok());
	let v = executor_call::<NeverNativeValue, fn() -> _>(
		&mut t,
		"BlockBuilder_apply_extrinsic",
		&vec![].and(&xt()),
		true,
		None,
	).0.unwrap();
	let r = ApplyExtrinsicResult::decode(&mut &v.as_encoded()[..]).unwrap();
	assert_eq!(r, Err(InvalidTransaction::Payment.into()));
}

#[test]
fn bad_extrinsic_with_native_equivalent_code_gives_error() {
	let mut t = TestExternalities::<Blake2Hasher>::new_with_code(COMPACT_CODE, Storage {
		top: map![
			<pallet_balances::Account<Runtime>>::hashed_key_for(alice()) => {
				(69u128, 0u128, 0u128, 0u128).encode()
			},
			<pallet_balances::TotalIssuance<Runtime>>::hashed_key().to_vec() => {
				69_u128.encode()
			},
			<pallet_indices::NextEnumSet<Runtime>>::hashed_key().to_vec() => {
				0_u128.encode()
			},
			<frame_system::BlockHash<Runtime>>::hashed_key_for(0) => {
				vec![0u8; 32]
			}
		],
		children: map![],
	});

	let r = executor_call::<NeverNativeValue, fn() -> _>(
		&mut t,
		"Core_initialize_block",
		&vec![].and(&from_block_number(1u32)),
		true,
		None,
	).0;
	assert!(r.is_ok());
	let v = executor_call::<NeverNativeValue, fn() -> _>(
		&mut t,
		"BlockBuilder_apply_extrinsic",
		&vec![].and(&xt()),
		true,
		None,
	).0.unwrap();
	let r = ApplyExtrinsicResult::decode(&mut &v.as_encoded()[..]).unwrap();
	assert_eq!(r, Err(InvalidTransaction::Payment.into()));
}

#[test]
fn successful_execution_with_native_equivalent_code_gives_ok() {
	let mut t = TestExternalities::<Blake2Hasher>::new_with_code(COMPACT_CODE, Storage {
		top: map![
			<pallet_balances::Account<Runtime>>::hashed_key_for(alice()) => {
				(111 * DOLLARS, 0u128, 0u128, 0u128).encode()
			},
			<pallet_balances::TotalIssuance<Runtime>>::hashed_key().to_vec() => {
				(111 * DOLLARS).encode()
			},
			<pallet_indices::NextEnumSet<Runtime>>::hashed_key().to_vec() => vec![0u8; 16],
			<frame_system::BlockHash<Runtime>>::hashed_key_for(0) => vec![0u8; 32]
		],
		children: map![],
	});

	let r = executor_call::<NeverNativeValue, fn() -> _>(
		&mut t,
		"Core_initialize_block",
		&vec![].and(&from_block_number(1u32)),
		true,
		None,
	).0;
	assert!(r.is_ok());

	let fm = t.execute_with(TransactionPayment::next_fee_multiplier);

	let r = executor_call::<NeverNativeValue, fn() -> _>(
		&mut t,
		"BlockBuilder_apply_extrinsic",
		&vec![].and(&xt()),
		true,
		None,
	).0;
	assert!(r.is_ok());

	t.execute_with(|| {
		let fees = transfer_fee(&xt(), fm) + CreationFee::get();
		assert_eq!(Balances::total_balance(&alice()), 42 * DOLLARS - fees);
		assert_eq!(Balances::total_balance(&bob()), 69 * DOLLARS);
	});
}

#[test]
fn successful_execution_with_foreign_code_gives_ok() {
	let mut t = TestExternalities::<Blake2Hasher>::new_with_code(BLOATY_CODE, Storage {
		top: map![
			<pallet_balances::Account<Runtime>>::hashed_key_for(alice()) => {
				(111 * DOLLARS, 0u128, 0u128, 0u128).encode()
			},
			<pallet_balances::TotalIssuance<Runtime>>::hashed_key().to_vec() => {
				(111 * DOLLARS).encode()
			},
			<pallet_indices::NextEnumSet<Runtime>>::hashed_key().to_vec() => vec![0u8; 16],
			<frame_system::BlockHash<Runtime>>::hashed_key_for(0) => vec![0u8; 32]
		],
		children: map![],
	});

	let r = executor_call::<NeverNativeValue, fn() -> _>(
		&mut t,
		"Core_initialize_block",
		&vec![].and(&from_block_number(1u32)),
		true,
		None,
	).0;
	assert!(r.is_ok());

	let fm = t.execute_with(TransactionPayment::next_fee_multiplier);

	let r = executor_call::<NeverNativeValue, fn() -> _>(
		&mut t,
		"BlockBuilder_apply_extrinsic",
		&vec![].and(&xt()),
		true,
		None,
	).0;
	assert!(r.is_ok());

	t.execute_with(|| {
		let fees = transfer_fee(&xt(), fm) + CreationFee::get();
		assert_eq!(Balances::total_balance(&alice()), 42 * DOLLARS - fees);
		assert_eq!(Balances::total_balance(&bob()), 69 * DOLLARS);
	});
}

#[test]
fn full_native_block_import_works() {
	let mut t = new_test_ext(COMPACT_CODE, false);

	let (block1, block2) = blocks();

	let mut alice_last_known_balance: Balance = Default::default();
	let mut fm = t.execute_with(TransactionPayment::next_fee_multiplier);

	executor_call::<NeverNativeValue, fn() -> _>(
		&mut t,
		"Core_execute_block",
		&block1.0,
		true,
		None,
	).0.unwrap();

	t.execute_with(|| {
		let fees = transfer_fee(&xt(), fm);
		assert_eq!(Balances::total_balance(&alice()), 42 * DOLLARS - fees);
		assert_eq!(Balances::total_balance(&bob()), 169 * DOLLARS);
		alice_last_known_balance = Balances::total_balance(&alice());
		let events = vec![
			EventRecord {
				phase: Phase::ApplyExtrinsic(0),
				event: Event::system(frame_system::Event::ExtrinsicSuccess(
					DispatchInfo { weight: 10000, class: DispatchClass::Operational, pays_fee: true }
				)),
				topics: vec![],
			},
			EventRecord {
				phase: Phase::ApplyExtrinsic(1),
<<<<<<< HEAD
				event: Event::pallet_treasury(pallet_treasury::RawEvent::Deposit(1992800000000)),
=======
				event: Event::pallet_treasury(pallet_treasury::RawEvent::Deposit(fees * 8 / 10)),
>>>>>>> 2406f796
				topics: vec![],
			},
			EventRecord {
				phase: Phase::ApplyExtrinsic(1),
				event: Event::pallet_balances(pallet_balances::RawEvent::Transfer(
					alice().into(),
					bob().into(),
					69 * DOLLARS,
					0,
				)),
				topics: vec![],
			},
			EventRecord {
				phase: Phase::ApplyExtrinsic(1),
				event: Event::system(frame_system::Event::ExtrinsicSuccess(
					DispatchInfo { weight: 1000000, class: DispatchClass::Normal, pays_fee: true }
				)),
				topics: vec![],
			},
		];
		assert_eq!(System::events(), events);
	});

	fm = t.execute_with(TransactionPayment::next_fee_multiplier);

	executor_call::<NeverNativeValue, fn() -> _>(
		&mut t,
		"Core_execute_block",
		&block2.0,
		true,
		None,
	).0.unwrap();

	t.execute_with(|| {
		let fees = transfer_fee(&xt(), fm);
		assert_eq!(
			Balances::total_balance(&alice()),
			alice_last_known_balance - 10 * DOLLARS - fees,
		);
		assert_eq!(
			Balances::total_balance(&bob()),
			179 * DOLLARS - fees,
		);
		let events = vec![
			EventRecord {
				phase: Phase::ApplyExtrinsic(0),
				event: Event::system(frame_system::Event::ExtrinsicSuccess(
					DispatchInfo { weight: 10000, class: DispatchClass::Operational, pays_fee: true }
				)),
				topics: vec![],
			},
			EventRecord {
				phase: Phase::ApplyExtrinsic(1),
<<<<<<< HEAD
				event: Event::pallet_treasury(pallet_treasury::RawEvent::Deposit(1992788119712)),
=======
				event: Event::pallet_treasury(pallet_treasury::RawEvent::Deposit(fees * 8 / 10)),
>>>>>>> 2406f796
				topics: vec![],
			},
			EventRecord {
				phase: Phase::ApplyExtrinsic(1),
				event: Event::pallet_balances(
					pallet_balances::RawEvent::Transfer(
						bob().into(),
						alice().into(),
						5 * DOLLARS,
						0,
					)
				),
				topics: vec![],
			},
			EventRecord {
				phase: Phase::ApplyExtrinsic(1),
				event: Event::system(frame_system::Event::ExtrinsicSuccess(
					DispatchInfo { weight: 1000000, class: DispatchClass::Normal, pays_fee: true }
				)),
				topics: vec![],
			},
			EventRecord {
				phase: Phase::ApplyExtrinsic(2),
<<<<<<< HEAD
				event: Event::pallet_treasury(pallet_treasury::RawEvent::Deposit(1992788119712)),
=======
				event: Event::pallet_treasury(pallet_treasury::RawEvent::Deposit(fees * 8 / 10)),
>>>>>>> 2406f796
				topics: vec![],
			},
			EventRecord {
				phase: Phase::ApplyExtrinsic(2),
				event: Event::pallet_balances(
					pallet_balances::RawEvent::Transfer(
						alice().into(),
						bob().into(),
						15 * DOLLARS,
						0,
					)
				),
				topics: vec![],
			},
			EventRecord {
				phase: Phase::ApplyExtrinsic(2),
				event: Event::system(frame_system::Event::ExtrinsicSuccess(
					DispatchInfo { weight: 1000000, class: DispatchClass::Normal, pays_fee: true }
				)),
				topics: vec![],
			},
		];
		assert_eq!(System::events(), events);
	});
}

#[test]
fn full_wasm_block_import_works() {
	let mut t = new_test_ext(COMPACT_CODE, false);

	let (block1, block2) = blocks();

	let mut alice_last_known_balance: Balance = Default::default();
	let mut fm = t.execute_with(TransactionPayment::next_fee_multiplier);

	executor_call::<NeverNativeValue, fn() -> _>(
		&mut t,
		"Core_execute_block",
		&block1.0,
		false,
		None,
	).0.unwrap();

	t.execute_with(|| {
		assert_eq!(Balances::total_balance(&alice()), 42 * DOLLARS - transfer_fee(&xt(), fm));
		assert_eq!(Balances::total_balance(&bob()), 169 * DOLLARS);
		alice_last_known_balance = Balances::total_balance(&alice());
	});

	fm = t.execute_with(TransactionPayment::next_fee_multiplier);

	executor_call::<NeverNativeValue, fn() -> _>(
		&mut t,
		"Core_execute_block",
		&block2.0,
		false,
		None,
	).0.unwrap();

	t.execute_with(|| {
		assert_eq!(
			Balances::total_balance(&alice()),
			alice_last_known_balance - 10 * DOLLARS - transfer_fee(&xt(), fm),
		);
		assert_eq!(
			Balances::total_balance(&bob()),
			179 * DOLLARS - 1 * transfer_fee(&xt(), fm),
		);
	});
}

const CODE_TRANSFER: &str = r#"
(module
;; ext_call(
;;    callee_ptr: u32,
;;    callee_len: u32,
;;    gas: u64,
;;    value_ptr: u32,
;;    value_len: u32,
;;    input_data_ptr: u32,
;;    input_data_len: u32
;; ) -> u32
(import "env" "ext_call" (func $ext_call (param i32 i32 i64 i32 i32 i32 i32) (result i32)))
(import "env" "ext_scratch_size" (func $ext_scratch_size (result i32)))
(import "env" "ext_scratch_read" (func $ext_scratch_read (param i32 i32 i32)))
(import "env" "memory" (memory 1 1))
(func (export "deploy")
)
(func (export "call")
	(block $fail
		;; load and check the input data (which is stored in the scratch buffer).
		;; fail if the input size is not != 4
		(br_if $fail
			(i32.ne
				(i32.const 4)
				(call $ext_scratch_size)
			)
		)

		(call $ext_scratch_read
			(i32.const 0)
			(i32.const 0)
			(i32.const 4)
		)


		(br_if $fail
			(i32.ne
				(i32.load8_u (i32.const 0))
				(i32.const 0)
			)
		)
		(br_if $fail
			(i32.ne
				(i32.load8_u (i32.const 1))
				(i32.const 1)
			)
		)
		(br_if $fail
			(i32.ne
				(i32.load8_u (i32.const 2))
				(i32.const 2)
			)
		)
		(br_if $fail
			(i32.ne
				(i32.load8_u (i32.const 3))
				(i32.const 3)
			)
		)

		(drop
			(call $ext_call
				(i32.const 4)  ;; Pointer to "callee" address.
				(i32.const 32)  ;; Length of "callee" address.
				(i64.const 0)  ;; How much gas to devote for the execution. 0 = all.
				(i32.const 36)  ;; Pointer to the buffer with value to transfer
				(i32.const 16)   ;; Length of the buffer with value to transfer.
				(i32.const 0)   ;; Pointer to input data buffer address
				(i32.const 0)   ;; Length of input data buffer
			)
		)

		(return)
	)
	unreachable
)
;; Destination AccountId to transfer the funds.
;; Represented by H256 (32 bytes long) in little endian.
(data (i32.const 4)
	"\09\00\00\00\00\00\00\00\00\00\00\00\00\00\00\00\00\00\00\00\00\00\00\00\00\00\00\00\00\00"
	"\00\00\00\00\00\00\00\00\00\00\00\00\00\00\00\00\00\00\00\00\00\00\00\00\00\00\00\00\00\00"
	"\00\00\00\00"
)
;; Amount of value to transfer.
;; Represented by u128 (16 bytes long) in little endian.
(data (i32.const 36)
	"\06\00\00\00\00\00\00\00\00\00\00\00\00\00\00\00\00\00\00\00\00\00\00\00\00\00\00\00\00\00"
	"\00\00"
)
)
"#;

#[test]
fn deploying_wasm_contract_should_work() {
	let transfer_code = wabt::wat2wasm(CODE_TRANSFER).unwrap();
	let transfer_ch = <Runtime as frame_system::Trait>::Hashing::hash(&transfer_code);

	let addr = <Runtime as pallet_contracts::Trait>::DetermineContractAddress::contract_address_for(
		&transfer_ch,
		&[],
		&charlie(),
	);

	let b = construct_block(
		&mut new_test_ext(COMPACT_CODE, false),
		1,
		GENESIS_HASH.into(),
		vec![
			CheckedExtrinsic {
				signed: None,
				function: Call::Timestamp(pallet_timestamp::Call::set(42 * 1000)),
			},
			CheckedExtrinsic {
				signed: Some((charlie(), signed_extra(0, 0))),
				function: Call::Contracts(
					pallet_contracts::Call::put_code::<Runtime>(10_000, transfer_code)
				),
			},
			CheckedExtrinsic {
				signed: Some((charlie(), signed_extra(1, 0))),
				function: Call::Contracts(
					pallet_contracts::Call::instantiate::<Runtime>(1 * DOLLARS, 10_000, transfer_ch, Vec::new())
				),
			},
			CheckedExtrinsic {
				signed: Some((charlie(), signed_extra(2, 0))),
				function: Call::Contracts(
					pallet_contracts::Call::call::<Runtime>(
						pallet_indices::address::Address::Id(addr.clone()),
						10,
						10_000,
						vec![0x00, 0x01, 0x02, 0x03]
					)
				),
			},
		]
	);

	let mut t = new_test_ext(COMPACT_CODE, false);

	executor_call::<NeverNativeValue, fn() -> _>(
		&mut t,
		"Core_execute_block",
		&b.0,
		false,
		None,
	).0.unwrap();

	t.execute_with(|| {
		// Verify that the contract constructor worked well and code of TRANSFER contract is actually deployed.
		assert_eq!(
			&pallet_contracts::ContractInfoOf::<Runtime>::get(addr)
				.and_then(|c| c.get_alive())
				.unwrap()
				.code_hash,
			&transfer_ch
		);
	});
}

#[test]
fn wasm_big_block_import_fails() {
	let mut t = new_test_ext(COMPACT_CODE, false);

	set_heap_pages(&mut t.ext(), 4);

	let result = executor_call::<NeverNativeValue, fn() -> _>(
		&mut t,
		"Core_execute_block",
		&block_with_size(42, 0, 120_000).0,
		false,
		None,
	).0;
	assert!(result.is_err()); // Err(Wasmi(Trap(Trap { kind: Host(AllocatorOutOfSpace) })))
}

#[test]
fn native_big_block_import_succeeds() {
	let mut t = new_test_ext(COMPACT_CODE, false);

	executor_call::<NeverNativeValue, fn() -> _>(
		&mut t,
		"Core_execute_block",
		&block_with_size(42, 0, 120_000).0,
		true,
		None,
	).0.unwrap();
}

#[test]
fn native_big_block_import_fails_on_fallback() {
	let mut t = new_test_ext(COMPACT_CODE, false);

	assert!(
		executor_call::<NeverNativeValue, fn() -> _>(
			&mut t,
			"Core_execute_block",
			&block_with_size(42, 0, 120_000).0,
			false,
			None,
		).0.is_err()
	);
}

#[test]
fn panic_execution_gives_error() {
	let mut t = TestExternalities::<Blake2Hasher>::new_with_code(BLOATY_CODE, Storage {
		top: map![
			<pallet_balances::Account<Runtime>>::hashed_key_for(alice()) => {
				(0_u128, 0_u128, 0_u128, 0_u128).encode()
			},
			<pallet_balances::TotalIssuance<Runtime>>::hashed_key().to_vec() => {
				0_u128.encode()
			},
			<pallet_indices::NextEnumSet<Runtime>>::hashed_key().to_vec() => vec![0u8; 16],
			<frame_system::BlockHash<Runtime>>::hashed_key_for(0) => vec![0u8; 32]
		],
		children: map![],
	});

	let r = executor_call::<NeverNativeValue, fn() -> _>(
		&mut t,
		"Core_initialize_block",
		&vec![].and(&from_block_number(1u32)),
		false,
		None,
	).0;
	assert!(r.is_ok());
	let r = executor_call::<NeverNativeValue, fn() -> _>(
		&mut t,
		"BlockBuilder_apply_extrinsic",
		&vec![].and(&xt()),
		false,
		None,
	).0.unwrap().into_encoded();
	let r = ApplyExtrinsicResult::decode(&mut &r[..]).unwrap();
	assert_eq!(r, Err(InvalidTransaction::Payment.into()));
}

#[test]
fn successful_execution_gives_ok() {
	let mut t = TestExternalities::<Blake2Hasher>::new_with_code(COMPACT_CODE, Storage {
		top: map![
			<pallet_balances::Account<Runtime>>::hashed_key_for(alice()) => {
				(111 * DOLLARS, 0u128, 0u128, 0u128).encode()
			},
			<pallet_balances::TotalIssuance<Runtime>>::hashed_key().to_vec() => {
				(111 * DOLLARS).encode()
			},
			<pallet_indices::NextEnumSet<Runtime>>::hashed_key().to_vec() => vec![0u8; 16],
			<frame_system::BlockHash<Runtime>>::hashed_key_for(0) => vec![0u8; 32]
		],
		children: map![],
	});

	let r = executor_call::<NeverNativeValue, fn() -> _>(
		&mut t,
		"Core_initialize_block",
		&vec![].and(&from_block_number(1u32)),
		false,
		None,
	).0;
	assert!(r.is_ok());
	let fm = t.execute_with(TransactionPayment::next_fee_multiplier);
	let r = executor_call::<NeverNativeValue, fn() -> _>(
		&mut t,
		"BlockBuilder_apply_extrinsic",
		&vec![].and(&xt()),
		false,
		None,
	).0.unwrap().into_encoded();
	ApplyExtrinsicResult::decode(&mut &r[..])
		.unwrap()
		.expect("Extrinsic could be applied")
		.expect("Extrinsic did not fail");

	t.execute_with(|| {
		let fees = transfer_fee(&xt(), fm) + CreationFee::get();
		assert_eq!(Balances::total_balance(&alice()), 42 * DOLLARS - fees);
		assert_eq!(Balances::total_balance(&bob()), 69 * DOLLARS);
	});
}

#[test]
fn full_native_block_import_works_with_changes_trie() {
	let block1 = changes_trie_block();
	let block_data = block1.0;
	let block = Block::decode(&mut &block_data[..]).unwrap();

	let mut t = new_test_ext(COMPACT_CODE, true);
	executor_call::<NeverNativeValue, fn() -> _>(
		&mut t,
		"Core_execute_block",
		&block.encode(),
		true,
		None,
	).0.unwrap();

	assert!(t.ext().storage_changes_root(&GENESIS_HASH).unwrap().is_some());
}

#[test]
fn full_wasm_block_import_works_with_changes_trie() {
	let block1 = changes_trie_block();

	let mut t = new_test_ext(COMPACT_CODE, true);
	executor_call::<NeverNativeValue, fn() -> _>(
		&mut t,
		"Core_execute_block",
		&block1.0,
		false,
		None,
	).0.unwrap();

	assert!(t.ext().storage_changes_root(&GENESIS_HASH).unwrap().is_some());
}

#[test]
fn should_import_block_with_test_client() {
	use node_testing::client::{
		ClientBlockImportExt, TestClientBuilderExt, TestClientBuilder,
		sp_consensus::BlockOrigin,
	};

	let mut client = TestClientBuilder::new().build();
	let block1 = changes_trie_block();
	let block_data = block1.0;
	let block = node_primitives::Block::decode(&mut &block_data[..]).unwrap();

	client.import(BlockOrigin::Own, block).unwrap();
}

<|MERGE_RESOLUTION|>--- conflicted
+++ resolved
@@ -171,9 +171,6 @@
 			<pallet_balances::TotalIssuance<Runtime>>::hashed_key().to_vec() => {
 				69_u128.encode()
 			},
-			<pallet_indices::NextEnumSet<Runtime>>::hashed_key().to_vec() => {
-				0_u128.encode()
-			},
 			<frame_system::BlockHash<Runtime>>::hashed_key_for(0) => {
 				vec![0u8; 32]
 			}
@@ -210,9 +207,6 @@
 			<pallet_balances::TotalIssuance<Runtime>>::hashed_key().to_vec() => {
 				69_u128.encode()
 			},
-			<pallet_indices::NextEnumSet<Runtime>>::hashed_key().to_vec() => {
-				0_u128.encode()
-			},
 			<frame_system::BlockHash<Runtime>>::hashed_key_for(0) => {
 				vec![0u8; 32]
 			}
@@ -249,7 +243,6 @@
 			<pallet_balances::TotalIssuance<Runtime>>::hashed_key().to_vec() => {
 				(111 * DOLLARS).encode()
 			},
-			<pallet_indices::NextEnumSet<Runtime>>::hashed_key().to_vec() => vec![0u8; 16],
 			<frame_system::BlockHash<Runtime>>::hashed_key_for(0) => vec![0u8; 32]
 		],
 		children: map![],
@@ -292,7 +285,6 @@
 			<pallet_balances::TotalIssuance<Runtime>>::hashed_key().to_vec() => {
 				(111 * DOLLARS).encode()
 			},
-			<pallet_indices::NextEnumSet<Runtime>>::hashed_key().to_vec() => vec![0u8; 16],
 			<frame_system::BlockHash<Runtime>>::hashed_key_for(0) => vec![0u8; 32]
 		],
 		children: map![],
@@ -357,11 +349,7 @@
 			},
 			EventRecord {
 				phase: Phase::ApplyExtrinsic(1),
-<<<<<<< HEAD
-				event: Event::pallet_treasury(pallet_treasury::RawEvent::Deposit(1992800000000)),
-=======
 				event: Event::pallet_treasury(pallet_treasury::RawEvent::Deposit(fees * 8 / 10)),
->>>>>>> 2406f796
 				topics: vec![],
 			},
 			EventRecord {
@@ -415,11 +403,7 @@
 			},
 			EventRecord {
 				phase: Phase::ApplyExtrinsic(1),
-<<<<<<< HEAD
-				event: Event::pallet_treasury(pallet_treasury::RawEvent::Deposit(1992788119712)),
-=======
 				event: Event::pallet_treasury(pallet_treasury::RawEvent::Deposit(fees * 8 / 10)),
->>>>>>> 2406f796
 				topics: vec![],
 			},
 			EventRecord {
@@ -443,11 +427,7 @@
 			},
 			EventRecord {
 				phase: Phase::ApplyExtrinsic(2),
-<<<<<<< HEAD
-				event: Event::pallet_treasury(pallet_treasury::RawEvent::Deposit(1992788119712)),
-=======
 				event: Event::pallet_treasury(pallet_treasury::RawEvent::Deposit(fees * 8 / 10)),
->>>>>>> 2406f796
 				topics: vec![],
 			},
 			EventRecord {
@@ -647,7 +627,7 @@
 				signed: Some((charlie(), signed_extra(2, 0))),
 				function: Call::Contracts(
 					pallet_contracts::Call::call::<Runtime>(
-						pallet_indices::address::Address::Id(addr.clone()),
+						addr.clone(),
 						10,
 						10_000,
 						vec![0x00, 0x01, 0x02, 0x03]
@@ -733,7 +713,6 @@
 			<pallet_balances::TotalIssuance<Runtime>>::hashed_key().to_vec() => {
 				0_u128.encode()
 			},
-			<pallet_indices::NextEnumSet<Runtime>>::hashed_key().to_vec() => vec![0u8; 16],
 			<frame_system::BlockHash<Runtime>>::hashed_key_for(0) => vec![0u8; 32]
 		],
 		children: map![],
@@ -768,7 +747,6 @@
 			<pallet_balances::TotalIssuance<Runtime>>::hashed_key().to_vec() => {
 				(111 * DOLLARS).encode()
 			},
-			<pallet_indices::NextEnumSet<Runtime>>::hashed_key().to_vec() => vec![0u8; 16],
 			<frame_system::BlockHash<Runtime>>::hashed_key_for(0) => vec![0u8; 32]
 		],
 		children: map![],
