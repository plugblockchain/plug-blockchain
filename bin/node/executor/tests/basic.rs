// Copyright 2018-2020 Parity Technologies (UK) Ltd.
// This file is part of Substrate.

// Substrate is free software: you can redistribute it and/or modify
// it under the terms of the GNU General Public License as published by
// the Free Software Foundation, either version 3 of the License, or
// (at your option) any later version.

// Substrate is distributed in the hope that it will be useful,
// but WITHOUT ANY WARRANTY; without even the implied warranty of
// MERCHANTABILITY or FITNESS FOR A PARTICULAR PURPOSE.  See the
// GNU General Public License for more details.

// You should have received a copy of the GNU General Public License
// along with Substrate.  If not, see <http://www.gnu.org/licenses/>.

use codec::{Encode, Decode, Joiner};
use frame_support::{
	StorageValue, StorageMap,
	traits::Currency,
	weights::{GetDispatchInfo, DispatchInfo, DispatchClass},
};
use sp_core::{
	Blake2Hasher, NeverNativeValue, map,
	traits::Externalities,
	storage::{well_known_keys, Storage},
};
use sp_runtime::{
	ApplyExtrinsicResult, Fixed64,
	traits::{Hash as HashT, Convert},
	transaction_validity::InvalidTransaction,
};
use pallet_contracts::ContractAddressFor;
use frame_system::{self, EventRecord, Phase};

use node_runtime::{
	Header, Block, UncheckedExtrinsic, CheckedExtrinsic, Call, Runtime, Balances,
	System, TransactionPayment, Event, TransactionBaseFee, TransactionByteFee,
	constants::currency::*,
};
use node_primitives::{Balance, Hash};
use wabt;
use node_testing::keyring::*;

pub mod common;
use self::common::{*, sign};

/// The wasm runtime binary which hasn't undergone the compacting process.
///
/// The idea here is to pass it as the current runtime code to the executor so the executor will
/// have to execute provided wasm code instead of the native equivalent. This trick is used to
/// test code paths that differ between native and wasm versions.
pub const BLOATY_CODE: &[u8] = node_runtime::WASM_BINARY_BLOATY;

/// Default transfer fee
// NOTE: Transfer fee increased by 1 byte * TransactionByteFee as we include Option<Doughnut> in SignedExtra.
//       Option always takes up one byte in extrinsic payload
fn transfer_fee<E: Encode>(extrinsic: &E, fee_multiplier: Fixed64) -> Balance {
	let length_fee = TransactionByteFee::get() * (extrinsic.encode().len() as Balance);

	let weight = default_transfer_call().get_dispatch_info().weight;
	let weight_fee = <Runtime as pallet_transaction_payment::Trait>
		::WeightToFee::convert(weight);

	let base_fee = TransactionBaseFee::get();
	base_fee + fee_multiplier.saturated_multiply_accumulate(length_fee + weight_fee)
}

fn xt() -> UncheckedExtrinsic {
	sign(CheckedExtrinsic {
		signed: Some((alice(), signed_extra(0, 0))),
		function: Call::Balances(default_transfer_call()),
	})
}

fn set_heap_pages<E: Externalities>(ext: &mut E, heap_pages: u64) {
	ext.place_storage(well_known_keys::HEAP_PAGES.to_vec(), Some(heap_pages.encode()));
}

fn changes_trie_block() -> (Vec<u8>, Hash) {
	construct_block(
		&mut new_test_ext(COMPACT_CODE, true),
		1,
		GENESIS_HASH.into(),
		vec![
			CheckedExtrinsic {
				signed: None,
				function: Call::Timestamp(pallet_timestamp::Call::set(42 * 1000)),
			},
			CheckedExtrinsic {
				signed: Some((alice(), signed_extra(0, 0))),
				function: Call::Balances(pallet_balances::Call::transfer(bob().into(), 69 * DOLLARS)),
			},
		]
	)
}


/// block 1 and 2 must be created together to ensure transactions are only signed once (since they
/// are not guaranteed to be deterministic) and to ensure that the correct state is propagated
/// from block1's execution to block2 to derive the correct storage_root.
fn blocks() -> ((Vec<u8>, Hash), (Vec<u8>, Hash)) {
	let mut t = new_test_ext(COMPACT_CODE, false);
	let block1 = construct_block(
		&mut t,
		1,
		GENESIS_HASH.into(),
		vec![
			CheckedExtrinsic {
				signed: None,
				function: Call::Timestamp(pallet_timestamp::Call::set(42 * 1000)),
			},
			CheckedExtrinsic {
				signed: Some((alice(), signed_extra(0, 0))),
				function: Call::Balances(pallet_balances::Call::transfer(bob().into(), 69 * DOLLARS)),
			},
		]
	);
	let block2 = construct_block(
		&mut t,
		2,
		block1.1.clone(),
		vec![
			CheckedExtrinsic {
				signed: None,
				function: Call::Timestamp(pallet_timestamp::Call::set(52 * 1000)),
			},
			CheckedExtrinsic {
				signed: Some((bob(), signed_extra(0, 0))),
				function: Call::Balances(pallet_balances::Call::transfer(alice().into(), 5 * DOLLARS)),
			},
			CheckedExtrinsic {
				signed: Some((alice(), signed_extra(1, 0))),
				function: Call::Balances(pallet_balances::Call::transfer(bob().into(), 15 * DOLLARS)),
			}
		]
	);

	// session change => consensus authorities change => authorities change digest item appears
	let digest = Header::decode(&mut &block2.0[..]).unwrap().digest;
	assert_eq!(digest.logs().len(), 0);

	(block1, block2)
}

fn block_with_size(time: u64, nonce: u32, size: usize) -> (Vec<u8>, Hash) {
	construct_block(
		&mut new_test_ext(COMPACT_CODE, false),
		1,
		GENESIS_HASH.into(),
		vec![
			CheckedExtrinsic {
				signed: None,
				function: Call::Timestamp(pallet_timestamp::Call::set(time * 1000)),
			},
			CheckedExtrinsic {
				signed: Some((alice(), signed_extra(nonce, 0))),
				function: Call::System(frame_system::Call::remark(vec![0; size])),
			}
		]
	)
}

#[test]
fn panic_execution_with_foreign_code_gives_error() {
	let mut t = TestExternalities::<Blake2Hasher>::new_with_code(BLOATY_CODE, Storage {
		top: map![
			<frame_system::Account<Runtime>>::hashed_key_for(alice()) => {
<<<<<<< HEAD
				(69u128, 0u128, 0u128, 0u128).encode()
=======
				(69u128, 0u8, 0u128, 0u128, 0u128).encode()
>>>>>>> 41bb2193
			},
			<pallet_balances::TotalIssuance<Runtime>>::hashed_key().to_vec() => {
				69_u128.encode()
			},
			<frame_system::BlockHash<Runtime>>::hashed_key_for(0) => {
				vec![0u8; 32]
			}
		],
		children: map![],
	});

	let r = executor_call::<NeverNativeValue, fn() -> _>(
		&mut t,
		"Core_initialize_block",
		&vec![].and(&from_block_number(1u32)),
		true,
		None,
	).0;
	assert!(r.is_ok());
	let v = executor_call::<NeverNativeValue, fn() -> _>(
		&mut t,
		"BlockBuilder_apply_extrinsic",
		&vec![].and(&xt()),
		true,
		None,
	).0.unwrap();
	let r = ApplyExtrinsicResult::decode(&mut &v.as_encoded()[..]).unwrap();
	assert_eq!(r, Err(InvalidTransaction::Payment.into()));
}

#[test]
fn bad_extrinsic_with_native_equivalent_code_gives_error() {
	let mut t = TestExternalities::<Blake2Hasher>::new_with_code(COMPACT_CODE, Storage {
		top: map![
			<frame_system::Account<Runtime>>::hashed_key_for(alice()) => {
<<<<<<< HEAD
				(0u32, 69u128, 0u128, 0u128, 0u128).encode()
=======
				(0u32, 0u8, 69u128, 0u128, 0u128, 0u128).encode()
>>>>>>> 41bb2193
			},
			<pallet_balances::TotalIssuance<Runtime>>::hashed_key().to_vec() => {
				69_u128.encode()
			},
			<frame_system::BlockHash<Runtime>>::hashed_key_for(0) => {
				vec![0u8; 32]
			}
		],
		children: map![],
	});

	let r = executor_call::<NeverNativeValue, fn() -> _>(
		&mut t,
		"Core_initialize_block",
		&vec![].and(&from_block_number(1u32)),
		true,
		None,
	).0;
	assert!(r.is_ok());
	let v = executor_call::<NeverNativeValue, fn() -> _>(
		&mut t,
		"BlockBuilder_apply_extrinsic",
		&vec![].and(&xt()),
		true,
		None,
	).0.unwrap();
	let r = ApplyExtrinsicResult::decode(&mut &v.as_encoded()[..]).unwrap();
	assert_eq!(r, Err(InvalidTransaction::Payment.into()));
}

#[test]
fn successful_execution_with_native_equivalent_code_gives_ok() {
	let mut t = TestExternalities::<Blake2Hasher>::new_with_code(COMPACT_CODE, Storage {
		top: map![
			<frame_system::Account<Runtime>>::hashed_key_for(alice()) => {
<<<<<<< HEAD
				(0u32, 111 * DOLLARS, 0u128, 0u128, 0u128).encode()
=======
				(0u32, 0u8, 111 * DOLLARS, 0u128, 0u128, 0u128).encode()
>>>>>>> 41bb2193
			},
			<pallet_balances::TotalIssuance<Runtime>>::hashed_key().to_vec() => {
				(111 * DOLLARS).encode()
			},
			<frame_system::BlockHash<Runtime>>::hashed_key_for(0) => vec![0u8; 32]
		],
		children: map![],
	});

	let r = executor_call::<NeverNativeValue, fn() -> _>(
		&mut t,
		"Core_initialize_block",
		&vec![].and(&from_block_number(1u32)),
		true,
		None,
	).0;
	assert!(r.is_ok());

	let fm = t.execute_with(TransactionPayment::next_fee_multiplier);

	let r = executor_call::<NeverNativeValue, fn() -> _>(
		&mut t,
		"BlockBuilder_apply_extrinsic",
		&vec![].and(&xt()),
		true,
		None,
	).0;
	assert!(r.is_ok());

	t.execute_with(|| {
		let fees = transfer_fee(&xt(), fm);
		assert_eq!(Balances::total_balance(&alice()), 42 * DOLLARS - fees);
		assert_eq!(Balances::total_balance(&bob()), 69 * DOLLARS);
	});
}

#[test]
fn successful_execution_with_foreign_code_gives_ok() {
	let mut t = TestExternalities::<Blake2Hasher>::new_with_code(BLOATY_CODE, Storage {
		top: map![
			<frame_system::Account<Runtime>>::hashed_key_for(alice()) => {
<<<<<<< HEAD
				(0u32, 111 * DOLLARS, 0u128, 0u128, 0u128).encode()
=======
				(0u32, 0u8, 111 * DOLLARS, 0u128, 0u128, 0u128).encode()
>>>>>>> 41bb2193
			},
			<pallet_balances::TotalIssuance<Runtime>>::hashed_key().to_vec() => {
				(111 * DOLLARS).encode()
			},
			<frame_system::BlockHash<Runtime>>::hashed_key_for(0) => vec![0u8; 32]
		],
		children: map![],
	});

	let r = executor_call::<NeverNativeValue, fn() -> _>(
		&mut t,
		"Core_initialize_block",
		&vec![].and(&from_block_number(1u32)),
		true,
		None,
	).0;
	assert!(r.is_ok());

	let fm = t.execute_with(TransactionPayment::next_fee_multiplier);

	let r = executor_call::<NeverNativeValue, fn() -> _>(
		&mut t,
		"BlockBuilder_apply_extrinsic",
		&vec![].and(&xt()),
		true,
		None,
	).0;
	assert!(r.is_ok());

	t.execute_with(|| {
		let fees = transfer_fee(&xt(), fm);
		assert_eq!(Balances::total_balance(&alice()), 42 * DOLLARS - fees);
		assert_eq!(Balances::total_balance(&bob()), 69 * DOLLARS);
	});
}

#[test]
fn full_native_block_import_works() {
	let mut t = new_test_ext(COMPACT_CODE, false);

	let (block1, block2) = blocks();

	let mut alice_last_known_balance: Balance = Default::default();
	let mut fm = t.execute_with(TransactionPayment::next_fee_multiplier);

	executor_call::<NeverNativeValue, fn() -> _>(
		&mut t,
		"Core_execute_block",
		&block1.0,
		true,
		None,
	).0.unwrap();

	t.execute_with(|| {
		let fees = transfer_fee(&xt(), fm);
		assert_eq!(Balances::total_balance(&alice()), 42 * DOLLARS - fees);
		assert_eq!(Balances::total_balance(&bob()), 169 * DOLLARS);
		alice_last_known_balance = Balances::total_balance(&alice());
		let events = vec![
			EventRecord {
				phase: Phase::ApplyExtrinsic(0),
				event: Event::frame_system(frame_system::RawEvent::ExtrinsicSuccess(
					DispatchInfo { weight: 10000, class: DispatchClass::Operational, pays_fee: true }
				)),
				topics: vec![],
			},
			EventRecord {
				phase: Phase::ApplyExtrinsic(1),
				event: Event::pallet_treasury(pallet_treasury::RawEvent::Deposit(fees * 8 / 10)),
				topics: vec![],
			},
			EventRecord {
				phase: Phase::ApplyExtrinsic(1),
				event: Event::pallet_balances(pallet_balances::RawEvent::Transfer(
					alice().into(),
					bob().into(),
					69 * DOLLARS,
				)),
				topics: vec![],
			},
			EventRecord {
				phase: Phase::ApplyExtrinsic(1),
				event: Event::frame_system(frame_system::RawEvent::ExtrinsicSuccess(
					DispatchInfo { weight: 1000000, class: DispatchClass::Normal, pays_fee: true }
				)),
				topics: vec![],
			},
		];
		assert_eq!(System::events(), events);
	});

	fm = t.execute_with(TransactionPayment::next_fee_multiplier);

	executor_call::<NeverNativeValue, fn() -> _>(
		&mut t,
		"Core_execute_block",
		&block2.0,
		true,
		None,
	).0.unwrap();

	t.execute_with(|| {
		let fees = transfer_fee(&xt(), fm);
		assert_eq!(
			Balances::total_balance(&alice()),
			alice_last_known_balance - 10 * DOLLARS - fees,
		);
		assert_eq!(
			Balances::total_balance(&bob()),
			179 * DOLLARS - fees,
		);
		let events = vec![
			EventRecord {
				phase: Phase::ApplyExtrinsic(0),
				event: Event::frame_system(frame_system::RawEvent::ExtrinsicSuccess(
					DispatchInfo { weight: 10000, class: DispatchClass::Operational, pays_fee: true }
				)),
				topics: vec![],
			},
			EventRecord {
				phase: Phase::ApplyExtrinsic(1),
				event: Event::pallet_treasury(pallet_treasury::RawEvent::Deposit(fees * 8 / 10)),
				topics: vec![],
			},
			EventRecord {
				phase: Phase::ApplyExtrinsic(1),
				event: Event::pallet_balances(
					pallet_balances::RawEvent::Transfer(
						bob().into(),
						alice().into(),
						5 * DOLLARS,
					)
				),
				topics: vec![],
			},
			EventRecord {
				phase: Phase::ApplyExtrinsic(1),
				event: Event::frame_system(frame_system::RawEvent::ExtrinsicSuccess(
					DispatchInfo { weight: 1000000, class: DispatchClass::Normal, pays_fee: true }
				)),
				topics: vec![],
			},
			EventRecord {
				phase: Phase::ApplyExtrinsic(2),
				event: Event::pallet_treasury(pallet_treasury::RawEvent::Deposit(fees * 8 / 10)),
				topics: vec![],
			},
			EventRecord {
				phase: Phase::ApplyExtrinsic(2),
				event: Event::pallet_balances(
					pallet_balances::RawEvent::Transfer(
						alice().into(),
						bob().into(),
						15 * DOLLARS,
					)
				),
				topics: vec![],
			},
			EventRecord {
				phase: Phase::ApplyExtrinsic(2),
				event: Event::frame_system(frame_system::RawEvent::ExtrinsicSuccess(
					DispatchInfo { weight: 1000000, class: DispatchClass::Normal, pays_fee: true }
				)),
				topics: vec![],
			},
		];
		assert_eq!(System::events(), events);
	});
}

#[test]
fn full_wasm_block_import_works() {
	let mut t = new_test_ext(COMPACT_CODE, false);

	let (block1, block2) = blocks();

	let mut alice_last_known_balance: Balance = Default::default();
	let mut fm = t.execute_with(TransactionPayment::next_fee_multiplier);

	executor_call::<NeverNativeValue, fn() -> _>(
		&mut t,
		"Core_execute_block",
		&block1.0,
		false,
		None,
	).0.unwrap();

	t.execute_with(|| {
		assert_eq!(Balances::total_balance(&alice()), 42 * DOLLARS - transfer_fee(&xt(), fm));
		assert_eq!(Balances::total_balance(&bob()), 169 * DOLLARS);
		alice_last_known_balance = Balances::total_balance(&alice());
	});

	fm = t.execute_with(TransactionPayment::next_fee_multiplier);

	executor_call::<NeverNativeValue, fn() -> _>(
		&mut t,
		"Core_execute_block",
		&block2.0,
		false,
		None,
	).0.unwrap();

	t.execute_with(|| {
		assert_eq!(
			Balances::total_balance(&alice()),
			alice_last_known_balance - 10 * DOLLARS - transfer_fee(&xt(), fm),
		);
		assert_eq!(
			Balances::total_balance(&bob()),
			179 * DOLLARS - 1 * transfer_fee(&xt(), fm),
		);
	});
}

const CODE_TRANSFER: &str = r#"
(module
;; ext_call(
;;    callee_ptr: u32,
;;    callee_len: u32,
;;    gas: u64,
;;    value_ptr: u32,
;;    value_len: u32,
;;    input_data_ptr: u32,
;;    input_data_len: u32
;; ) -> u32
(import "env" "ext_call" (func $ext_call (param i32 i32 i64 i32 i32 i32 i32) (result i32)))
(import "env" "ext_scratch_size" (func $ext_scratch_size (result i32)))
(import "env" "ext_scratch_read" (func $ext_scratch_read (param i32 i32 i32)))
(import "env" "memory" (memory 1 1))
(func (export "deploy")
)
(func (export "call")
	(block $fail
		;; load and check the input data (which is stored in the scratch buffer).
		;; fail if the input size is not != 4
		(br_if $fail
			(i32.ne
				(i32.const 4)
				(call $ext_scratch_size)
			)
		)

		(call $ext_scratch_read
			(i32.const 0)
			(i32.const 0)
			(i32.const 4)
		)


		(br_if $fail
			(i32.ne
				(i32.load8_u (i32.const 0))
				(i32.const 0)
			)
		)
		(br_if $fail
			(i32.ne
				(i32.load8_u (i32.const 1))
				(i32.const 1)
			)
		)
		(br_if $fail
			(i32.ne
				(i32.load8_u (i32.const 2))
				(i32.const 2)
			)
		)
		(br_if $fail
			(i32.ne
				(i32.load8_u (i32.const 3))
				(i32.const 3)
			)
		)

		(drop
			(call $ext_call
				(i32.const 4)  ;; Pointer to "callee" address.
				(i32.const 32)  ;; Length of "callee" address.
				(i64.const 0)  ;; How much gas to devote for the execution. 0 = all.
				(i32.const 36)  ;; Pointer to the buffer with value to transfer
				(i32.const 16)   ;; Length of the buffer with value to transfer.
				(i32.const 0)   ;; Pointer to input data buffer address
				(i32.const 0)   ;; Length of input data buffer
			)
		)

		(return)
	)
	unreachable
)
;; Destination AccountId to transfer the funds.
;; Represented by H256 (32 bytes long) in little endian.
(data (i32.const 4)
	"\09\00\00\00\00\00\00\00\00\00\00\00\00\00\00\00\00\00\00\00\00\00\00\00\00\00\00\00\00\00"
	"\00\00\00\00\00\00\00\00\00\00\00\00\00\00\00\00\00\00\00\00\00\00\00\00\00\00\00\00\00\00"
	"\00\00\00\00"
)
;; Amount of value to transfer.
;; Represented by u128 (16 bytes long) in little endian.
(data (i32.const 36)
	"\06\00\00\00\00\00\00\00\00\00\00\00\00\00\00\00\00\00\00\00\00\00\00\00\00\00\00\00\00\00"
	"\00\00"
)
)
"#;

#[test]
fn deploying_wasm_contract_should_work() {
	let transfer_code = wabt::wat2wasm(CODE_TRANSFER).unwrap();
	let transfer_ch = <Runtime as frame_system::Trait>::Hashing::hash(&transfer_code);

	let addr = <Runtime as pallet_contracts::Trait>::DetermineContractAddress::contract_address_for(
		&transfer_ch,
		&[],
		&charlie(),
	);

	let b = construct_block(
		&mut new_test_ext(COMPACT_CODE, false),
		1,
		GENESIS_HASH.into(),
		vec![
			CheckedExtrinsic {
				signed: None,
				function: Call::Timestamp(pallet_timestamp::Call::set(42 * 1000)),
			},
			CheckedExtrinsic {
				signed: Some((charlie(), signed_extra(0, 0))),
				function: Call::Contracts(
					pallet_contracts::Call::put_code::<Runtime>(10_000, transfer_code)
				),
			},
			CheckedExtrinsic {
				signed: Some((charlie(), signed_extra(1, 0))),
				function: Call::Contracts(
					pallet_contracts::Call::instantiate::<Runtime>(1 * DOLLARS, 10_000, transfer_ch, Vec::new())
				),
			},
			CheckedExtrinsic {
				signed: Some((charlie(), signed_extra(2, 0))),
				function: Call::Contracts(
					pallet_contracts::Call::call::<Runtime>(
						pallet_indices::address::Address::Id(addr.clone()),
						10,
						10_000,
						vec![0x00, 0x01, 0x02, 0x03]
					)
				),
			},
		]
	);

	let mut t = new_test_ext(COMPACT_CODE, false);

	executor_call::<NeverNativeValue, fn() -> _>(
		&mut t,
		"Core_execute_block",
		&b.0,
		false,
		None,
	).0.unwrap();

	t.execute_with(|| {
		// Verify that the contract constructor worked well and code of TRANSFER contract is actually deployed.
		assert_eq!(
			&pallet_contracts::ContractInfoOf::<Runtime>::get(addr)
				.and_then(|c| c.get_alive())
				.unwrap()
				.code_hash,
			&transfer_ch
		);
	});
}

#[test]
fn wasm_big_block_import_fails() {
	let mut t = new_test_ext(COMPACT_CODE, false);

	set_heap_pages(&mut t.ext(), 4);

	let result = executor_call::<NeverNativeValue, fn() -> _>(
		&mut t,
		"Core_execute_block",
		&block_with_size(42, 0, 120_000).0,
		false,
		None,
	).0;
	assert!(result.is_err()); // Err(Wasmi(Trap(Trap { kind: Host(AllocatorOutOfSpace) })))
}

#[test]
fn native_big_block_import_succeeds() {
	let mut t = new_test_ext(COMPACT_CODE, false);

	executor_call::<NeverNativeValue, fn() -> _>(
		&mut t,
		"Core_execute_block",
		&block_with_size(42, 0, 120_000).0,
		true,
		None,
	).0.unwrap();
}

#[test]
fn native_big_block_import_fails_on_fallback() {
	let mut t = new_test_ext(COMPACT_CODE, false);

	assert!(
		executor_call::<NeverNativeValue, fn() -> _>(
			&mut t,
			"Core_execute_block",
			&block_with_size(42, 0, 120_000).0,
			false,
			None,
		).0.is_err()
	);
}

#[test]
fn panic_execution_gives_error() {
	let mut t = TestExternalities::<Blake2Hasher>::new_with_code(BLOATY_CODE, Storage {
		top: map![
			<pallet_balances::TotalIssuance<Runtime>>::hashed_key().to_vec() => {
				0_u128.encode()
			},
			<frame_system::BlockHash<Runtime>>::hashed_key_for(0) => vec![0u8; 32]
		],
		children: map![],
	});

	let r = executor_call::<NeverNativeValue, fn() -> _>(
		&mut t,
		"Core_initialize_block",
		&vec![].and(&from_block_number(1u32)),
		false,
		None,
	).0;
	assert!(r.is_ok());
	let r = executor_call::<NeverNativeValue, fn() -> _>(
		&mut t,
		"BlockBuilder_apply_extrinsic",
		&vec![].and(&xt()),
		false,
		None,
	).0.unwrap().into_encoded();
	let r = ApplyExtrinsicResult::decode(&mut &r[..]).unwrap();
	assert_eq!(r, Err(InvalidTransaction::Payment.into()));
}

#[test]
fn successful_execution_gives_ok() {
	let mut t = TestExternalities::<Blake2Hasher>::new_with_code(COMPACT_CODE, Storage {
		top: map![
			<frame_system::Account<Runtime>>::hashed_key_for(alice()) => {
<<<<<<< HEAD
				(0u32, 111 * DOLLARS, 0u128, 0u128, 0u128).encode()
=======
				(0u32, 0u8, 111 * DOLLARS, 0u128, 0u128, 0u128).encode()
>>>>>>> 41bb2193
			},
			<pallet_balances::TotalIssuance<Runtime>>::hashed_key().to_vec() => {
				(111 * DOLLARS).encode()
			},
			<frame_system::BlockHash<Runtime>>::hashed_key_for(0) => vec![0u8; 32]
		],
		children: map![],
	});

	let r = executor_call::<NeverNativeValue, fn() -> _>(
		&mut t,
		"Core_initialize_block",
		&vec![].and(&from_block_number(1u32)),
		false,
		None,
	).0;
	assert!(r.is_ok());
	let fm = t.execute_with(TransactionPayment::next_fee_multiplier);
	let r = executor_call::<NeverNativeValue, fn() -> _>(
		&mut t,
		"BlockBuilder_apply_extrinsic",
		&vec![].and(&xt()),
		false,
		None,
	).0.unwrap().into_encoded();
	ApplyExtrinsicResult::decode(&mut &r[..])
		.unwrap()
		.expect("Extrinsic could not be applied")
		.expect("Extrinsic failed");

	t.execute_with(|| {
		let fees = transfer_fee(&xt(), fm);
		assert_eq!(Balances::total_balance(&alice()), 42 * DOLLARS - fees);
		assert_eq!(Balances::total_balance(&bob()), 69 * DOLLARS);
	});
}

#[test]
fn full_native_block_import_works_with_changes_trie() {
	let block1 = changes_trie_block();
	let block_data = block1.0;
	let block = Block::decode(&mut &block_data[..]).unwrap();

	let mut t = new_test_ext(COMPACT_CODE, true);
	executor_call::<NeverNativeValue, fn() -> _>(
		&mut t,
		"Core_execute_block",
		&block.encode(),
		true,
		None,
	).0.unwrap();

	assert!(t.ext().storage_changes_root(&GENESIS_HASH).unwrap().is_some());
}

#[test]
fn full_wasm_block_import_works_with_changes_trie() {
	let block1 = changes_trie_block();

	let mut t = new_test_ext(COMPACT_CODE, true);
	executor_call::<NeverNativeValue, fn() -> _>(
		&mut t,
		"Core_execute_block",
		&block1.0,
		false,
		None,
	).0.unwrap();

	assert!(t.ext().storage_changes_root(&GENESIS_HASH).unwrap().is_some());
}

#[test]
fn should_import_block_with_test_client() {
	use node_testing::client::{
		ClientBlockImportExt, TestClientBuilderExt, TestClientBuilder,
		sp_consensus::BlockOrigin,
	};

	let mut client = TestClientBuilder::new().build();
	let block1 = changes_trie_block();
	let block_data = block1.0;
	let block = node_primitives::Block::decode(&mut &block_data[..]).unwrap();

	client.import(BlockOrigin::Own, block).unwrap();
}

<|MERGE_RESOLUTION|>--- conflicted
+++ resolved
@@ -166,11 +166,7 @@
 	let mut t = TestExternalities::<Blake2Hasher>::new_with_code(BLOATY_CODE, Storage {
 		top: map![
 			<frame_system::Account<Runtime>>::hashed_key_for(alice()) => {
-<<<<<<< HEAD
-				(69u128, 0u128, 0u128, 0u128).encode()
-=======
 				(69u128, 0u8, 0u128, 0u128, 0u128).encode()
->>>>>>> 41bb2193
 			},
 			<pallet_balances::TotalIssuance<Runtime>>::hashed_key().to_vec() => {
 				69_u128.encode()
@@ -206,11 +202,7 @@
 	let mut t = TestExternalities::<Blake2Hasher>::new_with_code(COMPACT_CODE, Storage {
 		top: map![
 			<frame_system::Account<Runtime>>::hashed_key_for(alice()) => {
-<<<<<<< HEAD
-				(0u32, 69u128, 0u128, 0u128, 0u128).encode()
-=======
 				(0u32, 0u8, 69u128, 0u128, 0u128, 0u128).encode()
->>>>>>> 41bb2193
 			},
 			<pallet_balances::TotalIssuance<Runtime>>::hashed_key().to_vec() => {
 				69_u128.encode()
@@ -246,11 +238,7 @@
 	let mut t = TestExternalities::<Blake2Hasher>::new_with_code(COMPACT_CODE, Storage {
 		top: map![
 			<frame_system::Account<Runtime>>::hashed_key_for(alice()) => {
-<<<<<<< HEAD
-				(0u32, 111 * DOLLARS, 0u128, 0u128, 0u128).encode()
-=======
 				(0u32, 0u8, 111 * DOLLARS, 0u128, 0u128, 0u128).encode()
->>>>>>> 41bb2193
 			},
 			<pallet_balances::TotalIssuance<Runtime>>::hashed_key().to_vec() => {
 				(111 * DOLLARS).encode()
@@ -292,11 +280,7 @@
 	let mut t = TestExternalities::<Blake2Hasher>::new_with_code(BLOATY_CODE, Storage {
 		top: map![
 			<frame_system::Account<Runtime>>::hashed_key_for(alice()) => {
-<<<<<<< HEAD
-				(0u32, 111 * DOLLARS, 0u128, 0u128, 0u128).encode()
-=======
 				(0u32, 0u8, 111 * DOLLARS, 0u128, 0u128, 0u128).encode()
->>>>>>> 41bb2193
 			},
 			<pallet_balances::TotalIssuance<Runtime>>::hashed_key().to_vec() => {
 				(111 * DOLLARS).encode()
@@ -752,11 +736,7 @@
 	let mut t = TestExternalities::<Blake2Hasher>::new_with_code(COMPACT_CODE, Storage {
 		top: map![
 			<frame_system::Account<Runtime>>::hashed_key_for(alice()) => {
-<<<<<<< HEAD
-				(0u32, 111 * DOLLARS, 0u128, 0u128, 0u128).encode()
-=======
 				(0u32, 0u8, 111 * DOLLARS, 0u128, 0u128, 0u128).encode()
->>>>>>> 41bb2193
 			},
 			<pallet_balances::TotalIssuance<Runtime>>::hashed_key().to_vec() => {
 				(111 * DOLLARS).encode()
