// Copyright 2018-2020 Parity Technologies (UK) Ltd.
// This file is part of Substrate.

// Substrate is free software: you can redistribute it and/or modify
// it under the terms of the GNU General Public License as published by
// the Free Software Foundation, either version 3 of the License, or
// (at your option) any later version.

// Substrate is distributed in the hope that it will be useful,
// but WITHOUT ANY WARRANTY; without even the implied warranty of
// MERCHANTABILITY or FITNESS FOR A PARTICULAR PURPOSE.  See the
// GNU General Public License for more details.

// You should have received a copy of the GNU General Public License
// along with Substrate.  If not, see <http://www.gnu.org/licenses/>.

use codec::{Encode, Joiner};
use frame_support::{
	StorageValue, StorageMap,
	traits::Currency,
	weights::GetDispatchInfo,
};
use sp_core::{
	Blake2Hasher, NeverNativeValue, map,
	storage::Storage,
};
use sp_runtime::{
	Fixed64, Perbill,
	traits::Convert,
};
use node_runtime::{
	CheckedExtrinsic, Call, Runtime, Balances, TransactionPayment, TransactionBaseFee,
	TransactionByteFee, WeightFeeCoefficient,
	constants::currency::*,
};
use node_runtime::impls::LinearWeightToFee;
use node_primitives::Balance;
use node_testing::keyring::*;

pub mod common;
use self::common::{*, sign};

#[test]
fn fee_multiplier_increases_and_decreases_on_big_weight() {
	let mut t = new_test_ext(COMPACT_CODE, false);

	// initial fee multiplier must be zero
	let mut prev_multiplier = Fixed64::from_parts(0);

	t.execute_with(|| {
		assert_eq!(TransactionPayment::next_fee_multiplier(), prev_multiplier);
	});

	let mut tt = new_test_ext(COMPACT_CODE, false);

	// big one in terms of weight.
	let block1 = construct_block(
		&mut tt,
		1,
		GENESIS_HASH.into(),
		vec![
			CheckedExtrinsic {
				signed: None,
				function: Call::Timestamp(pallet_timestamp::Call::set(42 * 1000)),
			},
			CheckedExtrinsic {
				signed: Some((charlie(), signed_extra(0, 0))),
				function: Call::System(frame_system::Call::fill_block(Perbill::from_percent(90))),
			}
		]
	);

	// small one in terms of weight.
	let block2 = construct_block(
		&mut tt,
		2,
		block1.1.clone(),
		vec![
			CheckedExtrinsic {
				signed: None,
				function: Call::Timestamp(pallet_timestamp::Call::set(52 * 1000)),
			},
			CheckedExtrinsic {
				signed: Some((charlie(), signed_extra(1, 0))),
				function: Call::System(frame_system::Call::remark(vec![0; 1])),
			}
		]
	);

	println!(
		"++ Block 1 size: {} / Block 2 size {}",
		block1.0.encode().len(),
		block2.0.encode().len(),
	);

	// execute a big block.
	executor_call::<NeverNativeValue, fn() -> _>(
		&mut t,
		"Core_execute_block",
		&block1.0,
		true,
		None,
	).0.unwrap();

	// weight multiplier is increased for next block.
	t.execute_with(|| {
		let fm = TransactionPayment::next_fee_multiplier();
		println!("After a big block: {:?} -> {:?}", prev_multiplier, fm);
		assert!(fm > prev_multiplier);
		prev_multiplier = fm;
	});

	// execute a big block.
	executor_call::<NeverNativeValue, fn() -> _>(
		&mut t,
		"Core_execute_block",
		&block2.0,
		true,
		None,
	).0.unwrap();

	// weight multiplier is increased for next block.
	t.execute_with(|| {
		let fm = TransactionPayment::next_fee_multiplier();
		println!("After a small block: {:?} -> {:?}", prev_multiplier, fm);
		assert!(fm < prev_multiplier);
	});
}

#[test]
fn transaction_fee_is_correct_ultimate() {
	// This uses the exact values of substrate-node.
	//
	// weight of transfer call as of now: 1_000_000
	// if weight of the cheapest weight would be 10^7, this would be 10^9, which is:
	//   - 1 MILLICENTS in substrate node.
	//   - 1 milli-dot based on current polkadot runtime.
	// (this baed on assigning 0.1 CENT to the cheapest tx with `weight = 100`)
	let mut t = TestExternalities::<Blake2Hasher>::new_with_code(COMPACT_CODE, Storage {
		top: map![
<<<<<<< HEAD
			<pallet_balances::Account<Runtime>>::hashed_key_for(alice()) => {
				(100 * DOLLARS, 0 * DOLLARS, 0 * DOLLARS, 0 * DOLLARS).encode()
			},
			<pallet_balances::Account<Runtime>>::hashed_key_for(bob()) => {
				(10 * DOLLARS, 0 * DOLLARS, 0 * DOLLARS, 0 * DOLLARS).encode()
=======
			<frame_system::Account<Runtime>>::hashed_key_for(alice()) => {
				(0u32, 0u8, 100 * DOLLARS, 0 * DOLLARS, 0 * DOLLARS, 0 * DOLLARS).encode()
			},
			<frame_system::Account<Runtime>>::hashed_key_for(bob()) => {
				(0u32, 0u8, 10 * DOLLARS, 0 * DOLLARS, 0 * DOLLARS, 0 * DOLLARS).encode()
>>>>>>> 013c1ee1
			},
			<pallet_balances::TotalIssuance<Runtime>>::hashed_key().to_vec() => {
				(110 * DOLLARS, 0 * DOLLARS, 0 * DOLLARS, 0 * DOLLARS).encode()
			},
			<frame_system::BlockHash<Runtime>>::hashed_key_for(0) => vec![0u8; 32]
		],
		children: map![],
	});

	let tip = 1_000_000;
	let xt = sign(CheckedExtrinsic {
		signed: Some((alice(), signed_extra(0, tip))),
		function: Call::Balances(default_transfer_call()),
	});

	let r = executor_call::<NeverNativeValue, fn() -> _>(
		&mut t,
		"Core_initialize_block",
		&vec![].and(&from_block_number(1u32)),
		true,
		None,
	).0;

	assert!(r.is_ok());
	let r = executor_call::<NeverNativeValue, fn() -> _>(
		&mut t,
		"BlockBuilder_apply_extrinsic",
		&vec![].and(&xt.clone()),
		true,
		None,
	).0;
	assert!(r.is_ok());

	t.execute_with(|| {
		assert_eq!(Balances::total_balance(&bob()), (10 + 69) * DOLLARS);
		// Components deducted from alice's balances:
		// - Weight fee
		// - Length fee
		// - Tip
		// - Creation-fee of bob's account.
		let mut balance_alice = (100 - 69) * DOLLARS;

		let length_fee = TransactionBaseFee::get() +
			TransactionByteFee::get() *
			(xt.clone().encode().len() as Balance);
		balance_alice -= length_fee;

		let weight = default_transfer_call().get_dispatch_info().weight;
		let weight_fee = LinearWeightToFee::<WeightFeeCoefficient>::convert(weight);

		// we know that weight to fee multiplier is effect-less in block 1.
		assert_eq!(weight_fee as Balance, MILLICENTS);
		balance_alice -= weight_fee;
		balance_alice -= tip;

		assert_eq!(Balances::total_balance(&alice()), balance_alice);
	});
}

#[test]
#[should_panic]
#[cfg(feature = "stress-test")]
fn block_weight_capacity_report() {
	// Just report how many transfer calls you could fit into a block. The number should at least
	// be a few hundred (250 at the time of writing but can change over time). Runs until panic.
	use node_primitives::Index;

	// execution ext.
	let mut t = new_test_ext(COMPACT_CODE, false);
	// setup ext.
	let mut tt = new_test_ext(COMPACT_CODE, false);

	let factor = 50;
	let mut time = 10;
	let mut nonce: Index = 0;
	let mut block_number = 1;
	let mut previous_hash: Hash = GENESIS_HASH.into();

	loop {
		let num_transfers = block_number * factor;
		let mut xts = (0..num_transfers).map(|i| CheckedExtrinsic {
			signed: Some((charlie(), signed_extra(nonce + i as Index, 0))),
			function: Call::Balances(pallet_balances::Call::transfer(bob().into(), 0)),
		}).collect::<Vec<CheckedExtrinsic>>();

		xts.insert(0, CheckedExtrinsic {
			signed: None,
			function: Call::Timestamp(pallet_timestamp::Call::set(time * 1000)),
		});

		// NOTE: this is super slow. Can probably be improved.
		let block = construct_block(
			&mut tt,
			block_number,
			previous_hash,
			xts
		);

		let len = block.0.len();
		print!(
			"++ Executing block with {} transfers. Block size = {} bytes / {} kb / {} mb",
			num_transfers,
			len,
			len / 1024,
			len / 1024 / 1024,
		);

		let r = executor_call::<NeverNativeValue, fn() -> _>(
			&mut t,
			"Core_execute_block",
			&block.0,
			true,
			None,
		).0;

		println!(" || Result = {:?}", r);
		assert!(r.is_ok());

		previous_hash = block.1;
		nonce += num_transfers;
		time += 10;
		block_number += 1;
	}
}

#[test]
#[should_panic]
#[cfg(feature = "stress-test")]
fn block_length_capacity_report() {
	// Just report how big a block can get. Executes until panic. Should be ignored unless if
	// manually inspected. The number should at least be a few megabytes (5 at the time of
	// writing but can change over time).
	use node_primitives::Index;

	// execution ext.
	let mut t = new_test_ext(COMPACT_CODE, false);
	// setup ext.
	let mut tt = new_test_ext(COMPACT_CODE, false);

	let factor = 256 * 1024;
	let mut time = 10;
	let mut nonce: Index = 0;
	let mut block_number = 1;
	let mut previous_hash: Hash = GENESIS_HASH.into();

	loop {
		// NOTE: this is super slow. Can probably be improved.
		let block = construct_block(
			&mut tt,
			block_number,
			previous_hash,
			vec![
				CheckedExtrinsic {
					signed: None,
					function: Call::Timestamp(pallet_timestamp::Call::set(time * 1000)),
				},
				CheckedExtrinsic {
					signed: Some((charlie(), signed_extra(nonce, 0))),
					function: Call::System(frame_system::Call::remark(vec![0u8; (block_number * factor) as usize])),
				},
			]
		);

		let len = block.0.len();
		print!(
			"++ Executing block with big remark. Block size = {} bytes / {} kb / {} mb",
			len,
			len / 1024,
			len / 1024 / 1024,
		);

		let r = executor_call::<NeverNativeValue, fn() -> _>(
			&mut t,
			"Core_execute_block",
			&block.0,
			true,
			None,
		).0;

		println!(" || Result = {:?}", r);
		assert!(r.is_ok());

		previous_hash = block.1;
		nonce += 1;
		time += 10;
		block_number += 1;
	}
}<|MERGE_RESOLUTION|>--- conflicted
+++ resolved
@@ -138,19 +138,11 @@
 	// (this baed on assigning 0.1 CENT to the cheapest tx with `weight = 100`)
 	let mut t = TestExternalities::<Blake2Hasher>::new_with_code(COMPACT_CODE, Storage {
 		top: map![
-<<<<<<< HEAD
-			<pallet_balances::Account<Runtime>>::hashed_key_for(alice()) => {
-				(100 * DOLLARS, 0 * DOLLARS, 0 * DOLLARS, 0 * DOLLARS).encode()
-			},
-			<pallet_balances::Account<Runtime>>::hashed_key_for(bob()) => {
-				(10 * DOLLARS, 0 * DOLLARS, 0 * DOLLARS, 0 * DOLLARS).encode()
-=======
 			<frame_system::Account<Runtime>>::hashed_key_for(alice()) => {
 				(0u32, 0u8, 100 * DOLLARS, 0 * DOLLARS, 0 * DOLLARS, 0 * DOLLARS).encode()
 			},
 			<frame_system::Account<Runtime>>::hashed_key_for(bob()) => {
 				(0u32, 0u8, 10 * DOLLARS, 0 * DOLLARS, 0 * DOLLARS, 0 * DOLLARS).encode()
->>>>>>> 013c1ee1
 			},
 			<pallet_balances::TotalIssuance<Runtime>>::hashed_key().to_vec() => {
 				(110 * DOLLARS, 0 * DOLLARS, 0 * DOLLARS, 0 * DOLLARS).encode()
