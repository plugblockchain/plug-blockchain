--- conflicted
+++ resolved
@@ -139,17 +139,10 @@
 	let mut t = TestExternalities::<Blake2Hasher>::new_with_code(COMPACT_CODE, Storage {
 		top: map![
 			<frame_system::Account<Runtime>>::hashed_key_for(alice()) => {
-<<<<<<< HEAD
-				(0u32, 100 * DOLLARS, 0 * DOLLARS, 0 * DOLLARS, 0 * DOLLARS).encode()
-			},
-			<frame_system::Account<Runtime>>::hashed_key_for(bob()) => {
-				(0u32, 10 * DOLLARS, 0 * DOLLARS, 0 * DOLLARS, 0 * DOLLARS).encode()
-=======
 				(0u32, 0u8, 100 * DOLLARS, 0 * DOLLARS, 0 * DOLLARS, 0 * DOLLARS).encode()
 			},
 			<frame_system::Account<Runtime>>::hashed_key_for(bob()) => {
 				(0u32, 0u8, 10 * DOLLARS, 0 * DOLLARS, 0 * DOLLARS, 0 * DOLLARS).encode()
->>>>>>> 41bb2193
 			},
 			<pallet_balances::TotalIssuance<Runtime>>::hashed_key().to_vec() => {
 				(110 * DOLLARS).encode()
