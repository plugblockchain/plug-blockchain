--- conflicted
+++ resolved
@@ -1,10 +1,6 @@
 [package]
 name = "node-runtime"
-<<<<<<< HEAD
-version = "2.0.0-alpha.5"
-=======
 version = "2.0.0"
->>>>>>> 4771f237
 authors = ["Parity Technologies <admin@parity.io>"]
 edition = "2018"
 build = "build.rs"
@@ -18,74 +14,13 @@
 [dependencies]
 
 # third-party dependencies
-<<<<<<< HEAD
-codec = { package = "parity-scale-codec", version = "1.3.0", default-features = false, features = ["derive"] }
-=======
 codec = { package = "parity-scale-codec", version = "1.3.4", default-features = false, features = ["derive"] }
->>>>>>> 4771f237
 integer-sqrt = { version = "0.1.2" }
 serde = { version = "1.0.102", optional = true }
 static_assertions = "1.1.0"
 hex-literal = { version = "0.3.1", optional = true }
 
 # primitives
-<<<<<<< HEAD
-sp-authority-discovery = { version = "2.0.0-alpha.5", default-features = false, path = "../../../primitives/authority-discovery" }
-sp-consensus-babe = { version = "0.8.0-alpha.5", default-features = false, path = "../../../primitives/consensus/babe" }
-sp-block-builder = { path = "../../../primitives/block-builder", default-features = false, version = "2.0.0-alpha.5"}
-sp-inherents = { version = "2.0.0-alpha.5", default-features = false, path = "../../../primitives/inherents" }
-node-primitives = { version = "2.0.0-alpha.5", default-features = false, path = "../primitives" }
-sp-offchain = { version = "2.0.0-alpha.5", default-features = false, path = "../../../primitives/offchain" }
-sp-core = { version = "2.0.0-alpha.5", default-features = false, path = "../../../primitives/core" }
-sp-std = { version = "2.0.0-alpha.5", default-features = false, path = "../../../primitives/std" }
-sp-api = { version = "2.0.0-alpha.5", default-features = false, path = "../../../primitives/api" }
-sp-runtime = { version = "2.0.0-alpha.5", default-features = false, path = "../../../primitives/runtime" }
-sp-staking = { version = "2.0.0-alpha.5", default-features = false, path = "../../../primitives/staking" }
-sp-keyring = { version = "2.0.0-alpha.5", optional = true, path = "../../../primitives/keyring" }
-sp-session = { version = "2.0.0-alpha.5", default-features = false, path = "../../../primitives/session" }
-sp-transaction-pool = { version = "2.0.0-alpha.5", default-features = false, path = "../../../primitives/transaction-pool" }
-sp-version = { version = "2.0.0-alpha.5", default-features = false, path = "../../../primitives/version" }
-
-# frame dependencies
-frame-executive = { version = "2.0.0-alpha.5", default-features = false, path = "../../../frame/executive" }
-frame-benchmarking = { version = "2.0.0-alpha.5", default-features = false, path = "../../../frame/benchmarking", optional = true }
-frame-support = { version = "2.0.0-alpha.5", default-features = false, path = "../../../frame/support" }
-frame-system = { version = "2.0.0-alpha.5", default-features = false, path = "../../../frame/system" }
-frame-system-rpc-runtime-api = { version = "2.0.0-alpha.5", default-features = false, path = "../../../frame/system/rpc/runtime-api/" }
-pallet-authority-discovery = { version = "2.0.0-alpha.5", default-features = false, path = "../../../frame/authority-discovery" }
-pallet-authorship = { version = "2.0.0-alpha.5", default-features = false, path = "../../../frame/authorship" }
-pallet-babe = { version = "2.0.0-alpha.5", default-features = false, path = "../../../frame/babe" }
-pallet-balances = { version = "2.0.0-alpha.5", default-features = false, path = "../../../frame/balances" }
-pallet-collective = { version = "2.0.0-alpha.5", default-features = false, path = "../../../frame/collective" }
-pallet-contracts = { version = "2.0.0-alpha.5", default-features = false, path = "../../../frame/contracts" }
-pallet-contracts-primitives = { version = "2.0.0-alpha.5", default-features = false, path = "../../../frame/contracts/common/" }
-pallet-contracts-rpc-runtime-api = { version = "0.8.0-alpha.5", default-features = false, path = "../../../frame/contracts/rpc/runtime-api/" }
-pallet-democracy = { version = "2.0.0-alpha.5", default-features = false, path = "../../../frame/democracy" }
-pallet-elections-phragmen = { version = "2.0.0-alpha.5", default-features = false, path = "../../../frame/elections-phragmen" }
-pallet-finality-tracker = { version = "2.0.0-alpha.5", default-features = false, path = "../../../frame/finality-tracker" }
-pallet-grandpa = { version = "2.0.0-alpha.5", default-features = false, path = "../../../frame/grandpa" }
-pallet-generic-asset = { version = "2.0.0-alpha.5", default-features = false, path = "../../../frame/generic-asset" }
-pallet-generic-asset-rpc-runtime-api = { version = "2.0.0-alpha.5", default-features = false, path = "../../../frame/generic-asset/rpc/runtime-api/" }
-pallet-im-online = { version = "2.0.0-alpha.5", default-features = false, path = "../../../frame/im-online" }
-pallet-indices = { version = "2.0.0-alpha.5", default-features = false, path = "../../../frame/indices" }
-pallet-identity = { version = "2.0.0-alpha.5", default-features = false, path = "../../../frame/identity" }
-pallet-membership = { version = "2.0.0-alpha.5", default-features = false, path = "../../../frame/membership" }
-pallet-offences = { version = "2.0.0-alpha.5", default-features = false, path = "../../../frame/offences" }
-pallet-randomness-collective-flip = { version = "2.0.0-alpha.5", default-features = false, path = "../../../frame/randomness-collective-flip" }
-pallet-recovery = { version = "2.0.0-alpha.5", default-features = false, path = "../../../frame/recovery" }
-pallet-session = { version = "2.0.0-alpha.5", features = ["historical"], path = "../../../frame/session", default-features = false }
-pallet-staking = { version = "2.0.0-alpha.5", default-features = false, path = "../../../frame/staking" }
-pallet-staking-reward-curve = { version = "2.0.0-alpha.5", default-features = false, path = "../../../frame/staking/reward-curve" }
-pallet-sudo = { version = "2.0.0-alpha.5", default-features = false, path = "../../../frame/sudo" }
-pallet-society = { version = "2.0.0-alpha.5", default-features = false, path = "../../../frame/society" }
-pallet-timestamp = { version = "2.0.0-alpha.5", default-features = false, path = "../../../frame/timestamp" }
-pallet-treasury = { version = "2.0.0-alpha.5", default-features = false, path = "../../../frame/treasury" }
-pallet-utility = { version = "2.0.0-alpha.5", default-features = false, path = "../../../frame/utility" }
-pallet-transaction-payment = { version = "2.0.0-alpha.5", default-features = false, path = "../../../frame/transaction-payment" }
-pallet-transaction-payment-rpc-runtime-api = { version = "2.0.0-alpha.5", default-features = false, path = "../../../frame/transaction-payment/rpc/runtime-api/" }
-pallet-vesting = { version = "2.0.0-alpha.5", default-features = false, path = "../../../frame/vesting" }
-prml-doughnut = { path = "../../../prml/doughnut", default-features = false }
-=======
 sp-authority-discovery = { version = "2.0.0", default-features = false, path = "../../../primitives/authority-discovery" }
 sp-consensus-babe = { version = "0.8.0", default-features = false, path = "../../../primitives/consensus/babe" }
 sp-block-builder = { path = "../../../primitives/block-builder", default-features = false, version = "2.0.0"}
@@ -146,17 +81,12 @@
 pallet-vesting = { version = "2.0.0", default-features = false, path = "../../../frame/vesting" }
 prml-attestation = { version = "2.0.0", default-features = false, path = "../../../prml/attestation" }
 prml-generic-asset = { version = "2.0.0", default-features = false, path = "../../../prml/generic-asset"}
->>>>>>> 4771f237
 
 [build-dependencies]
 wasm-builder-runner = { version = "1.0.5", package = "substrate-wasm-builder-runner", path = "../../../utils/wasm-builder-runner" }
 
 [dev-dependencies]
-<<<<<<< HEAD
-sp-io = { version = "2.0.0-alpha.5", path = "../../../primitives/io" }
-=======
 sp-io = { version = "2.0.0", path = "../../../primitives/io" }
->>>>>>> 4771f237
 
 [features]
 default = ["std"]
@@ -191,7 +121,6 @@
 	"pallet-offences/std",
 	"pallet-proxy/std",
 	"sp-core/std",
-	"prml-doughnut/std",
 	"pallet-randomness-collective-flip/std",
 	"sp-std/std",
 	"serde",
