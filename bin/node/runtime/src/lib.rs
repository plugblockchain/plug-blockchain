// Copyright 2018-2020 Parity Technologies (UK) Ltd.
// This file is part of Substrate.

// Substrate is free software: you can redistribute it and/or modify
// it under the terms of the GNU General Public License as published by
// the Free Software Foundation, either version 3 of the License, or
// (at your option) any later version.

// Substrate is distributed in the hope that it will be useful,
// but WITHOUT ANY WARRANTY; without even the implied warranty of
// MERCHANTABILITY or FITNESS FOR A PARTICULAR PURPOSE.  See the
// GNU General Public License for more details.

// You should have received a copy of the GNU General Public License
// along with Substrate.  If not, see <http://www.gnu.org/licenses/>.

//! The Substrate runtime. This can be compiled with ``#[no_std]`, ready for Wasm.

#![cfg_attr(not(feature = "std"), no_std)]
// `construct_runtime!` does a lot of recursion and requires us to increase the limit to 256.
#![recursion_limit="256"]

use sp_std::prelude::*;
use frame_support::{
	construct_runtime, parameter_types, debug,
	weights::Weight,
	traits::{SplitTwoWays, Currency, Randomness},
};
use sp_core::u32_trait::{_1, _2, _3, _4};
pub use node_primitives::{AccountId, Signature};
use node_primitives::{Balance, BlockNumber, Hash, Index, Moment};
use sp_api::impl_runtime_apis;
use sp_runtime::{
	Permill, Perbill, Percent, ApplyExtrinsicResult, impl_opaque_keys, generic, create_runtime_str,
};
use sp_runtime::curve::PiecewiseLinear;
use sp_runtime::transaction_validity::TransactionValidity;
use sp_runtime::traits::{
	self, BlakeTwo256, Block as BlockT, IdentityLookup, SaturatedConversion,
	ConvertInto, OpaqueKeys,
};
use sp_version::RuntimeVersion;
#[cfg(any(feature = "std", test))]
use sp_version::NativeVersion;
use sp_core::OpaqueMetadata;
use pallet_grandpa::AuthorityList as GrandpaAuthorityList;
use pallet_grandpa::fg_primitives;
use pallet_im_online::sr25519::{AuthorityId as ImOnlineId};
use sp_authority_discovery::AuthorityId as AuthorityDiscoveryId;
use pallet_transaction_payment_rpc_runtime_api::RuntimeDispatchInfo;
use pallet_contracts_rpc_runtime_api::ContractExecResult;
use frame_system::offchain::TransactionSubmitter;
use sp_inherents::{InherentData, CheckInherentsResult};

#[cfg(any(feature = "std", test))]
pub use sp_runtime::BuildStorage;
pub use pallet_timestamp::Call as TimestampCall;
pub use pallet_balances::Call as BalancesCall;
pub use pallet_contracts::Gas;
pub use frame_support::StorageValue;
pub use pallet_staking::StakerStatus;

/// Implementations of some helper traits passed into runtime modules as associated types.
pub mod impls;
use impls::{Author, CurrencyToVoteHandler, LinearWeightToFee, TargetedFeeAdjustment};

/// Constant values used within the runtime.
pub mod constants;
use constants::{time::*, currency::*};

// Make the WASM binary available.
#[cfg(feature = "std")]
include!(concat!(env!("OUT_DIR"), "/wasm_binary.rs"));

/// Runtime version.
pub const VERSION: RuntimeVersion = RuntimeVersion {
	spec_name: create_runtime_str!("node"),
	impl_name: create_runtime_str!("plug-node"),
	authoring_version: 10,
	// Per convention: if the runtime behavior changes, increment spec_version
	// and set impl_version to 0. If only runtime
	// implementation changes and behavior does not, then leave spec_version as
	// is and increment impl_version.
	spec_version: 226,
	impl_version: 0,
	apis: RUNTIME_API_VERSIONS,
};

/// Native version.
#[cfg(any(feature = "std", test))]
pub fn native_version() -> NativeVersion {
	NativeVersion {
		runtime_version: VERSION,
		can_author_with: Default::default(),
	}
}

type NegativeImbalance = <Balances as Currency<AccountId>>::NegativeImbalance;

pub type DealWithFees = SplitTwoWays<
	Balance,
	NegativeImbalance,
	_4, Treasury,   // 4 parts (80%) goes to the treasury.
	_1, Author,     // 1 part (20%) goes to the block author.
>;

parameter_types! {
	pub const BlockHashCount: BlockNumber = 250;
	pub const MaximumBlockWeight: Weight = 1_000_000_000;
	pub const MaximumBlockLength: u32 = 5 * 1024 * 1024;
	pub const Version: RuntimeVersion = VERSION;
	pub const AvailableBlockRatio: Perbill = Perbill::from_percent(75);
}

impl frame_system::Trait for Runtime {
	type Origin = Origin;
	type Call = Call;
	type Index = Index;
	type BlockNumber = BlockNumber;
	type Hash = Hash;
	type Hashing = BlakeTwo256;
	type AccountId = AccountId;
	type Lookup = IdentityLookup<Self::AccountId>;
	type Header = generic::Header<BlockNumber, BlakeTwo256>;
	type Event = Event;
	type BlockHashCount = BlockHashCount;
	type Doughnut = prml_doughnut::PlugDoughnut<Runtime>;
	type DelegatedDispatchVerifier = prml_doughnut::PlugDoughnutDispatcher<Runtime>;
	type MaximumBlockWeight = MaximumBlockWeight;
	type MaximumBlockLength = MaximumBlockLength;
	type AvailableBlockRatio = AvailableBlockRatio;
	type Version = Version;
	type ModuleToIndex = ModuleToIndex;
<<<<<<< HEAD
=======
	type AccountData = pallet_balances::AccountData<Balance>;
	type OnNewAccount = ();
	type OnKilledAccount = ();
>>>>>>> 013c1ee1
}

parameter_types! {
	// One storage item; value is size 4+4+16+32 bytes = 56 bytes.
	pub const MultisigDepositBase: Balance = 30 * CENTS;
	// Additional storage item size of 32 bytes.
	pub const MultisigDepositFactor: Balance = 5 * CENTS;
	pub const MaxSignatories: u16 = 100;
}

impl prml_doughnut::DoughnutRuntime for Runtime {
	type AccountId = <Self as frame_system::Trait>::AccountId;
	type Call = Call;
	type Doughnut = <Self as frame_system::Trait>::Doughnut;
	type TimestampProvider = pallet_timestamp::Module<Runtime>;
}

impl pallet_utility::Trait for Runtime {
	type Event = Event;
	type Call = Call;
	type Currency = Balances;
	type MultisigDepositBase = MultisigDepositBase;
	type MultisigDepositFactor = MultisigDepositFactor;
	type MaxSignatories = MaxSignatories;
}

parameter_types! {
	pub const EpochDuration: u64 = EPOCH_DURATION_IN_SLOTS;
	pub const ExpectedBlockTime: Moment = MILLISECS_PER_BLOCK;
}

impl pallet_babe::Trait for Runtime {
	type EpochDuration = EpochDuration;
	type ExpectedBlockTime = ExpectedBlockTime;
	type EpochChangeTrigger = pallet_babe::ExternalTrigger;
}

parameter_types! {
	pub const ExistentialDeposit: Balance = 1 * DOLLARS;
	pub const CreationFee: Balance = 1 * CENTS;
}

impl pallet_balances::Trait for Runtime {
	type Balance = Balance;
	type OnReapAccount = ((((System, Staking), Contracts), Session), Recovery);
	type OnNewAccount = ();
	type Event = Event;
	type DustRemoval = ();
	type TransferPayment = ();
	type ExistentialDeposit = ExistentialDeposit;
	type CreationFee = CreationFee;
}

parameter_types! {
	pub const TransactionBaseFee: Balance = 1 * CENTS;
	pub const TransactionByteFee: Balance = 10 * MILLICENTS;
	// setting this to zero will disable the weight fee.
	pub const WeightFeeCoefficient: Balance = 1_000;
	// for a sane configuration, this should always be less than `AvailableBlockRatio`.
	pub const TargetBlockFullness: Perbill = Perbill::from_percent(25);
}

impl pallet_transaction_payment::Trait for Runtime {
	type Currency = Balances;
	type OnTransactionPayment = DealWithFees;
	type TransactionBaseFee = TransactionBaseFee;
	type TransactionByteFee = TransactionByteFee;
	type WeightToFee = LinearWeightToFee<WeightFeeCoefficient>;
	type FeeMultiplierUpdate = TargetedFeeAdjustment<TargetBlockFullness>;
}

parameter_types! {
	pub const MinimumPeriod: Moment = SLOT_DURATION / 2;
}
impl pallet_timestamp::Trait for Runtime {
	type Moment = Moment;
	type OnTimestampSet = Babe;
	type MinimumPeriod = MinimumPeriod;
}

parameter_types! {
	pub const UncleGenerations: BlockNumber = 5;
}

impl pallet_authorship::Trait for Runtime {
	type FindAuthor = pallet_session::FindAccountFromAuthorIndex<Self, Babe>;
	type UncleGenerations = UncleGenerations;
	type FilterUncle = ();
	type EventHandler = (Staking, ImOnline);
}

impl_opaque_keys! {
	pub struct SessionKeys {
		pub grandpa: Grandpa,
		pub babe: Babe,
		pub im_online: ImOnline,
		pub authority_discovery: AuthorityDiscovery,
	}
}

parameter_types! {
	pub const DisabledValidatorsThreshold: Perbill = Perbill::from_percent(17);
}

impl pallet_session::Trait for Runtime {
	type SessionManager = Staking;
	type SessionHandler = <SessionKeys as OpaqueKeys>::KeyTypeIdProviders;
	type ShouldEndSession = Babe;
	type Event = Event;
	type Keys = SessionKeys;
	type ValidatorId = <Self as frame_system::Trait>::AccountId;
	type ValidatorIdOf = pallet_staking::StashOf<Self>;
	type DisabledValidatorsThreshold = DisabledValidatorsThreshold;
}

impl pallet_session::historical::Trait for Runtime {
	type FullIdentification = pallet_staking::Exposure<AccountId, Balance>;
	type FullIdentificationOf = pallet_staking::ExposureOf<Runtime>;
}

pallet_staking_reward_curve::build! {
	const REWARD_CURVE: PiecewiseLinear<'static> = curve!(
		min_inflation: 0_025_000,
		max_inflation: 0_100_000,
		ideal_stake: 0_500_000,
		falloff: 0_050_000,
		max_piece_count: 40,
		test_precision: 0_005_000,
	);
}

parameter_types! {
	pub const SessionsPerEra: sp_staking::SessionIndex = 6;
	pub const BondingDuration: pallet_staking::EraIndex = 24 * 28;
	pub const SlashDeferDuration: pallet_staking::EraIndex = 24 * 7; // 1/4 the bonding duration.
	pub const RewardCurve: &'static PiecewiseLinear<'static> = &REWARD_CURVE;
}

impl pallet_staking::Trait for Runtime {
	type Currency = Balances;
	type RewardCurrency = Balances;
	type CurrencyToReward = Balance;
	type Time = Timestamp;
	type CurrencyToVote = CurrencyToVoteHandler;
	type RewardRemainder = Treasury;
	type Event = Event;
	type Slash = Treasury; // send the slashed funds to the treasury.
	type Reward = (); // rewards are minted from the void
	type SessionsPerEra = SessionsPerEra;
	type BondingDuration = BondingDuration;
	type SlashDeferDuration = SlashDeferDuration;
	/// A super-majority of the council can cancel the slash.
	type SlashCancelOrigin = pallet_collective::EnsureProportionAtLeast<_3, _4, AccountId, CouncilCollective>;
	type SessionInterface = Self;
	type RewardCurve = RewardCurve;
}

parameter_types! {
	pub const LaunchPeriod: BlockNumber = 28 * 24 * 60 * MINUTES;
	pub const VotingPeriod: BlockNumber = 28 * 24 * 60 * MINUTES;
	pub const EmergencyVotingPeriod: BlockNumber = 3 * 24 * 60 * MINUTES;
	pub const MinimumDeposit: Balance = 100 * DOLLARS;
	pub const EnactmentPeriod: BlockNumber = 30 * 24 * 60 * MINUTES;
	pub const CooloffPeriod: BlockNumber = 28 * 24 * 60 * MINUTES;
	// One cent: $10,000 / MB
	pub const PreimageByteDeposit: Balance = 1 * CENTS;
}

impl pallet_democracy::Trait for Runtime {
	type Proposal = Call;
	type Event = Event;
	type Currency = Balances;
	type EnactmentPeriod = EnactmentPeriod;
	type LaunchPeriod = LaunchPeriod;
	type VotingPeriod = VotingPeriod;
	type EmergencyVotingPeriod = EmergencyVotingPeriod;
	type MinimumDeposit = MinimumDeposit;
	/// A straight majority of the council can decide what their next motion is.
	type ExternalOrigin = pallet_collective::EnsureProportionAtLeast<_1, _2, AccountId, CouncilCollective>;
	/// A super-majority can have the next scheduled referendum be a straight majority-carries vote.
	type ExternalMajorityOrigin = pallet_collective::EnsureProportionAtLeast<_3, _4, AccountId, CouncilCollective>;
	/// A unanimous council can have the next scheduled referendum be a straight default-carries
	/// (NTB) vote.
	type ExternalDefaultOrigin = pallet_collective::EnsureProportionAtLeast<_1, _1, AccountId, CouncilCollective>;
	/// Two thirds of the technical committee can have an ExternalMajority/ExternalDefault vote
	/// be tabled immediately and with a shorter voting/enactment period.
	type FastTrackOrigin = pallet_collective::EnsureProportionAtLeast<_2, _3, AccountId, TechnicalCollective>;
	// To cancel a proposal which has been passed, 2/3 of the council must agree to it.
	type CancellationOrigin = pallet_collective::EnsureProportionAtLeast<_2, _3, AccountId, CouncilCollective>;
	// Any single technical committee member may veto a coming council proposal, however they can
	// only do it once and it lasts only for the cooloff period.
	type VetoOrigin = pallet_collective::EnsureMember<AccountId, TechnicalCollective>;
	type CooloffPeriod = CooloffPeriod;
	type PreimageByteDeposit = PreimageByteDeposit;
	type Slash = Treasury;
}

type CouncilCollective = pallet_collective::Instance1;
impl pallet_collective::Trait<CouncilCollective> for Runtime {
	type Origin = Origin;
	type Proposal = Call;
	type Event = Event;
}

parameter_types! {
	pub const CandidacyBond: Balance = 10 * DOLLARS;
	pub const VotingBond: Balance = 1 * DOLLARS;
	pub const TermDuration: BlockNumber = 7 * DAYS;
	pub const DesiredMembers: u32 = 13;
	pub const DesiredRunnersUp: u32 = 7;
}

impl pallet_elections_phragmen::Trait for Runtime {
	type Event = Event;
	type Currency = Balances;
	type CurrencyToVote = CurrencyToVoteHandler;
	type CandidacyBond = CandidacyBond;
	type VotingBond = VotingBond;
	type TermDuration = TermDuration;
	type DesiredMembers = DesiredMembers;
	type DesiredRunnersUp = DesiredRunnersUp;
	type LoserCandidate = ();
	type BadReport = ();
	type KickedMember = ();
	type ChangeMembers = Council;
}

type TechnicalCollective = pallet_collective::Instance2;
impl pallet_collective::Trait<TechnicalCollective> for Runtime {
	type Origin = Origin;
	type Proposal = Call;
	type Event = Event;
}

impl pallet_membership::Trait<pallet_membership::Instance1> for Runtime {
	type Event = Event;
	type AddOrigin = pallet_collective::EnsureProportionMoreThan<_1, _2, AccountId, CouncilCollective>;
	type RemoveOrigin = pallet_collective::EnsureProportionMoreThan<_1, _2, AccountId, CouncilCollective>;
	type SwapOrigin = pallet_collective::EnsureProportionMoreThan<_1, _2, AccountId, CouncilCollective>;
	type ResetOrigin = pallet_collective::EnsureProportionMoreThan<_1, _2, AccountId, CouncilCollective>;
	type MembershipInitialized = TechnicalCommittee;
	type MembershipChanged = TechnicalCommittee;
}

parameter_types! {
	pub const ProposalBond: Permill = Permill::from_percent(5);
	pub const ProposalBondMinimum: Balance = 1 * DOLLARS;
	pub const SpendPeriod: BlockNumber = 1 * DAYS;
	pub const Burn: Permill = Permill::from_percent(50);
	pub const TipCountdown: BlockNumber = 1 * DAYS;
	pub const TipFindersFee: Percent = Percent::from_percent(20);
	pub const TipReportDepositBase: Balance = 1 * DOLLARS;
	pub const TipReportDepositPerByte: Balance = 1 * CENTS;
}

impl pallet_treasury::Trait for Runtime {
	type Currency = Balances;
	type ApproveOrigin = pallet_collective::EnsureMembers<_4, AccountId, CouncilCollective>;
	type RejectOrigin = pallet_collective::EnsureMembers<_2, AccountId, CouncilCollective>;
	type Event = Event;
	type ProposalRejection = ();
	type ProposalBond = ProposalBond;
	type ProposalBondMinimum = ProposalBondMinimum;
	type SpendPeriod = SpendPeriod;
	type Burn = Burn;
	type Tippers = Elections;
	type TipCountdown = TipCountdown;
	type TipFindersFee = TipFindersFee;
	type TipReportDepositBase = TipReportDepositBase;
	type TipReportDepositPerByte = TipReportDepositPerByte;
}

parameter_types! {
	pub const ContractTransferFee: Balance = 1 * CENTS;
	pub const ContractCreationFee: Balance = 1 * CENTS;
	pub const ContractTransactionBaseFee: Balance = 1 * CENTS;
	pub const ContractTransactionByteFee: Balance = 10 * MILLICENTS;
	pub const ContractFee: Balance = 1 * CENTS;
	pub const TombstoneDeposit: Balance = 1 * DOLLARS;
	pub const RentByteFee: Balance = 1 * DOLLARS;
	pub const RentDepositOffset: Balance = 1000 * DOLLARS;
	pub const SurchargeReward: Balance = 150 * DOLLARS;
}

impl pallet_contracts::Trait for Runtime {
	type Currency = Balances;
	type Time = Timestamp;
	type Randomness = RandomnessCollectiveFlip;
	type Call = Call;
	type Event = Event;
	type DetermineContractAddress = pallet_contracts::SimpleAddressDeterminer<Runtime>;
	type ComputeDispatchFee = pallet_contracts::DefaultDispatchFeeComputor<Runtime>;
	type TrieIdGenerator = pallet_contracts::TrieIdFromParentCounter<Runtime>;
	type GasPayment = ();
	type GasHandler = ();
	type RentPayment = ();
	type SignedClaimHandicap = pallet_contracts::DefaultSignedClaimHandicap;
	type TombstoneDeposit = TombstoneDeposit;
	type StorageSizeOffset = pallet_contracts::DefaultStorageSizeOffset;
	type RentByteFee = RentByteFee;
	type RentDepositOffset = RentDepositOffset;
	type SurchargeReward = SurchargeReward;
	type CreationFee = ContractCreationFee;
	type TransactionBaseFee = ContractTransactionBaseFee;
	type TransactionByteFee = ContractTransactionByteFee;
	type ContractFee = ContractFee;
	type CallBaseFee = pallet_contracts::DefaultCallBaseFee;
	type InstantiateBaseFee = pallet_contracts::DefaultInstantiateBaseFee;
	type MaxDepth = pallet_contracts::DefaultMaxDepth;
	type MaxValueSize = pallet_contracts::DefaultMaxValueSize;
	type BlockGasLimit = pallet_contracts::DefaultBlockGasLimit;
}

impl pallet_sudo::Trait for Runtime {
	type Event = Event;
	type Call = Call;
}

/// A runtime transaction submitter.
pub type SubmitTransaction = TransactionSubmitter<ImOnlineId, Runtime, UncheckedExtrinsic>;

parameter_types! {
	pub const SessionDuration: BlockNumber = EPOCH_DURATION_IN_SLOTS as _;
}

impl pallet_im_online::Trait for Runtime {
	type AuthorityId = ImOnlineId;
	type Call = Call;
	type Event = Event;
	type SubmitTransaction = SubmitTransaction;
	type ReportUnresponsiveness = Offences;
	type SessionDuration = SessionDuration;
}

impl pallet_offences::Trait for Runtime {
	type Event = Event;
	type IdentificationTuple = pallet_session::historical::IdentificationTuple<Self>;
	type OnOffenceHandler = Staking;
}

impl pallet_authority_discovery::Trait for Runtime {}

impl pallet_grandpa::Trait for Runtime {
	type Event = Event;
}

parameter_types! {
	pub const WindowSize: BlockNumber = 101;
	pub const ReportLatency: BlockNumber = 1000;
}

impl pallet_finality_tracker::Trait for Runtime {
	type OnFinalizationStalled = ();
	type WindowSize = WindowSize;
	type ReportLatency = ReportLatency;
}

parameter_types! {
	pub const BasicDeposit: Balance = 10 * DOLLARS;       // 258 bytes on-chain
	pub const FieldDeposit: Balance = 250 * CENTS;        // 66 bytes on-chain
	pub const SubAccountDeposit: Balance = 2 * DOLLARS;   // 53 bytes on-chain
	pub const MaxSubAccounts: u32 = 100;
	pub const MaxAdditionalFields: u32 = 100;
}

impl pallet_identity::Trait for Runtime {
	type Event = Event;
	type Currency = Balances;
	type Slashed = Treasury;
	type BasicDeposit = BasicDeposit;
	type FieldDeposit = FieldDeposit;
	type SubAccountDeposit = SubAccountDeposit;
	type MaxSubAccounts = MaxSubAccounts;
	type MaxAdditionalFields = MaxAdditionalFields;
	type RegistrarOrigin = pallet_collective::EnsureProportionMoreThan<_1, _2, AccountId, CouncilCollective>;
	type ForceOrigin = pallet_collective::EnsureProportionMoreThan<_1, _2, AccountId, CouncilCollective>;
}

impl frame_system::offchain::CreateTransaction<Runtime, UncheckedExtrinsic> for Runtime {
	type Public = <Signature as traits::Verify>::Signer;
	type Signature = Signature;

	fn create_transaction<TSigner: frame_system::offchain::Signer<Self::Public, Self::Signature>>(
		call: Call,
		public: Self::Public,
		account: AccountId,
		index: Index,
	) -> Option<(Call, <UncheckedExtrinsic as traits::Extrinsic>::SignaturePayload)> {
		// take the biggest period possible.
		let period = BlockHashCount::get()
			.checked_next_power_of_two()
			.map(|c| c / 2)
			.unwrap_or(2) as u64;
		let current_block = System::block_number()
			.saturated_into::<u64>()
			// The `System::block_number` is initialized with `n+1`,
			// so the actual block number is `n`.
			.saturating_sub(1);
		let tip = 0;
		let extra: SignedExtra = (
			None,
			frame_system::CheckVersion::<Runtime>::new(),
			frame_system::CheckGenesis::<Runtime>::new(),
			frame_system::CheckEra::<Runtime>::from(generic::Era::mortal(period, current_block)),
			frame_system::CheckNonce::<Runtime>::from(index),
			frame_system::CheckWeight::<Runtime>::new(),
			pallet_transaction_payment::ChargeTransactionPayment::<Runtime>::from(tip),
			Default::default(),
		);
		let raw_payload = SignedPayload::new(call, extra).map_err(|e| {
			debug::warn!("Unable to create signed payload: {:?}", e);
		}).ok()?;
		let signature = TSigner::sign(public, &raw_payload)?;
		let (call, extra, _) = raw_payload.deconstruct();
		Some((call, (account, signature, extra)))
	}
}

parameter_types! {
	pub const ConfigDepositBase: Balance = 5 * DOLLARS;
	pub const FriendDepositFactor: Balance = 50 * CENTS;
	pub const MaxFriends: u16 = 9;
	pub const RecoveryDeposit: Balance = 5 * DOLLARS;
}

impl pallet_recovery::Trait for Runtime {
	type Event = Event;
	type Call = Call;
	type Currency = Balances;
	type ConfigDepositBase = ConfigDepositBase;
	type FriendDepositFactor = FriendDepositFactor;
	type MaxFriends = MaxFriends;
	type RecoveryDeposit = RecoveryDeposit;
}

parameter_types! {
	pub const CandidateDeposit: Balance = 10 * DOLLARS;
	pub const WrongSideDeduction: Balance = 2 * DOLLARS;
	pub const MaxStrikes: u32 = 10;
	pub const RotationPeriod: BlockNumber = 80 * HOURS;
	pub const PeriodSpend: Balance = 500 * DOLLARS;
	pub const MaxLockDuration: BlockNumber = 36 * 30 * DAYS;
	pub const ChallengePeriod: BlockNumber = 7 * DAYS;
}

impl pallet_society::Trait for Runtime {
	type Event = Event;
	type Currency = Balances;
	type Randomness = RandomnessCollectiveFlip;
	type CandidateDeposit = CandidateDeposit;
	type WrongSideDeduction = WrongSideDeduction;
	type MaxStrikes = MaxStrikes;
	type PeriodSpend = PeriodSpend;
	type MembershipChanged = ();
	type RotationPeriod = RotationPeriod;
	type MaxLockDuration = MaxLockDuration;
	type FounderSetOrigin = pallet_collective::EnsureProportionMoreThan<_1, _2, AccountId, CouncilCollective>;
	type SuspensionJudgementOrigin = pallet_society::EnsureFounder<Runtime>;
	type ChallengePeriod = ChallengePeriod;
}

impl pallet_vesting::Trait for Runtime {
	type Event = Event;
	type Currency = Balances;
	type BlockNumberToBalance = ConvertInto;
}

construct_runtime!(
	pub enum Runtime where
		Block = Block,
		NodeBlock = node_primitives::Block,
		UncheckedExtrinsic = UncheckedExtrinsic
	{
		System: frame_system::{Module, Call, Storage, Config, Event<T>},
		Utility: pallet_utility::{Module, Call, Storage, Event<T>},
		Babe: pallet_babe::{Module, Call, Storage, Config, Inherent(Timestamp)},
		Timestamp: pallet_timestamp::{Module, Call, Storage, Inherent},
		Authorship: pallet_authorship::{Module, Call, Storage, Inherent},
		Balances: pallet_balances::{Module, Call, Storage, Config<T>, Event<T>},
		TransactionPayment: pallet_transaction_payment::{Module, Storage},
		Staking: pallet_staking::{Module, Call, Config<T>, Storage, Event<T>},
		Session: pallet_session::{Module, Call, Storage, Event, Config<T>},
		Democracy: pallet_democracy::{Module, Call, Storage, Config, Event<T>},
		Council: pallet_collective::<Instance1>::{Module, Call, Storage, Origin<T>, Event<T>, Config<T>},
		TechnicalCommittee: pallet_collective::<Instance2>::{Module, Call, Storage, Origin<T>, Event<T>, Config<T>},
		Elections: pallet_elections_phragmen::{Module, Call, Storage, Event<T>},
		TechnicalMembership: pallet_membership::<Instance1>::{Module, Call, Storage, Event<T>, Config<T>},
		FinalityTracker: pallet_finality_tracker::{Module, Call, Inherent},
		Grandpa: pallet_grandpa::{Module, Call, Storage, Config, Event},
		Treasury: pallet_treasury::{Module, Call, Storage, Config, Event<T>},
		Contracts: pallet_contracts::{Module, Call, Config<T>, Storage, Event<T>},
		Sudo: pallet_sudo::{Module, Call, Config<T>, Storage, Event<T>},
		ImOnline: pallet_im_online::{Module, Call, Storage, Event<T>, ValidateUnsigned, Config<T>},
		AuthorityDiscovery: pallet_authority_discovery::{Module, Call, Config},
		Offences: pallet_offences::{Module, Call, Storage, Event},
		RandomnessCollectiveFlip: pallet_randomness_collective_flip::{Module, Call, Storage},
		Identity: pallet_identity::{Module, Call, Storage, Event<T>},
		Society: pallet_society::{Module, Call, Storage, Event<T>, Config<T>},
		Recovery: pallet_recovery::{Module, Call, Storage, Event<T>},
		Vesting: pallet_vesting::{Module, Call, Storage, Event<T>, Config<T>},
	}
);

/// The address format for describing accounts.
pub type Address = AccountId;
/// Block header type as expected by this runtime.
pub type Header = generic::Header<BlockNumber, BlakeTwo256>;
/// Block type as expected by this runtime.
pub type Block = generic::Block<Header, UncheckedExtrinsic>;
/// A Block signed with a Justification
pub type SignedBlock = generic::SignedBlock<Block>;
/// BlockId type as expected by this runtime.
pub type BlockId = generic::BlockId<Block>;
/// The `SignedExtension` payload for transactions in the plug runtime.
/// It can contain a doughnut delegation proof as it's second value.
pub type SignedExtra = (
	Option<<Runtime as frame_system::Trait>::Doughnut>,
	frame_system::CheckVersion<Runtime>,
	frame_system::CheckGenesis<Runtime>,
	frame_system::CheckEra<Runtime>,
	frame_system::CheckNonce<Runtime>,
	frame_system::CheckWeight<Runtime>,
	pallet_transaction_payment::ChargeTransactionPayment<Runtime>,
	pallet_contracts::CheckBlockGasLimit<Runtime>,
);
/// Unchecked extrinsic type as expected by this runtime.
pub type UncheckedExtrinsic = generic::UncheckedExtrinsic<Address, Call, Signature, SignedExtra>;
/// The payload being signed in transactions.
pub type SignedPayload = generic::SignedPayload<Call, SignedExtra>;
/// Extrinsic type that has already been checked.
pub type CheckedExtrinsic = generic::CheckedExtrinsic<AccountId, Call, SignedExtra>;
/// Executive: handles dispatch to the various modules.
pub type Executive = frame_executive::Executive<Runtime, Block, frame_system::ChainContext<Runtime>, Runtime, AllModules>;

impl_runtime_apis! {
	impl sp_api::Core<Block> for Runtime {
		fn version() -> RuntimeVersion {
			VERSION
		}

		fn execute_block(block: Block) {
			Executive::execute_block(block)
		}

		fn initialize_block(header: &<Block as BlockT>::Header) {
			Executive::initialize_block(header)
		}
	}

	impl sp_api::Metadata<Block> for Runtime {
		fn metadata() -> OpaqueMetadata {
			Runtime::metadata().into()
		}
	}

	impl sp_block_builder::BlockBuilder<Block> for Runtime {
		fn apply_extrinsic(extrinsic: <Block as BlockT>::Extrinsic) -> ApplyExtrinsicResult {
			Executive::apply_extrinsic(extrinsic)
		}

		fn apply_trusted_extrinsic(extrinsic: <Block as BlockT>::Extrinsic) -> ApplyExtrinsicResult {
			Executive::apply_trusted_extrinsic(extrinsic)
		}

		fn finalize_block() -> <Block as BlockT>::Header {
			Executive::finalize_block()
		}

		fn inherent_extrinsics(data: InherentData) -> Vec<<Block as BlockT>::Extrinsic> {
			data.create_extrinsics()
		}

		fn check_inherents(block: Block, data: InherentData) -> CheckInherentsResult {
			data.check_extrinsics(&block)
		}

		fn random_seed() -> <Block as BlockT>::Hash {
			RandomnessCollectiveFlip::random_seed()
		}
	}

	impl sp_transaction_pool::runtime_api::TaggedTransactionQueue<Block> for Runtime {
		fn validate_transaction(tx: <Block as BlockT>::Extrinsic) -> TransactionValidity {
			Executive::validate_transaction(tx)
		}
	}

	impl sp_offchain::OffchainWorkerApi<Block> for Runtime {
		fn offchain_worker(header: &<Block as BlockT>::Header) {
			Executive::offchain_worker(header)
		}
	}

	impl fg_primitives::GrandpaApi<Block> for Runtime {
		fn grandpa_authorities() -> GrandpaAuthorityList {
			Grandpa::grandpa_authorities()
		}
	}

	impl sp_consensus_babe::BabeApi<Block> for Runtime {
		fn configuration() -> sp_consensus_babe::BabeConfiguration {
			// The choice of `c` parameter (where `1 - c` represents the
			// probability of a slot being empty), is done in accordance to the
			// slot duration and expected target block time, for safely
			// resisting network delays of maximum two seconds.
			// <https://research.web3.foundation/en/latest/polkadot/BABE/Babe/#6-practical-results>
			sp_consensus_babe::BabeConfiguration {
				slot_duration: Babe::slot_duration(),
				epoch_length: EpochDuration::get(),
				c: PRIMARY_PROBABILITY,
				genesis_authorities: Babe::authorities(),
				randomness: Babe::randomness(),
				secondary_slots: true,
			}
		}

		fn current_epoch_start() -> sp_consensus_babe::SlotNumber {
			Babe::current_epoch_start()
		}
	}

	impl sp_authority_discovery::AuthorityDiscoveryApi<Block> for Runtime {
		fn authorities() -> Vec<AuthorityDiscoveryId> {
			AuthorityDiscovery::authorities()
		}
	}

	impl frame_system_rpc_runtime_api::AccountNonceApi<Block, AccountId, Index> for Runtime {
		fn account_nonce(account: AccountId) -> Index {
			System::account_nonce(account)
		}
	}

	impl pallet_contracts_rpc_runtime_api::ContractsApi<Block, AccountId, Balance, BlockNumber>
		for Runtime
	{
		fn call(
			origin: AccountId,
			dest: AccountId,
			value: Balance,
			gas_limit: u64,
			input_data: Vec<u8>,
		) -> ContractExecResult {
			let exec_result =
				Contracts::bare_call(origin, dest.into(), value, gas_limit, input_data, None);
			match exec_result {
				Ok(v) => ContractExecResult::Success {
					status: v.status,
					data: v.data,
				},
				Err(_) => ContractExecResult::Error,
			}
		}

		fn get_storage(
			address: AccountId,
			key: [u8; 32],
		) -> pallet_contracts_primitives::GetStorageResult {
			Contracts::get_storage(address, key)
		}

		fn rent_projection(
			address: AccountId,
		) -> pallet_contracts_primitives::RentProjectionResult<BlockNumber> {
			Contracts::rent_projection(address)
		}
	}

	impl pallet_transaction_payment_rpc_runtime_api::TransactionPaymentApi<
		Block,
		Balance,
		UncheckedExtrinsic,
	> for Runtime {
		fn query_info(uxt: UncheckedExtrinsic, len: u32) -> RuntimeDispatchInfo<Balance> {
			TransactionPayment::query_info(uxt, len)
		}
	}

	impl sp_session::SessionKeys<Block> for Runtime {
		fn generate_session_keys(seed: Option<Vec<u8>>) -> Vec<u8> {
			SessionKeys::generate(seed)
		}

		fn decode_session_keys(
			encoded: Vec<u8>,
		) -> Option<Vec<(Vec<u8>, sp_core::crypto::KeyTypeId)>> {
			SessionKeys::decode_into_raw_public_keys(&encoded)
		}
	}

	impl frame_benchmarking::Benchmark<Block> for Runtime {
		fn dispatch_benchmark(
			module: Vec<u8>,
			extrinsic: Vec<u8>,
			steps: Vec<u32>,
			repeat: u32,
		) -> Option<Vec<frame_benchmarking::BenchmarkResults>> {
			use frame_benchmarking::Benchmarking;

			match module.as_slice() {
				b"pallet-balances" | b"balances" => Balances::run_benchmark(extrinsic, steps, repeat).ok(),
				b"pallet-identity" | b"identity" => Identity::run_benchmark(extrinsic, steps, repeat).ok(),
				b"pallet-timestamp" | b"timestamp" => Timestamp::run_benchmark(extrinsic, steps, repeat).ok(),
				_ => None,
			}
		}
	}
}

#[cfg(test)]
mod tests {
	use super::*;
	use frame_system::offchain::{SignAndSubmitTransaction, SubmitSignedTransaction};

	#[test]
	fn validate_transaction_submitter_bounds() {
		fn is_submit_signed_transaction<T>() where
			T: SubmitSignedTransaction<
				Runtime,
				Call,
			>,
		{}

		fn is_sign_and_submit_transaction<T>() where
			T: SignAndSubmitTransaction<
				Runtime,
				Call,
				Extrinsic=UncheckedExtrinsic,
				CreateTransaction=Runtime,
				Signer=ImOnlineId,
			>,
		{}

		is_submit_signed_transaction::<SubmitTransaction>();
		is_sign_and_submit_transaction::<SubmitTransaction>();
	}

	#[test]
	fn block_hooks_weight_should_not_exceed_limits() {
		use frame_support::weights::WeighBlock;
		let check_for_block = |b| {
			let block_hooks_weight =
				<AllModules as WeighBlock<BlockNumber>>::on_initialize(b) +
				<AllModules as WeighBlock<BlockNumber>>::on_finalize(b);

			assert_eq!(
				block_hooks_weight,
				0,
				"This test might fail simply because the value being compared to has increased to a \
				module declaring a new weight for a hook or call. In this case update the test and \
				happily move on.",
			);

			// Invariant. Always must be like this to have a sane chain.
			assert!(block_hooks_weight < MaximumBlockWeight::get());

			// Warning.
			if block_hooks_weight > MaximumBlockWeight::get() / 2 {
				println!(
					"block hooks weight is consuming more than a block's capacity. You probably want \
					to re-think this. This test will fail now."
				);
				assert!(false);
			}
		};

		let _ = (0..100_000).for_each(check_for_block);
	}
}<|MERGE_RESOLUTION|>--- conflicted
+++ resolved
@@ -131,12 +131,9 @@
 	type AvailableBlockRatio = AvailableBlockRatio;
 	type Version = Version;
 	type ModuleToIndex = ModuleToIndex;
-<<<<<<< HEAD
-=======
 	type AccountData = pallet_balances::AccountData<Balance>;
 	type OnNewAccount = ();
 	type OnKilledAccount = ();
->>>>>>> 013c1ee1
 }
 
 parameter_types! {
