// Copyright 2018-2020 Parity Technologies (UK) Ltd.
// This file is part of Substrate.

// Substrate is free software: you can redistribute it and/or modify
// it under the terms of the GNU General Public License as published by
// the Free Software Foundation, either version 3 of the License, or
// (at your option) any later version.

// Substrate is distributed in the hope that it will be useful,
// but WITHOUT ANY WARRANTY; without even the implied warranty of
// MERCHANTABILITY or FITNESS FOR A PARTICULAR PURPOSE.  See the
// GNU General Public License for more details.

// You should have received a copy of the GNU General Public License
// along with Substrate.  If not, see <http://www.gnu.org/licenses/>.

//! The Substrate runtime. This can be compiled with ``#[no_std]`, ready for Wasm.

#![cfg_attr(not(feature = "std"), no_std)]
// `construct_runtime!` does a lot of recursion and requires us to increase the limit to 256.
#![recursion_limit="256"]

use sp_std::prelude::*;
use frame_support::{
	construct_runtime, parameter_types, debug,
	weights::Weight,
	traits::{SplitTwoWays, Currency, Randomness},
};
use sp_core::u32_trait::{_1, _2, _3, _4};
pub use node_primitives::{AccountId, Signature};
use node_primitives::{AccountIndex, Balance, BlockNumber, Hash, Index, Moment};
use sp_api::impl_runtime_apis;
use sp_runtime::{
<<<<<<< HEAD
	Permill, Perbill, Percent, ApplyExtrinsicResult, BenchmarkResults,
	impl_opaque_keys, generic, create_runtime_str,
=======
	Permill, Perbill, Percent, ApplyExtrinsicResult, impl_opaque_keys, generic, create_runtime_str,
>>>>>>> 41bb2193
};
use sp_runtime::curve::PiecewiseLinear;
use sp_runtime::transaction_validity::TransactionValidity;
use sp_runtime::traits::{
	self, BlakeTwo256, Block as BlockT, StaticLookup, SaturatedConversion,
	ConvertInto, OpaqueKeys,
};
use sp_version::RuntimeVersion;
#[cfg(any(feature = "std", test))]
use sp_version::NativeVersion;
use sp_core::OpaqueMetadata;
use pallet_grandpa::AuthorityList as GrandpaAuthorityList;
use pallet_grandpa::fg_primitives;
use pallet_im_online::sr25519::{AuthorityId as ImOnlineId};
use sp_authority_discovery::AuthorityId as AuthorityDiscoveryId;
use pallet_transaction_payment_rpc_runtime_api::RuntimeDispatchInfo;
use pallet_contracts_rpc_runtime_api::ContractExecResult;
use frame_system::offchain::TransactionSubmitter;
use sp_inherents::{InherentData, CheckInherentsResult};

#[cfg(any(feature = "std", test))]
pub use sp_runtime::BuildStorage;
pub use pallet_timestamp::Call as TimestampCall;
pub use pallet_balances::Call as BalancesCall;
pub use pallet_contracts::Gas;
pub use frame_support::StorageValue;
pub use pallet_staking::StakerStatus;

/// Implementations of some helper traits passed into runtime modules as associated types.
pub mod impls;
use impls::{Author, CurrencyToVoteHandler, LinearWeightToFee, TargetedFeeAdjustment};

/// Constant values used within the runtime.
pub mod constants;
use constants::{time::*, currency::*};

// Make the WASM binary available.
#[cfg(feature = "std")]
include!(concat!(env!("OUT_DIR"), "/wasm_binary.rs"));

/// Runtime version.
pub const VERSION: RuntimeVersion = RuntimeVersion {
	spec_name: create_runtime_str!("node"),
	impl_name: create_runtime_str!("plug-node"),
	authoring_version: 10,
	// Per convention: if the runtime behavior changes, increment spec_version
	// and set impl_version to 0. If only runtime
	// implementation changes and behavior does not, then leave spec_version as
	// is and increment impl_version.
<<<<<<< HEAD
	spec_version: 219,
=======
	spec_version: 225,
>>>>>>> 41bb2193
	impl_version: 0,
	apis: RUNTIME_API_VERSIONS,
};

/// Native version.
#[cfg(any(feature = "std", test))]
pub fn native_version() -> NativeVersion {
	NativeVersion {
		runtime_version: VERSION,
		can_author_with: Default::default(),
	}
}

type NegativeImbalance = <Balances as Currency<AccountId>>::NegativeImbalance;

pub type DealWithFees = SplitTwoWays<
	Balance,
	NegativeImbalance,
	_4, Treasury,   // 4 parts (80%) goes to the treasury.
	_1, Author,     // 1 part (20%) goes to the block author.
>;

parameter_types! {
	pub const BlockHashCount: BlockNumber = 250;
	pub const MaximumBlockWeight: Weight = 1_000_000_000;
	pub const MaximumBlockLength: u32 = 5 * 1024 * 1024;
	pub const Version: RuntimeVersion = VERSION;
	pub const AvailableBlockRatio: Perbill = Perbill::from_percent(75);
}

impl frame_system::Trait for Runtime {
	type Origin = Origin;
	type Call = Call;
	type Index = Index;
	type BlockNumber = BlockNumber;
	type Hash = Hash;
	type Hashing = BlakeTwo256;
	type AccountId = AccountId;
	type Lookup = Indices;
	type Header = generic::Header<BlockNumber, BlakeTwo256>;
	type Event = Event;
	type BlockHashCount = BlockHashCount;
	type Doughnut = prml_doughnut::PlugDoughnut<Runtime>;
	type DelegatedDispatchVerifier = prml_doughnut::PlugDoughnutDispatcher<Runtime>;
	type MaximumBlockWeight = MaximumBlockWeight;
	type MaximumBlockLength = MaximumBlockLength;
	type AvailableBlockRatio = AvailableBlockRatio;
	type Version = Version;
	type ModuleToIndex = ModuleToIndex;
	type AccountData = pallet_balances::AccountData<Balance>;
	type OnNewAccount = ();
<<<<<<< HEAD
	type OnReapAccount = (Balances, Staking, Contracts, Session, Recovery);
=======
	type OnKilledAccount = ();
>>>>>>> 41bb2193
}

parameter_types! {
	// One storage item; value is size 4+4+16+32 bytes = 56 bytes.
	pub const MultisigDepositBase: Balance = 30 * CENTS;
	// Additional storage item size of 32 bytes.
	pub const MultisigDepositFactor: Balance = 5 * CENTS;
	pub const MaxSignatories: u16 = 100;
}

impl prml_doughnut::DoughnutRuntime for Runtime {
	type AccountId = <Self as frame_system::Trait>::AccountId;
	type Call = Call;
	type Doughnut = <Self as frame_system::Trait>::Doughnut;
	type TimestampProvider = pallet_timestamp::Module<Runtime>;
}

impl pallet_utility::Trait for Runtime {
	type Event = Event;
	type Call = Call;
	type Currency = Balances;
	type MultisigDepositBase = MultisigDepositBase;
	type MultisigDepositFactor = MultisigDepositFactor;
	type MaxSignatories = MaxSignatories;
}

parameter_types! {
	pub const EpochDuration: u64 = EPOCH_DURATION_IN_SLOTS;
	pub const ExpectedBlockTime: Moment = MILLISECS_PER_BLOCK;
}

impl pallet_babe::Trait for Runtime {
	type EpochDuration = EpochDuration;
	type ExpectedBlockTime = ExpectedBlockTime;
	type EpochChangeTrigger = pallet_babe::ExternalTrigger;
}

parameter_types! {
	pub const IndexDeposit: Balance = 1 * DOLLARS;
}

impl pallet_indices::Trait for Runtime {
	type AccountIndex = AccountIndex;
	type Event = Event;
	type Currency = Balances;
	type Deposit = IndexDeposit;
}

parameter_types! {
	pub const ExistentialDeposit: Balance = 1 * DOLLARS;
}

impl pallet_balances::Trait for Runtime {
	type Balance = Balance;
	type DustRemoval = ();
	type Event = Event;
	type ExistentialDeposit = ExistentialDeposit;
	type AccountStore = frame_system::Module<Runtime>;
}

parameter_types! {
	pub const TransactionBaseFee: Balance = 1 * CENTS;
	pub const TransactionByteFee: Balance = 10 * MILLICENTS;
	// setting this to zero will disable the weight fee.
	pub const WeightFeeCoefficient: Balance = 1_000;
	// for a sane configuration, this should always be less than `AvailableBlockRatio`.
	pub const TargetBlockFullness: Perbill = Perbill::from_percent(25);
}

impl pallet_transaction_payment::Trait for Runtime {
	type Currency = Balances;
	type OnTransactionPayment = DealWithFees;
	type TransactionBaseFee = TransactionBaseFee;
	type TransactionByteFee = TransactionByteFee;
	type WeightToFee = LinearWeightToFee<WeightFeeCoefficient>;
	type FeeMultiplierUpdate = TargetedFeeAdjustment<TargetBlockFullness>;
}

parameter_types! {
	pub const MinimumPeriod: Moment = SLOT_DURATION / 2;
}
impl pallet_timestamp::Trait for Runtime {
	type Moment = Moment;
	type OnTimestampSet = Babe;
	type MinimumPeriod = MinimumPeriod;
}

parameter_types! {
	pub const UncleGenerations: BlockNumber = 5;
}

impl pallet_authorship::Trait for Runtime {
	type FindAuthor = pallet_session::FindAccountFromAuthorIndex<Self, Babe>;
	type UncleGenerations = UncleGenerations;
	type FilterUncle = ();
	type EventHandler = Staking;
}

impl_opaque_keys! {
	pub struct SessionKeys {
		pub grandpa: Grandpa,
		pub babe: Babe,
		pub im_online: ImOnline,
		pub authority_discovery: AuthorityDiscovery,
	}
}

parameter_types! {
	pub const DisabledValidatorsThreshold: Perbill = Perbill::from_percent(17);
}

impl pallet_session::Trait for Runtime {
	type Event = Event;
	type ValidatorId = <Self as frame_system::Trait>::AccountId;
	type ValidatorIdOf = pallet_staking::StashOf<Self>;
	type ShouldEndSession = Babe;
	type SessionManager = Staking;
	type SessionHandler = <SessionKeys as OpaqueKeys>::KeyTypeIdProviders;
	type Keys = SessionKeys;
	type DisabledValidatorsThreshold = DisabledValidatorsThreshold;
}

impl pallet_session::historical::Trait for Runtime {
	type FullIdentification = pallet_staking::Exposure<AccountId, Balance>;
	type FullIdentificationOf = pallet_staking::ExposureOf<Runtime>;
}

pallet_staking_reward_curve::build! {
	const REWARD_CURVE: PiecewiseLinear<'static> = curve!(
		min_inflation: 0_025_000,
		max_inflation: 0_100_000,
		ideal_stake: 0_500_000,
		falloff: 0_050_000,
		max_piece_count: 40,
		test_precision: 0_005_000,
	);
}

parameter_types! {
	pub const SessionsPerEra: sp_staking::SessionIndex = 6;
	pub const BondingDuration: pallet_staking::EraIndex = 24 * 28;
	pub const SlashDeferDuration: pallet_staking::EraIndex = 24 * 7; // 1/4 the bonding duration.
	pub const RewardCurve: &'static PiecewiseLinear<'static> = &REWARD_CURVE;
}

impl pallet_staking::Trait for Runtime {
	type Currency = Balances;
	type RewardCurrency = Balances;
	type CurrencyToReward = Balance;
	type Time = Timestamp;
	type CurrencyToVote = CurrencyToVoteHandler;
	type RewardRemainder = Treasury;
	type Event = Event;
	type Slash = Treasury; // send the slashed funds to the treasury.
	type Reward = (); // rewards are minted from the void
	type SessionsPerEra = SessionsPerEra;
	type BondingDuration = BondingDuration;
	type SlashDeferDuration = SlashDeferDuration;
	/// A super-majority of the council can cancel the slash.
	type SlashCancelOrigin = pallet_collective::EnsureProportionAtLeast<_3, _4, AccountId, CouncilCollective>;
	type SessionInterface = Self;
	type RewardCurve = RewardCurve;
}

parameter_types! {
	pub const LaunchPeriod: BlockNumber = 28 * 24 * 60 * MINUTES;
	pub const VotingPeriod: BlockNumber = 28 * 24 * 60 * MINUTES;
	pub const EmergencyVotingPeriod: BlockNumber = 3 * 24 * 60 * MINUTES;
	pub const MinimumDeposit: Balance = 100 * DOLLARS;
	pub const EnactmentPeriod: BlockNumber = 30 * 24 * 60 * MINUTES;
	pub const CooloffPeriod: BlockNumber = 28 * 24 * 60 * MINUTES;
	// One cent: $10,000 / MB
	pub const PreimageByteDeposit: Balance = 1 * CENTS;
}

impl pallet_democracy::Trait for Runtime {
	type Proposal = Call;
	type Event = Event;
	type Currency = Balances;
	type EnactmentPeriod = EnactmentPeriod;
	type LaunchPeriod = LaunchPeriod;
	type VotingPeriod = VotingPeriod;
	type MinimumDeposit = MinimumDeposit;
	/// A straight majority of the council can decide what their next motion is.
	type ExternalOrigin = pallet_collective::EnsureProportionAtLeast<_1, _2, AccountId, CouncilCollective>;
	/// A super-majority can have the next scheduled referendum be a straight majority-carries vote.
	type ExternalMajorityOrigin = pallet_collective::EnsureProportionAtLeast<_3, _4, AccountId, CouncilCollective>;
	/// A unanimous council can have the next scheduled referendum be a straight default-carries
	/// (NTB) vote.
	type ExternalDefaultOrigin = pallet_collective::EnsureProportionAtLeast<_1, _1, AccountId, CouncilCollective>;
	/// Two thirds of the technical committee can have an ExternalMajority/ExternalDefault vote
	/// be tabled immediately and with a shorter voting/enactment period.
	type FastTrackOrigin = pallet_collective::EnsureProportionAtLeast<_2, _3, AccountId, TechnicalCollective>;
	type EmergencyVotingPeriod = EmergencyVotingPeriod;
	// To cancel a proposal which has been passed, 2/3 of the council must agree to it.
	type CancellationOrigin = pallet_collective::EnsureProportionAtLeast<_2, _3, AccountId, CouncilCollective>;
	// Any single technical committee member may veto a coming council proposal, however they can
	// only do it once and it lasts only for the cooloff period.
	type VetoOrigin = pallet_collective::EnsureMember<AccountId, TechnicalCollective>;
	type CooloffPeriod = CooloffPeriod;
	type PreimageByteDeposit = PreimageByteDeposit;
	type Slash = Treasury;
}

type CouncilCollective = pallet_collective::Instance1;
impl pallet_collective::Trait<CouncilCollective> for Runtime {
	type Origin = Origin;
	type Proposal = Call;
	type Event = Event;
}

parameter_types! {
	pub const CandidacyBond: Balance = 10 * DOLLARS;
	pub const VotingBond: Balance = 1 * DOLLARS;
	pub const TermDuration: BlockNumber = 7 * DAYS;
	pub const DesiredMembers: u32 = 13;
	pub const DesiredRunnersUp: u32 = 7;
}

impl pallet_elections_phragmen::Trait for Runtime {
	type Event = Event;
	type Currency = Balances;
	type ChangeMembers = Council;
	type CurrencyToVote = CurrencyToVoteHandler;
	type CandidacyBond = CandidacyBond;
	type VotingBond = VotingBond;
	type LoserCandidate = ();
	type BadReport = ();
	type KickedMember = ();
	type DesiredMembers = DesiredMembers;
	type DesiredRunnersUp = DesiredRunnersUp;
	type TermDuration = TermDuration;
}

type TechnicalCollective = pallet_collective::Instance2;
impl pallet_collective::Trait<TechnicalCollective> for Runtime {
	type Origin = Origin;
	type Proposal = Call;
	type Event = Event;
}

impl pallet_membership::Trait<pallet_membership::Instance1> for Runtime {
	type Event = Event;
	type AddOrigin = pallet_collective::EnsureProportionMoreThan<_1, _2, AccountId, CouncilCollective>;
	type RemoveOrigin = pallet_collective::EnsureProportionMoreThan<_1, _2, AccountId, CouncilCollective>;
	type SwapOrigin = pallet_collective::EnsureProportionMoreThan<_1, _2, AccountId, CouncilCollective>;
	type ResetOrigin = pallet_collective::EnsureProportionMoreThan<_1, _2, AccountId, CouncilCollective>;
	type MembershipInitialized = TechnicalCommittee;
	type MembershipChanged = TechnicalCommittee;
}

parameter_types! {
	pub const ProposalBond: Permill = Permill::from_percent(5);
	pub const ProposalBondMinimum: Balance = 1 * DOLLARS;
	pub const SpendPeriod: BlockNumber = 1 * DAYS;
	pub const Burn: Permill = Permill::from_percent(50);
	pub const TipCountdown: BlockNumber = 1 * DAYS;
	pub const TipFindersFee: Percent = Percent::from_percent(20);
	pub const TipReportDepositBase: Balance = 1 * DOLLARS;
	pub const TipReportDepositPerByte: Balance = 1 * CENTS;
}

impl pallet_treasury::Trait for Runtime {
	type Currency = Balances;
	type ApproveOrigin = pallet_collective::EnsureMembers<_4, AccountId, CouncilCollective>;
	type RejectOrigin = pallet_collective::EnsureMembers<_2, AccountId, CouncilCollective>;
	type Tippers = Elections;
	type TipCountdown = TipCountdown;
	type TipFindersFee = TipFindersFee;
	type TipReportDepositBase = TipReportDepositBase;
	type TipReportDepositPerByte = TipReportDepositPerByte;
	type Event = Event;
	type ProposalRejection = ();
	type ProposalBond = ProposalBond;
	type ProposalBondMinimum = ProposalBondMinimum;
	type SpendPeriod = SpendPeriod;
	type Burn = Burn;
}

parameter_types! {
	pub const ContractTransactionBaseFee: Balance = 1 * CENTS;
	pub const ContractTransactionByteFee: Balance = 10 * MILLICENTS;
	pub const ContractFee: Balance = 1 * CENTS;
	pub const TombstoneDeposit: Balance = 1 * DOLLARS;
	pub const RentByteFee: Balance = 1 * DOLLARS;
	pub const RentDepositOffset: Balance = 1000 * DOLLARS;
	pub const SurchargeReward: Balance = 150 * DOLLARS;
}

impl pallet_contracts::Trait for Runtime {
	type Currency = Balances;
	type Time = Timestamp;
	type Randomness = RandomnessCollectiveFlip;
	type Call = Call;
	type Event = Event;
	type DetermineContractAddress = pallet_contracts::SimpleAddressDeterminer<Runtime>;
	type ComputeDispatchFee = pallet_contracts::DefaultDispatchFeeComputor<Runtime>;
	type TrieIdGenerator = pallet_contracts::TrieIdFromParentCounter<Runtime>;
	type GasPayment = ();
	type GasHandler = ();
	type RentPayment = ();
	type SignedClaimHandicap = pallet_contracts::DefaultSignedClaimHandicap;
	type TombstoneDeposit = TombstoneDeposit;
	type StorageSizeOffset = pallet_contracts::DefaultStorageSizeOffset;
	type RentByteFee = RentByteFee;
	type RentDepositOffset = RentDepositOffset;
	type SurchargeReward = SurchargeReward;
	type TransactionBaseFee = ContractTransactionBaseFee;
	type TransactionByteFee = ContractTransactionByteFee;
	type ContractFee = ContractFee;
	type CallBaseFee = pallet_contracts::DefaultCallBaseFee;
	type InstantiateBaseFee = pallet_contracts::DefaultInstantiateBaseFee;
	type MaxDepth = pallet_contracts::DefaultMaxDepth;
	type MaxValueSize = pallet_contracts::DefaultMaxValueSize;
	type BlockGasLimit = pallet_contracts::DefaultBlockGasLimit;
}

impl pallet_sudo::Trait for Runtime {
	type Event = Event;
	type Call = Call;
}

/// A runtime transaction submitter.
pub type SubmitTransaction = TransactionSubmitter<ImOnlineId, Runtime, UncheckedExtrinsic>;

parameter_types! {
	pub const SessionDuration: BlockNumber = EPOCH_DURATION_IN_SLOTS as _;
}

impl pallet_im_online::Trait for Runtime {
	type AuthorityId = ImOnlineId;
	type Event = Event;
	type Call = Call;
	type SubmitTransaction = SubmitTransaction;
	type SessionDuration = SessionDuration;
	type ReportUnresponsiveness = Offences;
}

impl pallet_offences::Trait for Runtime {
	type Event = Event;
	type IdentificationTuple = pallet_session::historical::IdentificationTuple<Self>;
	type OnOffenceHandler = Staking;
}

impl pallet_authority_discovery::Trait for Runtime {}

impl pallet_grandpa::Trait for Runtime {
	type Event = Event;
}

parameter_types! {
	pub const WindowSize: BlockNumber = 101;
	pub const ReportLatency: BlockNumber = 1000;
}

impl pallet_finality_tracker::Trait for Runtime {
	type OnFinalizationStalled = ();
	type WindowSize = WindowSize;
	type ReportLatency = ReportLatency;
}

parameter_types! {
	pub const BasicDeposit: Balance = 10 * DOLLARS;       // 258 bytes on-chain
	pub const FieldDeposit: Balance = 250 * CENTS;        // 66 bytes on-chain
	pub const SubAccountDeposit: Balance = 2 * DOLLARS;   // 53 bytes on-chain
	pub const MaxSubAccounts: u32 = 100;
	pub const MaxAdditionalFields: u32 = 100;
}

impl pallet_identity::Trait for Runtime {
	type Event = Event;
	type Currency = Balances;
	type BasicDeposit = BasicDeposit;
	type FieldDeposit = FieldDeposit;
	type SubAccountDeposit = SubAccountDeposit;
	type MaxSubAccounts = MaxSubAccounts;
	type MaxAdditionalFields = MaxAdditionalFields;
	type Slashed = Treasury;
	type ForceOrigin = pallet_collective::EnsureProportionMoreThan<_1, _2, AccountId, CouncilCollective>;
	type RegistrarOrigin = pallet_collective::EnsureProportionMoreThan<_1, _2, AccountId, CouncilCollective>;
}

impl frame_system::offchain::CreateTransaction<Runtime, UncheckedExtrinsic> for Runtime {
	type Public = <Signature as traits::Verify>::Signer;
	type Signature = Signature;

	fn create_transaction<TSigner: frame_system::offchain::Signer<Self::Public, Self::Signature>>(
		call: Call,
		public: Self::Public,
		account: AccountId,
		index: Index,
	) -> Option<(Call, <UncheckedExtrinsic as traits::Extrinsic>::SignaturePayload)> {
		// take the biggest period possible.
		let period = BlockHashCount::get()
			.checked_next_power_of_two()
			.map(|c| c / 2)
			.unwrap_or(2) as u64;
		let current_block = System::block_number()
			.saturated_into::<u64>()
			// The `System::block_number` is initialized with `n+1`,
			// so the actual block number is `n`.
			.saturating_sub(1);
		let tip = 0;
		let extra: SignedExtra = (
			None,
			frame_system::CheckVersion::<Runtime>::new(),
			frame_system::CheckGenesis::<Runtime>::new(),
			frame_system::CheckEra::<Runtime>::from(generic::Era::mortal(period, current_block)),
			frame_system::CheckNonce::<Runtime>::from(index),
			frame_system::CheckWeight::<Runtime>::new(),
			pallet_transaction_payment::ChargeTransactionPayment::<Runtime>::from(tip),
			Default::default(),
		);
		let raw_payload = SignedPayload::new(call, extra).map_err(|e| {
			debug::warn!("Unable to create signed payload: {:?}", e);
		}).ok()?;
		let signature = TSigner::sign(public, &raw_payload)?;
		let address = Indices::unlookup(account);
		let (call, extra, _) = raw_payload.deconstruct();
		Some((call, (address, signature, extra)))
	}
}

parameter_types! {
	pub const ConfigDepositBase: Balance = 5 * DOLLARS;
	pub const FriendDepositFactor: Balance = 50 * CENTS;
	pub const MaxFriends: u16 = 9;
	pub const RecoveryDeposit: Balance = 5 * DOLLARS;
}

impl pallet_recovery::Trait for Runtime {
	type Event = Event;
	type Call = Call;
	type Currency = Balances;
	type ConfigDepositBase = ConfigDepositBase;
	type FriendDepositFactor = FriendDepositFactor;
	type MaxFriends = MaxFriends;
	type RecoveryDeposit = RecoveryDeposit;
}

parameter_types! {
	pub const CandidateDeposit: Balance = 10 * DOLLARS;
	pub const WrongSideDeduction: Balance = 2 * DOLLARS;
	pub const MaxStrikes: u32 = 10;
	pub const RotationPeriod: BlockNumber = 80 * HOURS;
	pub const PeriodSpend: Balance = 500 * DOLLARS;
	pub const MaxLockDuration: BlockNumber = 36 * 30 * DAYS;
	pub const ChallengePeriod: BlockNumber = 7 * DAYS;
}

impl pallet_society::Trait for Runtime {
	type Event = Event;
	type Currency = Balances;
	type Randomness = RandomnessCollectiveFlip;
	type CandidateDeposit = CandidateDeposit;
	type WrongSideDeduction = WrongSideDeduction;
	type MaxStrikes = MaxStrikes;
	type PeriodSpend = PeriodSpend;
	type MembershipChanged = ();
	type RotationPeriod = RotationPeriod;
	type MaxLockDuration = MaxLockDuration;
	type FounderSetOrigin = pallet_collective::EnsureProportionMoreThan<_1, _2, AccountId, CouncilCollective>;
	type SuspensionJudgementOrigin = pallet_society::EnsureFounder<Runtime>;
	type ChallengePeriod = ChallengePeriod;
}

impl pallet_vesting::Trait for Runtime {
	type Event = Event;
	type Currency = Balances;
	type BlockNumberToBalance = ConvertInto;
}

construct_runtime!(
	pub enum Runtime where
		Block = Block,
		NodeBlock = node_primitives::Block,
		UncheckedExtrinsic = UncheckedExtrinsic
	{
		System: frame_system::{Module, Call, Config, Storage, Event<T>},
		Utility: pallet_utility::{Module, Call, Storage, Event<T>},
		Babe: pallet_babe::{Module, Call, Storage, Config, Inherent(Timestamp)},
		Timestamp: pallet_timestamp::{Module, Call, Storage, Inherent},
		Authorship: pallet_authorship::{Module, Call, Storage, Inherent},
		Indices: pallet_indices::{Module, Call, Storage, Config<T>, Event<T>},
		Balances: pallet_balances::{Module, Call, Storage, Config<T>, Event<T>},
		TransactionPayment: pallet_transaction_payment::{Module, Storage},
		Staking: pallet_staking::{Module, Call, Config<T>, Storage, Event<T>},
		Session: pallet_session::{Module, Call, Storage, Event, Config<T>},
		Democracy: pallet_democracy::{Module, Call, Storage, Config, Event<T>},
		Council: pallet_collective::<Instance1>::{Module, Call, Storage, Origin<T>, Event<T>, Config<T>},
		TechnicalCommittee: pallet_collective::<Instance2>::{Module, Call, Storage, Origin<T>, Event<T>, Config<T>},
		Elections: pallet_elections_phragmen::{Module, Call, Storage, Event<T>},
		TechnicalMembership: pallet_membership::<Instance1>::{Module, Call, Storage, Event<T>, Config<T>},
		FinalityTracker: pallet_finality_tracker::{Module, Call, Inherent},
		Grandpa: pallet_grandpa::{Module, Call, Storage, Config, Event},
		Treasury: pallet_treasury::{Module, Call, Storage, Config, Event<T>},
		Contracts: pallet_contracts::{Module, Call, Config<T>, Storage, Event<T>},
		Sudo: pallet_sudo::{Module, Call, Config<T>, Storage, Event<T>},
		ImOnline: pallet_im_online::{Module, Call, Storage, Event<T>, ValidateUnsigned, Config<T>},
		AuthorityDiscovery: pallet_authority_discovery::{Module, Call, Config},
		Offences: pallet_offences::{Module, Call, Storage, Event},
		RandomnessCollectiveFlip: pallet_randomness_collective_flip::{Module, Call, Storage},
		Identity: pallet_identity::{Module, Call, Storage, Event<T>},
		Society: pallet_society::{Module, Call, Storage, Event<T>, Config<T>},
		Recovery: pallet_recovery::{Module, Call, Storage, Event<T>},
		Vesting: pallet_vesting::{Module, Call, Storage, Event<T>, Config<T>},
	}
);

/// The address format for describing accounts.
pub type Address = <Indices as StaticLookup>::Source;
/// Block header type as expected by this runtime.
pub type Header = generic::Header<BlockNumber, BlakeTwo256>;
/// Block type as expected by this runtime.
pub type Block = generic::Block<Header, UncheckedExtrinsic>;
/// A Block signed with a Justification
pub type SignedBlock = generic::SignedBlock<Block>;
/// BlockId type as expected by this runtime.
pub type BlockId = generic::BlockId<Block>;
/// The `SignedExtension` payload for transactions in the plug runtime.
/// It can contain a doughnut delegation proof as it's second value.
pub type SignedExtra = (
	Option<<Runtime as frame_system::Trait>::Doughnut>,
	frame_system::CheckVersion<Runtime>,
	frame_system::CheckGenesis<Runtime>,
	frame_system::CheckEra<Runtime>,
	frame_system::CheckNonce<Runtime>,
	frame_system::CheckWeight<Runtime>,
	pallet_transaction_payment::ChargeTransactionPayment<Runtime>,
	pallet_contracts::CheckBlockGasLimit<Runtime>,
);
/// Unchecked extrinsic type as expected by this runtime.
pub type UncheckedExtrinsic = generic::UncheckedExtrinsic<Address, Call, Signature, SignedExtra>;
/// The payload being signed in transactions.
pub type SignedPayload = generic::SignedPayload<Call, SignedExtra>;
/// Extrinsic type that has already been checked.
pub type CheckedExtrinsic = generic::CheckedExtrinsic<AccountId, Call, SignedExtra>;
/// Executive: handles dispatch to the various modules.
pub type Executive = frame_executive::Executive<Runtime, Block, frame_system::ChainContext<Runtime>, Runtime, AllModules>;

impl_runtime_apis! {
	impl sp_api::Core<Block> for Runtime {
		fn version() -> RuntimeVersion {
			VERSION
		}

		fn execute_block(block: Block) {
			Executive::execute_block(block)
		}

		fn initialize_block(header: &<Block as BlockT>::Header) {
			Executive::initialize_block(header)
		}
	}

	impl sp_api::Metadata<Block> for Runtime {
		fn metadata() -> OpaqueMetadata {
			Runtime::metadata().into()
		}
	}

	impl sp_block_builder::BlockBuilder<Block> for Runtime {
		fn apply_extrinsic(extrinsic: <Block as BlockT>::Extrinsic) -> ApplyExtrinsicResult {
			Executive::apply_extrinsic(extrinsic)
		}

		fn apply_trusted_extrinsic(extrinsic: <Block as BlockT>::Extrinsic) -> ApplyExtrinsicResult {
			Executive::apply_trusted_extrinsic(extrinsic)
		}

		fn finalize_block() -> <Block as BlockT>::Header {
			Executive::finalize_block()
		}

		fn inherent_extrinsics(data: InherentData) -> Vec<<Block as BlockT>::Extrinsic> {
			data.create_extrinsics()
		}

		fn check_inherents(block: Block, data: InherentData) -> CheckInherentsResult {
			data.check_extrinsics(&block)
		}

		fn random_seed() -> <Block as BlockT>::Hash {
			RandomnessCollectiveFlip::random_seed()
		}
	}

	impl sp_transaction_pool::runtime_api::TaggedTransactionQueue<Block> for Runtime {
		fn validate_transaction(tx: <Block as BlockT>::Extrinsic) -> TransactionValidity {
			Executive::validate_transaction(tx)
		}
	}

	impl sp_offchain::OffchainWorkerApi<Block> for Runtime {
		fn offchain_worker(header: &<Block as BlockT>::Header) {
			Executive::offchain_worker(header)
		}
	}

	impl fg_primitives::GrandpaApi<Block> for Runtime {
		fn grandpa_authorities() -> GrandpaAuthorityList {
			Grandpa::grandpa_authorities()
		}
	}

	impl sp_consensus_babe::BabeApi<Block> for Runtime {
		fn configuration() -> sp_consensus_babe::BabeConfiguration {
			// The choice of `c` parameter (where `1 - c` represents the
			// probability of a slot being empty), is done in accordance to the
			// slot duration and expected target block time, for safely
			// resisting network delays of maximum two seconds.
			// <https://research.web3.foundation/en/latest/polkadot/BABE/Babe/#6-practical-results>
			sp_consensus_babe::BabeConfiguration {
				slot_duration: Babe::slot_duration(),
				epoch_length: EpochDuration::get(),
				c: PRIMARY_PROBABILITY,
				genesis_authorities: Babe::authorities(),
				randomness: Babe::randomness(),
				secondary_slots: true,
			}
		}

		fn current_epoch_start() -> sp_consensus_babe::SlotNumber {
			Babe::current_epoch_start()
		}
	}

	impl sp_authority_discovery::AuthorityDiscoveryApi<Block> for Runtime {
		fn authorities() -> Vec<AuthorityDiscoveryId> {
			AuthorityDiscovery::authorities()
		}
	}

	impl frame_system_rpc_runtime_api::AccountNonceApi<Block, AccountId, Index> for Runtime {
		fn account_nonce(account: AccountId) -> Index {
			System::account_nonce(account)
		}
	}

	impl pallet_contracts_rpc_runtime_api::ContractsApi<Block, AccountId, Balance, BlockNumber>
		for Runtime
	{
		fn call(
			origin: AccountId,
			dest: AccountId,
			value: Balance,
			gas_limit: u64,
			input_data: Vec<u8>,
		) -> ContractExecResult {
			let exec_result =
				Contracts::bare_call(origin, dest.into(), value, gas_limit, input_data, None);
			match exec_result {
				Ok(v) => ContractExecResult::Success {
					status: v.status,
					data: v.data,
				},
				Err(_) => ContractExecResult::Error,
			}
		}

		fn get_storage(
			address: AccountId,
			key: [u8; 32],
		) -> pallet_contracts_primitives::GetStorageResult {
			Contracts::get_storage(address, key)
		}

		fn rent_projection(
			address: AccountId,
		) -> pallet_contracts_primitives::RentProjectionResult<BlockNumber> {
			Contracts::rent_projection(address)
		}
	}

	impl pallet_transaction_payment_rpc_runtime_api::TransactionPaymentApi<
		Block,
		Balance,
		UncheckedExtrinsic,
	> for Runtime {
		fn query_info(uxt: UncheckedExtrinsic, len: u32) -> RuntimeDispatchInfo<Balance> {
			TransactionPayment::query_info(uxt, len)
		}
	}

	impl sp_session::SessionKeys<Block> for Runtime {
		fn generate_session_keys(seed: Option<Vec<u8>>) -> Vec<u8> {
			SessionKeys::generate(seed)
		}

		fn decode_session_keys(
			encoded: Vec<u8>,
		) -> Option<Vec<(Vec<u8>, sp_core::crypto::KeyTypeId)>> {
			SessionKeys::decode_into_raw_public_keys(&encoded)
		}
	}
<<<<<<< HEAD
	impl crate::Benchmark<Block> for Runtime {
		fn dispatch_benchmark(module: Vec<u8>, extrinsic: Vec<u8>, steps: u32, repeat: u32)
			-> Option<Vec<frame_benchmarking::BenchmarkResults>>
		{
			use frame_benchmarking::Benchmarking;
=======

	impl frame_benchmarking::Benchmark<Block> for Runtime {
		fn dispatch_benchmark(
			module: Vec<u8>,
			extrinsic: Vec<u8>,
			steps: u32,
			repeat: u32,
		) -> Option<Vec<frame_benchmarking::BenchmarkResults>> {
			use frame_benchmarking::Benchmarking;

>>>>>>> 41bb2193
			match module.as_slice() {
				b"pallet-balances" | b"balances" => Balances::run_benchmark(extrinsic, steps, repeat).ok(),
				b"pallet-identity" | b"identity" => Identity::run_benchmark(extrinsic, steps, repeat).ok(),
				b"pallet-timestamp" | b"timestamp" => Timestamp::run_benchmark(extrinsic, steps, repeat).ok(),
<<<<<<< HEAD
				_ => return None,
			}
		}
	}
}

sp_api::decl_runtime_apis! {
	pub trait Benchmark
	{
		fn dispatch_benchmark(module: Vec<u8>, extrinsic: Vec<u8>, steps: u32, repeat: u32)
			-> Option<Vec<BenchmarkResults>>;
	}
=======
				_ => None,
			}
		}
	}
>>>>>>> 41bb2193
}

#[cfg(test)]
mod tests {
	use super::*;
	use frame_system::offchain::{SignAndSubmitTransaction, SubmitSignedTransaction};

	#[test]
	fn validate_transaction_submitter_bounds() {
		fn is_submit_signed_transaction<T>() where
			T: SubmitSignedTransaction<
				Runtime,
				Call,
			>,
		{}

		fn is_sign_and_submit_transaction<T>() where
			T: SignAndSubmitTransaction<
				Runtime,
				Call,
				Extrinsic=UncheckedExtrinsic,
				CreateTransaction=Runtime,
				Signer=ImOnlineId,
			>,
		{}

		is_submit_signed_transaction::<SubmitTransaction>();
		is_sign_and_submit_transaction::<SubmitTransaction>();
	}

	#[test]
	fn block_hooks_weight_should_not_exceed_limits() {
		use frame_support::weights::WeighBlock;
		let check_for_block = |b| {
			let block_hooks_weight =
				<AllModules as WeighBlock<BlockNumber>>::on_initialize(b) +
				<AllModules as WeighBlock<BlockNumber>>::on_finalize(b);

			assert_eq!(
				block_hooks_weight,
				0,
				"This test might fail simply because the value being compared to has increased to a \
				module declaring a new weight for a hook or call. In this case update the test and \
				happily move on.",
			);

			// Invariant. Always must be like this to have a sane chain.
			assert!(block_hooks_weight < MaximumBlockWeight::get());

			// Warning.
			if block_hooks_weight > MaximumBlockWeight::get() / 2 {
				println!(
					"block hooks weight is consuming more than a block's capacity. You probably want \
					to re-think this. This test will fail now."
				);
				assert!(false);
			}
		};

		let _ = (0..100_000).for_each(check_for_block);
	}
}<|MERGE_RESOLUTION|>--- conflicted
+++ resolved
@@ -31,12 +31,7 @@
 use node_primitives::{AccountIndex, Balance, BlockNumber, Hash, Index, Moment};
 use sp_api::impl_runtime_apis;
 use sp_runtime::{
-<<<<<<< HEAD
-	Permill, Perbill, Percent, ApplyExtrinsicResult, BenchmarkResults,
-	impl_opaque_keys, generic, create_runtime_str,
-=======
 	Permill, Perbill, Percent, ApplyExtrinsicResult, impl_opaque_keys, generic, create_runtime_str,
->>>>>>> 41bb2193
 };
 use sp_runtime::curve::PiecewiseLinear;
 use sp_runtime::transaction_validity::TransactionValidity;
@@ -86,11 +81,7 @@
 	// and set impl_version to 0. If only runtime
 	// implementation changes and behavior does not, then leave spec_version as
 	// is and increment impl_version.
-<<<<<<< HEAD
 	spec_version: 219,
-=======
-	spec_version: 225,
->>>>>>> 41bb2193
 	impl_version: 0,
 	apis: RUNTIME_API_VERSIONS,
 };
@@ -142,11 +133,7 @@
 	type ModuleToIndex = ModuleToIndex;
 	type AccountData = pallet_balances::AccountData<Balance>;
 	type OnNewAccount = ();
-<<<<<<< HEAD
-	type OnReapAccount = (Balances, Staking, Contracts, Session, Recovery);
-=======
 	type OnKilledAccount = ();
->>>>>>> 41bb2193
 }
 
 parameter_types! {
@@ -842,13 +829,6 @@
 			SessionKeys::decode_into_raw_public_keys(&encoded)
 		}
 	}
-<<<<<<< HEAD
-	impl crate::Benchmark<Block> for Runtime {
-		fn dispatch_benchmark(module: Vec<u8>, extrinsic: Vec<u8>, steps: u32, repeat: u32)
-			-> Option<Vec<frame_benchmarking::BenchmarkResults>>
-		{
-			use frame_benchmarking::Benchmarking;
-=======
 
 	impl frame_benchmarking::Benchmark<Block> for Runtime {
 		fn dispatch_benchmark(
@@ -859,30 +839,14 @@
 		) -> Option<Vec<frame_benchmarking::BenchmarkResults>> {
 			use frame_benchmarking::Benchmarking;
 
->>>>>>> 41bb2193
 			match module.as_slice() {
 				b"pallet-balances" | b"balances" => Balances::run_benchmark(extrinsic, steps, repeat).ok(),
 				b"pallet-identity" | b"identity" => Identity::run_benchmark(extrinsic, steps, repeat).ok(),
 				b"pallet-timestamp" | b"timestamp" => Timestamp::run_benchmark(extrinsic, steps, repeat).ok(),
-<<<<<<< HEAD
-				_ => return None,
-			}
-		}
-	}
-}
-
-sp_api::decl_runtime_apis! {
-	pub trait Benchmark
-	{
-		fn dispatch_benchmark(module: Vec<u8>, extrinsic: Vec<u8>, steps: u32, repeat: u32)
-			-> Option<Vec<BenchmarkResults>>;
-	}
-=======
 				_ => None,
 			}
 		}
 	}
->>>>>>> 41bb2193
 }
 
 #[cfg(test)]
