// This file is part of Substrate.

// Copyright (C) 2018-2021 Parity Technologies (UK) Ltd.
// SPDX-License-Identifier: GPL-3.0-or-later WITH Classpath-exception-2.0

// This program is free software: you can redistribute it and/or modify
// it under the terms of the GNU General Public License as published by
// the Free Software Foundation, either version 3 of the License, or
// (at your option) any later version.

// This program is distributed in the hope that it will be useful,
// but WITHOUT ANY WARRANTY; without even the implied warranty of
// MERCHANTABILITY or FITNESS FOR A PARTICULAR PURPOSE. See the
// GNU General Public License for more details.

// You should have received a copy of the GNU General Public License
// along with this program. If not, see <https://www.gnu.org/licenses/>.

//! The Substrate runtime. This can be compiled with `#[no_std]`, ready for Wasm.

#![cfg_attr(not(feature = "std"), no_std)]
// `construct_runtime!` does a lot of recursion and requires us to increase the limit to 256.
#![recursion_limit = "256"]
<<<<<<< HEAD

use codec::{Decode, Encode};
use frame_support::traits::InstanceFilter;
=======


use sp_std::prelude::*;
>>>>>>> 4904ce00
use frame_support::{
	construct_runtime, parameter_types,
	traits::{Currency, Imbalance, KeyOwnerProofSystem, LockIdentifier, OnUnbalanced, Randomness, U128CurrencyToVote},
	weights::{
<<<<<<< HEAD
		constants::{BlockExecutionWeight, ExtrinsicBaseWeight, RocksDbWeight, WEIGHT_PER_SECOND},
		DispatchClass, IdentityFee, Weight,
	},
	RuntimeDebug,
};
use frame_system::{
	limits::{BlockLength, BlockWeights},
	EnsureOneOf, EnsureRoot,
=======
		Weight, IdentityFee,
		constants::{BlockExecutionWeight, ExtrinsicBaseWeight, RocksDbWeight, WEIGHT_PER_SECOND}, DispatchClass,
	},
	traits::{
		Currency, Imbalance, KeyOwnerProofSystem, OnUnbalanced, Randomness, LockIdentifier,
		U128CurrencyToVote,
	},
};
use frame_system::{
	EnsureRoot, EnsureOneOf,
	limits::{BlockWeights, BlockLength}
};
use frame_support::traits::InstanceFilter;
use codec::{Encode, Decode};
use sp_core::{
	crypto::KeyTypeId,
	u32_trait::{_1, _2, _3, _4, _5},
	OpaqueMetadata,
>>>>>>> 4904ce00
};
pub use node_primitives::{AccountId, AssetId, Signature};
use node_primitives::{AccountIndex, Balance, BlockNumber, Hash, Index, Moment};
use pallet_contracts::weights::WeightInfo;
use pallet_grandpa::fg_primitives;
use pallet_grandpa::{AuthorityId as GrandpaId, AuthorityList as GrandpaAuthorityList};
use pallet_im_online::sr25519::AuthorityId as ImOnlineId;
use pallet_session::historical as pallet_session_historical;
pub use pallet_transaction_payment::{CurrencyAdapter, Multiplier, TargetedFeeAdjustment};
use pallet_transaction_payment::{FeeDetails, RuntimeDispatchInfo};
pub use prml_generic_asset::AssetInfo;
use sp_api::impl_runtime_apis;
use sp_authority_discovery::AuthorityId as AuthorityDiscoveryId;
use sp_core::{
	crypto::KeyTypeId,
	u32_trait::{_1, _2, _3, _4, _5},
	OpaqueMetadata,
};
use sp_inherents::{CheckInherentsResult, InherentData};
use sp_runtime::curve::PiecewiseLinear;
use sp_runtime::traits::{
<<<<<<< HEAD
	self, BlakeTwo256, Block as BlockT, ConvertInto, NumberFor, OpaqueKeys, SaturatedConversion, StaticLookup,
=======
	self, BlakeTwo256, Block as BlockT, StaticLookup, SaturatedConversion,
	ConvertInto, OpaqueKeys, NumberFor,
>>>>>>> 4904ce00
};
use sp_runtime::transaction_validity::{TransactionPriority, TransactionSource, TransactionValidity};
use sp_runtime::{
	create_runtime_str, generic, impl_opaque_keys, ApplyExtrinsicResult, FixedPointNumber, ModuleId, Perbill, Percent,
	Permill, Perquintill,
};
use sp_std::prelude::*;
#[cfg(any(feature = "std", test))]
use sp_version::NativeVersion;
<<<<<<< HEAD
use sp_version::RuntimeVersion;
=======
use pallet_grandpa::{AuthorityId as GrandpaId, AuthorityList as GrandpaAuthorityList};
use pallet_grandpa::fg_primitives;
use pallet_im_online::sr25519::AuthorityId as ImOnlineId;
use sp_authority_discovery::AuthorityId as AuthorityDiscoveryId;
use pallet_transaction_payment::{FeeDetails, RuntimeDispatchInfo};
pub use pallet_transaction_payment::{Multiplier, TargetedFeeAdjustment, CurrencyAdapter};
use pallet_session::{historical as pallet_session_historical};
use sp_inherents::{InherentData, CheckInherentsResult};
>>>>>>> 4904ce00
use static_assertions::const_assert;
use pallet_contracts::WeightInfo;

#[cfg(any(feature = "std", test))]
pub use frame_system::Call as SystemCall;
#[cfg(any(feature = "std", test))]
pub use pallet_balances::Call as BalancesCall;
#[cfg(any(feature = "std", test))]
pub use pallet_staking::StakerStatus;
#[cfg(any(feature = "std", test))]
pub use sp_runtime::BuildStorage;

/// Implementations of some helper traits passed into runtime modules as associated types.
pub mod impls;
use impls::Author;

/// Constant values used within the runtime.
pub mod constants;
use constants::{currency::*, time::*};
use sp_runtime::generic::Era;

// Make the WASM binary available.
#[cfg(feature = "std")]
include!(concat!(env!("OUT_DIR"), "/wasm_binary.rs"));

/// Wasm binary unwrapped. If built with `SKIP_WASM_BUILD`, the function panics.
#[cfg(feature = "std")]
pub fn wasm_binary_unwrap() -> &'static [u8] {
<<<<<<< HEAD
	WASM_BINARY.expect(
		"Development wasm binary is not available. This means the client is \
						built with `SKIP_WASM_BUILD` flag and it is only usable for \
						production chains. Please rebuild with the flag disabled.",
	)
=======
	WASM_BINARY.expect("Development wasm binary is not available. This means the client is \
						built with `SKIP_WASM_BUILD` flag and it is only usable for \
						production chains. Please rebuild with the flag disabled.")
>>>>>>> 4904ce00
}

/// Runtime version.
pub const VERSION: RuntimeVersion = RuntimeVersion {
	spec_name: create_runtime_str!("node"),
	impl_name: create_runtime_str!("substrate-node"),
	authoring_version: 10,
	// Per convention: if the runtime behavior changes, increment spec_version
	// and set impl_version to 0. If only runtime
	// implementation changes and behavior does not, then leave spec_version as
	// is and increment impl_version.
<<<<<<< HEAD
	spec_version: 265,
=======
	spec_version: 264,
>>>>>>> 4904ce00
	impl_version: 0,
	apis: RUNTIME_API_VERSIONS,
	transaction_version: 2,
};

/// Native version.
#[cfg(any(feature = "std", test))]
pub fn native_version() -> NativeVersion {
	NativeVersion {
		runtime_version: VERSION,
		can_author_with: Default::default(),
	}
}

type NegativeImbalance = <Balances as Currency<AccountId>>::NegativeImbalance;

pub struct DealWithFees;
impl OnUnbalanced<NegativeImbalance> for DealWithFees {
	fn on_unbalanceds<B>(mut fees_then_tips: impl Iterator<Item = NegativeImbalance>) {
		if let Some(fees) = fees_then_tips.next() {
			// for fees, 80% to treasury, 20% to author
			let mut split = fees.ration(80, 20);
			if let Some(tips) = fees_then_tips.next() {
				// for tips, if any, 80% to treasury, 20% to author (though this can be anything)
				tips.ration_merge_into(80, 20, &mut split);
			}
			Treasury::on_unbalanced(split.0);
			Author::on_unbalanced(split.1);
		}
	}
}

<<<<<<< HEAD
/// We assume that ~10% of the block weight is consumed by `on_initialize` handlers.
=======
/// We assume that ~10% of the block weight is consumed by `on_initalize` handlers.
>>>>>>> 4904ce00
/// This is used to limit the maximal weight of a single extrinsic.
const AVERAGE_ON_INITIALIZE_RATIO: Perbill = Perbill::from_percent(10);
/// We allow `Normal` extrinsics to fill up the block up to 75%, the rest can be used
/// by  Operational  extrinsics.
const NORMAL_DISPATCH_RATIO: Perbill = Perbill::from_percent(75);
/// We allow for 2 seconds of compute with a 6 second average block time.
const MAXIMUM_BLOCK_WEIGHT: Weight = 2 * WEIGHT_PER_SECOND;

parameter_types! {
	pub const BlockHashCount: BlockNumber = 2400;
	pub const Version: RuntimeVersion = VERSION;
	pub RuntimeBlockLength: BlockLength =
		BlockLength::max_with_normal_ratio(5 * 1024 * 1024, NORMAL_DISPATCH_RATIO);
	pub RuntimeBlockWeights: BlockWeights = BlockWeights::builder()
		.base_block(BlockExecutionWeight::get())
		.for_class(DispatchClass::all(), |weights| {
			weights.base_extrinsic = ExtrinsicBaseWeight::get();
		})
		.for_class(DispatchClass::Normal, |weights| {
			weights.max_total = Some(NORMAL_DISPATCH_RATIO * MAXIMUM_BLOCK_WEIGHT);
		})
		.for_class(DispatchClass::Operational, |weights| {
			weights.max_total = Some(MAXIMUM_BLOCK_WEIGHT);
			// Operational transactions have some extra reserved space, so that they
			// are included even if block reached `MAXIMUM_BLOCK_WEIGHT`.
			weights.reserved = Some(
				MAXIMUM_BLOCK_WEIGHT - NORMAL_DISPATCH_RATIO * MAXIMUM_BLOCK_WEIGHT
			);
		})
		.avg_block_initialization(AVERAGE_ON_INITIALIZE_RATIO)
		.build_or_panic();
	pub const SS58Prefix: u8 = 42;
}

const_assert!(NORMAL_DISPATCH_RATIO.deconstruct() >= AVERAGE_ON_INITIALIZE_RATIO.deconstruct());

impl frame_system::Config for Runtime {
	type BaseCallFilter = ();
	type BlockWeights = RuntimeBlockWeights;
	type BlockLength = RuntimeBlockLength;
	type DbWeight = RocksDbWeight;
	type Origin = Origin;
	type Call = Call;
	type Index = Index;
	type BlockNumber = BlockNumber;
	type Hash = Hash;
	type Hashing = BlakeTwo256;
	type AccountId = AccountId;
	type Lookup = Indices;
	type Header = generic::Header<BlockNumber, BlakeTwo256>;
	type Event = Event;
	type BlockHashCount = BlockHashCount;
	type Version = Version;
	type PalletInfo = PalletInfo;
	type AccountData = pallet_balances::AccountData<Balance>;
	type OnNewAccount = ();
	type OnKilledAccount = ();
	type SystemWeightInfo = frame_system::weights::SubstrateWeight<Runtime>;
	type SS58Prefix = SS58Prefix;
}

impl pallet_utility::Config for Runtime {
	type Event = Event;
	type Call = Call;
	type WeightInfo = pallet_utility::weights::SubstrateWeight<Runtime>;
}

parameter_types! {
	// One storage item; key size is 32; value is size 4+4+16+32 bytes = 56 bytes.
	pub const DepositBase: Balance = deposit(1, 88);
	// Additional storage item size of 32 bytes.
	pub const DepositFactor: Balance = deposit(0, 32);
	pub const MaxSignatories: u16 = 100;
}

impl pallet_multisig::Config for Runtime {
	type Event = Event;
	type Call = Call;
	type Currency = Balances;
	type DepositBase = DepositBase;
	type DepositFactor = DepositFactor;
	type MaxSignatories = MaxSignatories;
	type WeightInfo = pallet_multisig::weights::SubstrateWeight<Runtime>;
}

parameter_types! {
	// One storage item; key size 32, value size 8; .
	pub const ProxyDepositBase: Balance = deposit(1, 8);
	// Additional storage item size of 33 bytes.
	pub const ProxyDepositFactor: Balance = deposit(0, 33);
	pub const MaxProxies: u16 = 32;
	pub const AnnouncementDepositBase: Balance = deposit(1, 8);
	pub const AnnouncementDepositFactor: Balance = deposit(0, 66);
	pub const MaxPending: u16 = 32;
}

/// The type used to represent the kinds of proxying allowed.
#[derive(Copy, Clone, Eq, PartialEq, Ord, PartialOrd, Encode, Decode, RuntimeDebug)]
pub enum ProxyType {
	Any,
	NonTransfer,
	Governance,
	Staking,
}
impl Default for ProxyType {
	fn default() -> Self {
		Self::Any
	}
}
impl InstanceFilter<Call> for ProxyType {
	fn filter(&self, c: &Call) -> bool {
		match self {
			ProxyType::Any => true,
			ProxyType::NonTransfer => !matches!(
				c,
				Call::Balances(..)
					| Call::Vesting(pallet_vesting::Call::vested_transfer(..))
					| Call::Indices(pallet_indices::Call::transfer(..))
			),
			ProxyType::Governance => matches!(
				c,
				Call::Democracy(..)
					| Call::Council(..) | Call::Society(..)
					| Call::TechnicalCommittee(..)
					| Call::Elections(..)
					| Call::Treasury(..)
			),
			ProxyType::Staking => matches!(c, Call::Staking(..)),
		}
	}
	fn is_superset(&self, o: &Self) -> bool {
		match (self, o) {
			(x, y) if x == y => true,
			(ProxyType::Any, _) => true,
			(_, ProxyType::Any) => false,
			(ProxyType::NonTransfer, _) => true,
			_ => false,
		}
	}
}

impl pallet_proxy::Config for Runtime {
	type Event = Event;
	type Call = Call;
	type Currency = Balances;
	type ProxyType = ProxyType;
	type ProxyDepositBase = ProxyDepositBase;
	type ProxyDepositFactor = ProxyDepositFactor;
	type MaxProxies = MaxProxies;
	type WeightInfo = pallet_proxy::weights::SubstrateWeight<Runtime>;
	type MaxPending = MaxPending;
	type CallHasher = BlakeTwo256;
	type AnnouncementDepositBase = AnnouncementDepositBase;
	type AnnouncementDepositFactor = AnnouncementDepositFactor;
}

parameter_types! {
	pub MaximumSchedulerWeight: Weight = Perbill::from_percent(80) *
		RuntimeBlockWeights::get().max_block;
	pub const MaxScheduledPerBlock: u32 = 50;
}

impl pallet_scheduler::Config for Runtime {
	type Event = Event;
	type Origin = Origin;
	type PalletsOrigin = OriginCaller;
	type Call = Call;
	type MaximumWeight = MaximumSchedulerWeight;
	type ScheduleOrigin = EnsureRoot<AccountId>;
	type MaxScheduledPerBlock = MaxScheduledPerBlock;
	type WeightInfo = pallet_scheduler::weights::SubstrateWeight<Runtime>;
}

parameter_types! {
	pub const EpochDuration: u64 = EPOCH_DURATION_IN_SLOTS;
	pub const ExpectedBlockTime: Moment = MILLISECS_PER_BLOCK;
	pub const ReportLongevity: u64 =
		BondingDuration::get() as u64 * SessionsPerEra::get() as u64 * EpochDuration::get();
}

impl pallet_babe::Config for Runtime {
	type EpochDuration = EpochDuration;
	type ExpectedBlockTime = ExpectedBlockTime;
	type EpochChangeTrigger = pallet_babe::ExternalTrigger;

	type KeyOwnerProofSystem = Historical;

	type KeyOwnerProof =
		<Self::KeyOwnerProofSystem as KeyOwnerProofSystem<(KeyTypeId, pallet_babe::AuthorityId)>>::Proof;

	type KeyOwnerIdentification =
		<Self::KeyOwnerProofSystem as KeyOwnerProofSystem<(KeyTypeId, pallet_babe::AuthorityId)>>::IdentificationTuple;

<<<<<<< HEAD
	type HandleEquivocation = pallet_babe::EquivocationHandler<Self::KeyOwnerIdentification, Offences, ReportLongevity>;
=======
	type HandleEquivocation =
		pallet_babe::EquivocationHandler<Self::KeyOwnerIdentification, Offences, ReportLongevity>;
>>>>>>> 4904ce00

	type WeightInfo = ();
}

parameter_types! {
	pub const IndexDeposit: Balance = 1 * DOLLARS;
}

impl pallet_indices::Config for Runtime {
	type AccountIndex = AccountIndex;
	type Currency = Balances;
	type Deposit = IndexDeposit;
	type Event = Event;
	type WeightInfo = pallet_indices::weights::SubstrateWeight<Runtime>;
}

parameter_types! {
	pub const ExistentialDeposit: Balance = 1 * DOLLARS;
	// For weight estimation, we assume that the most locks on an individual account will be 50.
	// This number may need to be adjusted in the future if this assumption no longer holds true.
	pub const MaxLocks: u32 = 50;
}

impl pallet_balances::Config for Runtime {
	type MaxLocks = MaxLocks;
	type Balance = Balance;
	type DustRemoval = ();
	type Event = Event;
	type ExistentialDeposit = ExistentialDeposit;
	type AccountStore = frame_system::Module<Runtime>;
	type WeightInfo = pallet_balances::weights::SubstrateWeight<Runtime>;
}

parameter_types! {
	pub const TransactionByteFee: Balance = 10 * MILLICENTS;
	pub const TargetBlockFullness: Perquintill = Perquintill::from_percent(25);
	pub AdjustmentVariable: Multiplier = Multiplier::saturating_from_rational(1, 100_000);
	pub MinimumMultiplier: Multiplier = Multiplier::saturating_from_rational(1, 1_000_000_000u128);
}

impl pallet_transaction_payment::Config for Runtime {
	type OnChargeTransaction = CurrencyAdapter<Balances, DealWithFees>;
	type TransactionByteFee = TransactionByteFee;
	type WeightToFee = IdentityFee<Balance>;
	type FeeMultiplierUpdate = TargetedFeeAdjustment<Self, TargetBlockFullness, AdjustmentVariable, MinimumMultiplier>;
}

parameter_types! {
	pub const MinimumPeriod: Moment = SLOT_DURATION / 2;
}

impl pallet_timestamp::Config for Runtime {
	type Moment = Moment;
	type OnTimestampSet = Babe;
	type MinimumPeriod = MinimumPeriod;
	type WeightInfo = pallet_timestamp::weights::SubstrateWeight<Runtime>;
}

parameter_types! {
	pub const UncleGenerations: BlockNumber = 5;
}

impl pallet_authorship::Config for Runtime {
	type FindAuthor = pallet_session::FindAccountFromAuthorIndex<Self, Babe>;
	type UncleGenerations = UncleGenerations;
	type FilterUncle = ();
	type EventHandler = (Staking, ImOnline);
}

impl_opaque_keys! {
	pub struct SessionKeys {
		pub grandpa: Grandpa,
		pub babe: Babe,
		pub im_online: ImOnline,
		pub authority_discovery: AuthorityDiscovery,
	}
}

parameter_types! {
	pub const DisabledValidatorsThreshold: Perbill = Perbill::from_percent(17);
}

impl pallet_session::Config for Runtime {
	type Event = Event;
	type ValidatorId = <Self as frame_system::Config>::AccountId;
	type ValidatorIdOf = pallet_staking::StashOf<Self>;
	type ShouldEndSession = Babe;
	type NextSessionRotation = Babe;
	type SessionManager = pallet_session::historical::NoteHistoricalRoot<Self, Staking>;
	type SessionHandler = <SessionKeys as OpaqueKeys>::KeyTypeIdProviders;
	type Keys = SessionKeys;
	type DisabledValidatorsThreshold = DisabledValidatorsThreshold;
	type WeightInfo = pallet_session::weights::SubstrateWeight<Runtime>;
}

impl pallet_session::historical::Config for Runtime {
	type FullIdentification = pallet_staking::Exposure<AccountId, Balance>;
	type FullIdentificationOf = pallet_staking::ExposureOf<Runtime>;
}

pallet_staking_reward_curve::build! {
	const REWARD_CURVE: PiecewiseLinear<'static> = curve!(
		min_inflation: 0_025_000,
		max_inflation: 0_100_000,
		ideal_stake: 0_500_000,
		falloff: 0_050_000,
		max_piece_count: 40,
		test_precision: 0_005_000,
	);
}

parameter_types! {
	pub const SessionsPerEra: sp_staking::SessionIndex = 6;
	pub const BondingDuration: pallet_staking::EraIndex = 24 * 28;
	pub const SlashDeferDuration: pallet_staking::EraIndex = 24 * 7; // 1/4 the bonding duration.
	pub const RewardCurve: &'static PiecewiseLinear<'static> = &REWARD_CURVE;
	pub const MaxNominatorRewardedPerValidator: u32 = 256;
	pub const ElectionLookahead: BlockNumber = EPOCH_DURATION_IN_BLOCKS / 4;
	pub const MaxIterations: u32 = 10;
	// 0.05%. The higher the value, the more strict solution acceptance becomes.
	pub MinSolutionScoreBump: Perbill = Perbill::from_rational_approximation(5u32, 10_000);
	pub OffchainSolutionWeightLimit: Weight = RuntimeBlockWeights::get()
		.get(DispatchClass::Normal)
		.max_extrinsic.expect("Normal extrinsics have a weight limit configured; qed")
		.saturating_sub(BlockExecutionWeight::get());
}

impl pallet_staking::Config for Runtime {
	type Currency = Balances;
	type UnixTime = Timestamp;
	type CurrencyToVote = U128CurrencyToVote;
	type RewardRemainder = Treasury;
	type Event = Event;
	type Slash = Treasury; // send the slashed funds to the treasury.
	type Reward = (); // rewards are minted from the void
	type SessionsPerEra = SessionsPerEra;
	type BondingDuration = BondingDuration;
	type SlashDeferDuration = SlashDeferDuration;
	/// A super-majority of the council can cancel the slash.
	type SlashCancelOrigin = EnsureOneOf<
		AccountId,
		EnsureRoot<AccountId>,
		pallet_collective::EnsureProportionAtLeast<_3, _4, AccountId, CouncilCollective>,
	>;
	type SessionInterface = Self;
	type RewardCurve = RewardCurve;
	type NextNewSession = Session;
	type MaxNominatorRewardedPerValidator = MaxNominatorRewardedPerValidator;
	type ElectionLookahead = ElectionLookahead;
	type Call = Call;
	type MaxIterations = MaxIterations;
	type MinSolutionScoreBump = MinSolutionScoreBump;
	type UnsignedPriority = StakingUnsignedPriority;
	// The unsigned solution weight targeted by the OCW. We set it to the maximum possible value of
	// a single extrinsic.
	type OffchainSolutionWeightLimit = OffchainSolutionWeightLimit;
<<<<<<< HEAD
	type ElectionProvider = ElectionProviderMultiPhase;
	type WeightInfo = pallet_staking::weights::SubstrateWeight<Runtime>;
}

parameter_types! {
	// phase durations. 1/4 of the last session for each.
	pub const SignedPhase: u32 = EPOCH_DURATION_IN_BLOCKS / 4;
	pub const UnsignedPhase: u32 = EPOCH_DURATION_IN_BLOCKS / 4;

	// fallback: no need to do on-chain phragmen initially.
	pub const Fallback: pallet_election_provider_multi_phase::FallbackStrategy =
		pallet_election_provider_multi_phase::FallbackStrategy::Nothing;

	pub SolutionImprovementThreshold: Perbill = Perbill::from_rational_approximation(1u32, 10_000);

	// miner configs
	pub const MultiPhaseUnsignedPriority: TransactionPriority = StakingUnsignedPriority::get() - 1u64;
	pub const MinerMaxIterations: u32 = 10;
	pub MinerMaxWeight: Weight = RuntimeBlockWeights::get()
		.get(DispatchClass::Normal)
		.max_extrinsic.expect("Normal extrinsics have a weight limit configured; qed")
		.saturating_sub(BlockExecutionWeight::get());
}

impl pallet_election_provider_multi_phase::Config for Runtime {
	type Event = Event;
	type Currency = Balances;
	type SignedPhase = SignedPhase;
	type UnsignedPhase = UnsignedPhase;
	type SolutionImprovementThreshold = MinSolutionScoreBump;
	type MinerMaxIterations = MinerMaxIterations;
	type MinerMaxWeight = MinerMaxWeight;
	type MinerTxPriority = MultiPhaseUnsignedPriority;
	type DataProvider = Staking;
	type OnChainAccuracy = Perbill;
	type CompactSolution = pallet_staking::CompactAssignments;
	type Fallback = Fallback;
	type WeightInfo = pallet_election_provider_multi_phase::weights::SubstrateWeight<Runtime>;
	type BenchmarkingConfig = ();
=======
	type WeightInfo = pallet_staking::weights::SubstrateWeight<Runtime>;
>>>>>>> 4904ce00
}

parameter_types! {
	pub const LaunchPeriod: BlockNumber = 28 * 24 * 60 * MINUTES;
	pub const VotingPeriod: BlockNumber = 28 * 24 * 60 * MINUTES;
	pub const FastTrackVotingPeriod: BlockNumber = 3 * 24 * 60 * MINUTES;
	pub const InstantAllowed: bool = true;
	pub const MinimumDeposit: Balance = 100 * DOLLARS;
	pub const EnactmentPeriod: BlockNumber = 30 * 24 * 60 * MINUTES;
	pub const CooloffPeriod: BlockNumber = 28 * 24 * 60 * MINUTES;
	// One cent: $10,000 / MB
	pub const PreimageByteDeposit: Balance = 1 * CENTS;
	pub const MaxVotes: u32 = 100;
	pub const MaxProposals: u32 = 100;
}

impl pallet_democracy::Config for Runtime {
	type Proposal = Call;
	type Event = Event;
	type Currency = Balances;
	type EnactmentPeriod = EnactmentPeriod;
	type LaunchPeriod = LaunchPeriod;
	type VotingPeriod = VotingPeriod;
	type MinimumDeposit = MinimumDeposit;
	/// A straight majority of the council can decide what their next motion is.
	type ExternalOrigin = pallet_collective::EnsureProportionAtLeast<_1, _2, AccountId, CouncilCollective>;
	/// A super-majority can have the next scheduled referendum be a straight majority-carries vote.
	type ExternalMajorityOrigin = pallet_collective::EnsureProportionAtLeast<_3, _4, AccountId, CouncilCollective>;
	/// A unanimous council can have the next scheduled referendum be a straight default-carries
	/// (NTB) vote.
	type ExternalDefaultOrigin = pallet_collective::EnsureProportionAtLeast<_1, _1, AccountId, CouncilCollective>;
	/// Two thirds of the technical committee can have an ExternalMajority/ExternalDefault vote
	/// be tabled immediately and with a shorter voting/enactment period.
	type FastTrackOrigin = pallet_collective::EnsureProportionAtLeast<_2, _3, AccountId, TechnicalCollective>;
	type InstantOrigin = pallet_collective::EnsureProportionAtLeast<_1, _1, AccountId, TechnicalCollective>;
	type InstantAllowed = InstantAllowed;
	type FastTrackVotingPeriod = FastTrackVotingPeriod;
	// To cancel a proposal which has been passed, 2/3 of the council must agree to it.
	type CancellationOrigin = pallet_collective::EnsureProportionAtLeast<_2, _3, AccountId, CouncilCollective>;
	// To cancel a proposal before it has been passed, the technical committee must be unanimous or
	// Root must agree.
	type CancelProposalOrigin = EnsureOneOf<
		AccountId,
		EnsureRoot<AccountId>,
		pallet_collective::EnsureProportionAtLeast<_1, _1, AccountId, TechnicalCollective>,
	>;
	type BlacklistOrigin = EnsureRoot<AccountId>;
	// Any single technical committee member may veto a coming council proposal, however they can
	// only do it once and it lasts only for the cool-off period.
	type VetoOrigin = pallet_collective::EnsureMember<AccountId, TechnicalCollective>;
	type CooloffPeriod = CooloffPeriod;
	type PreimageByteDeposit = PreimageByteDeposit;
	type OperationalPreimageOrigin = pallet_collective::EnsureMember<AccountId, CouncilCollective>;
	type Slash = Treasury;
	type Scheduler = Scheduler;
	type PalletsOrigin = OriginCaller;
	type MaxVotes = MaxVotes;
	type WeightInfo = pallet_democracy::weights::SubstrateWeight<Runtime>;
	type MaxProposals = MaxProposals;
}

parameter_types! {
	pub const CouncilMotionDuration: BlockNumber = 5 * DAYS;
	pub const CouncilMaxProposals: u32 = 100;
	pub const CouncilMaxMembers: u32 = 100;
}

type CouncilCollective = pallet_collective::Instance1;
impl pallet_collective::Config<CouncilCollective> for Runtime {
	type Origin = Origin;
	type Proposal = Call;
	type Event = Event;
	type MotionDuration = CouncilMotionDuration;
	type MaxProposals = CouncilMaxProposals;
	type MaxMembers = CouncilMaxMembers;
	type DefaultVote = pallet_collective::PrimeDefaultVote;
	type WeightInfo = pallet_collective::weights::SubstrateWeight<Runtime>;
}

parameter_types! {
	pub const CandidacyBond: Balance = 10 * DOLLARS;
	// 1 storage item created, key size is 32 bytes, value size is 16+16.
	pub const VotingBondBase: Balance = deposit(1, 64);
	// additional data per vote is 32 bytes (account id).
	pub const VotingBondFactor: Balance = deposit(0, 32);
	pub const TermDuration: BlockNumber = 7 * DAYS;
	pub const DesiredMembers: u32 = 13;
	pub const DesiredRunnersUp: u32 = 7;
	pub const ElectionsPhragmenModuleId: LockIdentifier = *b"phrelect";
}

// Make sure that there are no more than `MaxMembers` members elected via elections-phragmen.
const_assert!(DesiredMembers::get() <= CouncilMaxMembers::get());

impl pallet_elections_phragmen::Config for Runtime {
	type Event = Event;
	type ModuleId = ElectionsPhragmenModuleId;
	type Currency = Balances;
	type ChangeMembers = Council;
	// NOTE: this implies that council's genesis members cannot be set directly and must come from
	// this module.
	type InitializeMembers = Council;
	type CurrencyToVote = U128CurrencyToVote;
	type CandidacyBond = CandidacyBond;
	type VotingBondBase = VotingBondBase;
	type VotingBondFactor = VotingBondFactor;
	type LoserCandidate = ();
	type KickedMember = ();
	type DesiredMembers = DesiredMembers;
	type DesiredRunnersUp = DesiredRunnersUp;
	type TermDuration = TermDuration;
	type WeightInfo = pallet_elections_phragmen::weights::SubstrateWeight<Runtime>;
}

parameter_types! {
	pub const TechnicalMotionDuration: BlockNumber = 5 * DAYS;
	pub const TechnicalMaxProposals: u32 = 100;
	pub const TechnicalMaxMembers: u32 = 100;
}

type TechnicalCollective = pallet_collective::Instance2;
impl pallet_collective::Config<TechnicalCollective> for Runtime {
	type Origin = Origin;
	type Proposal = Call;
	type Event = Event;
	type MotionDuration = TechnicalMotionDuration;
	type MaxProposals = TechnicalMaxProposals;
	type MaxMembers = TechnicalMaxMembers;
	type DefaultVote = pallet_collective::PrimeDefaultVote;
	type WeightInfo = pallet_collective::weights::SubstrateWeight<Runtime>;
}

type EnsureRootOrHalfCouncil = EnsureOneOf<
	AccountId,
	EnsureRoot<AccountId>,
	pallet_collective::EnsureProportionMoreThan<_1, _2, AccountId, CouncilCollective>,
>;
impl pallet_membership::Config<pallet_membership::Instance1> for Runtime {
	type Event = Event;
	type AddOrigin = EnsureRootOrHalfCouncil;
	type RemoveOrigin = EnsureRootOrHalfCouncil;
	type SwapOrigin = EnsureRootOrHalfCouncil;
	type ResetOrigin = EnsureRootOrHalfCouncil;
	type PrimeOrigin = EnsureRootOrHalfCouncil;
	type MembershipInitialized = TechnicalCommittee;
	type MembershipChanged = TechnicalCommittee;
}

parameter_types! {
	pub const ProposalBond: Permill = Permill::from_percent(5);
	pub const ProposalBondMinimum: Balance = 1 * DOLLARS;
	pub const SpendPeriod: BlockNumber = 1 * DAYS;
	pub const Burn: Permill = Permill::from_percent(50);
	pub const TipCountdown: BlockNumber = 1 * DAYS;
	pub const TipFindersFee: Percent = Percent::from_percent(20);
	pub const TipReportDepositBase: Balance = 1 * DOLLARS;
	pub const DataDepositPerByte: Balance = 1 * CENTS;
	pub const BountyDepositBase: Balance = 1 * DOLLARS;
	pub const BountyDepositPayoutDelay: BlockNumber = 1 * DAYS;
	pub const TreasuryModuleId: ModuleId = ModuleId(*b"py/trsry");
	pub const BountyUpdatePeriod: BlockNumber = 14 * DAYS;
	pub const MaximumReasonLength: u32 = 16384;
	pub const BountyCuratorDeposit: Permill = Permill::from_percent(50);
	pub const BountyValueMinimum: Balance = 5 * DOLLARS;
}

impl pallet_treasury::Config for Runtime {
	type ModuleId = TreasuryModuleId;
	type Currency = Balances;
	type ApproveOrigin = EnsureOneOf<
		AccountId,
		EnsureRoot<AccountId>,
<<<<<<< HEAD
		pallet_collective::EnsureProportionAtLeast<_3, _5, AccountId, CouncilCollective>,
=======
		pallet_collective::EnsureProportionAtLeast<_3, _5, AccountId, CouncilCollective>
>>>>>>> 4904ce00
	>;
	type RejectOrigin = EnsureOneOf<
		AccountId,
		EnsureRoot<AccountId>,
<<<<<<< HEAD
		pallet_collective::EnsureProportionMoreThan<_1, _2, AccountId, CouncilCollective>,
=======
		pallet_collective::EnsureProportionMoreThan<_1, _2, AccountId, CouncilCollective>
>>>>>>> 4904ce00
	>;
	type Event = Event;
	type OnSlash = ();
	type ProposalBond = ProposalBond;
	type ProposalBondMinimum = ProposalBondMinimum;
	type SpendPeriod = SpendPeriod;
	type Burn = Burn;
	type BurnDestination = ();
	type SpendFunds = Bounties;
	type WeightInfo = pallet_treasury::weights::SubstrateWeight<Runtime>;
}

impl pallet_bounties::Config for Runtime {
	type Event = Event;
	type BountyDepositBase = BountyDepositBase;
	type BountyDepositPayoutDelay = BountyDepositPayoutDelay;
	type BountyUpdatePeriod = BountyUpdatePeriod;
	type BountyCuratorDeposit = BountyCuratorDeposit;
	type BountyValueMinimum = BountyValueMinimum;
	type DataDepositPerByte = DataDepositPerByte;
	type MaximumReasonLength = MaximumReasonLength;
	type WeightInfo = pallet_bounties::weights::SubstrateWeight<Runtime>;
}

impl pallet_tips::Config for Runtime {
	type Event = Event;
	type DataDepositPerByte = DataDepositPerByte;
	type MaximumReasonLength = MaximumReasonLength;
	type Tippers = Elections;
	type TipCountdown = TipCountdown;
	type TipFindersFee = TipFindersFee;
	type TipReportDepositBase = TipReportDepositBase;
	type WeightInfo = pallet_tips::weights::SubstrateWeight<Runtime>;
}

parameter_types! {
	pub const TombstoneDeposit: Balance = deposit(
		1,
		sp_std::mem::size_of::<pallet_contracts::ContractInfo<Runtime>>() as u32
	);
	pub const DepositPerContract: Balance = TombstoneDeposit::get();
	pub const DepositPerStorageByte: Balance = deposit(0, 1);
	pub const DepositPerStorageItem: Balance = deposit(1, 0);
	pub RentFraction: Perbill = Perbill::from_rational_approximation(1u32, 30 * DAYS);
	pub const SurchargeReward: Balance = 150 * MILLICENTS;
	pub const SignedClaimHandicap: u32 = 2;
	pub const MaxDepth: u32 = 32;
	pub const MaxValueSize: u32 = 16 * 1024;
	// The lazy deletion runs inside on_initialize.
	pub DeletionWeightLimit: Weight = AVERAGE_ON_INITIALIZE_RATIO *
		RuntimeBlockWeights::get().max_block;
	// The weight needed for decoding the queue should be less or equal than a fifth
	// of the overall weight dedicated to the lazy deletion.
	pub DeletionQueueDepth: u32 = ((DeletionWeightLimit::get() / (
			<Runtime as pallet_contracts::Config>::WeightInfo::on_initialize_per_queue_item(1) -
			<Runtime as pallet_contracts::Config>::WeightInfo::on_initialize_per_queue_item(0)
		)) / 5) as u32;
<<<<<<< HEAD
	pub MaxCodeSize: u32 = 128 * 1024;
=======
>>>>>>> 4904ce00
}

impl pallet_contracts::Config for Runtime {
	type Time = Timestamp;
	type Randomness = RandomnessCollectiveFlip;
	type Currency = Balances;
	type Event = Event;
	type RentPayment = ();
	type SignedClaimHandicap = SignedClaimHandicap;
	type TombstoneDeposit = TombstoneDeposit;
	type DepositPerContract = DepositPerContract;
	type DepositPerStorageByte = DepositPerStorageByte;
	type DepositPerStorageItem = DepositPerStorageItem;
	type RentFraction = RentFraction;
	type SurchargeReward = SurchargeReward;
	type MaxDepth = MaxDepth;
	type MaxValueSize = MaxValueSize;
	type WeightPrice = pallet_transaction_payment::Module<Self>;
	type WeightInfo = pallet_contracts::weights::SubstrateWeight<Self>;
	type ChainExtension = ();
	type DeletionQueueDepth = DeletionQueueDepth;
	type DeletionWeightLimit = DeletionWeightLimit;
<<<<<<< HEAD
	type MaxCodeSize = MaxCodeSize;
=======
>>>>>>> 4904ce00
}

impl pallet_sudo::Config for Runtime {
	type Event = Event;
	type Call = Call;
}

parameter_types! {
	pub const SessionDuration: BlockNumber = EPOCH_DURATION_IN_SLOTS as _;
	pub const ImOnlineUnsignedPriority: TransactionPriority = TransactionPriority::max_value();
	/// We prioritize im-online heartbeats over election solution submission.
	pub const StakingUnsignedPriority: TransactionPriority = TransactionPriority::max_value() / 2;
}

impl<LocalCall> frame_system::offchain::CreateSignedTransaction<LocalCall> for Runtime
where
	Call: From<LocalCall>,
{
	fn create_transaction<C: frame_system::offchain::AppCrypto<Self::Public, Self::Signature>>(
		call: Call,
		public: <Signature as traits::Verify>::Signer,
		account: AccountId,
		nonce: Index,
	) -> Option<(Call, <UncheckedExtrinsic as traits::Extrinsic>::SignaturePayload)> {
		let tip = 0;
		// take the biggest period possible.
		let period = BlockHashCount::get()
			.checked_next_power_of_two()
			.map(|c| c / 2)
			.unwrap_or(2) as u64;
		let current_block = System::block_number()
			.saturated_into::<u64>()
			// The `System::block_number` is initialized with `n+1`,
			// so the actual block number is `n`.
			.saturating_sub(1);
		let era = Era::mortal(period, current_block);
		let extra = (
			frame_system::CheckSpecVersion::<Runtime>::new(),
			frame_system::CheckTxVersion::<Runtime>::new(),
			frame_system::CheckGenesis::<Runtime>::new(),
			frame_system::CheckEra::<Runtime>::from(era),
			frame_system::CheckNonce::<Runtime>::from(nonce),
			frame_system::CheckWeight::<Runtime>::new(),
			pallet_transaction_payment::ChargeTransactionPayment::<Runtime>::from(tip),
		);
		let raw_payload = SignedPayload::new(call, extra)
			.map_err(|e| {
				log::warn!("Unable to create signed payload: {:?}", e);
			})
			.ok()?;
		let signature = raw_payload.using_encoded(|payload| C::sign(payload, public))?;
		let address = Indices::unlookup(account);
		let (call, extra, _) = raw_payload.deconstruct();
		Some((call, (address, signature.into(), extra)))
	}
}

impl frame_system::offchain::SigningTypes for Runtime {
	type Public = <Signature as traits::Verify>::Signer;
	type Signature = Signature;
}

impl<C> frame_system::offchain::SendTransactionTypes<C> for Runtime
where
	Call: From<C>,
{
	type Extrinsic = UncheckedExtrinsic;
	type OverarchingCall = Call;
}

impl pallet_im_online::Config for Runtime {
	type AuthorityId = ImOnlineId;
	type Event = Event;
	type ValidatorSet = Historical;
	type SessionDuration = SessionDuration;
	type ReportUnresponsiveness = Offences;
	type UnsignedPriority = ImOnlineUnsignedPriority;
	type WeightInfo = pallet_im_online::weights::SubstrateWeight<Runtime>;
}

parameter_types! {
	pub OffencesWeightSoftLimit: Weight = Perbill::from_percent(60) *
		RuntimeBlockWeights::get().max_block;
}

impl pallet_offences::Config for Runtime {
	type Event = Event;
	type IdentificationTuple = pallet_session::historical::IdentificationTuple<Self>;
	type OnOffenceHandler = Staking;
	type WeightSoftLimit = OffencesWeightSoftLimit;
}

impl pallet_authority_discovery::Config for Runtime {}

impl pallet_grandpa::Config for Runtime {
	type Event = Event;
	type Call = Call;

	type KeyOwnerProofSystem = Historical;

	type KeyOwnerProof = <Self::KeyOwnerProofSystem as KeyOwnerProofSystem<(KeyTypeId, GrandpaId)>>::Proof;

	type KeyOwnerIdentification =
		<Self::KeyOwnerProofSystem as KeyOwnerProofSystem<(KeyTypeId, GrandpaId)>>::IdentificationTuple;

	type HandleEquivocation =
		pallet_grandpa::EquivocationHandler<Self::KeyOwnerIdentification, Offences, ReportLongevity>;

	type WeightInfo = ();
}

parameter_types! {
	pub const BasicDeposit: Balance = 10 * DOLLARS;       // 258 bytes on-chain
	pub const FieldDeposit: Balance = 250 * CENTS;        // 66 bytes on-chain
	pub const SubAccountDeposit: Balance = 2 * DOLLARS;   // 53 bytes on-chain
	pub const MaxSubAccounts: u32 = 100;
	pub const MaxAdditionalFields: u32 = 100;
	pub const MaxRegistrars: u32 = 20;
}

impl pallet_identity::Config for Runtime {
	type Event = Event;
	type Currency = Balances;
	type BasicDeposit = BasicDeposit;
	type FieldDeposit = FieldDeposit;
	type SubAccountDeposit = SubAccountDeposit;
	type MaxSubAccounts = MaxSubAccounts;
	type MaxAdditionalFields = MaxAdditionalFields;
	type MaxRegistrars = MaxRegistrars;
	type Slashed = Treasury;
	type ForceOrigin = EnsureRootOrHalfCouncil;
	type RegistrarOrigin = EnsureRootOrHalfCouncil;
	type WeightInfo = pallet_identity::weights::SubstrateWeight<Runtime>;
}

parameter_types! {
	pub const ConfigDepositBase: Balance = 5 * DOLLARS;
	pub const FriendDepositFactor: Balance = 50 * CENTS;
	pub const MaxFriends: u16 = 9;
	pub const RecoveryDeposit: Balance = 5 * DOLLARS;
}

impl pallet_recovery::Config for Runtime {
	type Event = Event;
	type Call = Call;
	type Currency = Balances;
	type ConfigDepositBase = ConfigDepositBase;
	type FriendDepositFactor = FriendDepositFactor;
	type MaxFriends = MaxFriends;
	type RecoveryDeposit = RecoveryDeposit;
}

parameter_types! {
	pub const CandidateDeposit: Balance = 10 * DOLLARS;
	pub const WrongSideDeduction: Balance = 2 * DOLLARS;
	pub const MaxStrikes: u32 = 10;
	pub const RotationPeriod: BlockNumber = 80 * HOURS;
	pub const PeriodSpend: Balance = 500 * DOLLARS;
	pub const MaxLockDuration: BlockNumber = 36 * 30 * DAYS;
	pub const ChallengePeriod: BlockNumber = 7 * DAYS;
	pub const SocietyModuleId: ModuleId = ModuleId(*b"py/socie");
}

impl pallet_society::Config for Runtime {
	type Event = Event;
	type ModuleId = SocietyModuleId;
	type Currency = Balances;
	type Randomness = RandomnessCollectiveFlip;
	type CandidateDeposit = CandidateDeposit;
	type WrongSideDeduction = WrongSideDeduction;
	type MaxStrikes = MaxStrikes;
	type PeriodSpend = PeriodSpend;
	type MembershipChanged = ();
	type RotationPeriod = RotationPeriod;
	type MaxLockDuration = MaxLockDuration;
	type FounderSetOrigin = pallet_collective::EnsureProportionMoreThan<_1, _2, AccountId, CouncilCollective>;
	type SuspensionJudgementOrigin = pallet_society::EnsureFounder<Runtime>;
	type ChallengePeriod = ChallengePeriod;
}

parameter_types! {
	pub const MinVestedTransfer: Balance = 100 * DOLLARS;
}

impl pallet_vesting::Config for Runtime {
	type Event = Event;
	type Currency = Balances;
	type BlockNumberToBalance = ConvertInto;
	type MinVestedTransfer = MinVestedTransfer;
	type WeightInfo = pallet_vesting::weights::SubstrateWeight<Runtime>;
}

<<<<<<< HEAD
impl prml_attestation::Config for Runtime {
	type Event = Event;
	type WeightInfo = ();
}

=======
impl pallet_mmr::Config for Runtime {
	const INDEXING_PREFIX: &'static [u8] = b"mmr";
	type Hashing = <Runtime as frame_system::Config>::Hashing;
	type Hash = <Runtime as frame_system::Config>::Hash;
	type LeafData = frame_system::Module<Self>;
	type OnNewRoot = ();
	type WeightInfo = ();
}

parameter_types! {
	pub const LotteryModuleId: ModuleId = ModuleId(*b"py/lotto");
	pub const MaxCalls: usize = 10;
	pub const MaxGenerateRandom: u32 = 10;
}

impl pallet_lottery::Config for Runtime {
	type ModuleId = LotteryModuleId;
	type Call = Call;
	type Event = Event;
	type Currency = Balances;
	type Randomness = RandomnessCollectiveFlip;
	type ManagerOrigin = EnsureRoot<AccountId>;
	type MaxCalls = MaxCalls;
	type ValidateCall = Lottery;
	type MaxGenerateRandom = MaxGenerateRandom;
	type WeightInfo = pallet_lottery::weights::SubstrateWeight<Runtime>;
}

parameter_types! {
	pub const AssetDepositBase: Balance = 100 * DOLLARS;
	pub const AssetDepositPerZombie: Balance = 1 * DOLLARS;
	pub const StringLimit: u32 = 50;
	pub const MetadataDepositBase: Balance = 10 * DOLLARS;
	pub const MetadataDepositPerByte: Balance = 1 * DOLLARS;
}

impl pallet_assets::Config for Runtime {
	type Event = Event;
	type Balance = u64;
	type AssetId = u32;
	type Currency = Balances;
	type ForceOrigin = EnsureRoot<AccountId>;
	type AssetDepositBase = AssetDepositBase;
	type AssetDepositPerZombie = AssetDepositPerZombie;
	type StringLimit = StringLimit;
	type MetadataDepositBase = MetadataDepositBase;
	type MetadataDepositPerByte = MetadataDepositPerByte;
	type WeightInfo = pallet_assets::weights::SubstrateWeight<Runtime>;
}

impl prml_attestation::Config for Runtime {
	type Event = Event;
	type WeightInfo = ();
}

>>>>>>> 4904ce00
impl prml_generic_asset::Config for Runtime {
	type AssetId = AssetId;
	type Balance = Balance;
	type Event = Event;
	type WeightInfo = ();
<<<<<<< HEAD
}

impl pallet_mmr::Config for Runtime {
	const INDEXING_PREFIX: &'static [u8] = b"mmr";
	type Hashing = <Runtime as frame_system::Config>::Hashing;
	type Hash = <Runtime as frame_system::Config>::Hash;
	type LeafData = frame_system::Module<Self>;
	type OnNewRoot = ();
	type WeightInfo = ();
}

parameter_types! {
	pub const LotteryModuleId: ModuleId = ModuleId(*b"py/lotto");
	pub const MaxCalls: usize = 10;
	pub const MaxGenerateRandom: u32 = 10;
}

impl pallet_lottery::Config for Runtime {
	type ModuleId = LotteryModuleId;
	type Call = Call;
	type Event = Event;
	type Currency = Balances;
	type Randomness = RandomnessCollectiveFlip;
	type ManagerOrigin = EnsureRoot<AccountId>;
	type MaxCalls = MaxCalls;
	type ValidateCall = Lottery;
	type MaxGenerateRandom = MaxGenerateRandom;
	type WeightInfo = pallet_lottery::weights::SubstrateWeight<Runtime>;
}

parameter_types! {
	pub const AssetDepositBase: Balance = 100 * DOLLARS;
	pub const AssetDepositPerZombie: Balance = 1 * DOLLARS;
	pub const StringLimit: u32 = 50;
	pub const MetadataDepositBase: Balance = 10 * DOLLARS;
	pub const MetadataDepositPerByte: Balance = 1 * DOLLARS;
}

impl pallet_assets::Config for Runtime {
	type Event = Event;
	type Balance = u64;
	type AssetId = u32;
	type Currency = Balances;
	type ForceOrigin = EnsureRoot<AccountId>;
	type AssetDepositBase = AssetDepositBase;
	type AssetDepositPerZombie = AssetDepositPerZombie;
	type StringLimit = StringLimit;
	type MetadataDepositBase = MetadataDepositBase;
	type MetadataDepositPerByte = MetadataDepositPerByte;
	type WeightInfo = pallet_assets::weights::SubstrateWeight<Runtime>;
}

parameter_types! {
	pub const QueueCount: u32 = 300;
	pub const MaxQueueLen: u32 = 1000;
	pub const FifoQueueLen: u32 = 500;
	pub const Period: BlockNumber = 30 * DAYS;
	pub const MinFreeze: Balance = 100 * DOLLARS;
	pub const IntakePeriod: BlockNumber = 10;
	pub const MaxIntakeBids: u32 = 10;
}

impl pallet_gilt::Config for Runtime {
	type Event = Event;
	type Currency = Balances;
	type AdminOrigin = frame_system::EnsureRoot<AccountId>;
	type Deficit = ();
	type Surplus = ();
	type QueueCount = QueueCount;
	type MaxQueueLen = MaxQueueLen;
	type FifoQueueLen = FifoQueueLen;
	type Period = Period;
	type MinFreeze = MinFreeze;
	type IntakePeriod = IntakePeriod;
	type MaxIntakeBids = MaxIntakeBids;
	type WeightInfo = pallet_gilt::weights::SubstrateWeight<Runtime>;
=======
>>>>>>> 4904ce00
}

construct_runtime!(
	pub enum Runtime where
		Block = Block,
		NodeBlock = node_primitives::Block,
		UncheckedExtrinsic = UncheckedExtrinsic
	{
		System: frame_system::{Module, Call, Config, Storage, Event<T>},
		Utility: pallet_utility::{Module, Call, Event},
		Babe: pallet_babe::{Module, Call, Storage, Config, ValidateUnsigned},
		Timestamp: pallet_timestamp::{Module, Call, Storage, Inherent},
		Authorship: pallet_authorship::{Module, Call, Storage, Inherent},
		Indices: pallet_indices::{Module, Call, Storage, Config<T>, Event<T>},
		Balances: pallet_balances::{Module, Call, Storage, Config<T>, Event<T>},
		TransactionPayment: pallet_transaction_payment::{Module, Storage},
		ElectionProviderMultiPhase: pallet_election_provider_multi_phase::{Module, Call, Storage, Event<T>, ValidateUnsigned},
		Staking: pallet_staking::{Module, Call, Config<T>, Storage, Event<T>, ValidateUnsigned},
		Session: pallet_session::{Module, Call, Storage, Event, Config<T>},
		Democracy: pallet_democracy::{Module, Call, Storage, Config, Event<T>},
		Council: pallet_collective::<Instance1>::{Module, Call, Storage, Origin<T>, Event<T>, Config<T>},
		TechnicalCommittee: pallet_collective::<Instance2>::{Module, Call, Storage, Origin<T>, Event<T>, Config<T>},
		Elections: pallet_elections_phragmen::{Module, Call, Storage, Event<T>, Config<T>},
		TechnicalMembership: pallet_membership::<Instance1>::{Module, Call, Storage, Event<T>, Config<T>},
		Grandpa: pallet_grandpa::{Module, Call, Storage, Config, Event, ValidateUnsigned},
		Treasury: pallet_treasury::{Module, Call, Storage, Config, Event<T>},
		Contracts: pallet_contracts::{Module, Call, Config<T>, Storage, Event<T>},
		Sudo: pallet_sudo::{Module, Call, Config<T>, Storage, Event<T>},
		ImOnline: pallet_im_online::{Module, Call, Storage, Event<T>, ValidateUnsigned, Config<T>},
		AuthorityDiscovery: pallet_authority_discovery::{Module, Call, Config},
		Offences: pallet_offences::{Module, Call, Storage, Event},
		Historical: pallet_session_historical::{Module},
		RandomnessCollectiveFlip: pallet_randomness_collective_flip::{Module, Call, Storage},
		Identity: pallet_identity::{Module, Call, Storage, Event<T>},
		Society: pallet_society::{Module, Call, Storage, Event<T>, Config<T>},
		Recovery: pallet_recovery::{Module, Call, Storage, Event<T>},
		Vesting: pallet_vesting::{Module, Call, Storage, Event<T>, Config<T>},
		Scheduler: pallet_scheduler::{Module, Call, Storage, Event<T>},
		Proxy: pallet_proxy::{Module, Call, Storage, Event<T>},
		Multisig: pallet_multisig::{Module, Call, Storage, Event<T>},
		Bounties: pallet_bounties::{Module, Call, Storage, Event<T>},
		Tips: pallet_tips::{Module, Call, Storage, Event<T>},
		Assets: pallet_assets::{Module, Call, Storage, Event<T>},
		Mmr: pallet_mmr::{Module, Storage},
		Lottery: pallet_lottery::{Module, Call, Storage, Event<T>},
<<<<<<< HEAD
		Gilt: pallet_gilt::{Module, Call, Storage, Event<T>, Config},
		Attestation: prml_attestation::{Module, Call, Storage, Event<T>},
		GenericAsset: prml_generic_asset::{Module, Call, Storage, Event<T>}
=======
		GenericAsset: prml_generic_asset::{Module, Call, Storage, Event<T>},
		Attestation: prml_attestation::{Module, Call, Storage, Event<T>},

>>>>>>> 4904ce00
	}
);

/// The address format for describing accounts.
pub type Address = sp_runtime::MultiAddress<AccountId, AccountIndex>;
/// Block header type as expected by this runtime.
pub type Header = generic::Header<BlockNumber, BlakeTwo256>;
/// Block type as expected by this runtime.
pub type Block = generic::Block<Header, UncheckedExtrinsic>;
/// A Block signed with a Justification
pub type SignedBlock = generic::SignedBlock<Block>;
/// BlockId type as expected by this runtime.
pub type BlockId = generic::BlockId<Block>;
/// The SignedExtension to the basic transaction logic.
///
/// When you change this, you **MUST** modify [`sign`] in `bin/node/testing/src/keyring.rs`!
///
/// [`sign`]: <../../testing/src/keyring.rs.html>
pub type SignedExtra = (
	frame_system::CheckSpecVersion<Runtime>,
	frame_system::CheckTxVersion<Runtime>,
	frame_system::CheckGenesis<Runtime>,
	frame_system::CheckEra<Runtime>,
	frame_system::CheckNonce<Runtime>,
	frame_system::CheckWeight<Runtime>,
	pallet_transaction_payment::ChargeTransactionPayment<Runtime>,
);
/// Unchecked extrinsic type as expected by this runtime.
pub type UncheckedExtrinsic = generic::UncheckedExtrinsic<Address, Call, Signature, SignedExtra>;
/// The payload being signed in transactions.
pub type SignedPayload = generic::SignedPayload<Call, SignedExtra>;
/// Extrinsic type that has already been checked.
pub type CheckedExtrinsic = generic::CheckedExtrinsic<AccountId, Call, SignedExtra>;
/// Executive: handles dispatch to the various modules.
pub type Executive =
	frame_executive::Executive<Runtime, Block, frame_system::ChainContext<Runtime>, Runtime, AllModules, ()>;

/// MMR helper types.
mod mmr {
	use super::Runtime;
	pub use pallet_mmr::primitives::*;

	pub type Leaf = <<Runtime as pallet_mmr::Config>::LeafData as LeafDataProvider>::LeafData;
	pub type Hash = <Runtime as pallet_mmr::Config>::Hash;
	pub type Hashing = <Runtime as pallet_mmr::Config>::Hashing;
}

/// MMR helper types.
mod mmr {
	use super::Runtime;
	pub use pallet_mmr::primitives::*;

	pub type Leaf = <
		<Runtime as pallet_mmr::Config>::LeafData
		as
		LeafDataProvider
	>::LeafData;
	pub type Hash = <Runtime as pallet_mmr::Config>::Hash;
	pub type Hashing = <Runtime as pallet_mmr::Config>::Hashing;
}

impl_runtime_apis! {
	impl sp_api::Core<Block> for Runtime {
		fn version() -> RuntimeVersion {
			VERSION
		}

		fn execute_block(block: Block) {
			Executive::execute_block(block)
		}

		fn initialize_block(header: &<Block as BlockT>::Header) {
			Executive::initialize_block(header)
		}
	}

	impl sp_api::Metadata<Block> for Runtime {
		fn metadata() -> OpaqueMetadata {
			Runtime::metadata().into()
		}
	}

	impl sp_block_builder::BlockBuilder<Block> for Runtime {
		fn apply_extrinsic(extrinsic: <Block as BlockT>::Extrinsic) -> ApplyExtrinsicResult {
			Executive::apply_extrinsic(extrinsic)
		}

		fn finalize_block() -> <Block as BlockT>::Header {
			Executive::finalize_block()
		}

		fn inherent_extrinsics(data: InherentData) -> Vec<<Block as BlockT>::Extrinsic> {
			data.create_extrinsics()
		}

		fn check_inherents(block: Block, data: InherentData) -> CheckInherentsResult {
			data.check_extrinsics(&block)
		}

		fn random_seed() -> <Block as BlockT>::Hash {
			RandomnessCollectiveFlip::random_seed()
		}
	}

	impl sp_transaction_pool::runtime_api::TaggedTransactionQueue<Block> for Runtime {
		fn validate_transaction(
			source: TransactionSource,
			tx: <Block as BlockT>::Extrinsic,
		) -> TransactionValidity {
			Executive::validate_transaction(source, tx)
		}
	}

	impl sp_offchain::OffchainWorkerApi<Block> for Runtime {
		fn offchain_worker(header: &<Block as BlockT>::Header) {
			Executive::offchain_worker(header)
		}
	}

	impl fg_primitives::GrandpaApi<Block> for Runtime {
		fn grandpa_authorities() -> GrandpaAuthorityList {
			Grandpa::grandpa_authorities()
		}

		fn submit_report_equivocation_unsigned_extrinsic(
			equivocation_proof: fg_primitives::EquivocationProof<
				<Block as BlockT>::Hash,
				NumberFor<Block>,
			>,
			key_owner_proof: fg_primitives::OpaqueKeyOwnershipProof,
		) -> Option<()> {
			let key_owner_proof = key_owner_proof.decode()?;

			Grandpa::submit_unsigned_equivocation_report(
				equivocation_proof,
				key_owner_proof,
			)
		}

		fn generate_key_ownership_proof(
			_set_id: fg_primitives::SetId,
			authority_id: GrandpaId,
		) -> Option<fg_primitives::OpaqueKeyOwnershipProof> {
			use codec::Encode;

			Historical::prove((fg_primitives::KEY_TYPE, authority_id))
				.map(|p| p.encode())
				.map(fg_primitives::OpaqueKeyOwnershipProof::new)
		}
	}

	impl sp_consensus_babe::BabeApi<Block> for Runtime {
		fn configuration() -> sp_consensus_babe::BabeGenesisConfiguration {
			// The choice of `c` parameter (where `1 - c` represents the
			// probability of a slot being empty), is done in accordance to the
			// slot duration and expected target block time, for safely
			// resisting network delays of maximum two seconds.
			// <https://research.web3.foundation/en/latest/polkadot/BABE/Babe/#6-practical-results>
			sp_consensus_babe::BabeGenesisConfiguration {
				slot_duration: Babe::slot_duration(),
				epoch_length: EpochDuration::get(),
				c: PRIMARY_PROBABILITY,
				genesis_authorities: Babe::authorities(),
				randomness: Babe::randomness(),
				allowed_slots: sp_consensus_babe::AllowedSlots::PrimaryAndSecondaryPlainSlots,
			}
		}

		fn current_epoch_start() -> sp_consensus_babe::Slot {
			Babe::current_epoch_start()
		}

		fn current_epoch() -> sp_consensus_babe::Epoch {
			Babe::current_epoch()
		}

		fn next_epoch() -> sp_consensus_babe::Epoch {
			Babe::next_epoch()
		}

		fn generate_key_ownership_proof(
			_slot: sp_consensus_babe::Slot,
			authority_id: sp_consensus_babe::AuthorityId,
		) -> Option<sp_consensus_babe::OpaqueKeyOwnershipProof> {
			use codec::Encode;

			Historical::prove((sp_consensus_babe::KEY_TYPE, authority_id))
				.map(|p| p.encode())
				.map(sp_consensus_babe::OpaqueKeyOwnershipProof::new)
		}

		fn submit_report_equivocation_unsigned_extrinsic(
			equivocation_proof: sp_consensus_babe::EquivocationProof<<Block as BlockT>::Header>,
			key_owner_proof: sp_consensus_babe::OpaqueKeyOwnershipProof,
		) -> Option<()> {
			let key_owner_proof = key_owner_proof.decode()?;

			Babe::submit_unsigned_equivocation_report(
				equivocation_proof,
				key_owner_proof,
			)
		}
	}

	impl sp_authority_discovery::AuthorityDiscoveryApi<Block> for Runtime {
		fn authorities() -> Vec<AuthorityDiscoveryId> {
			AuthorityDiscovery::authorities()
		}
	}

	impl frame_system_rpc_runtime_api::AccountNonceApi<Block, AccountId, Index> for Runtime {
		fn account_nonce(account: AccountId) -> Index {
			System::account_nonce(account)
		}
	}

	impl pallet_contracts_rpc_runtime_api::ContractsApi<Block, AccountId, Balance, BlockNumber>
		for Runtime
	{
		fn call(
			origin: AccountId,
			dest: AccountId,
			value: Balance,
			gas_limit: u64,
			input_data: Vec<u8>,
		) -> pallet_contracts_primitives::ContractExecResult {
			Contracts::bare_call(origin, dest, value, gas_limit, input_data)
		}

		fn get_storage(
			address: AccountId,
			key: [u8; 32],
		) -> pallet_contracts_primitives::GetStorageResult {
			Contracts::get_storage(address, key)
		}

		fn rent_projection(
			address: AccountId,
		) -> pallet_contracts_primitives::RentProjectionResult<BlockNumber> {
			Contracts::rent_projection(address)
		}
	}

	impl pallet_transaction_payment_rpc_runtime_api::TransactionPaymentApi<
		Block,
		Balance,
	> for Runtime {
		fn query_info(uxt: <Block as BlockT>::Extrinsic, len: u32) -> RuntimeDispatchInfo<Balance> {
			TransactionPayment::query_info(uxt, len)
		}
		fn query_fee_details(uxt: <Block as BlockT>::Extrinsic, len: u32) -> FeeDetails<Balance> {
			TransactionPayment::query_fee_details(uxt, len)
		}
	}

	impl pallet_mmr::primitives::MmrApi<
		Block,
		mmr::Leaf,
		mmr::Hash,
	> for Runtime {
		fn generate_proof(leaf_index: u64) -> Result<(mmr::Leaf, mmr::Proof<mmr::Hash>), mmr::Error> {
			Mmr::generate_proof(leaf_index)
		}

		fn verify_proof(leaf: mmr::Leaf, proof: mmr::Proof<mmr::Hash>) -> Result<(), mmr::Error> {
			Mmr::verify_leaf(leaf, proof)
		}

		fn verify_proof_stateless(
			root: mmr::Hash,
			leaf: Vec<u8>,
			proof: mmr::Proof<mmr::Hash>
		) -> Result<(), mmr::Error> {
			let node = mmr::DataOrHash::Data(mmr::OpaqueLeaf(leaf));
			pallet_mmr::verify_leaf_proof::<mmr::Hashing, _>(root, node, proof)
		}
	}

	impl sp_session::SessionKeys<Block> for Runtime {
		fn generate_session_keys(seed: Option<Vec<u8>>) -> Vec<u8> {
			SessionKeys::generate(seed)
		}

		fn decode_session_keys(
			encoded: Vec<u8>,
		) -> Option<Vec<(Vec<u8>, KeyTypeId)>> {
			SessionKeys::decode_into_raw_public_keys(&encoded)
		}
	}

	#[cfg(feature = "try-runtime")]
	impl frame_try_runtime::TryRuntime<Block> for Runtime {
		fn on_runtime_upgrade() -> Result<(Weight, Weight), sp_runtime::RuntimeString> {
			frame_support::debug::RuntimeLogger::init();
			let weight = Executive::try_runtime_upgrade()?;
			Ok((weight, RuntimeBlockWeights::get().max_block))
		}
	}

	#[cfg(feature = "runtime-benchmarks")]
	impl frame_benchmarking::Benchmark<Block> for Runtime {
		fn dispatch_benchmark(
			config: frame_benchmarking::BenchmarkConfig
		) -> Result<Vec<frame_benchmarking::BenchmarkBatch>, sp_runtime::RuntimeString> {
			use frame_benchmarking::{Benchmarking, BenchmarkBatch, add_benchmark, TrackedStorageKey};
			// Trying to add benchmarks directly to the Session Pallet caused cyclic dependency
			// issues. To get around that, we separated the Session benchmarks into its own crate,
			// which is why we need these two lines below.
			use pallet_session_benchmarking::Module as SessionBench;
			use pallet_offences_benchmarking::Module as OffencesBench;
			use frame_system_benchmarking::Module as SystemBench;

			impl pallet_session_benchmarking::Config for Runtime {}
			impl pallet_offences_benchmarking::Config for Runtime {}
			impl frame_system_benchmarking::Config for Runtime {}

			let whitelist: Vec<TrackedStorageKey> = vec![
				// Block Number
				hex_literal::hex!("26aa394eea5630e07c48ae0c9558cef702a5c1b19ab7a04f536c519aca4983ac").to_vec().into(),
				// Total Issuance
				hex_literal::hex!("c2261276cc9d1f8598ea4b6a74b15c2f57c875e4cff74148e4628f264b974c80").to_vec().into(),
				// Execution Phase
				hex_literal::hex!("26aa394eea5630e07c48ae0c9558cef7ff553b5a9862a516939d82b3d3d8661a").to_vec().into(),
				// Event Count
				hex_literal::hex!("26aa394eea5630e07c48ae0c9558cef70a98fdbe9ce6c55837576c60c7af3850").to_vec().into(),
				// System Events
				hex_literal::hex!("26aa394eea5630e07c48ae0c9558cef780d41e5e16056765bc8461851072c9d7").to_vec().into(),
				// Treasury Account
				hex_literal::hex!("26aa394eea5630e07c48ae0c9558cef7b99d880ec681799c0cf30e8886371da95ecffd7b6c0f78751baa9d281e0bfa3a6d6f646c70792f74727372790000000000000000000000000000000000000000").to_vec().into(),
			];

			let mut batches = Vec::<BenchmarkBatch>::new();
			let params = (&config, &whitelist);

			add_benchmark!(params, batches, pallet_assets, Assets);
			add_benchmark!(params, batches, pallet_babe, Babe);
			add_benchmark!(params, batches, pallet_balances, Balances);
			add_benchmark!(params, batches, pallet_bounties, Bounties);
			add_benchmark!(params, batches, pallet_collective, Council);
			add_benchmark!(params, batches, pallet_contracts, Contracts);
			add_benchmark!(params, batches, pallet_democracy, Democracy);
			add_benchmark!(params, batches, pallet_election_provider_multi_phase, ElectionProviderMultiPhase);
			add_benchmark!(params, batches, pallet_elections_phragmen, Elections);
			add_benchmark!(params, batches, pallet_gilt, Gilt);
			add_benchmark!(params, batches, pallet_grandpa, Grandpa);
			add_benchmark!(params, batches, pallet_identity, Identity);
			add_benchmark!(params, batches, pallet_im_online, ImOnline);
			add_benchmark!(params, batches, pallet_indices, Indices);
			add_benchmark!(params, batches, pallet_lottery, Lottery);
			add_benchmark!(params, batches, pallet_mmr, Mmr);
			add_benchmark!(params, batches, pallet_multisig, Multisig);
			add_benchmark!(params, batches, pallet_offences, OffencesBench::<Runtime>);
			add_benchmark!(params, batches, pallet_proxy, Proxy);
			add_benchmark!(params, batches, pallet_scheduler, Scheduler);
			add_benchmark!(params, batches, pallet_session, SessionBench::<Runtime>);
			add_benchmark!(params, batches, pallet_staking, Staking);
			add_benchmark!(params, batches, frame_system, SystemBench::<Runtime>);
			add_benchmark!(params, batches, pallet_timestamp, Timestamp);
			add_benchmark!(params, batches, pallet_tips, Tips);
			add_benchmark!(params, batches, pallet_treasury, Treasury);
			add_benchmark!(params, batches, pallet_utility, Utility);
			add_benchmark!(params, batches, pallet_vesting, Vesting);
			add_benchmark!(params, batches, prml_attestation, Attestation);
			add_benchmark!(params, batches, prml_generic_asset, GenericAsset);

			if batches.is_empty() { return Err("Benchmark not found for this pallet.".into()) }
			Ok(batches)
		}
	}
}

#[cfg(test)]
mod tests {
	use super::*;
	use frame_system::offchain::CreateSignedTransaction;

	#[test]
	fn validate_transaction_submitter_bounds() {
		fn is_submit_signed_transaction<T>()
		where
			T: CreateSignedTransaction<Call>,
		{
		}

		is_submit_signed_transaction::<Runtime>();
	}
}<|MERGE_RESOLUTION|>--- conflicted
+++ resolved
@@ -21,20 +21,13 @@
 #![cfg_attr(not(feature = "std"), no_std)]
 // `construct_runtime!` does a lot of recursion and requires us to increase the limit to 256.
 #![recursion_limit = "256"]
-<<<<<<< HEAD
 
 use codec::{Decode, Encode};
 use frame_support::traits::InstanceFilter;
-=======
-
-
-use sp_std::prelude::*;
->>>>>>> 4904ce00
 use frame_support::{
 	construct_runtime, parameter_types,
 	traits::{Currency, Imbalance, KeyOwnerProofSystem, LockIdentifier, OnUnbalanced, Randomness, U128CurrencyToVote},
 	weights::{
-<<<<<<< HEAD
 		constants::{BlockExecutionWeight, ExtrinsicBaseWeight, RocksDbWeight, WEIGHT_PER_SECOND},
 		DispatchClass, IdentityFee, Weight,
 	},
@@ -43,26 +36,6 @@
 use frame_system::{
 	limits::{BlockLength, BlockWeights},
 	EnsureOneOf, EnsureRoot,
-=======
-		Weight, IdentityFee,
-		constants::{BlockExecutionWeight, ExtrinsicBaseWeight, RocksDbWeight, WEIGHT_PER_SECOND}, DispatchClass,
-	},
-	traits::{
-		Currency, Imbalance, KeyOwnerProofSystem, OnUnbalanced, Randomness, LockIdentifier,
-		U128CurrencyToVote,
-	},
-};
-use frame_system::{
-	EnsureRoot, EnsureOneOf,
-	limits::{BlockWeights, BlockLength}
-};
-use frame_support::traits::InstanceFilter;
-use codec::{Encode, Decode};
-use sp_core::{
-	crypto::KeyTypeId,
-	u32_trait::{_1, _2, _3, _4, _5},
-	OpaqueMetadata,
->>>>>>> 4904ce00
 };
 pub use node_primitives::{AccountId, AssetId, Signature};
 use node_primitives::{AccountIndex, Balance, BlockNumber, Hash, Index, Moment};
@@ -84,12 +57,7 @@
 use sp_inherents::{CheckInherentsResult, InherentData};
 use sp_runtime::curve::PiecewiseLinear;
 use sp_runtime::traits::{
-<<<<<<< HEAD
 	self, BlakeTwo256, Block as BlockT, ConvertInto, NumberFor, OpaqueKeys, SaturatedConversion, StaticLookup,
-=======
-	self, BlakeTwo256, Block as BlockT, StaticLookup, SaturatedConversion,
-	ConvertInto, OpaqueKeys, NumberFor,
->>>>>>> 4904ce00
 };
 use sp_runtime::transaction_validity::{TransactionPriority, TransactionSource, TransactionValidity};
 use sp_runtime::{
@@ -99,18 +67,7 @@
 use sp_std::prelude::*;
 #[cfg(any(feature = "std", test))]
 use sp_version::NativeVersion;
-<<<<<<< HEAD
 use sp_version::RuntimeVersion;
-=======
-use pallet_grandpa::{AuthorityId as GrandpaId, AuthorityList as GrandpaAuthorityList};
-use pallet_grandpa::fg_primitives;
-use pallet_im_online::sr25519::AuthorityId as ImOnlineId;
-use sp_authority_discovery::AuthorityId as AuthorityDiscoveryId;
-use pallet_transaction_payment::{FeeDetails, RuntimeDispatchInfo};
-pub use pallet_transaction_payment::{Multiplier, TargetedFeeAdjustment, CurrencyAdapter};
-use pallet_session::{historical as pallet_session_historical};
-use sp_inherents::{InherentData, CheckInherentsResult};
->>>>>>> 4904ce00
 use static_assertions::const_assert;
 use pallet_contracts::WeightInfo;
 
@@ -139,17 +96,11 @@
 /// Wasm binary unwrapped. If built with `SKIP_WASM_BUILD`, the function panics.
 #[cfg(feature = "std")]
 pub fn wasm_binary_unwrap() -> &'static [u8] {
-<<<<<<< HEAD
 	WASM_BINARY.expect(
 		"Development wasm binary is not available. This means the client is \
 						built with `SKIP_WASM_BUILD` flag and it is only usable for \
 						production chains. Please rebuild with the flag disabled.",
 	)
-=======
-	WASM_BINARY.expect("Development wasm binary is not available. This means the client is \
-						built with `SKIP_WASM_BUILD` flag and it is only usable for \
-						production chains. Please rebuild with the flag disabled.")
->>>>>>> 4904ce00
 }
 
 /// Runtime version.
@@ -161,11 +112,7 @@
 	// and set impl_version to 0. If only runtime
 	// implementation changes and behavior does not, then leave spec_version as
 	// is and increment impl_version.
-<<<<<<< HEAD
 	spec_version: 265,
-=======
-	spec_version: 264,
->>>>>>> 4904ce00
 	impl_version: 0,
 	apis: RUNTIME_API_VERSIONS,
 	transaction_version: 2,
@@ -198,11 +145,7 @@
 	}
 }
 
-<<<<<<< HEAD
 /// We assume that ~10% of the block weight is consumed by `on_initialize` handlers.
-=======
-/// We assume that ~10% of the block weight is consumed by `on_initalize` handlers.
->>>>>>> 4904ce00
 /// This is used to limit the maximal weight of a single extrinsic.
 const AVERAGE_ON_INITIALIZE_RATIO: Perbill = Perbill::from_percent(10);
 /// We allow `Normal` extrinsics to fill up the block up to 75%, the rest can be used
@@ -396,12 +339,7 @@
 	type KeyOwnerIdentification =
 		<Self::KeyOwnerProofSystem as KeyOwnerProofSystem<(KeyTypeId, pallet_babe::AuthorityId)>>::IdentificationTuple;
 
-<<<<<<< HEAD
 	type HandleEquivocation = pallet_babe::EquivocationHandler<Self::KeyOwnerIdentification, Offences, ReportLongevity>;
-=======
-	type HandleEquivocation =
-		pallet_babe::EquivocationHandler<Self::KeyOwnerIdentification, Offences, ReportLongevity>;
->>>>>>> 4904ce00
 
 	type WeightInfo = ();
 }
@@ -558,7 +496,6 @@
 	// The unsigned solution weight targeted by the OCW. We set it to the maximum possible value of
 	// a single extrinsic.
 	type OffchainSolutionWeightLimit = OffchainSolutionWeightLimit;
-<<<<<<< HEAD
 	type ElectionProvider = ElectionProviderMultiPhase;
 	type WeightInfo = pallet_staking::weights::SubstrateWeight<Runtime>;
 }
@@ -598,9 +535,6 @@
 	type Fallback = Fallback;
 	type WeightInfo = pallet_election_provider_multi_phase::weights::SubstrateWeight<Runtime>;
 	type BenchmarkingConfig = ();
-=======
-	type WeightInfo = pallet_staking::weights::SubstrateWeight<Runtime>;
->>>>>>> 4904ce00
 }
 
 parameter_types! {
@@ -773,20 +707,12 @@
 	type ApproveOrigin = EnsureOneOf<
 		AccountId,
 		EnsureRoot<AccountId>,
-<<<<<<< HEAD
 		pallet_collective::EnsureProportionAtLeast<_3, _5, AccountId, CouncilCollective>,
-=======
-		pallet_collective::EnsureProportionAtLeast<_3, _5, AccountId, CouncilCollective>
->>>>>>> 4904ce00
 	>;
 	type RejectOrigin = EnsureOneOf<
 		AccountId,
 		EnsureRoot<AccountId>,
-<<<<<<< HEAD
 		pallet_collective::EnsureProportionMoreThan<_1, _2, AccountId, CouncilCollective>,
-=======
-		pallet_collective::EnsureProportionMoreThan<_1, _2, AccountId, CouncilCollective>
->>>>>>> 4904ce00
 	>;
 	type Event = Event;
 	type OnSlash = ();
@@ -844,10 +770,7 @@
 			<Runtime as pallet_contracts::Config>::WeightInfo::on_initialize_per_queue_item(1) -
 			<Runtime as pallet_contracts::Config>::WeightInfo::on_initialize_per_queue_item(0)
 		)) / 5) as u32;
-<<<<<<< HEAD
 	pub MaxCodeSize: u32 = 128 * 1024;
-=======
->>>>>>> 4904ce00
 }
 
 impl pallet_contracts::Config for Runtime {
@@ -870,10 +793,7 @@
 	type ChainExtension = ();
 	type DeletionQueueDepth = DeletionQueueDepth;
 	type DeletionWeightLimit = DeletionWeightLimit;
-<<<<<<< HEAD
 	type MaxCodeSize = MaxCodeSize;
-=======
->>>>>>> 4904ce00
 }
 
 impl pallet_sudo::Config for Runtime {
@@ -1066,75 +986,16 @@
 	type WeightInfo = pallet_vesting::weights::SubstrateWeight<Runtime>;
 }
 
-<<<<<<< HEAD
 impl prml_attestation::Config for Runtime {
 	type Event = Event;
 	type WeightInfo = ();
 }
 
-=======
-impl pallet_mmr::Config for Runtime {
-	const INDEXING_PREFIX: &'static [u8] = b"mmr";
-	type Hashing = <Runtime as frame_system::Config>::Hashing;
-	type Hash = <Runtime as frame_system::Config>::Hash;
-	type LeafData = frame_system::Module<Self>;
-	type OnNewRoot = ();
-	type WeightInfo = ();
-}
-
-parameter_types! {
-	pub const LotteryModuleId: ModuleId = ModuleId(*b"py/lotto");
-	pub const MaxCalls: usize = 10;
-	pub const MaxGenerateRandom: u32 = 10;
-}
-
-impl pallet_lottery::Config for Runtime {
-	type ModuleId = LotteryModuleId;
-	type Call = Call;
-	type Event = Event;
-	type Currency = Balances;
-	type Randomness = RandomnessCollectiveFlip;
-	type ManagerOrigin = EnsureRoot<AccountId>;
-	type MaxCalls = MaxCalls;
-	type ValidateCall = Lottery;
-	type MaxGenerateRandom = MaxGenerateRandom;
-	type WeightInfo = pallet_lottery::weights::SubstrateWeight<Runtime>;
-}
-
-parameter_types! {
-	pub const AssetDepositBase: Balance = 100 * DOLLARS;
-	pub const AssetDepositPerZombie: Balance = 1 * DOLLARS;
-	pub const StringLimit: u32 = 50;
-	pub const MetadataDepositBase: Balance = 10 * DOLLARS;
-	pub const MetadataDepositPerByte: Balance = 1 * DOLLARS;
-}
-
-impl pallet_assets::Config for Runtime {
-	type Event = Event;
-	type Balance = u64;
-	type AssetId = u32;
-	type Currency = Balances;
-	type ForceOrigin = EnsureRoot<AccountId>;
-	type AssetDepositBase = AssetDepositBase;
-	type AssetDepositPerZombie = AssetDepositPerZombie;
-	type StringLimit = StringLimit;
-	type MetadataDepositBase = MetadataDepositBase;
-	type MetadataDepositPerByte = MetadataDepositPerByte;
-	type WeightInfo = pallet_assets::weights::SubstrateWeight<Runtime>;
-}
-
-impl prml_attestation::Config for Runtime {
-	type Event = Event;
-	type WeightInfo = ();
-}
-
->>>>>>> 4904ce00
 impl prml_generic_asset::Config for Runtime {
 	type AssetId = AssetId;
 	type Balance = Balance;
 	type Event = Event;
 	type WeightInfo = ();
-<<<<<<< HEAD
 }
 
 impl pallet_mmr::Config for Runtime {
@@ -1211,8 +1072,6 @@
 	type IntakePeriod = IntakePeriod;
 	type MaxIntakeBids = MaxIntakeBids;
 	type WeightInfo = pallet_gilt::weights::SubstrateWeight<Runtime>;
-=======
->>>>>>> 4904ce00
 }
 
 construct_runtime!(
@@ -1258,15 +1117,9 @@
 		Assets: pallet_assets::{Module, Call, Storage, Event<T>},
 		Mmr: pallet_mmr::{Module, Storage},
 		Lottery: pallet_lottery::{Module, Call, Storage, Event<T>},
-<<<<<<< HEAD
 		Gilt: pallet_gilt::{Module, Call, Storage, Event<T>, Config},
 		Attestation: prml_attestation::{Module, Call, Storage, Event<T>},
 		GenericAsset: prml_generic_asset::{Module, Call, Storage, Event<T>}
-=======
-		GenericAsset: prml_generic_asset::{Module, Call, Storage, Event<T>},
-		Attestation: prml_attestation::{Module, Call, Storage, Event<T>},
-
->>>>>>> 4904ce00
 	}
 );
 
