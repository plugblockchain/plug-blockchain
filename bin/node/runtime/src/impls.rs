// This file is part of Substrate.

// Copyright (C) 2019-2020 Parity Technologies (UK) Ltd.
// SPDX-License-Identifier: Apache-2.0

// Licensed under the Apache License, Version 2.0 (the "License");
// you may not use this file except in compliance with the License.
// You may obtain a copy of the License at
//
// 	http://www.apache.org/licenses/LICENSE-2.0
//
// Unless required by applicable law or agreed to in writing, software
// distributed under the License is distributed on an "AS IS" BASIS,
// WITHOUT WARRANTIES OR CONDITIONS OF ANY KIND, either express or implied.
// See the License for the specific language governing permissions and
// limitations under the License.

//! Some configurable implementations as associated type for the substrate runtime.

use node_primitives::Balance;
<<<<<<< HEAD
use sp_runtime::traits::{Convert, Saturating};
use sp_runtime::{FixedPointNumber, Perquintill};
use frame_support::{traits::{OnUnbalanced, Currency, Get}, weights::Weight};
use pallet_transaction_payment::Multiplier;
use crate::{Balances, System, Authorship, MaximumBlockWeight, NegativeImbalance};
=======
use sp_runtime::traits::Convert;
use frame_support::traits::{OnUnbalanced, Currency};
use crate::{Balances, Authorship, NegativeImbalance};
>>>>>>> 4771f237

pub struct Author;
impl OnUnbalanced<NegativeImbalance> for Author {
	fn on_nonzero_unbalanced(amount: NegativeImbalance) {
		Balances::resolve_creating(&Authorship::author(), amount);
	}
}

/// Struct that handles the conversion of Balance -> `u64`. This is used for staking's election
/// calculation.
pub struct CurrencyToVoteHandler;

impl CurrencyToVoteHandler {
	fn factor() -> Balance { (Balances::total_issuance() / u64::max_value() as Balance).max(1) }
}

impl Convert<Balance, u64> for CurrencyToVoteHandler {
	fn convert(x: Balance) -> u64 { (x / Self::factor()) as u64 }
}

impl Convert<u128, Balance> for CurrencyToVoteHandler {
	fn convert(x: u128) -> Balance { x * Self::factor() }
}

<<<<<<< HEAD
/// Convert from weight to balance via a simple coefficient multiplication
/// The associated type C encapsulates a constant in units of balance per weight
pub struct LinearWeightToFee<C>(sp_std::marker::PhantomData<C>);

impl<C: Get<Balance>> Convert<Weight, Balance> for LinearWeightToFee<C> {
	fn convert(w: Weight) -> Balance {
		// substrate-node a weight of 10_000 (smallest non-zero weight) to be mapped to 10^7 units of
		// fees, hence:
		let coefficient = C::get();
		Balance::from(w).saturating_mul(coefficient)
	}
}

/// Update the given multiplier based on the following formula
///
///   diff = (target_weight - previous_block_weight)
///   v = 0.00004
///   next_weight = weight * (1 + (v . diff) + (v . diff)^2 / 2)
///
/// Where `target_weight` must be given as the `Get` implementation of the `T` generic type.
/// https://research.web3.foundation/en/latest/polkadot/Token%20Economics/#relay-chain-transaction-fees
pub struct TargetedFeeAdjustment<T>(sp_std::marker::PhantomData<T>);

impl<T: Get<Perquintill>> Convert<Multiplier, Multiplier> for TargetedFeeAdjustment<T> {
	fn convert(multiplier: Multiplier) -> Multiplier {
		let max_weight = MaximumBlockWeight::get();
		let block_weight = System::all_extrinsics_weight();
		let target_weight = (T::get() * max_weight as u64) as u128;
		let block_weight = block_weight as u128;

		// determines if the first_term is positive
		let positive = block_weight >= target_weight;
		let diff_abs = block_weight.max(target_weight) - block_weight.min(target_weight);
		// safe, diff_abs cannot exceed u64.
		let diff = Multiplier::saturating_from_rational(diff_abs, max_weight.max(1));
		let diff_squared = diff.saturating_mul(diff);

		// 0.00004 = 4/100_000 = 40_000/10^9
		let v = Multiplier::saturating_from_rational(4, 100_000);
		// 0.00004^2 = 16/10^10 Taking the future /2 into account... 8/10^10
		let v_squared_2 = Multiplier::saturating_from_rational(8, 10_000_000_000u64);

		let first_term = v.saturating_mul(diff);
		let second_term = v_squared_2.saturating_mul(diff_squared);

		if positive {
			// Note: this is merely bounded by how big the multiplier and the inner value can go,
			// not by any economical reasoning.
			let excess = first_term.saturating_add(second_term);
			multiplier.saturating_add(excess)
		} else {
			// Defensive-only: first_term > second_term. Safe subtraction.
			let negative = first_term.saturating_sub(second_term);
			multiplier.saturating_sub(negative)
				// despite the fact that apply_to saturates weight (final fee cannot go below 0)
				// it is crucially important to stop here and don't further reduce the weight fee
				// multiplier. While at -1, it means that the network is so un-congested that all
				// transactions have no weight fee. We stop here and only increase if the network
				// became more busy.
				.max(Multiplier::saturating_from_integer(-1))
		}
	}
}

=======
>>>>>>> 4771f237
#[cfg(test)]
mod multiplier_tests {
	use super::*;
	use sp_runtime::{assert_eq_error_rate, FixedPointNumber};
	use pallet_transaction_payment::{Multiplier, TargetedFeeAdjustment};

	use crate::{
		constants::{currency::*, time::*},
		TransactionPayment, MaximumBlockWeight, AvailableBlockRatio, Runtime, TargetBlockFullness,
		AdjustmentVariable, System, MinimumMultiplier,
	};
	use frame_support::weights::{Weight, WeightToFeePolynomial};

	fn max() -> Weight {
		AvailableBlockRatio::get() * MaximumBlockWeight::get()
	}

	fn min_multiplier() -> Multiplier {
		MinimumMultiplier::get()
	}

	fn target() -> Weight {
		(TargetBlockFullness::get() * (max() as u64)) as Weight
	}

<<<<<<< HEAD
	// poc reference implementation.
	fn fee_multiplier_update(block_weight: Weight, previous: Multiplier) -> Multiplier  {
=======
	// update based on runtime impl.
	fn runtime_multiplier_update(fm: Multiplier) -> Multiplier {
		TargetedFeeAdjustment::<
			Runtime,
			TargetBlockFullness,
			AdjustmentVariable,
			MinimumMultiplier,
		>::convert(fm)
	}

	// update based on reference impl.
	fn truth_value_update(block_weight: Weight, previous: Multiplier) -> Multiplier  {
		let accuracy = Multiplier::accuracy() as f64;
		let previous_float = previous.into_inner() as f64 / accuracy;
		// bump if it is zero.
		let previous_float = previous_float.max(min_multiplier().into_inner() as f64 / accuracy);

>>>>>>> 4771f237
		// maximum tx weight
		let m = max() as f64;
		// block weight always truncated to max weight
		let block_weight = (block_weight as f64).min(m);
<<<<<<< HEAD
		let v: f64 = 0.00004;
=======
		let v: f64 = AdjustmentVariable::get().to_fraction();
>>>>>>> 4771f237

		// Ideal saturation in terms of weight
		let ss = target() as f64;
		// Current saturation in terms of weight
		let s = block_weight;

<<<<<<< HEAD
		let fm = v * (s/m - ss/m) + v.powi(2) * (s/m - ss/m).powi(2) / 2.0;
		let addition_fm = Multiplier::from_inner((fm * Multiplier::accuracy() as f64).round() as i128);
		previous.saturating_add(addition_fm)
=======
		let t1 = v * (s/m - ss/m);
		let t2 = v.powi(2) * (s/m - ss/m).powi(2) / 2.0;
		let next_float = previous_float * (1.0 + t1 + t2);
		Multiplier::from_fraction(next_float)
>>>>>>> 4771f237
	}

	fn run_with_system_weight<F>(w: Weight, assertions: F) where F: Fn() -> () {
		let mut t: sp_io::TestExternalities =
			frame_system::GenesisConfig::default().build_storage::<Runtime>().unwrap().into();
		t.execute_with(|| {
			System::set_block_limits(w, 0);
			assertions()
		});
	}

	#[test]
<<<<<<< HEAD
	fn fee_multiplier_update_poc_works() {
		let fm = Multiplier::saturating_from_rational(0, 1);
=======
	fn truth_value_update_poc_works() {
		let fm = Multiplier::saturating_from_rational(1, 2);
>>>>>>> 4771f237
		let test_set = vec![
			(0, fm.clone()),
			(100, fm.clone()),
			(1000, fm.clone()),
			(target(), fm.clone()),
			(max() / 2, fm.clone()),
			(max(), fm.clone()),
		];
		test_set.into_iter().for_each(|(w, fm)| {
			run_with_system_weight(w, || {
				assert_eq_error_rate!(
<<<<<<< HEAD
					fee_multiplier_update(w, fm),
					TargetedFeeAdjustment::<TargetBlockFullness>::convert(fm),
					// Error is only 1 in 10^18
					Multiplier::from_inner(1),
=======
					truth_value_update(w, fm),
					runtime_multiplier_update(fm),
					// Error is only 1 in 100^18
					Multiplier::from_inner(100),
>>>>>>> 4771f237
				);
			})
		})
	}

	#[test]
<<<<<<< HEAD
	fn empty_chain_simulation() {
		// just a few txs per_block.
		let block_weight = 0;
		run_with_system_weight(block_weight, || {
			let mut fm = Multiplier::default();
=======
	fn multiplier_can_grow_from_zero() {
		// if the min is too small, then this will not change, and we are doomed forever.
		// the weight is 1/100th bigger than target.
		run_with_system_weight(target() * 101 / 100, || {
			let next = runtime_multiplier_update(min_multiplier());
			assert!(next > min_multiplier(), "{:?} !>= {:?}", next, min_multiplier());
		})
	}

	#[test]
	fn multiplier_cannot_go_below_limit() {
		// will not go any further below even if block is empty.
		run_with_system_weight(0, || {
			let next = runtime_multiplier_update(min_multiplier());
			assert_eq!(next, min_multiplier());
		})
	}

	#[test]
	fn time_to_reach_zero() {
		// blocks per 24h in substrate-node: 28,800 (k)
		// s* = 0.1875
		// The bound from the research in an empty chain is:
		// v <~ (p / k(0 - s*))
		// p > v * k * -0.1875
		// to get p == -1 we'd need
		// -1 > 0.00001 * k * -0.1875
		// 1 < 0.00001 * k * 0.1875
		// 10^9 / 1875 < k
		// k > 533_333 ~ 18,5 days.
		run_with_system_weight(0, || {
			// start from 1, the default.
			let mut fm = Multiplier::one();
>>>>>>> 4771f237
			let mut iterations: u64 = 0;
			loop {
				let next = runtime_multiplier_update(fm);
				fm = next;
<<<<<<< HEAD
				if fm == Multiplier::saturating_from_integer(-1) { break; }
=======
				if fm == min_multiplier() { break; }
>>>>>>> 4771f237
				iterations += 1;
			}
			assert!(iterations > 533_333);
		})
	}

	#[test]
	fn min_change_per_day() {
		run_with_system_weight(max(), || {
			let mut fm = Multiplier::one();
			// See the example in the doc of `TargetedFeeAdjustment`. are at least 0.234, hence
			// `fm > 1.234`.
			for _ in 0..DAYS {
				let next = runtime_multiplier_update(fm);
				fm = next;
			}
			assert!(fm > Multiplier::saturating_from_rational(1234, 1000));
		})
	}

	#[test]
	#[ignore]
	fn congested_chain_simulation() {
		// `cargo test congested_chain_simulation -- --nocapture` to get some insight.

		// almost full. The entire quota of normal transactions is taken.
		let block_weight = AvailableBlockRatio::get() * max() - 100;

		// Default substrate weight.
		let tx_weight = frame_support::weights::constants::ExtrinsicBaseWeight::get();

		run_with_system_weight(block_weight, || {
			// initial value configured on module
<<<<<<< HEAD
			let mut fm = Multiplier::default();
=======
			let mut fm = Multiplier::one();
>>>>>>> 4771f237
			assert_eq!(fm, TransactionPayment::next_fee_multiplier());

			let mut iterations: u64 = 0;
			loop {
				let next = runtime_multiplier_update(fm);
				// if no change, panic. This should never happen in this case.
				if fm == next { panic!("The fee should ever increase"); }
				fm = next;
				iterations += 1;
<<<<<<< HEAD
				let fee = <Runtime as pallet_transaction_payment::Trait>::WeightToFee::convert(tx_weight);
=======
				let fee =
					<Runtime as pallet_transaction_payment::Trait>::WeightToFee::calc(&tx_weight);
>>>>>>> 4771f237
				let adjusted_fee = fm.saturating_mul_acc_int(fee);
				println!(
					"iteration {}, new fm = {:?}. Fee at this point is: {} units / {} millicents, \
					{} cents, {} dollars",
					iterations,
					fm,
					adjusted_fee,
					adjusted_fee / MILLICENTS,
					adjusted_fee / CENTS,
					adjusted_fee / DOLLARS,
				);
			}
		});
	}

	#[test]
	fn stateless_weight_mul() {
<<<<<<< HEAD
		// This test will show that heavy blocks have a weight multiplier greater than 0
		// and light blocks will have a weight multiplier less than 0.
		run_with_system_weight(target() / 4, || {
			// `fee_multiplier_update` is enough as it is the absolute truth value.
			let next = TargetedFeeAdjustment::<TargetBlockFullness>::convert(Multiplier::default());
			assert_eq!(
				next,
				fee_multiplier_update(target() / 4 ,Multiplier::default())
			);

			// Light block. Fee is reduced a little.
			assert!(next < Multiplier::zero())
=======
		let fm = Multiplier::saturating_from_rational(1, 2);
		run_with_system_weight(target() / 4, || {
			let next = runtime_multiplier_update(fm);
			assert_eq_error_rate!(
				next,
				truth_value_update(target() / 4 , fm),
				Multiplier::from_inner(100),
			);

			// Light block. Multiplier is reduced a little.
			assert!(next < fm);
>>>>>>> 4771f237
		});

		run_with_system_weight(target() / 2, || {
<<<<<<< HEAD
			let next = TargetedFeeAdjustment::<TargetBlockFullness>::convert(Multiplier::default());
			assert_eq!(
				next,
				fee_multiplier_update(target() / 2 ,Multiplier::default())
=======
			let next = runtime_multiplier_update(fm);
			assert_eq_error_rate!(
				next,
				truth_value_update(target() / 2 , fm),
				Multiplier::from_inner(100),
>>>>>>> 4771f237
			);
			// Light block. Multiplier is reduced a little.
			assert!(next < fm);

			// Light block. Fee is reduced a little.
			assert!(next < Multiplier::zero())

		});
		run_with_system_weight(target(), || {
<<<<<<< HEAD
			// ideal. Original fee. No changes.
			let next = TargetedFeeAdjustment::<TargetBlockFullness>::convert(Multiplier::default());
			assert_eq!(next, Multiplier::zero())
		});
		run_with_system_weight(target() * 2, || {
			// More than ideal. Fee is increased.
			let next = TargetedFeeAdjustment::<TargetBlockFullness>::convert(Multiplier::default());
			assert_eq!(
				next,
				fee_multiplier_update(target() * 2 ,Multiplier::default())
			);

			// Heavy block. Fee is increased a little.
			assert!(next > Multiplier::zero())
=======
			let next = runtime_multiplier_update(fm);
			assert_eq_error_rate!(
				next,
				truth_value_update(target(), fm),
				Multiplier::from_inner(100),
			);
			// ideal. No changes.
			assert_eq!(next, fm)
		});
		run_with_system_weight(target() * 2, || {
			// More than ideal. Fee is increased.
			let next = runtime_multiplier_update(fm);
			assert_eq_error_rate!(
				next,
				truth_value_update(target() * 2 , fm),
				Multiplier::from_inner(100),
			);

			// Heavy block. Fee is increased a little.
			assert!(next > fm);
>>>>>>> 4771f237
		});
	}

	#[test]
	fn weight_mul_grow_on_big_block() {
		run_with_system_weight(target() * 2, || {
<<<<<<< HEAD
			let mut original = Multiplier::default();
			let mut next = Multiplier::default();

			(0..1_000).for_each(|_| {
				next = TargetedFeeAdjustment::<TargetBlockFullness>::convert(original);
				assert_eq!(
					next,
					fee_multiplier_update(target() * 2, original),
				);
				// must always increase
				assert!(next > original);
=======
			let mut original = Multiplier::zero();
			let mut next = Multiplier::default();

			(0..1_000).for_each(|_| {
				next = runtime_multiplier_update(original);
				assert_eq_error_rate!(
					next,
					truth_value_update(target() * 2, original),
					Multiplier::from_inner(100),
				);
				// must always increase
				assert!(next > original, "{:?} !>= {:?}", next, original);
>>>>>>> 4771f237
				original = next;
			});
		});
	}

	#[test]
<<<<<<< HEAD
	fn stateful_weight_mil_collapse_to_minus_one() {
		run_with_system_weight(0, || {
			let mut original = Multiplier::default(); // 0
			let mut next;

			// decreases
			next = TargetedFeeAdjustment::<TargetBlockFullness>::convert(original);
			assert_eq!(
				next,
				fee_multiplier_update(0, original),
			);
			assert!(next < original);
			original = next;

			// keeps decreasing
			next = TargetedFeeAdjustment::<TargetBlockFullness>::convert(original);
			assert_eq!(
				next,
				fee_multiplier_update(0, original),
			);
			assert!(next < original);

			// ... stops going down at -1
			assert_eq!(
				TargetedFeeAdjustment::<TargetBlockFullness>::convert(Multiplier::saturating_from_integer(-1)),
				Multiplier::saturating_from_integer(-1)
			);
=======
	fn weight_mul_decrease_on_small_block() {
		run_with_system_weight(target() / 2, || {
			let mut original = Multiplier::saturating_from_rational(1, 2);
			let mut next;

			for _ in 0..100 {
				// decreases
				next = runtime_multiplier_update(original);
				assert!(next < original, "{:?} !<= {:?}", next, original);
				original = next;
			}
>>>>>>> 4771f237
		})
	}


	#[test]
	// TODO enable the following test after bringing in "Weights to u64 + Balances Weights (#5446)" from Substrate
	#[ignore]
	fn weight_to_fee_should_not_overflow_on_large_weights() {
		let kb = 1024 as Weight;
		let mb = kb * kb;
		let max_fm = Multiplier::saturating_from_integer(i128::max_value());

		// check that for all values it can compute, correctly.
		vec![
			0,
			1,
			10,
			1000,
			kb,
			10 * kb,
			100 * kb,
			mb,
			10 * mb,
			2147483647,
			4294967295,
			MaximumBlockWeight::get() / 2,
			MaximumBlockWeight::get(),
			Weight::max_value() / 2,
			Weight::max_value(),
		].into_iter().for_each(|i| {
			run_with_system_weight(i, || {
<<<<<<< HEAD
				let next = TargetedFeeAdjustment::<TargetBlockFullness>::convert(Multiplier::default());
				let truth = fee_multiplier_update(i, Multiplier::default());
=======
				let next = runtime_multiplier_update(Multiplier::one());
				let truth = truth_value_update(i, Multiplier::one());
>>>>>>> 4771f237
				assert_eq_error_rate!(truth, next, Multiplier::from_inner(50_000_000));
			});
		});

		// Some values that are all above the target and will cause an increase.
		let t = target();
		vec![t + 100, t * 2, t * 4]
			.into_iter()
			.for_each(|i| {
				run_with_system_weight(i, || {
					let fm = runtime_multiplier_update(max_fm);
					// won't grow. The convert saturates everything.
					assert_eq!(fm, max_fm);
				})
			});
	}
}<|MERGE_RESOLUTION|>--- conflicted
+++ resolved
@@ -18,17 +18,9 @@
 //! Some configurable implementations as associated type for the substrate runtime.
 
 use node_primitives::Balance;
-<<<<<<< HEAD
-use sp_runtime::traits::{Convert, Saturating};
-use sp_runtime::{FixedPointNumber, Perquintill};
-use frame_support::{traits::{OnUnbalanced, Currency, Get}, weights::Weight};
-use pallet_transaction_payment::Multiplier;
-use crate::{Balances, System, Authorship, MaximumBlockWeight, NegativeImbalance};
-=======
 use sp_runtime::traits::Convert;
 use frame_support::traits::{OnUnbalanced, Currency};
 use crate::{Balances, Authorship, NegativeImbalance};
->>>>>>> 4771f237
 
 pub struct Author;
 impl OnUnbalanced<NegativeImbalance> for Author {
@@ -53,73 +45,6 @@
 	fn convert(x: u128) -> Balance { x * Self::factor() }
 }
 
-<<<<<<< HEAD
-/// Convert from weight to balance via a simple coefficient multiplication
-/// The associated type C encapsulates a constant in units of balance per weight
-pub struct LinearWeightToFee<C>(sp_std::marker::PhantomData<C>);
-
-impl<C: Get<Balance>> Convert<Weight, Balance> for LinearWeightToFee<C> {
-	fn convert(w: Weight) -> Balance {
-		// substrate-node a weight of 10_000 (smallest non-zero weight) to be mapped to 10^7 units of
-		// fees, hence:
-		let coefficient = C::get();
-		Balance::from(w).saturating_mul(coefficient)
-	}
-}
-
-/// Update the given multiplier based on the following formula
-///
-///   diff = (target_weight - previous_block_weight)
-///   v = 0.00004
-///   next_weight = weight * (1 + (v . diff) + (v . diff)^2 / 2)
-///
-/// Where `target_weight` must be given as the `Get` implementation of the `T` generic type.
-/// https://research.web3.foundation/en/latest/polkadot/Token%20Economics/#relay-chain-transaction-fees
-pub struct TargetedFeeAdjustment<T>(sp_std::marker::PhantomData<T>);
-
-impl<T: Get<Perquintill>> Convert<Multiplier, Multiplier> for TargetedFeeAdjustment<T> {
-	fn convert(multiplier: Multiplier) -> Multiplier {
-		let max_weight = MaximumBlockWeight::get();
-		let block_weight = System::all_extrinsics_weight();
-		let target_weight = (T::get() * max_weight as u64) as u128;
-		let block_weight = block_weight as u128;
-
-		// determines if the first_term is positive
-		let positive = block_weight >= target_weight;
-		let diff_abs = block_weight.max(target_weight) - block_weight.min(target_weight);
-		// safe, diff_abs cannot exceed u64.
-		let diff = Multiplier::saturating_from_rational(diff_abs, max_weight.max(1));
-		let diff_squared = diff.saturating_mul(diff);
-
-		// 0.00004 = 4/100_000 = 40_000/10^9
-		let v = Multiplier::saturating_from_rational(4, 100_000);
-		// 0.00004^2 = 16/10^10 Taking the future /2 into account... 8/10^10
-		let v_squared_2 = Multiplier::saturating_from_rational(8, 10_000_000_000u64);
-
-		let first_term = v.saturating_mul(diff);
-		let second_term = v_squared_2.saturating_mul(diff_squared);
-
-		if positive {
-			// Note: this is merely bounded by how big the multiplier and the inner value can go,
-			// not by any economical reasoning.
-			let excess = first_term.saturating_add(second_term);
-			multiplier.saturating_add(excess)
-		} else {
-			// Defensive-only: first_term > second_term. Safe subtraction.
-			let negative = first_term.saturating_sub(second_term);
-			multiplier.saturating_sub(negative)
-				// despite the fact that apply_to saturates weight (final fee cannot go below 0)
-				// it is crucially important to stop here and don't further reduce the weight fee
-				// multiplier. While at -1, it means that the network is so un-congested that all
-				// transactions have no weight fee. We stop here and only increase if the network
-				// became more busy.
-				.max(Multiplier::saturating_from_integer(-1))
-		}
-	}
-}
-
-=======
->>>>>>> 4771f237
 #[cfg(test)]
 mod multiplier_tests {
 	use super::*;
@@ -142,13 +67,9 @@
 	}
 
 	fn target() -> Weight {
-		(TargetBlockFullness::get() * (max() as u64)) as Weight
-	}
-
-<<<<<<< HEAD
-	// poc reference implementation.
-	fn fee_multiplier_update(block_weight: Weight, previous: Multiplier) -> Multiplier  {
-=======
+		TargetBlockFullness::get() * max()
+	}
+
 	// update based on runtime impl.
 	fn runtime_multiplier_update(fm: Multiplier) -> Multiplier {
 		TargetedFeeAdjustment::<
@@ -166,32 +87,21 @@
 		// bump if it is zero.
 		let previous_float = previous_float.max(min_multiplier().into_inner() as f64 / accuracy);
 
->>>>>>> 4771f237
 		// maximum tx weight
 		let m = max() as f64;
 		// block weight always truncated to max weight
 		let block_weight = (block_weight as f64).min(m);
-<<<<<<< HEAD
-		let v: f64 = 0.00004;
-=======
 		let v: f64 = AdjustmentVariable::get().to_fraction();
->>>>>>> 4771f237
 
 		// Ideal saturation in terms of weight
 		let ss = target() as f64;
 		// Current saturation in terms of weight
 		let s = block_weight;
 
-<<<<<<< HEAD
-		let fm = v * (s/m - ss/m) + v.powi(2) * (s/m - ss/m).powi(2) / 2.0;
-		let addition_fm = Multiplier::from_inner((fm * Multiplier::accuracy() as f64).round() as i128);
-		previous.saturating_add(addition_fm)
-=======
 		let t1 = v * (s/m - ss/m);
 		let t2 = v.powi(2) * (s/m - ss/m).powi(2) / 2.0;
 		let next_float = previous_float * (1.0 + t1 + t2);
 		Multiplier::from_fraction(next_float)
->>>>>>> 4771f237
 	}
 
 	fn run_with_system_weight<F>(w: Weight, assertions: F) where F: Fn() -> () {
@@ -204,13 +114,8 @@
 	}
 
 	#[test]
-<<<<<<< HEAD
-	fn fee_multiplier_update_poc_works() {
-		let fm = Multiplier::saturating_from_rational(0, 1);
-=======
 	fn truth_value_update_poc_works() {
 		let fm = Multiplier::saturating_from_rational(1, 2);
->>>>>>> 4771f237
 		let test_set = vec![
 			(0, fm.clone()),
 			(100, fm.clone()),
@@ -222,30 +127,16 @@
 		test_set.into_iter().for_each(|(w, fm)| {
 			run_with_system_weight(w, || {
 				assert_eq_error_rate!(
-<<<<<<< HEAD
-					fee_multiplier_update(w, fm),
-					TargetedFeeAdjustment::<TargetBlockFullness>::convert(fm),
-					// Error is only 1 in 10^18
-					Multiplier::from_inner(1),
-=======
 					truth_value_update(w, fm),
 					runtime_multiplier_update(fm),
 					// Error is only 1 in 100^18
 					Multiplier::from_inner(100),
->>>>>>> 4771f237
 				);
 			})
 		})
 	}
 
 	#[test]
-<<<<<<< HEAD
-	fn empty_chain_simulation() {
-		// just a few txs per_block.
-		let block_weight = 0;
-		run_with_system_weight(block_weight, || {
-			let mut fm = Multiplier::default();
-=======
 	fn multiplier_can_grow_from_zero() {
 		// if the min is too small, then this will not change, and we are doomed forever.
 		// the weight is 1/100th bigger than target.
@@ -279,16 +170,11 @@
 		run_with_system_weight(0, || {
 			// start from 1, the default.
 			let mut fm = Multiplier::one();
->>>>>>> 4771f237
 			let mut iterations: u64 = 0;
 			loop {
 				let next = runtime_multiplier_update(fm);
 				fm = next;
-<<<<<<< HEAD
-				if fm == Multiplier::saturating_from_integer(-1) { break; }
-=======
 				if fm == min_multiplier() { break; }
->>>>>>> 4771f237
 				iterations += 1;
 			}
 			assert!(iterations > 533_333);
@@ -322,11 +208,7 @@
 
 		run_with_system_weight(block_weight, || {
 			// initial value configured on module
-<<<<<<< HEAD
-			let mut fm = Multiplier::default();
-=======
 			let mut fm = Multiplier::one();
->>>>>>> 4771f237
 			assert_eq!(fm, TransactionPayment::next_fee_multiplier());
 
 			let mut iterations: u64 = 0;
@@ -336,12 +218,8 @@
 				if fm == next { panic!("The fee should ever increase"); }
 				fm = next;
 				iterations += 1;
-<<<<<<< HEAD
-				let fee = <Runtime as pallet_transaction_payment::Trait>::WeightToFee::convert(tx_weight);
-=======
 				let fee =
 					<Runtime as pallet_transaction_payment::Trait>::WeightToFee::calc(&tx_weight);
->>>>>>> 4771f237
 				let adjusted_fee = fm.saturating_mul_acc_int(fee);
 				println!(
 					"iteration {}, new fm = {:?}. Fee at this point is: {} units / {} millicents, \
@@ -359,20 +237,6 @@
 
 	#[test]
 	fn stateless_weight_mul() {
-<<<<<<< HEAD
-		// This test will show that heavy blocks have a weight multiplier greater than 0
-		// and light blocks will have a weight multiplier less than 0.
-		run_with_system_weight(target() / 4, || {
-			// `fee_multiplier_update` is enough as it is the absolute truth value.
-			let next = TargetedFeeAdjustment::<TargetBlockFullness>::convert(Multiplier::default());
-			assert_eq!(
-				next,
-				fee_multiplier_update(target() / 4 ,Multiplier::default())
-			);
-
-			// Light block. Fee is reduced a little.
-			assert!(next < Multiplier::zero())
-=======
 		let fm = Multiplier::saturating_from_rational(1, 2);
 		run_with_system_weight(target() / 4, || {
 			let next = runtime_multiplier_update(fm);
@@ -384,47 +248,20 @@
 
 			// Light block. Multiplier is reduced a little.
 			assert!(next < fm);
->>>>>>> 4771f237
 		});
 
 		run_with_system_weight(target() / 2, || {
-<<<<<<< HEAD
-			let next = TargetedFeeAdjustment::<TargetBlockFullness>::convert(Multiplier::default());
-			assert_eq!(
-				next,
-				fee_multiplier_update(target() / 2 ,Multiplier::default())
-=======
 			let next = runtime_multiplier_update(fm);
 			assert_eq_error_rate!(
 				next,
 				truth_value_update(target() / 2 , fm),
 				Multiplier::from_inner(100),
->>>>>>> 4771f237
 			);
 			// Light block. Multiplier is reduced a little.
 			assert!(next < fm);
 
-			// Light block. Fee is reduced a little.
-			assert!(next < Multiplier::zero())
-
 		});
 		run_with_system_weight(target(), || {
-<<<<<<< HEAD
-			// ideal. Original fee. No changes.
-			let next = TargetedFeeAdjustment::<TargetBlockFullness>::convert(Multiplier::default());
-			assert_eq!(next, Multiplier::zero())
-		});
-		run_with_system_weight(target() * 2, || {
-			// More than ideal. Fee is increased.
-			let next = TargetedFeeAdjustment::<TargetBlockFullness>::convert(Multiplier::default());
-			assert_eq!(
-				next,
-				fee_multiplier_update(target() * 2 ,Multiplier::default())
-			);
-
-			// Heavy block. Fee is increased a little.
-			assert!(next > Multiplier::zero())
-=======
 			let next = runtime_multiplier_update(fm);
 			assert_eq_error_rate!(
 				next,
@@ -445,26 +282,12 @@
 
 			// Heavy block. Fee is increased a little.
 			assert!(next > fm);
->>>>>>> 4771f237
 		});
 	}
 
 	#[test]
 	fn weight_mul_grow_on_big_block() {
 		run_with_system_weight(target() * 2, || {
-<<<<<<< HEAD
-			let mut original = Multiplier::default();
-			let mut next = Multiplier::default();
-
-			(0..1_000).for_each(|_| {
-				next = TargetedFeeAdjustment::<TargetBlockFullness>::convert(original);
-				assert_eq!(
-					next,
-					fee_multiplier_update(target() * 2, original),
-				);
-				// must always increase
-				assert!(next > original);
-=======
 			let mut original = Multiplier::zero();
 			let mut next = Multiplier::default();
 
@@ -477,42 +300,12 @@
 				);
 				// must always increase
 				assert!(next > original, "{:?} !>= {:?}", next, original);
->>>>>>> 4771f237
 				original = next;
 			});
 		});
 	}
 
 	#[test]
-<<<<<<< HEAD
-	fn stateful_weight_mil_collapse_to_minus_one() {
-		run_with_system_weight(0, || {
-			let mut original = Multiplier::default(); // 0
-			let mut next;
-
-			// decreases
-			next = TargetedFeeAdjustment::<TargetBlockFullness>::convert(original);
-			assert_eq!(
-				next,
-				fee_multiplier_update(0, original),
-			);
-			assert!(next < original);
-			original = next;
-
-			// keeps decreasing
-			next = TargetedFeeAdjustment::<TargetBlockFullness>::convert(original);
-			assert_eq!(
-				next,
-				fee_multiplier_update(0, original),
-			);
-			assert!(next < original);
-
-			// ... stops going down at -1
-			assert_eq!(
-				TargetedFeeAdjustment::<TargetBlockFullness>::convert(Multiplier::saturating_from_integer(-1)),
-				Multiplier::saturating_from_integer(-1)
-			);
-=======
 	fn weight_mul_decrease_on_small_block() {
 		run_with_system_weight(target() / 2, || {
 			let mut original = Multiplier::saturating_from_rational(1, 2);
@@ -524,14 +317,10 @@
 				assert!(next < original, "{:?} !<= {:?}", next, original);
 				original = next;
 			}
->>>>>>> 4771f237
-		})
-	}
-
-
-	#[test]
-	// TODO enable the following test after bringing in "Weights to u64 + Balances Weights (#5446)" from Substrate
-	#[ignore]
+		})
+	}
+
+	#[test]
 	fn weight_to_fee_should_not_overflow_on_large_weights() {
 		let kb = 1024 as Weight;
 		let mb = kb * kb;
@@ -556,13 +345,8 @@
 			Weight::max_value(),
 		].into_iter().for_each(|i| {
 			run_with_system_weight(i, || {
-<<<<<<< HEAD
-				let next = TargetedFeeAdjustment::<TargetBlockFullness>::convert(Multiplier::default());
-				let truth = fee_multiplier_update(i, Multiplier::default());
-=======
 				let next = runtime_multiplier_update(Multiplier::one());
 				let truth = truth_value_update(i, Multiplier::one());
->>>>>>> 4771f237
 				assert_eq_error_rate!(truth, next, Multiplier::from_inner(50_000_000));
 			});
 		});
