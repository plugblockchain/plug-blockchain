--- conflicted
+++ resolved
@@ -51,12 +51,8 @@
 use sc_rpc::SubscriptionTaskExecutor;
 use sp_runtime::traits::{Block as BlockT, NumberFor};
 use sp_transaction_pool::TransactionPool;
-<<<<<<< HEAD
 use sp_utils::mpsc::TracingUnboundedSender;
-
-=======
 use sc_client_api::AuxStore;
->>>>>>> fa404167
 
 /// Light client extra dependencies.
 pub struct LightDeps<C, F, P> {
@@ -189,12 +185,8 @@
 	io.extend_with(
 		sc_finality_grandpa_rpc::GrandpaApi::to_delegate(
 			GrandpaRpcHandler::new(
-<<<<<<< HEAD
-				shared_authority_set,
+				shared_authority_set.clone(),
 				voter_worker_send_handle,
-=======
-				shared_authority_set.clone(),
->>>>>>> fa404167
 				shared_voter_state,
 				justification_stream,
 				subscription_executor,
