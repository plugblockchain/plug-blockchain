[package]
name = "node-rpc"
<<<<<<< HEAD
version = "2.0.0-alpha.5"
=======
version = "2.0.0"
>>>>>>> 4771f237
authors = ["Parity Technologies <admin@parity.io>"]
edition = "2018"
license = "Apache-2.0"
homepage = "https://substrate.dev"
repository = "https://github.com/paritytech/substrate/"

[package.metadata.docs.rs]
targets = ["x86_64-unknown-linux-gnu"]

[dependencies]
<<<<<<< HEAD
sc-client = { version = "0.8.0-alpha.5", path = "../../../client/" }
jsonrpc-core = "14.0.3"
node-primitives = { version = "2.0.0-alpha.5", path = "../primitives" }
node-runtime = { version = "2.0.0-alpha.5", path = "../runtime" }
sp-runtime = { version = "2.0.0-alpha.5", path = "../../../primitives/runtime" }
sp-api = { version = "2.0.0-alpha.5", path = "../../../primitives/api" }
pallet-contracts-rpc = { version = "0.8.0-alpha.5", path = "../../../frame/contracts/rpc/" }
pallet-transaction-payment-rpc = { version = "2.0.0-alpha.5", path = "../../../frame/transaction-payment/rpc/" }
pallet-generic-asset-rpc = { version = "2.0.0-alpha.5", path = "../../../frame/generic-asset/rpc/" }
substrate-frame-rpc-system = { version = "2.0.0-alpha.5", path = "../../../utils/frame/rpc/system" }
sp-transaction-pool = { version = "2.0.0-alpha.5", path = "../../../primitives/transaction-pool" }
sc-consensus-babe = { version = "0.8.0-alpha.5", path = "../../../client/consensus/babe" }
sc-consensus-babe-rpc = { version = "0.8.0-alpha.5", path = "../../../client/consensus/babe/rpc" }
sp-consensus-babe = { version = "0.8.0-alpha.5", path = "../../../primitives/consensus/babe" }
sc-keystore = { version = "2.0.0-alpha.5", path = "../../../client/keystore" }
sc-consensus-epochs = { version = "0.8.0-alpha.5", path = "../../../client/consensus/epochs" }
sp-consensus = { version = "0.8.0-alpha.5", path = "../../../primitives/consensus/common" }
sp-blockchain = { version = "2.0.0-alpha.5", path = "../../../primitives/blockchain" }
=======
jsonrpc-core = "15.0.0"
node-primitives = { version = "2.0.0", path = "../primitives" }
node-runtime = { version = "2.0.0", path = "../runtime" }
pallet-contracts-rpc = { version = "0.8.0", path = "../../../frame/contracts/rpc/" }
pallet-transaction-payment-rpc = { version = "2.0.0", path = "../../../frame/transaction-payment/rpc/" }
sc-client-api = { version = "2.0.0", path = "../../../client/api" }
sc-consensus-babe = { version = "0.8.0", path = "../../../client/consensus/babe" }
sc-consensus-babe-rpc = { version = "0.8.0", path = "../../../client/consensus/babe/rpc" }
sc-consensus-epochs = { version = "0.8.0", path = "../../../client/consensus/epochs" }
sc-finality-grandpa = { version = "0.8.0", path = "../../../client/finality-grandpa" }
sc-finality-grandpa-rpc = { version = "0.8.0", path = "../../../client/finality-grandpa/rpc" }
sc-keystore = { version = "2.0.0", path = "../../../client/keystore" }
sc-rpc-api = { version = "0.8.0", path = "../../../client/rpc-api" }
sc-rpc = { version = "2.0.0", path = "../../../client/rpc" }
sp-api = { version = "2.0.0", path = "../../../primitives/api" }
sp-block-builder = { version = "2.0.0", path = "../../../primitives/block-builder" }
sp-blockchain = { version = "2.0.0", path = "../../../primitives/blockchain" }
sp-consensus = { version = "0.8.0", path = "../../../primitives/consensus/common" }
sp-consensus-babe = { version = "0.8.0", path = "../../../primitives/consensus/babe" }
sp-runtime = { version = "2.0.0", path = "../../../primitives/runtime" }
sp-transaction-pool = { version = "2.0.0", path = "../../../primitives/transaction-pool" }
substrate-frame-rpc-system = { version = "2.0.0", path = "../../../utils/frame/rpc/system" }
>>>>>>> 4771f237
<|MERGE_RESOLUTION|>--- conflicted
+++ resolved
@@ -1,10 +1,6 @@
 [package]
 name = "node-rpc"
-<<<<<<< HEAD
-version = "2.0.0-alpha.5"
-=======
 version = "2.0.0"
->>>>>>> 4771f237
 authors = ["Parity Technologies <admin@parity.io>"]
 edition = "2018"
 license = "Apache-2.0"
@@ -15,26 +11,6 @@
 targets = ["x86_64-unknown-linux-gnu"]
 
 [dependencies]
-<<<<<<< HEAD
-sc-client = { version = "0.8.0-alpha.5", path = "../../../client/" }
-jsonrpc-core = "14.0.3"
-node-primitives = { version = "2.0.0-alpha.5", path = "../primitives" }
-node-runtime = { version = "2.0.0-alpha.5", path = "../runtime" }
-sp-runtime = { version = "2.0.0-alpha.5", path = "../../../primitives/runtime" }
-sp-api = { version = "2.0.0-alpha.5", path = "../../../primitives/api" }
-pallet-contracts-rpc = { version = "0.8.0-alpha.5", path = "../../../frame/contracts/rpc/" }
-pallet-transaction-payment-rpc = { version = "2.0.0-alpha.5", path = "../../../frame/transaction-payment/rpc/" }
-pallet-generic-asset-rpc = { version = "2.0.0-alpha.5", path = "../../../frame/generic-asset/rpc/" }
-substrate-frame-rpc-system = { version = "2.0.0-alpha.5", path = "../../../utils/frame/rpc/system" }
-sp-transaction-pool = { version = "2.0.0-alpha.5", path = "../../../primitives/transaction-pool" }
-sc-consensus-babe = { version = "0.8.0-alpha.5", path = "../../../client/consensus/babe" }
-sc-consensus-babe-rpc = { version = "0.8.0-alpha.5", path = "../../../client/consensus/babe/rpc" }
-sp-consensus-babe = { version = "0.8.0-alpha.5", path = "../../../primitives/consensus/babe" }
-sc-keystore = { version = "2.0.0-alpha.5", path = "../../../client/keystore" }
-sc-consensus-epochs = { version = "0.8.0-alpha.5", path = "../../../client/consensus/epochs" }
-sp-consensus = { version = "0.8.0-alpha.5", path = "../../../primitives/consensus/common" }
-sp-blockchain = { version = "2.0.0-alpha.5", path = "../../../primitives/blockchain" }
-=======
 jsonrpc-core = "15.0.0"
 node-primitives = { version = "2.0.0", path = "../primitives" }
 node-runtime = { version = "2.0.0", path = "../runtime" }
@@ -56,5 +32,4 @@
 sp-consensus-babe = { version = "0.8.0", path = "../../../primitives/consensus/babe" }
 sp-runtime = { version = "2.0.0", path = "../../../primitives/runtime" }
 sp-transaction-pool = { version = "2.0.0", path = "../../../primitives/transaction-pool" }
-substrate-frame-rpc-system = { version = "2.0.0", path = "../../../utils/frame/rpc/system" }
->>>>>>> 4771f237
+substrate-frame-rpc-system = { version = "2.0.0", path = "../../../utils/frame/rpc/system" }