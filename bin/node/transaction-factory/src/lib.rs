--- conflicted
+++ resolved
@@ -155,30 +155,6 @@
 
 		best_hash = block.header().hash();
 		best_block_id = BlockId::<Block>::hash(best_hash);
-<<<<<<< HEAD
-
-		let mut import = BlockImportParams {
-			origin: BlockOrigin::File,
-			header: block.header().clone(),
-			post_digests: Vec::new(),
-			body: Some(block.extrinsics().to_vec()),
-			storage_changes: None,
-			finalized: false,
-			justification: None,
-			auxiliary: Vec::new(),
-			intermediates: Default::default(),
-			fork_choice: Some(ForkChoiceStrategy::LongestChain),
-			allow_missing_state: false,
-			import_existing: false,
-		};
-		import.body = Some(block.extrinsics().to_vec());
-		import.fork_choice = Some(ForkChoiceStrategy::LongestChain);
-		client.clone().import_block(import, HashMap::new()).expect("Failed to import block");
-
-		info!("Imported block at {}", factory_state.block_number());
-	}
-
-=======
 
 		let mut import = BlockImportParams::new(BlockOrigin::File, block.header().clone());
 		import.body = Some(block.extrinsics().to_vec());
@@ -188,6 +164,5 @@
 		info!("Imported block at {}", factory_state.block_number());
 	}
 
->>>>>>> 41bb2193
 	Ok(())
 }