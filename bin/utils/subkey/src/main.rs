--- conflicted
+++ resolved
@@ -14,769 +14,7 @@
 // GNU General Public License for more details.
 
 // You should have received a copy of the GNU General Public License
-<<<<<<< HEAD
-// along with Substrate.  If not, see <http://www.gnu.org/licenses/>.
-
-#![cfg_attr(feature = "bench", feature(test))]
-#[cfg(feature = "bench")]
-extern crate test;
-
-use bip39::{Language, Mnemonic, MnemonicType};
-use clap::{App, ArgMatches, SubCommand};
-use codec::{Decode, Encode};
-use hex_literal::hex;
-use itertools::Itertools;
-use libp2p::identity::{ed25519 as libp2p_ed25519, PublicKey};
-use node_primitives::{Balance, Hash, Index, AccountId, Signature};
-use node_runtime::{BalancesCall, Call, Runtime, SignedPayload, UncheckedExtrinsic, VERSION};
-use serde_json::json;
-use sp_core::{
-	crypto::{set_default_ss58_version, Ss58AddressFormat, Ss58Codec},
-	ed25519, sr25519, ecdsa, Pair, Public, H256, hexdisplay::HexDisplay,
-};
-use sp_runtime::{traits::{IdentifyAccount, Verify}, generic::Era};
-use sp_runtime::traits::Extrinsic;
-use std::{
-	convert::{TryInto, TryFrom}, io::{stdin, Read}, str::FromStr, path::PathBuf, fs, fmt,
-};
-
-mod rpc;
-mod vanity;
-
-enum OutputType {
-	Json,
-	Text,
-}
-
-impl<'a> TryFrom<&'a str> for OutputType {
-	type Error = ();
-
-	fn try_from(s: &'a str) -> Result<OutputType, ()> {
-		match s {
-			"json" => Ok(OutputType::Json),
-			"text" => Ok(OutputType::Text),
-			_ => Err(()),
-		}
-	}
-
-}
-
-trait Crypto: Sized {
-	type Pair: Pair<Public = Self::Public>;
-	type Public: Public + Ss58Codec + AsRef<[u8]> + std::hash::Hash;
-	fn pair_from_suri(suri: &str, password: Option<&str>) -> Self::Pair {
-		Self::Pair::from_string(suri, password).expect("Invalid phrase")
-	}
-	fn ss58_from_pair(pair: &Self::Pair) -> String where
-		<Self::Pair as Pair>::Public: PublicT,
-	{
-		pair.public().into_runtime().into_account().to_ss58check()
-	}
-	fn public_from_pair(pair: &Self::Pair) -> Self::Public {
-		pair.public()
-	}
-	fn print_from_uri(
-		uri: &str,
-		password: Option<&str>,
-		network_override: Option<Ss58AddressFormat>,
-		output: OutputType,
-	) where
-		<Self::Pair as Pair>::Public: PublicT,
-	{
-		if let Ok((pair, seed)) = Self::Pair::from_phrase(uri, password) {
-			let public_key = Self::public_from_pair(&pair);
-
-			match output {
-				OutputType::Json => {
-					let json = json!({
-						"secretPhrase": uri,
-						"secretSeed": format_seed::<Self>(seed),
-						"publicKey": format_public_key::<Self>(public_key.clone()),
-						"accountId": format_account_id::<Self>(public_key),
-						"ss58Address": Self::ss58_from_pair(&pair),
-					});
-					println!("{}", serde_json::to_string_pretty(&json).expect("Json pretty print failed"));
-				},
-				OutputType::Text => {
-					println!("Secret phrase `{}` is account:\n  \
-						Secret seed:      {}\n  \
-						Public key (hex): {}\n  \
-						Account ID:       {}\n  \
-						SS58 Address:     {}",
-						uri,
-						format_seed::<Self>(seed),
-						format_public_key::<Self>(public_key.clone()),
-						format_account_id::<Self>(public_key),
-						Self::ss58_from_pair(&pair),
-					);
-				},
-			}
-		} else if let Ok((pair, seed)) = Self::Pair::from_string_with_seed(uri, password) {
-			let public_key = Self::public_from_pair(&pair);
-
-			match output {
-				OutputType::Json => {
-					let json = json!({
-						"secretKeyUri": uri,
-						"secretSeed": if let Some(seed) = seed { format_seed::<Self>(seed) } else { "n/a".into() },
-						"publicKey": format_public_key::<Self>(public_key.clone()),
-						"accountId": format_account_id::<Self>(public_key),
-						"ss58Address": Self::ss58_from_pair(&pair),
-					});
-					println!("{}", serde_json::to_string_pretty(&json).expect("Json pretty print failed"));
-				},
-				OutputType::Text => {
-					println!("Secret Key URI `{}` is account:\n  \
-						Secret seed:      {}\n  \
-						Public key (hex): {}\n  \
-						Account ID:       {}\n  \
-						SS58 Address:     {}",
-						uri,
-						if let Some(seed) = seed { format_seed::<Self>(seed) } else { "n/a".into() },
-						format_public_key::<Self>(public_key.clone()),
-						format_account_id::<Self>(public_key),
-						Self::ss58_from_pair(&pair),
-					);
-				},
-			}
-		} else if let Ok((public_key, v)) =
-			<Self::Pair as Pair>::Public::from_string_with_version(uri)
-		{
-			let v = network_override.unwrap_or(v);
-
-			match output {
-				OutputType::Json => {
-					let json = json!({
-						"publicKeyUri": uri,
-						"networkId": String::from(v),
-						"publicKey": format_public_key::<Self>(public_key.clone()),
-						"accountId": format_account_id::<Self>(public_key.clone()),
-						"ss58Address": public_key.to_ss58check_with_version(v),
-					});
-					println!("{}", serde_json::to_string_pretty(&json).expect("Json pretty print failed"));
-				},
-				OutputType::Text => {
-					println!("Public Key URI `{}` is account:\n  \
-						Network ID/version: {}\n  \
-						Public key (hex):   {}\n  \
-						Account ID:         {}\n  \
-						SS58 Address:       {}",
-						uri,
-						String::from(v),
-						format_public_key::<Self>(public_key.clone()),
-						format_account_id::<Self>(public_key.clone()),
-						public_key.to_ss58check_with_version(v),
-					);
-				},
-			}
-		} else {
-			eprintln!("Invalid phrase/URI given");
-		}
-	}
-}
-
-struct Ed25519;
-
-impl Crypto for Ed25519 {
-	type Pair = ed25519::Pair;
-	type Public = ed25519::Public;
-
-	fn pair_from_suri(suri: &str, password_override: Option<&str>) -> Self::Pair {
-		ed25519::Pair::from_legacy_string(suri, password_override)
-	}
-}
-
-struct Sr25519;
-
-impl Crypto for Sr25519 {
-	type Pair = sr25519::Pair;
-	type Public = sr25519::Public;
-}
-
-struct Ecdsa;
-
-impl Crypto for Ecdsa {
-	type Pair = ecdsa::Pair;
-	type Public = ecdsa::Public;
-}
-
-type SignatureOf<C> = <<C as Crypto>::Pair as Pair>::Signature;
-type PublicOf<C> = <<C as Crypto>::Pair as Pair>::Public;
-type SeedOf<C> = <<C as Crypto>::Pair as Pair>::Seed;
-type AccountPublic = <Signature as Verify>::Signer;
-
-trait SignatureT: AsRef<[u8]> + AsMut<[u8]> + Default {
-	/// Converts the signature into a runtime account signature, if possible. If not possible, bombs out.
-	fn into_runtime(self) -> Signature {
-		panic!("This cryptography isn't supported for this runtime.")
-	}
-}
-trait PublicT: Sized + AsRef<[u8]> + Ss58Codec {
-	/// Converts the public key into a runtime account public key, if possible. If not possible, bombs out.
-	fn into_runtime(self) -> AccountPublic {
-		panic!("This cryptography isn't supported for this runtime.")
-	}
-}
-
-impl SignatureT for sr25519::Signature { fn into_runtime(self) -> Signature { self.into() } }
-impl SignatureT for ed25519::Signature { fn into_runtime(self) -> Signature { self.into() } }
-impl SignatureT for ecdsa::Signature { fn into_runtime(self) -> Signature { self.into() } }
-impl PublicT for sr25519::Public { fn into_runtime(self) -> AccountPublic { self.into() } }
-impl PublicT for ed25519::Public { fn into_runtime(self) -> AccountPublic { self.into() } }
-impl PublicT for ecdsa::Public { fn into_runtime(self) -> AccountPublic { self.into() } }
-
-fn get_usage() -> String {
-	let networks = Ss58AddressFormat::all().iter().cloned().map(String::from).join("/");
-	let default_network = String::from(Ss58AddressFormat::default());
-	format!("
-		-e, --ed25519 'Use Ed25519/BIP39 cryptography'
-		-k, --secp256k1 'Use SECP256k1/ECDSA/BIP39 cryptography'
-		-s, --sr25519 'Use Schnorr/Ristretto x25519/BIP39 cryptography'
-		[network] -n, --network <network> 'Specify a network. One of {}. Default is {}'
-		[password] -p, --password <password> 'The password for the key'
-		--password-interactive 'You will be prompted for the password for the key.'
-		[output] -o, --output <output> 'Specify an output format. One of text, json. Default is text.'
-	", networks, default_network)
-}
-
-fn get_app<'a, 'b>(usage: &'a str) -> App<'a, 'b> {
-	App::new("subkey")
-		.author("Parity Team <admin@parity.io>")
-		.about("Utility for generating and restoring with Substrate keys")
-		.version(env!("CARGO_PKG_VERSION"))
-		.args_from_usage(usage)
-		.subcommands(vec![
-			SubCommand::with_name("generate")
-				.about("Generate a random account")
-				.args_from_usage("[words] -w, --words <words> \
-						'The number of words in the phrase to generate. One of 12 \
-						(default), 15, 18, 21 and 24.'
-				"),
-			SubCommand::with_name("generate-node-key")
-				.about("Generate a random node libp2p key, save it to file and print its peer ID")
-				.args_from_usage("[file] 'Name of file to save secret key to'"),
-			SubCommand::with_name("inspect")
-				.about("Gets a public key and a SS58 address from the provided Secret URI")
-				.args_from_usage("[uri] 'A Key URI to be inspected. May be a secret seed, \
-						secret URI (with derivation paths and password), SS58 or public URI. \
-						If the value is a file, the file content is used as URI. \
-						If not given, you will be prompted for the URI.'
-				"),
-			SubCommand::with_name("sign")
-				.about("Sign a message, provided on STDIN, with a given (secret) key")
-				.args_from_usage("
-					-h, --hex 'The message on STDIN is hex-encoded data'
-					<suri> 'The secret key URI. \
-						If the value is a file, the file content is used as URI. \
-						If not given, you will be prompted for the URI.'
-				"),
-			SubCommand::with_name("sign-transaction")
-				.about("Sign transaction from encoded Call. Returns a signed and encoded \
-						UncheckedMortalCompactExtrinsic as hex.")
-				.args_from_usage("
-					-c, --call <call> 'The call, hex-encoded.'
-					-n, --nonce <nonce> 'The nonce.'
-					-p, --password <password> 'The password for the key.'
-					-h, --prior-block-hash <prior-block-hash> 'The prior block hash, hex-encoded.'
-					-s, --suri <suri> 'The secret key URI.'
-				"),
-			SubCommand::with_name("transfer")
-				.about("Author and sign a Node pallet_balances::Transfer transaction with a given (secret) key")
-				.args_from_usage("
-					<genesis> -g, --genesis <genesis> 'The genesis hash or a recognized \
-											chain identifier (dev, elm, alex).'
-					<from> 'The signing secret key URI.'
-					<to> 'The destination account public key URI.'
-					<amount> 'The number of units to transfer.'
-					<index> 'The signing account's transaction index.'
-				"),
-			SubCommand::with_name("vanity")
-				.about("Generate a seed that provides a vanity address")
-				.args_from_usage("
-					-n, --number <number> 'Number of keys to generate'
-					<pattern> 'Desired pattern'
-				"),
-			SubCommand::with_name("verify")
-				.about("Verify a signature for a message, provided on STDIN, with a given \
-						(public or secret) key")
-				.args_from_usage("
-					-h, --hex 'The message on STDIN is hex-encoded data'
-					<sig> 'Signature, hex-encoded.'
-					<uri> 'The public or secret key URI. \
-						If the value is a file, the file content is used as URI. \
-						If not given, you will be prompted for the URI.'
-				"),
-			SubCommand::with_name("insert")
-				.about("Insert a key to the keystore of a node")
-				.args_from_usage("
-					<suri> 'The secret key URI. \
-						If the value is a file, the file content is used as URI. \
-						If not given, you will be prompted for the URI.'
-					<key-type> 'Key type, examples: \"gran\", or \"imon\" '
-					[node-url] 'Node JSON-RPC endpoint, default \"http:://localhost:9933\"'
-				"),
-		])
-}
-
-fn main() -> Result<(), Error> {
-	let usage = get_usage();
-	let matches = get_app(&usage).get_matches();
-
-	if matches.is_present("ed25519") {
-		return execute::<Ed25519>(matches);
-	}
-	if matches.is_present("secp256k1") {
-		return execute::<Ecdsa>(matches)
-	}
-	return execute::<Sr25519>(matches)
-}
-
-/// Get `URI` from CLI or prompt the user.
-///
-/// `URI` is extracted from `matches` by using `match_name`.
-///
-/// If the `URI` given as CLI argument is a file, the file content is taken as `URI`.
-/// If no `URI` is given to the CLI, the user is prompted for it.
-fn get_uri(match_name: &str, matches: &ArgMatches) -> Result<String, Error> {
-	let uri = if let Some(uri) = matches.value_of(match_name) {
-		let file = PathBuf::from(uri);
-		if file.is_file() {
-			fs::read_to_string(uri)?
-				.trim_end()
-				.into()
-		} else {
-			uri.into()
-		}
-	} else {
-		rpassword::read_password_from_tty(Some("URI: "))?
-	};
-
-	Ok(uri)
-}
-
-#[derive(derive_more::Display, derive_more::From)]
-enum Error {
-	Static(&'static str),
-	Io(std::io::Error),
-	Formatted(String),
-}
-
-impl fmt::Debug for Error {
-	fn fmt(&self, f: &mut fmt::Formatter<'_>) -> fmt::Result {
-		fmt::Display::fmt(self, f)
-	}
-}
-
-fn static_err(msg: &'static str) -> Result<(), Error> {
-	Err(Error::Static(msg))
-}
-
-fn execute<C: Crypto>(matches: ArgMatches) -> Result<(), Error>
-where
-	SignatureOf<C>: SignatureT,
-	PublicOf<C>: PublicT,
-{
-	let password_interactive = matches.is_present("password-interactive");
-	let password = matches.value_of("password");
-
-	let password = if password.is_some() && password_interactive {
-		return static_err("`--password` given and `--password-interactive` selected!");
-	} else if password_interactive {
-		Some(
-			rpassword::read_password_from_tty(Some("Key password: "))?
-		)
-	} else {
-		password.map(Into::into)
-	};
-	let password = password.as_ref().map(String::as_str);
-
-	let maybe_network: Option<Ss58AddressFormat> = match matches.value_of("network").map(|network| {
-		network
-			.try_into()
-			.map_err(|_| Error::Static("Invalid network name. See --help for available networks."))
-	}) {
-		Some(Err(e)) => return Err(e),
-		Some(Ok(v)) => Some(v),
-		None => None,
-	 };
-
-	if let Some(network) = maybe_network {
-		set_default_ss58_version(network);
-	}
-
-	let output: OutputType = match matches.value_of("output").map(TryInto::try_into) {
-		Some(Err(_)) => return Err(Error::Static("Invalid output name. See --help for available outputs.")),
-		Some(Ok(v)) => v,
-		None => OutputType::Text,
-	 };
-
-	match matches.subcommand() {
-		("generate", Some(matches)) => {
-			let mnemonic = generate_mnemonic(matches)?;
-			C::print_from_uri(mnemonic.phrase(), password, maybe_network, output);
-		}
-		("generate-node-key", Some(matches)) => {
-			let file = matches.value_of("file").ok_or(Error::Static("Output file name is required"))?;
-
-			let keypair = libp2p_ed25519::Keypair::generate();
-			let secret = keypair.secret();
-			let peer_id = PublicKey::Ed25519(keypair.public()).into_peer_id();
-
-			fs::write(file, secret.as_ref())?;
-
-			println!("{}", peer_id);
-		}
-		("inspect", Some(matches)) => {
-			C::print_from_uri(&get_uri("uri", &matches)?, password, maybe_network, output);
-		}
-		("sign", Some(matches)) => {
-			let suri = get_uri("suri", &matches)?;
-			let should_decode = matches.is_present("hex");
-
-			let message = read_message_from_stdin(should_decode)?;
-			let signature = do_sign::<C>(&suri, message, password)?;
-			println!("{}", signature);
-		}
-		("verify", Some(matches)) => {
-			let uri = get_uri("uri", &matches)?;
-			let should_decode = matches.is_present("hex");
-
-			let message = read_message_from_stdin(should_decode)?;
-			let is_valid_signature = do_verify::<C>(matches, &uri, message)?;
-			if is_valid_signature {
-				println!("Signature verifies correctly.");
-			} else {
-				return static_err("Signature invalid.");
-			}
-		}
-		("vanity", Some(matches)) => {
-			let desired: String = matches
-				.value_of("pattern")
-				.map(str::to_string)
-				.unwrap_or_default();
-			let result = vanity::generate_key::<C>(&desired)?;
-			let formated_seed = format_seed::<C>(result.seed);
-			C::print_from_uri(&formated_seed, None, maybe_network, output);
-		}
-		("transfer", Some(matches)) => {
-			let signer = read_pair::<C>(matches.value_of("from"), password)?;
-			let index = read_required_parameter::<Index>(matches, "index")?;
-			let genesis_hash = read_genesis_hash(matches)?;
-
-			let to: AccountId = read_account_id(matches.value_of("to"));
-			let amount = read_required_parameter::<Balance>(matches, "amount")?;
-			let function = Call::Balances(BalancesCall::transfer(to.into(), amount));
-
-			let extrinsic = create_extrinsic::<C>(function, index, signer, genesis_hash);
-
-			print_extrinsic(extrinsic);
-		}
-		("sign-transaction", Some(matches)) => {
-			let signer = read_pair::<C>(matches.value_of("suri"), password)?;
-			let index = read_required_parameter::<Index>(matches, "nonce")?;
-			let genesis_hash = read_genesis_hash(matches)?;
-
-			let call = matches.value_of("call").expect("call is required; qed");
-			let function: Call = hex::decode(&call)
-				.ok()
-				.and_then(|x| Decode::decode(&mut &x[..]).ok())
-				.unwrap();
-
-			let extrinsic = create_extrinsic::<C>(function, index, signer, genesis_hash);
-
-			print_extrinsic(extrinsic);
-		}
-		("insert", Some(matches)) => {
-			let suri = get_uri("suri", &matches)?;
-			let pair = read_pair::<C>(Some(&suri), password)?;
-			let node_url = matches.value_of("node-url").unwrap_or("http://localhost:9933");
-			let key_type = matches.value_of("key-type").ok_or(Error::Static("Key type id is required"))?;
-
-			// Just checking
-			let _key_type_id = sp_core::crypto::KeyTypeId::try_from(key_type)
-				.map_err(|_| Error::Static("Cannot convert argument to keytype: argument should be 4-character string"))?;
-
-			let rpc = rpc::RpcClient::new(node_url.to_string());
-
-			rpc.insert_key(
-				key_type.to_string(),
-				suri,
-				sp_core::Bytes(pair.public().as_ref().to_vec()),
-			);
-		}
-		_ => print_usage(&matches),
-	}
-
-	Ok(())
-}
-
-/// Creates a new randomly generated mnemonic phrase.
-fn generate_mnemonic(matches: &ArgMatches) -> Result<Mnemonic, Error> {
-	let words = match matches.value_of("words") {
-		Some(words) => {
-			let num = usize::from_str(words).map_err(|_| Error::Static("Invalid number given for --words"))?;
-			MnemonicType::for_word_count(num)
-				.map_err(|_| Error::Static("Invalid number of words given for phrase: must be 12/15/18/21/24"))?
-		},
-		None => MnemonicType::Words12,
-	};
-	Ok(Mnemonic::new(words, Language::English))
-}
-
-fn do_sign<C: Crypto>(suri: &str, message: Vec<u8>, password: Option<&str>) -> Result<String, Error>
-where
-	SignatureOf<C>: SignatureT,
-	PublicOf<C>: PublicT,
-{
-	let pair = read_pair::<C>(Some(suri), password)?;
-	let signature = pair.sign(&message);
-	Ok(format_signature::<C>(&signature))
-}
-
-fn do_verify<C: Crypto>(matches: &ArgMatches, uri: &str, message: Vec<u8>) -> Result<bool, Error>
-where
-	SignatureOf<C>: SignatureT,
-	PublicOf<C>: PublicT,
-{
-
-	let signature = read_signature::<C>(matches)?;
-	let pubkey = read_public_key::<C>(Some(uri));
-	Ok(<<C as Crypto>::Pair as Pair>::verify(&signature, &message, &pubkey))
-}
-
-fn decode_hex<T: AsRef<[u8]>>(message: T) -> Result<Vec<u8>, Error> {
-	hex::decode(message).map_err(|e| Error::Formatted(format!("Invalid hex ({})", e)))
-}
-
-fn read_message_from_stdin(should_decode: bool) -> Result<Vec<u8>, Error> {
-	let mut message = vec![];
-	stdin()
-		.lock()
-		.read_to_end(&mut message)?;
-	if should_decode {
-		message = decode_hex(&message)?;
-	}
-	Ok(message)
-}
-
-fn read_required_parameter<T: FromStr>(matches: &ArgMatches, name: &str) -> Result<T, Error> where
-	<T as FromStr>::Err: std::fmt::Debug,
-{
-	let str_value = matches
-		.value_of(name)
-		.expect("parameter is required; thus it can't be None; qed");
-	str::parse::<T>(str_value).map_err(|_|
-		Error::Formatted(format!("Invalid `{}' parameter; expecting an integer.", name))
-	)
-}
-
-fn read_genesis_hash(matches: &ArgMatches) -> Result<H256, Error> {
-	let genesis_hash: Hash = match matches.value_of("genesis").unwrap_or("alex") {
-		"elm" => hex!["10c08714a10c7da78f40a60f6f732cf0dba97acfb5e2035445b032386157d5c3"].into(),
-		"alex" => hex!["dcd1346701ca8396496e52aa2785b1748deb6db09551b72159dcb3e08991025b"].into(),
-		h => Decode::decode(&mut &decode_hex(h)?[..])
-			.expect("Invalid genesis hash or unrecognized chain identifier"),
-	};
-	println!(
-		"Using a genesis hash of {}",
-		HexDisplay::from(&genesis_hash.as_ref())
-	);
-	Ok(genesis_hash)
-}
-
-fn read_signature<C: Crypto>(matches: &ArgMatches) -> Result<SignatureOf<C>, Error>
-where
-	SignatureOf<C>: SignatureT,
-	PublicOf<C>: PublicT,
-{
-	let sig_data = matches
-		.value_of("sig")
-		.expect("signature parameter is required; thus it can't be None; qed");
-	let mut signature = <<C as Crypto>::Pair as Pair>::Signature::default();
-	let sig_data = decode_hex(sig_data)?;
-	if sig_data.len() != signature.as_ref().len() {
-		return Err(Error::Formatted(format!(
-			"signature has an invalid length. read {} bytes, expected {} bytes",
-			sig_data.len(),
-			signature.as_ref().len(),
-		)));
-	}
-	signature.as_mut().copy_from_slice(&sig_data);
-	Ok(signature)
-}
-
-fn read_public_key<C: Crypto>(matched_uri: Option<&str>) -> PublicOf<C>
-where
-	PublicOf<C>: PublicT,
-{
-	let uri = matched_uri.expect("parameter is required; thus it can't be None; qed");
-	let uri = if uri.starts_with("0x") {
-		&uri[2..]
-	} else {
-		uri
-	};
-	if let Ok(pubkey_vec) = hex::decode(uri) {
-		<C as Crypto>::Public::from_slice(pubkey_vec.as_slice())
-	} else {
-		<C as Crypto>::Public::from_string(uri)
-			.ok()
-			.expect("Invalid URI; expecting either a secret URI or a public URI.")
-	}
-}
-
-fn read_account_id(matched_uri: Option<&str>) -> AccountId {
-	let uri = matched_uri.expect("parameter is required; thus it can't be None; qed");
-	let uri = if uri.starts_with("0x") {
-		&uri[2..]
-	} else {
-		uri
-	};
-	if let Ok(data_vec) = hex::decode(uri) {
-		AccountId::try_from(data_vec.as_slice())
-			.expect("Invalid hex length for account ID; should be 32 bytes")
-	} else {
-		AccountId::from_ss58check(uri).ok()
-			.expect("Invalid SS58-check address given for account ID.")
-	}
-}
-
-fn read_pair<C: Crypto>(
-	matched_suri: Option<&str>,
-	password: Option<&str>,
-) -> Result<<C as Crypto>::Pair, Error> where
-	SignatureOf<C>: SignatureT,
-	PublicOf<C>: PublicT,
-{
-	let suri = matched_suri.ok_or(Error::Static("parameter is required; thus it can't be None; qed"))?;
-	Ok(C::pair_from_suri(suri, password))
-}
-
-fn format_signature<C: Crypto>(signature: &SignatureOf<C>) -> String {
-	format!("{}", HexDisplay::from(&signature.as_ref()))
-}
-
-fn format_seed<C: Crypto>(seed: SeedOf<C>) -> String {
-	format!("0x{}", HexDisplay::from(&seed.as_ref()))
-}
-
-fn format_public_key<C: Crypto>(public_key: PublicOf<C>) -> String {
-	format!("0x{}", HexDisplay::from(&public_key.as_ref()))
-}
-
-fn format_account_id<C: Crypto>(public_key: PublicOf<C>) -> String where
-	PublicOf<C>: PublicT,
-{
-	format!("0x{}", HexDisplay::from(&public_key.into_runtime().into_account().as_ref()))
-}
-
-fn create_extrinsic<C: Crypto>(
-	function: Call,
-	index: Index,
-	signer: C::Pair,
-	genesis_hash: H256,
-) -> UncheckedExtrinsic where
-	PublicOf<C>: PublicT,
-	SignatureOf<C>: SignatureT,
-{
-	let extra = |i: Index, f: Balance| {
-		(
-			None,
-			frame_system::CheckVersion::<Runtime>::new(),
-			frame_system::CheckGenesis::<Runtime>::new(),
-			frame_system::CheckEra::<Runtime>::from(Era::Immortal),
-			frame_system::CheckNonce::<Runtime>::from(i),
-			frame_system::CheckWeight::<Runtime>::new(),
-			pallet_transaction_payment::ChargeTransactionPayment::<Runtime>::from(f),
-			Default::default(),
-		)
-	};
-	let raw_payload = SignedPayload::from_raw(
-		function,
-		extra(index, 0),
-		(
-			(),
-			VERSION.spec_version as u32,
-			genesis_hash,
-			genesis_hash,
-			(),
-			(),
-			(),
-			(),
-		),
-	);
-	let signature = raw_payload.using_encoded(|payload| signer.sign(payload)).into_runtime();
-	let signer = signer.public().into_runtime();
-	let (function, extra, _) = raw_payload.deconstruct();
-
-	UncheckedExtrinsic::new(
-		function,
-		Some((signer.into_account().into(), signature, extra)),
-	).unwrap()
-}
-
-fn print_extrinsic(extrinsic: UncheckedExtrinsic) {
-	println!("0x{}", HexDisplay::from(&extrinsic.encode()));
-}
-
-fn print_usage(matches: &ArgMatches) {
-	println!("{}", matches.usage());
-}
-
-#[cfg(test)]
-mod tests {
-	use super::*;
-
-	fn test_generate_sign_verify<CryptoType: Crypto>()
-	where
-		SignatureOf<CryptoType>: SignatureT,
-		PublicOf<CryptoType>: PublicT,
-	{
-		let usage = get_usage();
-		let app = get_app(&usage);
-		let password = None;
-
-		// Generate public key and seed.
-		let arg_vec = vec!["subkey", "generate"];
-
-		let matches = app.clone().get_matches_from(arg_vec);
-		let matches = matches.subcommand().1.unwrap();
-		let mnemonic = generate_mnemonic(matches).expect("generate failed");
-
-		let (pair, seed) =
-			<<CryptoType as Crypto>::Pair as Pair>::from_phrase(mnemonic.phrase(), password)
-				.unwrap();
-		let public_key = CryptoType::public_from_pair(&pair);
-		let public_key = format_public_key::<CryptoType>(public_key);
-		let seed = format_seed::<CryptoType>(seed);
-		let message = "Blah Blah\n".as_bytes().to_vec();
-
-		let signature = do_sign::<CryptoType>(&seed, message.clone(), password).expect("signing failed");
-
-		// Verify the previous signature.
-		let arg_vec = vec!["subkey", "verify", &signature[..], &public_key[..]];
-
-		let matches = get_app(&usage).get_matches_from(arg_vec);
-		let matches = matches.subcommand().1.unwrap();
-
-		assert!(do_verify::<CryptoType>(matches, &public_key, message).expect("verify failed"));
-	}
-
-	#[test]
-	fn generate_sign_verify_should_work_for_ed25519() {
-		test_generate_sign_verify::<Ed25519>();
-	}
-
-	#[test]
-	fn generate_sign_verify_should_work_for_sr25519() {
-		test_generate_sign_verify::<Sr25519>();
-	}
-
-	#[test]
-	fn should_work() {
-		let s = "0123456789012345678901234567890123456789012345678901234567890123";
-=======
 // along with this program. If not, see <https://www.gnu.org/licenses/>.
->>>>>>> 4771f237
 
 //! Subkey utility, based on node_runtime.
 
