--- conflicted
+++ resolved
@@ -39,15 +39,11 @@
 	type AvailableBlockRatio = AvailableBlockRatio;
 	type Version = ();
 	type ModuleToIndex = ();
+	type Doughnut = ();
+	type DelegatedDispatchVerifier = ();
 	type AccountData = ();
 	type OnNewAccount = ();
-<<<<<<< HEAD
-	type OnReapAccount = ();
-	type Doughnut = ();
-	type DelegatedDispatchVerifier = ();
-=======
 	type OnKilledAccount = ();
->>>>>>> 41bb2193
 }
 impl Trait for Test {
 	type Event = ();
