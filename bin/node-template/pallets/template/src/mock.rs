use crate::{Module, Trait};
use sp_core::H256;
use frame_support::{impl_outer_origin, parameter_types, weights::Weight};
use sp_runtime::{
	traits::{BlakeTwo256, IdentityLookup}, testing::Header, Perbill,
};
use frame_system as system;

impl_outer_origin! {
	pub enum Origin for Test {}
}

// Configure a mock runtime to test the pallet.

#[derive(Clone, Eq, PartialEq)]
pub struct Test;
parameter_types! {
	pub const BlockHashCount: u64 = 250;
	pub const MaximumBlockWeight: Weight = 1024;
	pub const MaximumBlockLength: u32 = 2 * 1024;
	pub const AvailableBlockRatio: Perbill = Perbill::from_percent(75);
}

impl system::Trait for Test {
	type BaseCallFilter = ();
	type Origin = Origin;
	type Call = ();
	type Index = u64;
	type BlockNumber = u64;
	type Hash = H256;
	type Hashing = BlakeTwo256;
	type AccountId = u64;
	type Lookup = IdentityLookup<Self::AccountId>;
	type Header = Header;
	type Event = ();
	type BlockHashCount = BlockHashCount;
	type MaximumBlockWeight = MaximumBlockWeight;
	type DbWeight = ();
	type BlockExecutionWeight = ();
	type ExtrinsicBaseWeight = ();
	type MaximumExtrinsicWeight = MaximumBlockWeight;
	type MaximumBlockLength = MaximumBlockLength;
	type AvailableBlockRatio = AvailableBlockRatio;
	type Version = ();
<<<<<<< HEAD
	type ModuleToIndex = ();
	type Doughnut = ();
	type DelegatedDispatchVerifier = ();
=======
	type PalletInfo = ();
	type AccountData = ();
	type OnNewAccount = ();
	type OnKilledAccount = ();
	type SystemWeightInfo = ();
>>>>>>> 4771f237
}

impl Trait for Test {
	type Event = ();
}

pub type TemplateModule = Module<Test>;

// Build genesis storage according to the mock runtime.
pub fn new_test_ext() -> sp_io::TestExternalities {
	system::GenesisConfig::default().build_storage::<Test>().unwrap().into()
}<|MERGE_RESOLUTION|>--- conflicted
+++ resolved
@@ -42,17 +42,11 @@
 	type MaximumBlockLength = MaximumBlockLength;
 	type AvailableBlockRatio = AvailableBlockRatio;
 	type Version = ();
-<<<<<<< HEAD
-	type ModuleToIndex = ();
-	type Doughnut = ();
-	type DelegatedDispatchVerifier = ();
-=======
 	type PalletInfo = ();
 	type AccountData = ();
 	type OnNewAccount = ();
 	type OnKilledAccount = ();
 	type SystemWeightInfo = ();
->>>>>>> 4771f237
 }
 
 impl Trait for Test {
