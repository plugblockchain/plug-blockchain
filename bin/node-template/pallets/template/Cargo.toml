--- conflicted
+++ resolved
@@ -2,11 +2,7 @@
 authors = ['Anonymous']
 edition = '2018'
 name = 'pallet-template'
-<<<<<<< HEAD
-version = "2.0.0-alpha.5"
-=======
 version = "2.0.0"
->>>>>>> 4771f237
 license = "Unlicense"
 homepage = "https://substrate.dev"
 repository = "https://github.com/paritytech/substrate/"
@@ -17,55 +13,31 @@
 targets = ["x86_64-unknown-linux-gnu"]
 
 [dependencies]
-<<<<<<< HEAD
-codec = { package = "parity-scale-codec", version = "1.3.0", default-features = false, features = ["derive"] }
-
-[dependencies.frame-support]
-default-features = false
-version = "2.0.0-alpha.5"
-=======
 codec = { package = "parity-scale-codec", version = "1.3.4", default-features = false, features = ["derive"] }
 
 [dependencies.frame-support]
 default-features = false
 version = "2.0.0"
->>>>>>> 4771f237
 path = "../../../../frame/support"
 
 [dependencies.frame-system]
 default-features = false
-<<<<<<< HEAD
-version = "2.0.0-alpha.5"
-=======
 version = "2.0.0"
->>>>>>> 4771f237
 path = "../../../../frame/system"
 
 [dev-dependencies.sp-core]
 default-features = false
-<<<<<<< HEAD
-version = "2.0.0-alpha.5"
-=======
 version = "2.0.0"
->>>>>>> 4771f237
 path = "../../../../primitives/core"
 
 [dev-dependencies.sp-io]
 default-features = false
-<<<<<<< HEAD
-version = "2.0.0-alpha.5"
-=======
 version = "2.0.0"
->>>>>>> 4771f237
 path = "../../../../primitives/io"
 
 [dev-dependencies.sp-runtime]
 default-features = false
-<<<<<<< HEAD
-version = "2.0.0-alpha.5"
-=======
 version = "2.0.0"
->>>>>>> 4771f237
 path = "../../../../primitives/runtime"
 
 
