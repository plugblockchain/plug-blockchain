--- conflicted
+++ resolved
@@ -32,13 +32,8 @@
 pub use sp_runtime::BuildStorage;
 pub use timestamp::Call as TimestampCall;
 pub use balances::Call as BalancesCall;
-<<<<<<< HEAD
 pub use sp_runtime::{Permill, Perbill, Doughnut};
-pub use support::{
-=======
-pub use sp_runtime::{Permill, Perbill};
 pub use frame_support::{
->>>>>>> bc85d352
 	StorageValue, construct_runtime, parameter_types,
 	traits::Randomness,
 	weights::Weight,
