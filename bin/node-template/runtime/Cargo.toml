[package]
name = "node-template-runtime"
version = "2.0.0-dev"
authors = ["Anonymous"]
edition = "2018"
license = "Unlicense"
homepage = "https://substrate.dev"
repository = "https://github.com/paritytech/substrate/"

[dependencies]
codec = { package = "parity-scale-codec", version = "1.0.0", default-features = false, features = ["derive"] }

aura = { version = "2.0.0-dev", default-features = false, package = "pallet-aura", path = "../../../frame/aura" }
balances = { version = "2.0.0-dev", default-features = false, package = "pallet-balances", path = "../../../frame/balances" }
frame-support = { version = "2.0.0-dev", default-features = false, path = "../../../frame/support" }
grandpa = { version = "2.0.0-dev", default-features = false, package = "pallet-grandpa", path = "../../../frame/grandpa" }
indices = { version = "2.0.0-dev", default-features = false, package = "pallet-indices", path = "../../../frame/indices" }
randomness-collective-flip = { version = "2.0.0-dev", default-features = false, package = "pallet-randomness-collective-flip", path = "../../../frame/randomness-collective-flip" }
sudo = { version = "2.0.0-dev", default-features = false, package = "pallet-sudo", path = "../../../frame/sudo" }
system = { version = "2.0.0-dev", default-features = false, package = "frame-system", path = "../../../frame/system" }
timestamp = { version = "2.0.0-dev", default-features = false, package = "pallet-timestamp", path = "../../../frame/timestamp" }
transaction-payment = { version = "2.0.0-dev", default-features = false, package = "pallet-transaction-payment", path = "../../../frame/transaction-payment" }
frame-executive = { version = "2.0.0-dev", default-features = false, path = "../../../frame/executive" }
serde = { version = "1.0.101", optional = true, features = ["derive"] }
<<<<<<< HEAD
sp-api = { version = "2.0.0", default-features = false, path = "../../../primitives/api" }
sp-block-builder = { path = "../../../primitives/block-builder", default-features = false}
sp-consensus-aura = { version = "0.8", default-features = false, path = "../../../primitives/consensus/aura" }
sp-core = { version = "2.0.0", default-features = false, path = "../../../primitives/core" }
sp-inherents = { path = "../../../primitives/inherents", default-features = false}
sp-io = { version = "2.0.0", default-features = false, path = "../../../primitives/io" }
sp-offchain = { version = "2.0.0", default-features = false, path = "../../../primitives/offchain" }
sp-runtime = { version = "2.0.0", default-features = false, path = "../../../primitives/runtime" }
sp-session = { version = "2.0.0", default-features = false, path = "../../../primitives/session" }
sp-std = { version = "2.0.0", default-features = false, path = "../../../primitives/std" }
sp-transaction-pool = { version = "2.0.0", default-features = false, path = "../../../primitives/transaction-pool" }
sp-version = { version = "2.0.0", default-features = false, path = "../../../primitives/version" }
prml-doughnut = { path = "../../../prml/doughnut", default-features = false }
=======
sp-api = { version = "2.0.0-dev", default-features = false, path = "../../../primitives/api" }
sp-block-builder = { path = "../../../primitives/block-builder", default-features = false, version = "2.0.0-dev"}
sp-consensus-aura = { version = "0.8.0-dev", default-features = false, path = "../../../primitives/consensus/aura" }
sp-core = { version = "2.0.0-dev", default-features = false, path = "../../../primitives/core" }
sp-inherents = { path = "../../../primitives/inherents", default-features = false, version = "2.0.0-dev"}
sp-io = { version = "2.0.0-dev", default-features = false, path = "../../../primitives/io" }
sp-offchain = { version = "2.0.0-dev", default-features = false, path = "../../../primitives/offchain" }
sp-runtime = { version = "2.0.0-dev", default-features = false, path = "../../../primitives/runtime" }
sp-session = { version = "2.0.0-dev", default-features = false, path = "../../../primitives/session" }
sp-std = { version = "2.0.0-dev", default-features = false, path = "../../../primitives/std" }
sp-transaction-pool = { version = "2.0.0-dev", default-features = false, path = "../../../primitives/transaction-pool" }
sp-version = { version = "2.0.0-dev", default-features = false, path = "../../../primitives/version" }
>>>>>>> 2406f796

template = { version = "2.0.0-dev", default-features = false, path = "../pallets/template", package = "pallet-template" }

[build-dependencies]
wasm-builder-runner = { version = "1.0.5", package = "substrate-wasm-builder-runner", path = "../../../utils/wasm-builder-runner" }

[features]
default = ["std"]
std = [
	"aura/std",
	"balances/std",
	"codec/std",
	"frame-executive/std",
	"frame-support/std",
	"grandpa/std",
	"indices/std",
	"randomness-collective-flip/std",
	"serde",
	"sp-api/std",
	"sp-block-builder/std",
	"sp-consensus-aura/std",
	"sp-core/std",
	"sp-inherents/std",
	"sp-io/std",
	"sp-offchain/std",
	"sp-runtime/std",
	"sp-session/std",
	"sp-std/std",
	"sp-transaction-pool/std",
	"sp-version/std",
	"sudo/std",
	"system/std",
	"timestamp/std",
	"transaction-payment/std",
	"prml-doughnut/std",
	"template/std",
]<|MERGE_RESOLUTION|>--- conflicted
+++ resolved
@@ -22,21 +22,6 @@
 transaction-payment = { version = "2.0.0-dev", default-features = false, package = "pallet-transaction-payment", path = "../../../frame/transaction-payment" }
 frame-executive = { version = "2.0.0-dev", default-features = false, path = "../../../frame/executive" }
 serde = { version = "1.0.101", optional = true, features = ["derive"] }
-<<<<<<< HEAD
-sp-api = { version = "2.0.0", default-features = false, path = "../../../primitives/api" }
-sp-block-builder = { path = "../../../primitives/block-builder", default-features = false}
-sp-consensus-aura = { version = "0.8", default-features = false, path = "../../../primitives/consensus/aura" }
-sp-core = { version = "2.0.0", default-features = false, path = "../../../primitives/core" }
-sp-inherents = { path = "../../../primitives/inherents", default-features = false}
-sp-io = { version = "2.0.0", default-features = false, path = "../../../primitives/io" }
-sp-offchain = { version = "2.0.0", default-features = false, path = "../../../primitives/offchain" }
-sp-runtime = { version = "2.0.0", default-features = false, path = "../../../primitives/runtime" }
-sp-session = { version = "2.0.0", default-features = false, path = "../../../primitives/session" }
-sp-std = { version = "2.0.0", default-features = false, path = "../../../primitives/std" }
-sp-transaction-pool = { version = "2.0.0", default-features = false, path = "../../../primitives/transaction-pool" }
-sp-version = { version = "2.0.0", default-features = false, path = "../../../primitives/version" }
-prml-doughnut = { path = "../../../prml/doughnut", default-features = false }
-=======
 sp-api = { version = "2.0.0-dev", default-features = false, path = "../../../primitives/api" }
 sp-block-builder = { path = "../../../primitives/block-builder", default-features = false, version = "2.0.0-dev"}
 sp-consensus-aura = { version = "0.8.0-dev", default-features = false, path = "../../../primitives/consensus/aura" }
@@ -49,7 +34,7 @@
 sp-std = { version = "2.0.0-dev", default-features = false, path = "../../../primitives/std" }
 sp-transaction-pool = { version = "2.0.0-dev", default-features = false, path = "../../../primitives/transaction-pool" }
 sp-version = { version = "2.0.0-dev", default-features = false, path = "../../../primitives/version" }
->>>>>>> 2406f796
+prml-doughnut = { path = "../../../prml/doughnut", default-features = false }
 
 template = { version = "2.0.0-dev", default-features = false, path = "../pallets/template", package = "pallet-template" }
 
