[package]
name = "node-template-runtime"
version = "2.0.0"
authors = ["Anonymous"]
edition = "2018"
license = "Unlicense"

[dependencies]
codec = { package = "parity-scale-codec", version = "1.0.0", default-features = false, features = ["derive"] }

aura = { version = "2.0.0", default-features = false, package = "pallet-aura", path = "../../../frame/aura" }
balances = { version = "2.0.0", default-features = false, package = "pallet-balances", path = "../../../frame/balances" }
frame-support = { version = "2.0.0", default-features = false, path = "../../../frame/support" }
grandpa = { version = "2.0.0", default-features = false, package = "pallet-grandpa", path = "../../../frame/grandpa" }
indices = { version = "2.0.0", default-features = false, package = "pallet-indices", path = "../../../frame/indices" }
randomness-collective-flip = { version = "2.0.0", default-features = false, package = "pallet-randomness-collective-flip", path = "../../../frame/randomness-collective-flip" }
sudo = { version = "2.0.0", default-features = false, package = "pallet-sudo", path = "../../../frame/sudo" }
system = { version = "2.0.0", default-features = false, package = "frame-system", path = "../../../frame/system" }
timestamp = { version = "2.0.0", default-features = false, package = "pallet-timestamp", path = "../../../frame/timestamp" }
transaction-payment = { version = "2.0.0", default-features = false, package = "pallet-transaction-payment", path = "../../../frame/transaction-payment" }
frame-executive = { version = "2.0.0", default-features = false, path = "../../../frame/executive" }
serde = { version = "1.0.101", optional = true, features = ["derive"] }
sp-api = { version = "2.0.0", default-features = false, path = "../../../primitives/api" }
sp-block-builder = { path = "../../../primitives/block-builder", default-features = false}
sp-consensus-aura = { version = "0.8", default-features = false, path = "../../../primitives/consensus/aura" }
sp-core = { version = "2.0.0", default-features = false, path = "../../../primitives/core" }
sp-inherents = { path = "../../../primitives/inherents", default-features = false}
sp-io = { version = "2.0.0", default-features = false, path = "../../../primitives/io" }
sp-offchain = { version = "2.0.0", default-features = false, path = "../../../primitives/offchain" }
sp-runtime = { version = "2.0.0", default-features = false, path = "../../../primitives/runtime" }
sp-session = { version = "2.0.0", default-features = false, path = "../../../primitives/session" }
sp-std = { version = "2.0.0", default-features = false, path = "../../../primitives/std" }
sp-transaction-pool = { version = "2.0.0", default-features = false, path = "../../../primitives/transaction-pool" }
sp-version = { version = "2.0.0", default-features = false, path = "../../../primitives/version" }
prml-doughnut = { path = "../../../prml/doughnut", default-features = false }

template = { version = "2.0.0", default-features = false, path = "../pallets/template", package = "pallet-template" }

[build-dependencies]
wasm-builder-runner = { version = "1.0.4", package = "substrate-wasm-builder-runner", path = "../../../utils/wasm-builder-runner" }

[features]
default = ["std"]
std = [
	"aura/std",
	"balances/std",
	"codec/std",
	"frame-executive/std",
	"frame-support/std",
	"grandpa/std",
	"indices/std",
	"randomness-collective-flip/std",
	"serde",
	"sp-api/std",
	"sp-block-builder/std",
	"sp-consensus-aura/std",
	"sp-core/std",
	"sp-inherents/std",
	"sp-io/std",
	"sp-offchain/std",
	"sp-runtime/std",
	"sp-session/std",
	"sp-std/std",
	"sp-transaction-pool/std",
	"sp-version/std",
	"sudo/std",
	"system/std",
	"timestamp/std",
	"transaction-payment/std",
<<<<<<< HEAD
	"prml-doughnut/std",
=======
	"template/std",
>>>>>>> 8d822dad
]<|MERGE_RESOLUTION|>--- conflicted
+++ resolved
@@ -67,9 +67,6 @@
 	"system/std",
 	"timestamp/std",
 	"transaction-payment/std",
-<<<<<<< HEAD
 	"prml-doughnut/std",
-=======
 	"template/std",
->>>>>>> 8d822dad
 ]