--- conflicted
+++ resolved
@@ -1,10 +1,6 @@
 [package]
 name = "node-template-runtime"
-<<<<<<< HEAD
-version = "2.0.0-alpha.5"
-=======
 version = "2.0.0"
->>>>>>> 4771f237
 authors = ["Anonymous"]
 edition = "2018"
 license = "Unlicense"
@@ -15,36 +11,6 @@
 targets = ["x86_64-unknown-linux-gnu"]
 
 [dependencies]
-<<<<<<< HEAD
-codec = { package = "parity-scale-codec", version = "1.3.0", default-features = false, features = ["derive"] }
-
-aura = { version = "2.0.0-alpha.5", default-features = false, package = "pallet-aura", path = "../../../frame/aura" }
-balances = { version = "2.0.0-alpha.5", default-features = false, package = "pallet-balances", path = "../../../frame/balances" }
-frame-support = { version = "2.0.0-alpha.5", default-features = false, path = "../../../frame/support" }
-grandpa = { version = "2.0.0-alpha.5", default-features = false, package = "pallet-grandpa", path = "../../../frame/grandpa" }
-randomness-collective-flip = { version = "2.0.0-alpha.5", default-features = false, package = "pallet-randomness-collective-flip", path = "../../../frame/randomness-collective-flip" }
-sudo = { version = "2.0.0-alpha.5", default-features = false, package = "pallet-sudo", path = "../../../frame/sudo" }
-system = { version = "2.0.0-alpha.5", default-features = false, package = "frame-system", path = "../../../frame/system" }
-timestamp = { version = "2.0.0-alpha.5", default-features = false, package = "pallet-timestamp", path = "../../../frame/timestamp" }
-transaction-payment = { version = "2.0.0-alpha.5", default-features = false, package = "pallet-transaction-payment", path = "../../../frame/transaction-payment" }
-frame-executive = { version = "2.0.0-alpha.5", default-features = false, path = "../../../frame/executive" }
-serde = { version = "1.0.101", optional = true, features = ["derive"] }
-sp-api = { version = "2.0.0-alpha.5", default-features = false, path = "../../../primitives/api" }
-sp-block-builder = { path = "../../../primitives/block-builder", default-features = false, version = "2.0.0-alpha.5"}
-sp-consensus-aura = { version = "0.8.0-alpha.5", default-features = false, path = "../../../primitives/consensus/aura" }
-sp-core = { version = "2.0.0-alpha.5", default-features = false, path = "../../../primitives/core" }
-sp-inherents = { path = "../../../primitives/inherents", default-features = false, version = "2.0.0-alpha.5"}
-sp-io = { version = "2.0.0-alpha.5", default-features = false, path = "../../../primitives/io" }
-sp-offchain = { version = "2.0.0-alpha.5", default-features = false, path = "../../../primitives/offchain" }
-sp-runtime = { version = "2.0.0-alpha.5", default-features = false, path = "../../../primitives/runtime" }
-sp-session = { version = "2.0.0-alpha.5", default-features = false, path = "../../../primitives/session" }
-sp-std = { version = "2.0.0-alpha.5", default-features = false, path = "../../../primitives/std" }
-sp-transaction-pool = { version = "2.0.0-alpha.5", default-features = false, path = "../../../primitives/transaction-pool" }
-sp-version = { version = "2.0.0-alpha.5", default-features = false, path = "../../../primitives/version" }
-prml-doughnut = { path = "../../../prml/doughnut", default-features = false }
-
-template = { version = "2.0.0-alpha.5", default-features = false, path = "../pallets/template", package = "pallet-template" }
-=======
 codec = { package = "parity-scale-codec", version = "1.3.4", default-features = false, features = ["derive"] }
 
 pallet-aura = { version = "2.0.0", default-features = false, path = "../../../frame/aura" }
@@ -80,7 +46,6 @@
 hex-literal = { version = "0.3.1", optional = true }
 
 template = { version = "2.0.0", default-features = false, path = "../pallets/template", package = "pallet-template" }
->>>>>>> 4771f237
 
 [build-dependencies]
 wasm-builder-runner = { version = "1.0.5", package = "substrate-wasm-builder-runner", path = "../../../utils/wasm-builder-runner" }
@@ -111,16 +76,8 @@
 	"sp-std/std",
 	"sp-transaction-pool/std",
 	"sp-version/std",
-<<<<<<< HEAD
-	"sudo/std",
-	"system/std",
-	"timestamp/std",
-	"transaction-payment/std",
-	"prml-doughnut/std",
-=======
 	"frame-system/std",
 	"frame-system-rpc-runtime-api/std",
->>>>>>> 4771f237
 	"template/std",
 ]
 runtime-benchmarks = [
