--- conflicted
+++ resolved
@@ -29,14 +29,9 @@
 system = { package = "frame-system", path = "../../../frame/system", default-features = false }
 timestamp = { package = "pallet-timestamp", path = "../../../frame/timestamp", default-features = false }
 transaction-payment = { package = "pallet-transaction-payment", path = "../../../frame/transaction-payment", default-features = false }
-<<<<<<< HEAD
-tx-pool-api = { package = "substrate-transaction-pool-runtime-api", path = "../../../primitives/transaction-pool/runtime-api", default-features = false }
-version = { package = "sr-version", path = "../../../primitives/sr-version", default-features = false }
-prml-doughnut = { path = "../../../prml/doughnut", default-features = false }
-=======
 sp-transaction-pool = { package = "sp-transaction-pool-api", path = "../../../primitives/transaction-pool", default-features = false }
 version = { package = "sp-version", path = "../../../primitives/sr-version", default-features = false }
->>>>>>> 8cb06da9
+prml-doughnut = { path = "../../../prml/doughnut", default-features = false }
 
 [build-dependencies]
 wasm-builder-runner = { package = "substrate-wasm-builder-runner", path = "../../../client/utils/wasm-builder-runner", version = "1.0.4" }
