--- conflicted
+++ resolved
@@ -19,19 +19,6 @@
 codec = { package = "parity-scale-codec", version = "1.0.0", default-features = false, features = ["derive"] }
 frame-executive = { version = "2.0.0", default-features = false, path = "../../../frame/executive" }
 serde = { version = "1.0.101", optional = true, features = ["derive"] }
-<<<<<<< HEAD
-sp-api = { path = "../../../primitives/sr-api", default-features = false }
-sp-runtime = { path = "../../../primitives/runtime", default-features = false }
-sp-session = { path = "../../../primitives/session", default-features = false }
-sudo = { package = "pallet-sudo", path = "../../../frame/sudo", default-features = false }
-support = { package = "frame-support", path = "../../../frame/support", default-features = false }
-system = { package = "frame-system", path = "../../../frame/system", default-features = false }
-timestamp = { package = "pallet-timestamp", path = "../../../frame/timestamp", default-features = false }
-transaction-payment = { package = "pallet-transaction-payment", path = "../../../frame/transaction-payment", default-features = false }
-sp-transaction-pool = { package = "sp-transaction-pool-api", path = "../../../primitives/transaction-pool", default-features = false }
-version = { package = "sp-version", path = "../../../primitives/sr-version", default-features = false }
-prml-doughnut = { path = "../../../prml/doughnut", default-features = false }
-=======
 sp-api = { version = "2.0.0", default-features = false, path = "../../../primitives/api" }
 sp-block-builder = { path = "../../../primitives/block-builder", default-features = false}
 sp-consensus-aura = { version = "0.8", default-features = false, path = "../../../primitives/consensus/aura" }
@@ -44,7 +31,7 @@
 sp-std = { version = "2.0.0", default-features = false, path = "../../../primitives/std" }
 sp-transaction-pool = { version = "2.0.0", default-features = false, path = "../../../primitives/transaction-pool" }
 sp-version = { version = "2.0.0", default-features = false, path = "../../../primitives/version" }
->>>>>>> bc85d352
+prml-doughnut = { path = "../../../prml/doughnut", default-features = false }
 
 [build-dependencies]
 wasm-builder-runner = { version = "1.0.4", package = "substrate-wasm-builder-runner", path = "../../../utils/wasm-builder-runner" }
@@ -77,10 +64,5 @@
 	"system/std",
 	"timestamp/std",
 	"transaction-payment/std",
-<<<<<<< HEAD
-	"sp-transaction-pool/std",
-	"version/std",
 	"prml-doughnut/std",
-=======
->>>>>>> bc85d352
 ]