# .gitlab-ci.yml
#
# substrate
#
# pipelines can be triggered manually in the web
# setting DEPLOY_TAG will only deploy the tagged image

# SAMPLE JOB TEMPLATE - This is not a complete example but is enough to build a
# simple CI job. For full documentation, visit https://docs.gitlab.com/ee/ci/yaml/
#
# my-example-job:
#   stage:                           test # One of the stages listed below this job (required)
#   image:                           paritytech/tools:latest # Any docker image (required)
#   allow_failure:                   true # Allow the pipeline to continue if this job fails (default: false)
#   dependencies:
#     - build-rust-doc # Any jobs that are required to run before this job (optional)
#   variables:
#     MY_ENVIRONMENT_VARIABLE:       "some useful value" # Environment variables passed to the job (optional)
#   script:
#     - echo "List of shell commands to run in your job"
#     - echo "You can also just specify a script here, like so:"
#     - ./.maintain/gitlab/my_amazing_script.sh

stages:
  - check
  - test
  - build
  - post-build-test
  - docker
  - chaos
  - publish
  - deploy
  - flaming-fir

variables:                         &default-vars
  GIT_STRATEGY:                    fetch
  GIT_DEPTH:                       100
  CARGO_INCREMENTAL:               0
  DOCKER_OS:                       "debian:stretch"
  ARCH:                            "x86_64"
  # FIXME set to release
  CARGO_UNLEASH_INSTALL_PARAMS:    "--version 1.0.0-alpha.10"
<<<<<<< HEAD
  CARGO_UNLEASH_PKG_DEF:           "--skip node node-* pallet-template pallet-example pallet-example-* subkey chain-spec-builder sp-arithmetic-fuzzer"
=======
  CARGO_UNLEASH_PKG_DEF:           "--skip node node-* pallet-template pallet-example pallet-example-* subkey chain-spec-builder"
>>>>>>> 4771f237

default:
  cache:                           {}

.collect-artifacts:                &collect-artifacts
  artifacts:
    name:                          "${CI_JOB_NAME}_${CI_COMMIT_REF_NAME}"
    when:                          on_success
    expire_in:                     7 days
    paths:
      - artifacts/

.kubernetes-build:                 &kubernetes-build
  tags:
    - kubernetes-parity-build
  environment:
    name: parity-build
  interruptible:                   true

.docker-env:                       &docker-env
  image:                           paritytech/ci-linux:production
  before_script:
    - rustup show
    - cargo --version
    - sccache -s
  retry:
    max: 2
    when:
      - runner_system_failure
      - unknown_failure
      - api_failure
  interruptible:                   true
  tags:
    - linux-docker

.docker-env-only:                       &docker-env-only
  only:
    - master
    - /^v[0-9]+\.[0-9]+.*$/        # i.e. v1.0, v2.1rc1
    - schedules
    - web
    - /^[0-9]+$/                   # PRs

.build-only:                       &build-only
  only:
    - master
    - /^v[0-9]+\.[0-9]+.*$/        # i.e. v1.0, v2.1rc1
    - /^pre-v[0-9]+\.[0-9]+-[0-9a-f]+$/
    - web

.build-rules:                       &build-rules
  rules:
    - if: '$DEPLOY_TAG'
      when: never
    - if: $CI_COMMIT_REF_NAME=="master"
      when: always
    - if: $CI_PIPELINE_SOURCE=="web"
      when: always
    - if: $CI_COMMIT_REF_NAME=~ /^v[0-9]+\.[0-9]+.*$/
      when: always
    - if: $CI_COMMIT_REF_NAME=~ /^pre-v[0-9]+\.[0-9]+-[0-9a-f]+$/
      when: always
    - if: '$CI_COMMIT_MESSAGE =~ /\[chaos:(basic|medium|large)\]/ && $CI_COMMIT_REF_NAME=~ /^[0-9]+$/'  # i.e add [chaos:basic] in commit message to trigger
      when: always
    - when: never

.chaos-only:                       &chaos-only
  only:
    variables:
      - '$CI_COMMIT_MESSAGE =~ /\[chaos:(basic|medium|large)\]/ && $CI_COMMIT_REF_NAME=~ /^[0-9]+$/'  # i.e add [chaos:basic] in commit message to trigger

#### stage:                       .pre

skip-if-draft:
  image:                           paritytech/tools:latest
  <<:                              *kubernetes-build
  stage:                          .pre
  only:
    - /^[0-9]+$/                  # Pull requests
  script:
     - echo "Commit message is ${CI_COMMIT_MESSAGE}"
     - echo "Ref is ${CI_COMMIT_REF_NAME}"
     - echo "pipeline source is ${CI_PIPELINE_SOURCE}"
     - echo "deploy tag is ${DEPLOY_TAG}"
     - ./.maintain/gitlab/skip_if_draft.sh

#### stage:                        check

check-runtime:
  stage:                           check
  image:                           paritytech/tools:latest
  <<:                              *kubernetes-build
  only:
    - /^[0-9]+$/
  variables:
    <<:                            *default-vars
    GITLAB_API:                    "https://gitlab.parity.io/api/v4"
    GITHUB_API_PROJECT:            "parity%2Finfrastructure%2Fgithub-api"
  script:
    - ./.maintain/gitlab/check_runtime.sh
  allow_failure:                   true

check-signed-tag:
  stage:                           check
  image:                           paritytech/tools:latest
  <<:                              *kubernetes-build
  only:
    - /^ci-release-.*$/
    - /^v[0-9]+\.[0-9]+\.[0-9]+.*$/
  script:
    - ./.maintain/gitlab/check_signed.sh

check-line-width:
  stage:                           check
  image:                           paritytech/tools:latest
  <<:                              *kubernetes-build
  only:
    - /^[0-9]+$/
  script:
    - ./.maintain/gitlab/check_line_width.sh
  allow_failure:                   true

test-dependency-rules:
  stage:                           check
  image:                           paritytech/tools:latest
  <<:                              *kubernetes-build
  except:
    variables:
      - $DEPLOY_TAG
  script:
    - .maintain/ensure-deps.sh

#### stage:                        test

cargo-audit:
  stage:                           test
  <<:                              *docker-env
  <<:                              *docker-env-only
  except:
    - /^[0-9]+$/
  script:
    - cargo audit
  allow_failure:                   true

cargo-deny:
  stage:                           test
  <<:                              *docker-env
  <<:                              *docker-env-only
  only:
    - schedules
    - tags
    - web
  except:
    variables:
      - $CI_COMMIT_MESSAGE =~ /skip-checks/
  script:
    - cargo deny check --hide-inclusion-graph -c .maintain/deny.toml
  after_script:
    - echo "___The complete log is in the artifacts___"
    - cargo deny check -c .maintain/deny.toml 2> deny.log
  artifacts:
    name:                          $CI_COMMIT_SHORT_SHA
    expire_in:                     3 days
    when:                          always
    paths:
      - deny.log

cargo-check-benches:
  stage:                           test
  <<:                              *docker-env
  <<:                              *docker-env-only
  script:
    - BUILD_DUMMY_WASM_BINARY=1 time cargo +nightly check --benches --all
    - cargo run --release -p node-bench -- ::node::import::native::sr25519::transfer_keep_alive::paritydb::small
    - cargo run --release -p node-bench -- ::trie::read::small
    - sccache -s

cargo-check-subkey:
  stage:                           test
  <<:                              *docker-env
  <<:                              *docker-env-only
  script:
    - cd ./bin/utils/subkey
    - BUILD_DUMMY_WASM_BINARY=1 time cargo check --release
    - sccache -s

test-deterministic-wasm:
  stage:                           test
  <<:                              *docker-env
  <<:                              *docker-env-only
  variables:
    <<:                            *default-vars
  except:
    variables:
      - $DEPLOY_TAG
  script:
    # build runtime
    - WASM_BUILD_NO_COLOR=1 cargo build --verbose --release -p node-runtime
    # make checksum
    - sha256sum target/release/wbuild/target/wasm32-unknown-unknown/release/node_runtime.wasm > checksum.sha256
    # clean up – FIXME: can we reuse some of the artifacts?
    - cargo clean
    # build again
    - WASM_BUILD_NO_COLOR=1 cargo build --verbose --release -p node-runtime
    # confirm checksum
    - sha256sum -c checksum.sha256
    - sccache -s

test-linux-stable:                 &test-linux
  stage:                           test
  <<:                              *docker-env
  <<:                              *docker-env-only
  variables:
    <<:                            *default-vars
    # Enable debug assertions since we are running optimized builds for testing
    # but still want to have debug assertions.
    RUSTFLAGS:                     "-Cdebug-assertions=y -Dwarnings"
    RUST_BACKTRACE:                1
    WASM_BUILD_NO_COLOR:           1
  except:
    variables:
      - $DEPLOY_TAG
  script:
    # this job runs all tests in former runtime-benchmarks, frame-staking and wasmtime tests
    - time cargo test --workspace --locked --release --verbose --features runtime-benchmarks --manifest-path bin/node/cli/Cargo.toml
    - WASM_BUILD_NO_COLOR=1 SUBSTRATE_TEST_TIMEOUT=1 time cargo test -p substrate-test-utils --release --verbose --locked -- --ignored timeout
    - sccache -s

unleash-check:
  stage:                           test
  <<:                              *docker-env
  <<:                              *docker-env-only
  only:
    - master
    - tags
  except:
    variables:
      - $CI_COMMIT_MESSAGE =~ /skip-checks/
  script:
    - cargo install cargo-unleash ${CARGO_UNLEASH_INSTALL_PARAMS}
    - cargo unleash check ${CARGO_UNLEASH_PKG_DEF}

test-frame-examples-compile-to-wasm:
<<<<<<< HEAD
  stage:                           test
  <<:                              *docker-env
  variables:
    # Enable debug assertions since we are running optimized builds for testing
    # but still want to have debug assertions.
    RUSTFLAGS: -Cdebug-assertions=y
    RUST_BACKTRACE: 1
  except:
    variables:
      - $DEPLOY_TAG
  script:
    - cd frame/example-offchain-worker/
    - cargo +nightly build --target=wasm32-unknown-unknown --no-default-features
    - cd ../example
    - cargo +nightly build --target=wasm32-unknown-unknown --no-default-features
    - sccache -s

test-wasmtime:
=======
  # into one job
>>>>>>> 4771f237
  stage:                           test
  <<:                              *docker-env
  <<:                              *docker-env-only
  variables:
    <<:                            *default-vars
    # Enable debug assertions since we are running optimized builds for testing
    # but still want to have debug assertions.
    RUSTFLAGS: -Cdebug-assertions=y
    RUST_BACKTRACE: 1
  except:
    variables:
      - $DEPLOY_TAG
  script:
    - cd frame/example-offchain-worker/
    - cargo +nightly build --target=wasm32-unknown-unknown --no-default-features
    - cd ../example
    - cargo +nightly build --target=wasm32-unknown-unknown --no-default-features
    - sccache -s

test-linux-stable-int:
  <<:                              *test-linux
  except:
    variables:
      - $DEPLOY_TAG
  script:
    - echo "___Logs will be partly shown at the end in case of failure.___"
    - echo "___Full log will be saved to the job artifacts only in case of failure.___"
    - WASM_BUILD_NO_COLOR=1
      RUST_LOG=sync=trace,consensus=trace,client=trace,state-db=trace,db=trace,forks=trace,state_db=trace,storage_cache=trace
        time cargo test -p node-cli --release --verbose --locked -- --ignored
        &> ${CI_COMMIT_SHORT_SHA}_int_failure.log
    - sccache -s
  after_script:
    - awk '/FAILED|^error\[/,0' ${CI_COMMIT_SHORT_SHA}_int_failure.log
  artifacts:
    name:                          $CI_COMMIT_SHORT_SHA
    when:                          on_failure
    expire_in:                     3 days
    paths:
      - ${CI_COMMIT_SHORT_SHA}_int_failure.log

check-web-wasm:
  stage:                           test
  <<:                              *docker-env
  <<:                              *docker-env-only
  script:
    # WASM support is in progress. As more and more crates support WASM, we
    # should add entries here. See https://github.com/paritytech/substrate/issues/2416
    - time cargo build --target=wasm32-unknown-unknown -p sp-io
    - time cargo build --target=wasm32-unknown-unknown -p sp-runtime
    - time cargo build --target=wasm32-unknown-unknown -p sp-std
    - time cargo build --target=wasm32-unknown-unknown -p sc-consensus-aura
    - time cargo build --target=wasm32-unknown-unknown -p sc-consensus-babe
    - time cargo build --target=wasm32-unknown-unknown -p sp-consensus
    - time cargo build --target=wasm32-unknown-unknown -p sc-telemetry
    # Note: the command below is a bit weird because several Cargo issues prevent us from compiling the node in a more straight-forward way.
<<<<<<< HEAD
    - time cargo +nightly build --manifest-path=bin/node/cli/Cargo.toml --no-default-features --features "browser" --target=wasm32-unknown-unknown -Z features=itarget
=======
    - time cargo +nightly build --manifest-path=bin/node/cli/Cargo.toml --no-default-features --features browser --target=wasm32-unknown-unknown -Z features=itarget
    # with-tracing must be explicitly activated, we run a test to ensure this works as expected in both cases
    - time cargo +nightly test --manifest-path primitives/tracing/Cargo.toml --no-default-features
    - time cargo +nightly test --manifest-path primitives/tracing/Cargo.toml --no-default-features --features=with-tracing
>>>>>>> 4771f237
    - sccache -s

test-full-crypto-feature:
  stage:                           test
  <<:                              *docker-env
  <<:                              *docker-env-only
  variables:
    <<:                            *default-vars
    # Enable debug assertions since we are running optimized builds for testing
    # but still want to have debug assertions.
    RUSTFLAGS: -Cdebug-assertions=y
    RUST_BACKTRACE: 1
  except:
    variables:
      - $DEPLOY_TAG
  script:
    - cd primitives/core/
    - time cargo +nightly build --verbose --no-default-features --features full_crypto
    - cd ../application-crypto
    - time cargo +nightly build --verbose --no-default-features --features full_crypto
    - sccache -s

cargo-check-macos:
  stage:                           test
  # shell runner on mac ignores the image set in *docker-env
  <<:                              *docker-env
  <<:                              *docker-env-only
  script:
    - BUILD_DUMMY_WASM_BINARY=1 time cargo check --release
    - sccache -s
  tags:
    - osx

test-prometheus-alerting-rules:
  stage:                           test
  image:                           paritytech/tools:latest
  <<:                              *kubernetes-build
  script:
    - promtool check rules .maintain/monitoring/alerting-rules/alerting-rules.yaml
    - cat .maintain/monitoring/alerting-rules/alerting-rules.yaml | promtool test rules .maintain/monitoring/alerting-rules/alerting-rule-tests.yaml

#### stage:                        build

check-polkadot-companion-status:
  stage:                           build
  image:                           paritytech/tools:latest
  <<:                              *kubernetes-build
  only:
    - /^[0-9]+$/                   # PRs
  script:
    - ./.maintain/gitlab/check_polkadot_companion_status.sh

check-polkadot-companion-build:
  stage:                           build
  <<:                              *docker-env
  <<:                              *docker-env-only
  needs:
    - job:                         test-linux-stable-int
      artifacts:                   false
  script:
    - ./.maintain/gitlab/check_polkadot_companion_build.sh
  after_script:
    - cd polkadot && git rev-parse --abbrev-ref HEAD
  allow_failure:                   true

test-browser-node:
  stage:                           build
  <<:                              *docker-env
  <<:                              *docker-env-only
  needs:
    - job:                         check-web-wasm
      artifacts:                   false
  variables:
    <<:                                         *default-vars
    CHROMEDRIVER_ARGS:                          "--log-level=INFO --whitelisted-ips=127.0.0.1"
    CARGO_TARGET_WASM32_UNKNOWN_UNKNOWN_RUNNER: "wasm-bindgen-test-runner"
    WASM_BINDGEN_TEST_TIMEOUT:                  120
  script:
    - cargo +nightly test --target wasm32-unknown-unknown -p node-browser-testing -Z features=itarget

build-linux-substrate:             &build-binary
  stage:                           build
  <<:                              *collect-artifacts
  <<:                              *docker-env
  <<:                              *build-rules
  needs:
    - job:                         test-linux-stable
      artifacts:                   false
  before_script:
    - mkdir -p ./artifacts/substrate/
  script:
    - WASM_BUILD_NO_COLOR=1 time cargo build --release --verbose
    - mv ./target/release/substrate ./artifacts/substrate/.
    - echo -n "Substrate version = "
    - if [ "${CI_COMMIT_TAG}" ]; then
        echo "${CI_COMMIT_TAG}" | tee ./artifacts/substrate/VERSION;
      else
        ./artifacts/substrate/substrate --version |
          sed -n -E 's/^substrate ([0-9.]+.*-[0-9a-f]{7,13})-.*$/\1/p' |
            tee ./artifacts/substrate/VERSION;
      fi
    - sha256sum ./artifacts/substrate/substrate | tee ./artifacts/substrate/substrate.sha256
    - printf '\n# building node-template\n\n'
    - ./.maintain/node-template-release.sh ./artifacts/substrate/substrate-node-template.tar.gz
    - cp -r .maintain/docker/substrate.Dockerfile ./artifacts/substrate/
    - sccache -s


build-linux-subkey:                &build-subkey
  stage:                           build
  <<:                              *collect-artifacts
  <<:                              *docker-env
  <<:                              *docker-env-only
  <<:                              *build-only
  needs:
    - job:                         cargo-check-subkey
      artifacts:                   false
  before_script:
    - mkdir -p ./artifacts/subkey
  script:
    - cd ./bin/utils/subkey
    - BUILD_DUMMY_WASM_BINARY=1 time cargo build --release --verbose
    - cd -
    - mv ./target/release/subkey ./artifacts/subkey/.
    - echo -n "Subkey version = "
    - ./artifacts/subkey/subkey --version |
        sed -n -E 's/^subkey ([0-9.]+.*)/\1/p' |
          tee ./artifacts/subkey/VERSION;
    - sha256sum ./artifacts/subkey/subkey | tee ./artifacts/subkey/subkey.sha256
    - cp -r .maintain/docker/subkey.Dockerfile ./artifacts/subkey/
    - sccache -s

build-macos-subkey:
  <<:                              *build-subkey
  only:
    - master
    - /^v[0-9]+\.[0-9]+.*$/        # i.e. v1.0, v2.1rc1
  tags:
    - osx

build-rust-doc:
  stage:                           build
  <<:                              *docker-env
  <<:                              *docker-env-only
  allow_failure:                   true
  variables:
    <<:                            *default-vars
    RUSTFLAGS:                     -Dwarnings
  artifacts:
    name:                          "${CI_JOB_NAME}_${CI_COMMIT_REF_NAME}-doc"
    when:                          on_success
    expire_in:                     7 days
    paths:
    - ./crate-docs/
  script:
    - rm -f ./crate-docs/index.html # use it as an indicator if the job succeeds
    - BUILD_DUMMY_WASM_BINARY=1 RUSTDOCFLAGS="--html-in-header $(pwd)/.maintain/rustdoc-header.html"
        time cargo +nightly doc --no-deps --workspace --all-features --verbose
    - mv ./target/doc ./crate-docs
    - echo "<meta http-equiv=refresh content=0;url=sc_service/index.html>" > ./crate-docs/index.html
    - sccache -s

<<<<<<< HEAD
check_warnings:
  stage:                           build
  <<:                              *docker-env
  except:
    variables:
      - $DEPLOY_TAG
  variables:
    GIT_STRATEGY:                  none
  needs:
    - job:                         test-linux-stable
      artifacts:                   true
  script:
    - if [ -s ${CI_COMMIT_SHORT_SHA}_warnings.log ]; then
        cat ${CI_COMMIT_SHORT_SHA}_warnings.log;
        exit 1;
      else
        echo "___No warnings___";
      fi

# Nightly check whether Polkadot 'master' branch builds.
check_polkadot:
  stage:                           build
  <<:                              *docker-env
  allow_failure:                   true
  only:
    - master
    - schedules
  script:
    - SUBSTRATE_PATH=$(pwd)
    # Clone the current Polkadot master branch into ./polkadot.
    - git clone --depth 1 https://gitlab.parity.io/parity/polkadot.git
    - cd polkadot
    # Make sure we override the crates in native and wasm build
    - mkdir .cargo
    - echo "paths = [ \"$SUBSTRATE_PATH\" ]" > .cargo/config
    - mkdir -p target/debug/wbuild/.cargo
    - echo "paths = [ \"$SUBSTRATE_PATH\" ]" > target/debug/wbuild/.cargo/config
    # package, others are updated along the way.
    - cargo update
    # Check whether Polkadot 'master' branch builds with this Substrate commit.
    - time cargo check
    - cd -
    - sccache -s
=======
#### stage:                        post-build-test
>>>>>>> 4771f237

trigger-contracts-ci:
  stage:                           post-build-test
  needs:
    - job:                         build-linux-substrate
      artifacts:                   false
    - job:                         test-linux-stable
      artifacts:                   false
  trigger:
    project:                       parity/srml-contracts-waterfall
    branch:                        master
    strategy:                      depend
  only:
    - master
    - schedules

#### stage:                        docker
docker-build-chaos:                &docker-build-chaos
  <<:                              *chaos-only
  stage:                           docker
  needs:
    - job:                         build-linux-substrate
  image:                           docker:stable
  tags:
    - kubernetes-parity-build
  variables:
    <<:                            *default-vars
    DOCKER_HOST:                   tcp://localhost:2375
    DOCKER_DRIVER:                 overlay2
    PRODUCT:                       substrate
    DOCKERFILE:                    $PRODUCT.Dockerfile
    CONTAINER_IMAGE:               paritypr/$PRODUCT
  environment:
    name:                          parity-chaosnet
  services:
    - docker:dind
  before_script:
    - test "$DOCKER_CHAOS_USER" -a "$DOCKER_CHAOS_TOKEN"
        || ( echo "no docker credentials provided"; exit 1 )
    - docker login -u "$DOCKER_CHAOS_USER" -p "$DOCKER_CHAOS_TOKEN"
    - docker info
  script:
    - cd ./artifacts/$PRODUCT/
    - VERSION="ci-${CI_COMMIT_SHORT_SHA}"
    - echo "${PRODUCT} version = ${VERSION}"
    - test -z "${VERSION}" && exit 1
    - docker build
      --build-arg VCS_REF="${CI_COMMIT_SHA}"
      --build-arg BUILD_DATE="$(date -u '+%Y-%m-%dT%H:%M:%SZ')"
      --tag $CONTAINER_IMAGE:$VERSION
      --file $DOCKERFILE .
    - docker push $CONTAINER_IMAGE:$VERSION
  after_script:
    - docker logout

#### stage:                        chaos
chaos-test-singlenodeheight:
  <<:                              *chaos-only
  stage:                           chaos
  image:                           parity/chaostools:latest
  needs:
    - job:                         docker-build-chaos
  tags:
    - parity-chaos
  variables:
    <<:                            *default-vars
    PRODUCT:                       substrate
    DOCKERFILE:                    $PRODUCT.Dockerfile
    CONTAINER_IMAGE:               paritypr/$PRODUCT
    KEEP_NAMESPACE:                0
    NAMESPACE:                     "substrate-ci-${CI_COMMIT_SHORT_SHA}-${CI_PIPELINE_ID}"
    VERSION:                       "ci-${CI_COMMIT_SHORT_SHA}"
  interruptible: true
  environment:
    name:                          parity-chaosnet
  script:
    - cd ./.maintain/chaostest
    - npm link
    - chaostest spawn dev -i $CONTAINER_IMAGE:$VERSION
    - chaostest singlenodeheight -h 30
  after_script:
    - chaostest clean

#### stage:                        publish

.build-push-docker-image:          &build-push-docker-image
  <<:                              *build-only
  <<:                              *kubernetes-build
  image:                           docker:stable
  services:
    - docker:dind
  variables:                       &docker-build-vars
    <<:                            *default-vars
    DOCKER_HOST:                   tcp://localhost:2375
    DOCKER_DRIVER:                 overlay2
    GIT_STRATEGY:                  none
    DOCKERFILE:                    $PRODUCT.Dockerfile
    CONTAINER_IMAGE:               parity/$PRODUCT
  before_script:
    - test "$Docker_Hub_User_Parity" -a "$Docker_Hub_Pass_Parity"
        || ( echo "no docker credentials provided"; exit 1 )
    - docker login -u "$Docker_Hub_User_Parity" -p "$Docker_Hub_Pass_Parity"
    - docker info
  script:
    - cd ./artifacts/$PRODUCT/
    - VERSION="$(cat ./VERSION)"
    - echo "${PRODUCT} version = ${VERSION}"
    - test -z "${VERSION}" && exit 1
    - docker build
      --build-arg VCS_REF="${CI_COMMIT_SHA}"
      --build-arg BUILD_DATE="$(date -u '+%Y-%m-%dT%H:%M:%SZ')"
      --tag $CONTAINER_IMAGE:$VERSION
      --tag $CONTAINER_IMAGE:latest
      --file $DOCKERFILE .
    - docker push $CONTAINER_IMAGE:$VERSION
    - docker push $CONTAINER_IMAGE:latest

publish-docker-substrate:
  stage:                           publish
  <<:                              *build-push-docker-image
  # collect VERSION artifact here to pass it on to kubernetes
  <<:                              *collect-artifacts
  needs:
    - job:                         build-linux-substrate
      artifacts:                   true
  variables:
    <<:                            *docker-build-vars
    PRODUCT:                       substrate
  after_script:
    - docker logout
    # only VERSION information is needed for the deployment
    - find ./artifacts/ -depth -not -name VERSION -type f -delete

publish-docker-subkey:
  stage:                           publish
  <<:                              *build-push-docker-image
  needs:
    - job:                         build-linux-subkey
      artifacts:                   true
  variables:
    <<:                            *docker-build-vars
    PRODUCT:                       subkey
  after_script:
    - docker logout

publish-s3-release:
  stage:                           publish
  <<:                              *build-only
  <<:                              *kubernetes-build
  needs:
    - job:                         build-linux-substrate
      artifacts:                   true
    - job:                         build-linux-subkey
      artifacts:                   true
  image:                           paritytech/awscli:latest
  variables:
    GIT_STRATEGY:                  none
    BUCKET:                        "releases.parity.io"
    PREFIX:                        "substrate/${ARCH}-${DOCKER_OS}"
  script:
    - aws s3 sync ./artifacts/ s3://${BUCKET}/${PREFIX}/$(cat ./artifacts/substrate/VERSION)/
    - echo "update objects in latest path"
    - aws s3 sync s3://${BUCKET}/${PREFIX}/$(cat ./artifacts/substrate/VERSION)/ s3://${BUCKET}/${PREFIX}/latest/
  after_script:
    - aws s3 ls s3://${BUCKET}/${PREFIX}/latest/
        --recursive --human-readable --summarize


publish-s3-doc:
  stage:                           publish
  image:                           paritytech/awscli:latest
  allow_failure:                   true
  needs:
    - job:                         build-rust-doc
      artifacts:                   true
  <<:                              *build-only
  <<:                              *kubernetes-build
  variables:
    GIT_STRATEGY:                  none
    BUCKET:                        "releases.parity.io"
    PREFIX:                        "substrate-rustdoc"
  script:
    - test -r ./crate-docs/index.html || (
        echo "./crate-docs/index.html not present, build:rust:doc:release job not complete";
        exit 1
      )
    - aws s3 sync --delete --size-only --only-show-errors
        ./crate-docs/ s3://${BUCKET}/${PREFIX}/
  after_script:
    - aws s3 ls s3://${BUCKET}/${PREFIX}/
        --human-readable --summarize

publish-draft-release:
  stage:                           publish
  image:                           paritytech/tools:latest
  only:
    - /^ci-release-.*$/
    - /^v[0-9]+\.[0-9]+\.[0-9]+.*$/
  script:
    - ./.maintain/gitlab/publish_draft_release.sh
  allow_failure:                   true

publish-to-crates-io:
  stage:                           publish
  <<:                              *docker-env
  <<:                              *docker-env-only
  only:
    - /^ci-release-.*$/
    - /^v[0-9]+\.[0-9]+\.[0-9]+.*$/
  script:
    - cargo install cargo-unleash ${CARGO_UNLEASH_INSTALL_PARAMS}
    - cargo unleash em-dragons --no-check ${CARGO_UNLEASH_PKG_DEF}
  allow_failure:                   true



deploy-kubernetes-alerting-rules:
  stage:                           deploy
  interruptible:                   true
  retry:                           1
  tags:
    - kubernetes-parity-build
  image:                           paritytech/kubetools:latest
  environment:
    name: parity-mgmt-polkadot-alerting
  variables:
    NAMESPACE:                     monitoring
    PROMETHEUSRULE:                prometheus-k8s-rules-polkadot-alerting
    RULES:                         .maintain/monitoring/alerting-rules/alerting-rules.yaml
  script:
    - echo "deploying prometheus alerting rules"
    - kubectl -n ${NAMESPACE} patch prometheusrule ${PROMETHEUSRULE}
        --type=merge --patch "$(sed 's/^/  /;1s/^/spec:\n/' ${RULES})"
  only:
    refs:
      - master
    changes:
      - .gitlab-ci.yml
      - .maintain/monitoring/



.validator-deploy:                 &validator-deploy
  <<:                              *build-only
  stage:                           flaming-fir
  needs:
    # script will fail if there is no artifacts/substrate/VERSION
    - job:                         publish-docker-substrate
      artifacts:                   true
  image:                           parity/azure-ansible:v1
  allow_failure:                   true
  when:                            manual
  interruptible:                   true
  tags:
    - linux-docker

validator 1 4:
  <<:                              *validator-deploy
  script:
    - ./.maintain/flamingfir-deploy.sh flamingfir-validator1

validator 2 4:
  <<:                              *validator-deploy
  script:
    - ./.maintain/flamingfir-deploy.sh flamingfir-validator2

validator 3 4:
  <<:                              *validator-deploy
  script:
    - ./.maintain/flamingfir-deploy.sh flamingfir-validator3

validator 4 4:
  <<:                              *validator-deploy
  script:
    - ./.maintain/flamingfir-deploy.sh flamingfir-validator4

#### stage:                       .post

check-labels:
  stage:                          .post
  image:                          paritytech/tools:latest
  <<:                             *kubernetes-build
  only:
    - /^[0-9]+$/
  script:
    - ./.maintain/gitlab/check_labels.sh<|MERGE_RESOLUTION|>--- conflicted
+++ resolved
@@ -40,11 +40,7 @@
   ARCH:                            "x86_64"
   # FIXME set to release
   CARGO_UNLEASH_INSTALL_PARAMS:    "--version 1.0.0-alpha.10"
-<<<<<<< HEAD
-  CARGO_UNLEASH_PKG_DEF:           "--skip node node-* pallet-template pallet-example pallet-example-* subkey chain-spec-builder sp-arithmetic-fuzzer"
-=======
   CARGO_UNLEASH_PKG_DEF:           "--skip node node-* pallet-template pallet-example pallet-example-* subkey chain-spec-builder"
->>>>>>> 4771f237
 
 default:
   cache:                           {}
@@ -288,28 +284,7 @@
     - cargo unleash check ${CARGO_UNLEASH_PKG_DEF}
 
 test-frame-examples-compile-to-wasm:
-<<<<<<< HEAD
-  stage:                           test
-  <<:                              *docker-env
-  variables:
-    # Enable debug assertions since we are running optimized builds for testing
-    # but still want to have debug assertions.
-    RUSTFLAGS: -Cdebug-assertions=y
-    RUST_BACKTRACE: 1
-  except:
-    variables:
-      - $DEPLOY_TAG
-  script:
-    - cd frame/example-offchain-worker/
-    - cargo +nightly build --target=wasm32-unknown-unknown --no-default-features
-    - cd ../example
-    - cargo +nightly build --target=wasm32-unknown-unknown --no-default-features
-    - sccache -s
-
-test-wasmtime:
-=======
   # into one job
->>>>>>> 4771f237
   stage:                           test
   <<:                              *docker-env
   <<:                              *docker-env-only
@@ -366,14 +341,10 @@
     - time cargo build --target=wasm32-unknown-unknown -p sp-consensus
     - time cargo build --target=wasm32-unknown-unknown -p sc-telemetry
     # Note: the command below is a bit weird because several Cargo issues prevent us from compiling the node in a more straight-forward way.
-<<<<<<< HEAD
-    - time cargo +nightly build --manifest-path=bin/node/cli/Cargo.toml --no-default-features --features "browser" --target=wasm32-unknown-unknown -Z features=itarget
-=======
     - time cargo +nightly build --manifest-path=bin/node/cli/Cargo.toml --no-default-features --features browser --target=wasm32-unknown-unknown -Z features=itarget
     # with-tracing must be explicitly activated, we run a test to ensure this works as expected in both cases
     - time cargo +nightly test --manifest-path primitives/tracing/Cargo.toml --no-default-features
     - time cargo +nightly test --manifest-path primitives/tracing/Cargo.toml --no-default-features --features=with-tracing
->>>>>>> 4771f237
     - sccache -s
 
 test-full-crypto-feature:
@@ -536,53 +507,7 @@
     - echo "<meta http-equiv=refresh content=0;url=sc_service/index.html>" > ./crate-docs/index.html
     - sccache -s
 
-<<<<<<< HEAD
-check_warnings:
-  stage:                           build
-  <<:                              *docker-env
-  except:
-    variables:
-      - $DEPLOY_TAG
-  variables:
-    GIT_STRATEGY:                  none
-  needs:
-    - job:                         test-linux-stable
-      artifacts:                   true
-  script:
-    - if [ -s ${CI_COMMIT_SHORT_SHA}_warnings.log ]; then
-        cat ${CI_COMMIT_SHORT_SHA}_warnings.log;
-        exit 1;
-      else
-        echo "___No warnings___";
-      fi
-
-# Nightly check whether Polkadot 'master' branch builds.
-check_polkadot:
-  stage:                           build
-  <<:                              *docker-env
-  allow_failure:                   true
-  only:
-    - master
-    - schedules
-  script:
-    - SUBSTRATE_PATH=$(pwd)
-    # Clone the current Polkadot master branch into ./polkadot.
-    - git clone --depth 1 https://gitlab.parity.io/parity/polkadot.git
-    - cd polkadot
-    # Make sure we override the crates in native and wasm build
-    - mkdir .cargo
-    - echo "paths = [ \"$SUBSTRATE_PATH\" ]" > .cargo/config
-    - mkdir -p target/debug/wbuild/.cargo
-    - echo "paths = [ \"$SUBSTRATE_PATH\" ]" > target/debug/wbuild/.cargo/config
-    # package, others are updated along the way.
-    - cargo update
-    # Check whether Polkadot 'master' branch builds with this Substrate commit.
-    - time cargo check
-    - cd -
-    - sccache -s
-=======
 #### stage:                        post-build-test
->>>>>>> 4771f237
 
 trigger-contracts-ci:
   stage:                           post-build-test
