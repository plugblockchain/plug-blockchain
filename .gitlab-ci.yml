# .gitlab-ci.yml
#
# substrate
#
# pipelines can be triggered manually in the web
# setting DEPLOY_TAG will only deploy the tagged image


stages:
  - test
  - build
  - publish
  - kubernetes
  - flaming-fir

variables:
  GIT_STRATEGY:                    fetch
  CARGO_HOME:                      "/ci-cache/${CI_PROJECT_NAME}/cargo/${CI_JOB_NAME}"
  SCCACHE_DIR:                     "/ci-cache/${CI_PROJECT_NAME}/sccache"
  CARGO_INCREMENTAL:               0
  CI_SERVER_NAME:                  "GitLab CI"
  DOCKER_OS:                       "debian:stretch"
  ARCH:                            "x86_64"


.collect-artifacts:                &collect-artifacts
  artifacts:
    name:                          "${CI_JOB_NAME}_${CI_COMMIT_REF_NAME}"
    when:                          on_success
    expire_in:                     7 days
    paths:
      - artifacts/

.kubernetes-build:                 &kubernetes-build
  tags:
    - kubernetes-parity-build
  environment:
    name: parity-build

.docker-env:                       &docker-env
  image:                           parity/rust-builder:latest
  before_script:
    - rustup show
    - cargo --version
    - sccache -s
  only:
    - master
    - /^v[0-9]+\.[0-9]+.*$/        # i.e. v1.0, v2.1rc1
    - schedules
    - web
    - /^[0-9]+$/                   # PRs
  retry:
    max: 2
<<<<<<< HEAD
    when: 
=======
    when:
>>>>>>> aa937d9b
      - runner_system_failure
      - unknown_failure
      - api_failure
  tags:
    - linux-docker

.build-only:                       &build-only
  only:
    - master
    - /^v[0-9]+\.[0-9]+.*$/        # i.e. v1.0, v2.1rc1
    - web



#### stage:                        test

check-runtime:
  stage:                           test
  image:                           parity/tools:latest
  <<:                              *kubernetes-build
  only:
    - /^[0-9]+$/
  variables:
    GITLAB_API:                    "https://gitlab.parity.io/api/v4"
    GITHUB_API_PROJECT:            "parity%2Finfrastructure%2Fgithub-api"
  script:
    - ./scripts/gitlab/check_runtime.sh
  allow_failure:                   true


check-line-width:
  stage:                           test
  image:                           parity/tools:latest
  <<:                              *kubernetes-build
  only:
    - /^[0-9]+$/
  script:
    - ./scripts/gitlab/check_line_width.sh
  allow_failure:                   true


cargo-audit:
  stage:                           test
  <<:                              *docker-env
  except:
    - /^[0-9]+$/
  script:
    - cargo audit
  allow_failure:                   true


cargo-check-benches:
  stage:                           test
  <<:                              *docker-env
  script:
    - BUILD_DUMMY_WASM_BINARY=1 time cargo +nightly check --benches --all
    - sccache -s


cargo-check-subkey:
  stage:                           test
  <<:                              *docker-env
  except:
    - /^v[0-9]+\.[0-9]+.*$/        # i.e. v1.0, v2.1rc1
  script:
    - cd ./subkey
    - BUILD_DUMMY_WASM_BINARY=1 time cargo check --release
    - sccache -s


test-linux-stable:                 &test-linux
  stage:                           test
  <<:                              *docker-env
  variables:
    # Enable debug assertions since we are running optimized builds for testing
    # but still want to have debug assertions.
    RUSTFLAGS: -Cdebug-assertions=y
  except:
    variables:
      - $DEPLOY_TAG
  script:
    - WASM_BUILD_NO_COLOR=1 time cargo test --all --release --verbose --locked |
        tee output.log
    - sccache -s
  after_script:
    - echo "___Collecting warnings for check_warnings job___"
    - awk '/^warning:/,/^$/ { print }' output.log > ${CI_COMMIT_SHORT_SHA}_warnings.log
  artifacts:
    name:                          $CI_COMMIT_SHORT_SHA
    expire_in:                     24 hrs
    paths:
      - ${CI_COMMIT_SHORT_SHA}_warnings.log


test-srml-staking:                 &test-srml-staking
  stage:                           test
  <<:                              *docker-env
  variables:
    # Enable debug assertions since we are running optimized builds for testing
    # but still want to have debug assertions.
    RUSTFLAGS: -Cdebug-assertions=y
    RUST_BACKTRACE: 1
  except:
    variables:
      - $DEPLOY_TAG
  script:
    - cd srml/staking/
    - WASM_BUILD_NO_COLOR=1 time cargo test --release --verbose --no-default-features --features std
    - sccache -s

test-wasmtime:                 &test-wasmtime
  stage:                           test
  <<:                              *docker-env
  variables:
    # Enable debug assertions since we are running optimized builds for testing
    # but still want to have debug assertions.
    RUSTFLAGS: -Cdebug-assertions=y
    RUST_BACKTRACE: 1
  except:
    variables:
      - $DEPLOY_TAG
  script:
    - cd core/executor
    - WASM_BUILD_NO_COLOR=1 time cargo test --release --verbose --features wasmtime
    - sccache -s

test-linux-stable-int:
  <<:                              *test-linux
  except:
    refs:
      - /^v[0-9]+\.[0-9]+.*$/      # i.e. v1.0, v2.1rc1
    variables:
      - $DEPLOY_TAG
  script:
    - echo "___Logs will be partly shown at the end in case of failure.___"
    - echo "___Full log will be saved to the job artifacts only in case of failure.___"
    - WASM_BUILD_NO_COLOR=1 RUST_LOG=sync=trace,consensus=trace,client=trace,state-db=trace,db=trace,forks=trace,state_db=trace,storage_cache=trace
        time cargo test -p node-cli --release --verbose --locked -- --ignored --test-threads=1
        &> ${CI_COMMIT_SHORT_SHA}_int_failure.log
    - sccache -s
  after_script:
    - awk '/FAILED|^error\[/,0' ${CI_COMMIT_SHORT_SHA}_int_failure.log
  artifacts:
    name:                          $CI_COMMIT_SHORT_SHA
    when:                          on_failure
    expire_in:                     24 hrs
    paths:
      - ${CI_COMMIT_SHORT_SHA}_int_failure.log


check-web-wasm:
  stage:                           test
  <<:                              *docker-env
  except:
    - /^v[0-9]+\.[0-9]+.*$/        # i.e. v1.0, v2.1rc1
  script:
    # WASM support is in progress. As more and more crates support WASM, we
    # should add entries here. See https://github.com/paritytech/substrate/issues/2416
    - time cargo web build -p sr-io
    - time cargo web build -p sr-primitives
    - time cargo web build -p sr-std
    - time cargo web build -p substrate-client
    - time cargo web build -p substrate-consensus-aura
    - time cargo web build -p substrate-consensus-babe
    - time cargo web build -p substrate-consensus-common
    - time cargo web build -p substrate-telemetry
    # Note: the command below is a bit weird because several Cargo issues prevent us from compiling the node in a more straight-forward way.
    - time cargo build --manifest-path=node/cli/Cargo.toml --no-default-features --features "browser" --target=wasm32-unknown-unknown
    - sccache -s

node-exits:
  stage:                           test
  <<:                              *docker-env
  except:
    - /^v[0-9]+\.[0-9]+.*$/        # i.e. v1.0, v2.1rc1
  script:
    - ./ci/check_for_exit.sh


test-full-crypto-feature:          &test-full-crypto-feature
  stage:                           test
  <<:                              *docker-env
  variables:
    # Enable debug assertions since we are running optimized builds for testing
    # but still want to have debug assertions.
    RUSTFLAGS: -Cdebug-assertions=y
    RUST_BACKTRACE: 1
  except:
    variables:
      - $DEPLOY_TAG
  script:
    - cd core/primitives/
    - time cargo +nightly build --verbose --no-default-features --features full_crypto
    - cd ../application-crypto
    - time cargo +nightly build --verbose --no-default-features --features full_crypto
    - sccache -s


#### stage:                        build

build-linux-substrate:
  stage:                           build
  <<:                              *collect-artifacts
  <<:                              *docker-env
  <<:                              *build-only
  except:
    variables:
      - $DEPLOY_TAG
  script:
    - WASM_BUILD_NO_COLOR=1 time cargo build --release --verbose
    - mkdir -p ./artifacts/substrate/
    - mv ./target/release/substrate ./artifacts/substrate/.
    - echo -n "Substrate version = "
    - if [ "${CI_COMMIT_TAG}" ]; then
        echo "${CI_COMMIT_TAG}" | tee ./artifacts/substrate/VERSION;
      else
        ./artifacts/substrate/substrate --version |
          sed -n -r 's/^substrate ([0-9.]+.*-[0-9a-f]{7,13})-.*$/\1/p' |
          tee ./artifacts/substrate/VERSION;
      fi
    - sha256sum ./artifacts/substrate/substrate | tee ./artifacts/substrate/substrate.sha256
    - printf '\n# building node-template\n\n'
    - ./scripts/node-template-release.sh ./artifacts/substrate/substrate-node-template.tar.gz
    - cp -r scripts/docker/substrate.Dockerfile ./artifacts/substrate/
    - sccache -s

build-linux-subkey:
  stage:                           build
  <<:                              *collect-artifacts
  <<:                              *docker-env
  <<:                              *build-only
  except:
    variables:
      - $DEPLOY_TAG
  script:
    - cd ./subkey
    - BUILD_DUMMY_WASM_BINARY=1 time cargo build --release --verbose
    - cd -
    - sccache -s
    - mkdir -p ./artifacts/subkey
    - mv ./target/release/subkey ./artifacts/subkey/.
    - echo -n "Subkey version = "
    - ./artifacts/subkey/subkey --version |
        sed -n -r 's/^subkey ([0-9.]+.*)/\1/p' |
          tee ./artifacts/subkey/VERSION;
    - sha256sum ./artifacts/subkey/subkey | tee ./artifacts/subkey/subkey.sha256
    - cp -r scripts/docker/subkey.Dockerfile ./artifacts/subkey/
    - sccache -s

build-rust-doc-release:
  stage:                           build
  <<:                              *docker-env
  allow_failure:                   true
  artifacts:
    name:                          "${CI_JOB_NAME}_${CI_COMMIT_REF_NAME}-doc"
    when:                          on_success
    expire_in:                     7 days
    paths:
    - ./crate-docs
  <<:                              *build-only
  script:
    - rm -f ./crate-docs/index.html # use it as an indicator if the job succeeds
    - BUILD_DUMMY_WASM_BINARY=1 RUSTDOCFLAGS="--html-in-header $(pwd)/rustdoc-header.html" time cargo +nightly doc --release --all --verbose
    - cp -R ./target/doc ./crate-docs
    - echo "<meta http-equiv=refresh content=0;url=substrate_service/index.html>" > ./crate-docs/index.html
    - sccache -s

check_warnings:
  stage:                           build
  <<:                              *docker-env
  except:
    variables:
      - $DEPLOY_TAG
  variables:
    GIT_STRATEGY:                  none
  dependencies:
    - test-linux-stable
  script:
    - if [ -s ${CI_COMMIT_SHORT_SHA}_warnings.log ]; then
        cat ${CI_COMMIT_SHORT_SHA}_warnings.log;
        exit 1;
      else
        echo "___No warnings___";
      fi
  allow_failure:                   true

# Check whether Polkadot 'master' branch builds using this Substrate commit.
check_polkadot:
  stage:                           build
  <<:                              *docker-env
  allow_failure:                   true
  dependencies:
    - test-linux-stable
  script:
    - COMMIT_HASH=$(git rev-parse HEAD)
    - SUBSTRATE_PATH=$(pwd)
    # Clone the current Polkadot master branch into ./polkadot.
    - git clone --depth 1 https://gitlab.parity.io/parity/polkadot.git
    - cd polkadot
    # Within Polkadot 'master' alter each Cargo.toml that references the
    # Substrate 'polkadot-master' branch:
    # 1. Replace the 'branch = "polkadot-master"' statements with the rev of our
    #    commit.
    # 2. Replace 'git = "https://.*"' with 'git = "file://.*"' (the local
    #    checked out Substrate repository one folder above).
    # 3. Remove any trailing commas.
    - git grep -l "polkadot-master" | grep toml | xargs sed -i "s/branch.*=.*\"polkadot-master\"/rev = \"$COMMIT_HASH\"/; s~https://github.com/paritytech/substrate~file://$SUBSTRATE_PATH~; s/,\s*}/ }/"
    # Make sure 'Cargo.lock' matches 'Cargo.toml'. It's enough to update one
    # package, others are updated along the way.
    - cargo update -p sr-io
    # Check whether Polkadot 'master' branch builds with this Substrate commit.
    - time cargo check
    - cd -
    - sccache -s

#### stage:                        publish

.publish-docker-release:           &publish-docker-release
  <<:                              *build-only
  <<:                              *kubernetes-build
  image:                           docker:stable
  services:
    - docker:dind
  before_script:
    - test "$Docker_Hub_User_Parity" -a "$Docker_Hub_Pass_Parity"
        || ( echo "no docker credentials provided"; exit 1 )
    - docker login -u "$Docker_Hub_User_Parity" -p "$Docker_Hub_Pass_Parity"
    - docker info
  script:
    - cd ./artifacts/$PRODUCT/
    - VERSION="$(cat ./VERSION)"
    - echo "${PRODUCT} version = ${VERSION}"
    - test -z "${VERSION}" && exit 1
    - docker build
      --build-arg VCS_REF="${CI_COMMIT_SHA}"
      --build-arg BUILD_DATE="$(date -u '+%Y-%m-%dT%H:%M:%SZ')"
      --tag $CONTAINER_IMAGE:$VERSION
      --tag $CONTAINER_IMAGE:latest
      --file $DOCKERFILE .
    - docker push $CONTAINER_IMAGE:$VERSION
    - docker push $CONTAINER_IMAGE:latest

publish-docker-substrate:
  stage:                           publish
  <<:                              *publish-docker-release
  # collect VERSION artifact here to pass it on to kubernetes
  <<:                              *collect-artifacts
  dependencies:
    - build-linux-substrate
  variables:
    DOCKER_HOST:                   tcp://localhost:2375
    DOCKER_DRIVER:                 overlay2
    GIT_STRATEGY:                  none
    PRODUCT:                       substrate
    DOCKERFILE:                    $PRODUCT.Dockerfile
    CONTAINER_IMAGE:               parity/$PRODUCT
  after_script:
    - docker logout
    # only VERSION information is needed for the deployment
    - find ./artifacts/ -depth -not -name VERSION -type f -delete

publish-docker-subkey:
  stage:                           publish
  <<:                              *publish-docker-release
  dependencies:
    - build-linux-subkey
  variables:
    DOCKER_HOST:                   tcp://localhost:2375
    DOCKER_DRIVER:                 overlay2
    GIT_STRATEGY:                  none
    PRODUCT:                       subkey
    DOCKERFILE:                    $PRODUCT.Dockerfile
    CONTAINER_IMAGE:               parity/$PRODUCT
  after_script:
    - docker logout

publish-s3-release:
  stage:                           publish
  <<:                              *build-only
  <<:                              *kubernetes-build
  dependencies:
    - build-linux-substrate
    - build-linux-subkey
  image:                           parity/awscli:latest
  variables:
    GIT_STRATEGY:                  none
    BUCKET:                        "releases.parity.io"
    PREFIX:                        "substrate/${ARCH}-${DOCKER_OS}"
  script:
    - aws s3 sync ./artifacts/ s3://${BUCKET}/${PREFIX}/$(cat ./artifacts/substrate/VERSION)/
    - echo "update objects in latest path"
    - aws s3 sync s3://${BUCKET}/${PREFIX}/$(cat ./artifacts/substrate/VERSION)/ s3://${BUCKET}/${PREFIX}/latest/
  after_script:
    - aws s3 ls s3://${BUCKET}/${PREFIX}/latest/
        --recursive --human-readable --summarize


publish-s3-doc:
  stage:                           publish
  image:                           parity/awscli:latest
  allow_failure:                   true
  dependencies:
    - build-rust-doc-release
  cache:                           {}
  <<:                              *build-only
  <<:                              *kubernetes-build
  variables:
    GIT_STRATEGY:                  none
    BUCKET:                        "releases.parity.io"
    PREFIX:                        "substrate-rustdoc"
  script:
    - test -r ./crate-docs/index.html || (
        echo "./crate-docs/index.html not present, build:rust:doc:release job not complete";
        exit 1
      )
    - aws s3 sync --delete --size-only --only-show-errors
        ./crate-docs/ s3://${BUCKET}/${PREFIX}/
  after_script:
    - aws s3 ls s3://${BUCKET}/${PREFIX}/
        --human-readable --summarize


publish-gh-doc:
  stage:                           publish
  image:                           parity/tools:latest
  allow_failure:                   true
  dependencies:
    - build-rust-doc-release
  cache:                           {}
  <<:                              *build-only
  <<:                              *kubernetes-build
  variables:
    GIT_STRATEGY:                  none
    GITHUB_API:                    "https://api.github.com"
  script:
    - test -r ./crate-docs/index.html || (
        echo "./crate-docs/index.html not present, build:rust:doc:release job not complete";
        exit 1
      )
    - test "${GITHUB_USER}" -a "${GITHUB_EMAIL}" -a "${GITHUB_TOKEN}" || (
        echo "environment variables for github insufficient";
        exit 1
      )
    - |
      cat > ${HOME}/.gitconfig <<EOC
      [user]
      name = "${GITHUB_USER}"
      email = "${GITHUB_EMAIL}"

      [url "https://${GITHUB_USER}:${GITHUB_TOKEN}@github.com/"]
      insteadOf = "https://github.com/"
      EOC
    - unset GITHUB_TOKEN
    - git clone https://github.com/substrate-developer-hub/rustdocs.git
    - rsync -ax --delete ./crate-docs/ ./rustdocs/${CI_COMMIT_REF_NAME}/
    - cd ./rustdocs; git add .
    - git commit -m "update rustdoc ${CI_COMMIT_REF_NAME}"
    - git push origin master 2>&1 | sed -r "s|(${GITHUB_USER}):[a-f0-9]+@|\1:REDACTED@|g"
  after_script:
    - rm -vrf ${HOME}/.gitconfig



.deploy-template:                  &deploy
  stage:                           kubernetes
  when:                            manual
  retry:                           1
  image:                           parity/kubetools:latest
  <<:                              *build-only
  tags:
    # this is the runner that is used to deploy it
    - kubernetes-parity-build
  before_script:
    - test -z "${DEPLOY_TAG}" &&
        test -f ./artifacts/substrate/VERSION &&
        DEPLOY_TAG="$(cat ./artifacts/substrate/VERSION)"
    - test "${DEPLOY_TAG}" || ( echo "Neither DEPLOY_TAG nor VERSION information available"; exit 1 )
  script:
    - echo "Substrate version = ${DEPLOY_TAG}"
    # or use helm to render the template
    - helm template
      --values ./scripts/kubernetes/values.yaml
      --set image.tag=${DEPLOY_TAG}
      --set validator.keys=${VALIDATOR_KEYS}
      ./scripts/kubernetes | kubectl apply -f - --dry-run=false
    - echo "# substrate namespace ${KUBE_NAMESPACE}"
    - kubectl -n ${KUBE_NAMESPACE} get all
    - echo "# substrate's nodes' external ip addresses:"
    - kubectl get nodes -l node=substrate
      -o jsonpath='{range .items[*]}{.metadata.name}{"\t"}{range @.status.addresses[?(@.type=="ExternalIP")]}{.address}{"\n"}{end}'
    - echo "# substrate' nodes"
    - kubectl -n ${KUBE_NAMESPACE} get pods
      -o jsonpath='{range .items[*]}{.metadata.name}{"\t"}{.spec.nodeName}{"\n"}{end}'
    - echo "# wait for the rollout to complete"
    - kubectl -n ${KUBE_NAMESPACE} rollout status statefulset/substrate

# have environment:url eventually point to the logs

.deploy-cibuild:                   &deploy-cibuild
  <<:                              *deploy
  dependencies:
    - publish-docker-substrate

.deploy-tag:                       &deploy-tag
  <<:                              *deploy
  only:
    variables:
      - $DEPLOY_TAG

# have environment:url eventually point to the logs

deploy-ew3:
  <<:                              *deploy-cibuild
  environment:
    name:                          parity-prod-ew3

deploy-ue1:
  <<:                              *deploy-cibuild
  environment:
    name:                          parity-prod-ue1

deploy-ew3-tag:
  <<:                              *deploy-tag
  environment:
    name:                          parity-prod-ew3

deploy-ue1-tag:
  <<:                              *deploy-tag
  environment:
    name:                          parity-prod-ue1

.validator-deploy:                 &validator-deploy
  # script will fail if there is no artifacts/substrate/VERSION
  <<:                              *build-only
  stage:                           flaming-fir
  dependencies:
    - build-linux-substrate
  image:                           parity/azure-ansible:v1
  allow_failure:                   true
  when:                            manual
  tags:
    - linux-docker

validator 1 4:
  <<:                              *validator-deploy
  script:
    - ./scripts/flamingfir-deploy.sh flamingfir-validator1
validator 2 4:
  <<:                              *validator-deploy
  script:
    - ./scripts/flamingfir-deploy.sh flamingfir-validator2
validator 3 4:
  <<:                              *validator-deploy
  script:
    - ./scripts/flamingfir-deploy.sh flamingfir-validator3
validator 4 4:
  <<:                              *validator-deploy
  script:
    - ./scripts/flamingfir-deploy.sh flamingfir-validator4<|MERGE_RESOLUTION|>--- conflicted
+++ resolved
@@ -51,11 +51,7 @@
     - /^[0-9]+$/                   # PRs
   retry:
     max: 2
-<<<<<<< HEAD
-    when: 
-=======
     when:
->>>>>>> aa937d9b
       - runner_system_failure
       - unknown_failure
       - api_failure
