// This file is part of Substrate.

// Copyright (C) 2020 Parity Technologies (UK) Ltd.
// SPDX-License-Identifier: GPL-3.0-or-later WITH Classpath-exception-2.0

// This program is free software: you can redistribute it and/or modify
// it under the terms of the GNU General Public License as published by
// the Free Software Foundation, either version 3 of the License, or
// (at your option) any later version.

// This program is distributed in the hope that it will be useful,
// but WITHOUT ANY WARRANTY; without even the implied warranty of
// MERCHANTABILITY or FITNESS FOR A PARTICULAR PURPOSE. See the
// GNU General Public License for more details.

// You should have received a copy of the GNU General Public License
// along with this program. If not, see <https://www.gnu.org/licenses/>.

use crate::state_holder;
use sc_executor_common::error::WasmError;
use sp_wasm_interface::{Function, Value, ValueType};
use std::any::Any;
use wasmtime::{
	Extern, ExternType, Func, FuncType, ImportType, Limits, Memory, MemoryType, Module,
	Trap, Val, Store,
};

pub struct Imports {
	/// Contains the index into `externs` where the memory import is stored if any. `None` if there
	/// is none.
	pub memory_import_index: Option<usize>,
	pub externs: Vec<Extern>,
}

/// Goes over all imports of a module and prepares a vector of `Extern`s that can be used for
/// instantiation of the module. Returns an error if there are imports that cannot be satisfied.
pub fn resolve_imports(
<<<<<<< HEAD
=======
	store: &Store,
>>>>>>> 4771f237
	module: &Module,
	host_functions: &[&'static dyn Function],
	heap_pages: u32,
	allow_missing_func_imports: bool,
) -> Result<Imports, WasmError> {
	let mut externs = vec![];
	let mut memory_import_index = None;
	for import_ty in module.imports() {
		if import_ty.module() != "env" {
			return Err(WasmError::Other(format!(
				"host doesn't provide any imports from non-env module: {}:{}",
				import_ty.module(),
				import_ty.name()
			)));
		}

		let resolved = match import_ty.name() {
			"memory" => {
				memory_import_index = Some(externs.len());
				resolve_memory_import(store, &import_ty, heap_pages)?
			}
			_ => resolve_func_import(
<<<<<<< HEAD
				module,
				import_ty,
=======
				store,
				&import_ty,
>>>>>>> 4771f237
				host_functions,
				allow_missing_func_imports,
			)?,
		};
		externs.push(resolved);
	}
	Ok(Imports {
		memory_import_index,
		externs,
	})
}

fn resolve_memory_import(
	store: &Store,
	import_ty: &ImportType,
	heap_pages: u32,
) -> Result<Extern, WasmError> {
	let requested_memory_ty = match import_ty.ty() {
		ExternType::Memory(memory_ty) => memory_ty,
		_ => {
			return Err(WasmError::Other(format!(
				"this import must be of memory type: {}:{}",
				import_ty.module(),
				import_ty.name()
			)))
		}
	};

	// Increment the min (a.k.a initial) number of pages by `heap_pages` and check if it exceeds the
	// maximum specified by the import.
	let initial = requested_memory_ty
		.limits()
		.min()
		.saturating_add(heap_pages);
	if let Some(max) = requested_memory_ty.limits().max() {
		if initial > max {
			return Err(WasmError::Other(format!(
				"incremented number of pages by heap_pages (total={}) is more than maximum requested\
				by the runtime wasm module {}",
				initial,
				max,
			)));
		}
	}

	let memory_ty = MemoryType::new(Limits::new(initial, requested_memory_ty.limits().max()));
	let memory = Memory::new(store, memory_ty);
	Ok(Extern::Memory(memory))
}

fn resolve_func_import(
<<<<<<< HEAD
	module: &Module,
=======
	store: &Store,
>>>>>>> 4771f237
	import_ty: &ImportType,
	host_functions: &[&'static dyn Function],
	allow_missing_func_imports: bool,
) -> Result<Extern, WasmError> {
	let func_ty = match import_ty.ty() {
		ExternType::Func(func_ty) => func_ty,
		_ => {
			return Err(WasmError::Other(format!(
				"host doesn't provide any non function imports besides 'memory': {}:{}",
				import_ty.module(),
				import_ty.name()
			)));
		}
	};

	let host_func = match host_functions
		.iter()
		.find(|host_func| host_func.name() == import_ty.name())
	{
		Some(host_func) => host_func,
		None if allow_missing_func_imports => {
			return Ok(MissingHostFuncHandler::new(import_ty).into_extern(store, &func_ty));
		}
		None => {
			return Err(WasmError::Other(format!(
				"host doesn't provide such function: {}:{}",
				import_ty.module(),
				import_ty.name()
			)));
		}
	};
	if !signature_matches(&func_ty, &wasmtime_func_sig(*host_func)) {
		return Err(WasmError::Other(format!(
			"signature mismatch for: {}:{}",
			import_ty.module(),
			import_ty.name()
		)));
	}

<<<<<<< HEAD
	Ok(HostFuncHandler::new(*host_func).into_extern(module))
=======
	Ok(HostFuncHandler::new(*host_func).into_extern(store))
>>>>>>> 4771f237
}

/// Returns `true` if `lhs` and `rhs` represent the same signature.
fn signature_matches(lhs: &wasmtime::FuncType, rhs: &wasmtime::FuncType) -> bool {
	lhs.params() == rhs.params() && lhs.results() == rhs.results()
}

/// This structure implements `Callable` and acts as a bridge between wasmtime and
/// substrate host functions.
struct HostFuncHandler {
	host_func: &'static dyn Function,
}

fn call_static(
	static_func: &'static dyn Function,
	wasmtime_params: &[Val],
	wasmtime_results: &mut [Val],
) -> Result<(), wasmtime::Trap> {
	let unwind_result = state_holder::with_context(|host_ctx| {
		let mut host_ctx = host_ctx.expect(
			"host functions can be called only from wasm instance;
			wasm instance is always called initializing context;
			therefore host_ctx cannot be None;
			qed
			",
		);
		// `into_value` panics if it encounters a value that doesn't fit into the values
		// available in substrate.
		//
		// This, however, cannot happen since the signature of this function is created from
		// a `dyn Function` signature of which cannot have a non substrate value by definition.
		let mut params = wasmtime_params.iter().cloned().map(into_value);

		std::panic::catch_unwind(std::panic::AssertUnwindSafe(|| {
			static_func.execute(&mut host_ctx, &mut params)
		}))
	});

	let execution_result = match unwind_result {
		Ok(execution_result) => execution_result,
		Err(err) => return Err(Trap::new(stringify_panic_payload(err))),
	};

	match execution_result {
		Ok(Some(ret_val)) => {
			debug_assert!(
				wasmtime_results.len() == 1,
				"wasmtime function signature, therefore the number of results, should always \
				correspond to the number of results returned by the host function",
			);
			wasmtime_results[0] = into_wasmtime_val(ret_val);
			Ok(())
		}
		Ok(None) => {
			debug_assert!(
				wasmtime_results.len() == 0,
				"wasmtime function signature, therefore the number of results, should always \
				correspond to the number of results returned by the host function",
			);
			Ok(())
		}
		Err(msg) => Err(Trap::new(msg)),
	}
}

impl HostFuncHandler {
	fn new(host_func: &'static dyn Function) -> Self {
		Self {
			host_func,
		}
	}

	fn into_extern(self, store: &Store) -> Extern {
		let host_func = self.host_func;
		let func_ty = wasmtime_func_sig(self.host_func);
<<<<<<< HEAD
		let func = Func::new(module.store(), func_ty, Rc::new(self));
		Extern::Func(func)
	}
}

impl Callable for HostFuncHandler {
	fn call(
		&self,
		wasmtime_params: &[Val],
		wasmtime_results: &mut [Val],
	) -> Result<(), wasmtime::Trap> {
		let unwind_result = state_holder::with_context(|host_ctx| {
			let mut host_ctx = host_ctx.expect(
				"host functions can be called only from wasm instance;
				wasm instance is always called initializing context;
				therefore host_ctx cannot be None;
				qed
				",
			);
			// `into_value` panics if it encounters a value that doesn't fit into the values
			// available in substrate.
			//
			// This, however, cannot happen since the signature of this function is created from
			// a `dyn Function` signature of which cannot have a non substrate value by definition.
			let mut params = wasmtime_params.iter().cloned().map(into_value);

			std::panic::catch_unwind(std::panic::AssertUnwindSafe(|| {
				self.host_func.execute(&mut host_ctx, &mut params)
			}))
		});

		let execution_result = match unwind_result {
			Ok(execution_result) => execution_result,
			Err(err) => return Err(Trap::new(stringify_panic_payload(err))),
		};

		match execution_result {
			Ok(Some(ret_val)) => {
				debug_assert!(
					wasmtime_results.len() == 1,
					"wasmtime function signature, therefore the number of results, should always \
					correspond to the number of results returned by the host function",
				);
				wasmtime_results[0] = into_wasmtime_val(ret_val);
				Ok(())
=======
		let func = Func::new(store, func_ty,
			move |_, params, result| {
				call_static(host_func, params, result)
>>>>>>> 4771f237
			}
		);
		Extern::Func(func)
	}
}

/// A `Callable` handler for missing functions.
struct MissingHostFuncHandler {
	module: String,
	name: String,
}

impl MissingHostFuncHandler {
	fn new(import_ty: &ImportType) -> Self {
		Self {
			module: import_ty.module().to_string(),
			name: import_ty.name().to_string(),
		}
	}

	fn into_extern(self, store: &Store, func_ty: &FuncType) -> Extern {
		let Self { module, name } = self;
		let func = Func::new(store, func_ty.clone(),
			move |_, _, _| Err(Trap::new(format!(
				"call to a missing function {}:{}",
				module, name
			)))
		);
		Extern::Func(func)
	}
}

fn wasmtime_func_sig(func: &dyn Function) -> wasmtime::FuncType {
	let params = func
		.signature()
		.args
		.iter()
		.cloned()
		.map(into_wasmtime_val_type)
		.collect::<Vec<_>>()
		.into_boxed_slice();
	let results = func
		.signature()
		.return_value
		.iter()
		.cloned()
		.map(into_wasmtime_val_type)
		.collect::<Vec<_>>()
		.into_boxed_slice();
	wasmtime::FuncType::new(params, results)
}

fn into_wasmtime_val_type(val_ty: ValueType) -> wasmtime::ValType {
	match val_ty {
		ValueType::I32 => wasmtime::ValType::I32,
		ValueType::I64 => wasmtime::ValType::I64,
		ValueType::F32 => wasmtime::ValType::F32,
		ValueType::F64 => wasmtime::ValType::F64,
	}
}

/// Converts a `Val` into a substrate runtime interface `Value`.
///
/// Panics if the given value doesn't have a corresponding variant in `Value`.
pub fn into_value(val: Val) -> Value {
	match val {
		Val::I32(v) => Value::I32(v),
		Val::I64(v) => Value::I64(v),
		Val::F32(f_bits) => Value::F32(f_bits),
		Val::F64(f_bits) => Value::F64(f_bits),
		_ => panic!("Given value type is unsupported by substrate"),
	}
}

pub fn into_wasmtime_val(value: Value) -> wasmtime::Val {
	match value {
		Value::I32(v) => Val::I32(v),
		Value::I64(v) => Val::I64(v),
		Value::F32(f_bits) => Val::F32(f_bits),
		Value::F64(f_bits) => Val::F64(f_bits),
	}
}

/// Attempt to convert a opaque panic payload to a string.
fn stringify_panic_payload(payload: Box<dyn Any + Send + 'static>) -> String {
	match payload.downcast::<&'static str>() {
		Ok(msg) => msg.to_string(),
		Err(payload) => match payload.downcast::<String>() {
			Ok(msg) => *msg,
			// At least we tried...
			Err(_) => "Box<Any>".to_string(),
		},
	}
}<|MERGE_RESOLUTION|>--- conflicted
+++ resolved
@@ -35,10 +35,7 @@
 /// Goes over all imports of a module and prepares a vector of `Extern`s that can be used for
 /// instantiation of the module. Returns an error if there are imports that cannot be satisfied.
 pub fn resolve_imports(
-<<<<<<< HEAD
-=======
 	store: &Store,
->>>>>>> 4771f237
 	module: &Module,
 	host_functions: &[&'static dyn Function],
 	heap_pages: u32,
@@ -61,13 +58,8 @@
 				resolve_memory_import(store, &import_ty, heap_pages)?
 			}
 			_ => resolve_func_import(
-<<<<<<< HEAD
-				module,
-				import_ty,
-=======
 				store,
 				&import_ty,
->>>>>>> 4771f237
 				host_functions,
 				allow_missing_func_imports,
 			)?,
@@ -119,11 +111,7 @@
 }
 
 fn resolve_func_import(
-<<<<<<< HEAD
-	module: &Module,
-=======
 	store: &Store,
->>>>>>> 4771f237
 	import_ty: &ImportType,
 	host_functions: &[&'static dyn Function],
 	allow_missing_func_imports: bool,
@@ -163,11 +151,7 @@
 		)));
 	}
 
-<<<<<<< HEAD
-	Ok(HostFuncHandler::new(*host_func).into_extern(module))
-=======
 	Ok(HostFuncHandler::new(*host_func).into_extern(store))
->>>>>>> 4771f237
 }
 
 /// Returns `true` if `lhs` and `rhs` represent the same signature.
@@ -243,57 +227,9 @@
 	fn into_extern(self, store: &Store) -> Extern {
 		let host_func = self.host_func;
 		let func_ty = wasmtime_func_sig(self.host_func);
-<<<<<<< HEAD
-		let func = Func::new(module.store(), func_ty, Rc::new(self));
-		Extern::Func(func)
-	}
-}
-
-impl Callable for HostFuncHandler {
-	fn call(
-		&self,
-		wasmtime_params: &[Val],
-		wasmtime_results: &mut [Val],
-	) -> Result<(), wasmtime::Trap> {
-		let unwind_result = state_holder::with_context(|host_ctx| {
-			let mut host_ctx = host_ctx.expect(
-				"host functions can be called only from wasm instance;
-				wasm instance is always called initializing context;
-				therefore host_ctx cannot be None;
-				qed
-				",
-			);
-			// `into_value` panics if it encounters a value that doesn't fit into the values
-			// available in substrate.
-			//
-			// This, however, cannot happen since the signature of this function is created from
-			// a `dyn Function` signature of which cannot have a non substrate value by definition.
-			let mut params = wasmtime_params.iter().cloned().map(into_value);
-
-			std::panic::catch_unwind(std::panic::AssertUnwindSafe(|| {
-				self.host_func.execute(&mut host_ctx, &mut params)
-			}))
-		});
-
-		let execution_result = match unwind_result {
-			Ok(execution_result) => execution_result,
-			Err(err) => return Err(Trap::new(stringify_panic_payload(err))),
-		};
-
-		match execution_result {
-			Ok(Some(ret_val)) => {
-				debug_assert!(
-					wasmtime_results.len() == 1,
-					"wasmtime function signature, therefore the number of results, should always \
-					correspond to the number of results returned by the host function",
-				);
-				wasmtime_results[0] = into_wasmtime_val(ret_val);
-				Ok(())
-=======
 		let func = Func::new(store, func_ty,
 			move |_, params, result| {
 				call_static(host_func, params, result)
->>>>>>> 4771f237
 			}
 		);
 		Extern::Func(func)
