--- conflicted
+++ resolved
@@ -1,10 +1,6 @@
 [package]
 name = "sc-executor-wasmtime"
-<<<<<<< HEAD
-version = "0.8.0-alpha.5"
-=======
 version = "0.8.0"
->>>>>>> 4771f237
 authors = ["Parity Technologies <admin@parity.io>"]
 edition = "2018"
 license = "GPL-3.0-or-later WITH Classpath-exception-2.0"
@@ -20,15 +16,6 @@
 log = "0.4.8"
 scoped-tls = "1.0"
 parity-wasm = "0.41.0"
-<<<<<<< HEAD
-codec = { package = "parity-scale-codec", version = "1.3.0" }
-sc-executor-common = { version = "0.8.0-alpha.5", path = "../common" }
-sp-wasm-interface = { version = "2.0.0-alpha.5", path = "../../../primitives/wasm-interface" }
-sp-runtime-interface = { version = "2.0.0-alpha.5", path = "../../../primitives/runtime-interface" }
-sp-core = { version = "2.0.0-alpha.5", path = "../../../primitives/core" }
-sp-allocator = { version = "2.0.0-alpha.5", path = "../../../primitives/allocator" }
-wasmtime = { package = "substrate-wasmtime", version = "0.13.0-threadsafe.1" }
-=======
 codec = { package = "parity-scale-codec", version = "1.3.4" }
 sc-executor-common = { version = "0.8.0", path = "../common" }
 sp-wasm-interface = { version = "2.0.0", path = "../../../primitives/wasm-interface" }
@@ -37,7 +24,6 @@
 sp-allocator = { version = "2.0.0", path = "../../../primitives/allocator" }
 wasmtime = "0.19"
 pwasm-utils = "0.14.0"
->>>>>>> 4771f237
 
 [dev-dependencies]
 assert_matches = "1.3.0"