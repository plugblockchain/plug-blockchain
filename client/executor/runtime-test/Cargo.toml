[package]
name = "sc-runtime-test"
version = "2.0.0"
authors = ["Parity Technologies <admin@parity.io>"]
edition = "2018"
build = "build.rs"
license = "GPL-3.0-or-later WITH Classpath-exception-2.0"
publish = false
homepage = "https://substrate.dev"
repository = "https://github.com/paritytech/substrate/"

[package.metadata.docs.rs]
targets = ["x86_64-unknown-linux-gnu"]

[dependencies]
<<<<<<< HEAD
sp-std = { version = "2.0.0-alpha.5", default-features = false, path = "../../../primitives/std" }
sp-io = { version = "2.0.0-alpha.5", default-features = false, path = "../../../primitives/io" }
sp-sandbox = { version = "0.8.0-alpha.5", default-features = false, path = "../../../primitives/sandbox" }
sp-core = { version = "2.0.0-alpha.5", default-features = false, path = "../../../primitives/core" }
sp-runtime = { version = "2.0.0-alpha.5", default-features = false, path = "../../../primitives/runtime" }
sp-allocator = { version = "2.0.0-alpha.5", default-features = false, path = "../../../primitives/allocator" }
=======
sp-std = { version = "2.0.0", default-features = false, path = "../../../primitives/std" }
sp-io = { version = "2.0.0", default-features = false, path = "../../../primitives/io" }
sp-sandbox = { version = "0.8.0", default-features = false, path = "../../../primitives/sandbox" }
sp-core = { version = "2.0.0", default-features = false, path = "../../../primitives/core" }
sp-runtime = { version = "2.0.0", default-features = false, path = "../../../primitives/runtime" }
sp-allocator = { version = "2.0.0", default-features = false, path = "../../../primitives/allocator" }
>>>>>>> 4771f237

[build-dependencies]
wasm-builder-runner = { version = "1.0.5", package = "substrate-wasm-builder-runner", path = "../../../utils/wasm-builder-runner" }

[features]
default = [ "std" ]
std = [
	"sp-io/std",
	"sp-sandbox/std",
	"sp-std/std",
	"sp-core/std",
	"sp-runtime/std",
	"sp-allocator/std",
]<|MERGE_RESOLUTION|>--- conflicted
+++ resolved
@@ -13,21 +13,12 @@
 targets = ["x86_64-unknown-linux-gnu"]
 
 [dependencies]
-<<<<<<< HEAD
-sp-std = { version = "2.0.0-alpha.5", default-features = false, path = "../../../primitives/std" }
-sp-io = { version = "2.0.0-alpha.5", default-features = false, path = "../../../primitives/io" }
-sp-sandbox = { version = "0.8.0-alpha.5", default-features = false, path = "../../../primitives/sandbox" }
-sp-core = { version = "2.0.0-alpha.5", default-features = false, path = "../../../primitives/core" }
-sp-runtime = { version = "2.0.0-alpha.5", default-features = false, path = "../../../primitives/runtime" }
-sp-allocator = { version = "2.0.0-alpha.5", default-features = false, path = "../../../primitives/allocator" }
-=======
 sp-std = { version = "2.0.0", default-features = false, path = "../../../primitives/std" }
 sp-io = { version = "2.0.0", default-features = false, path = "../../../primitives/io" }
 sp-sandbox = { version = "0.8.0", default-features = false, path = "../../../primitives/sandbox" }
 sp-core = { version = "2.0.0", default-features = false, path = "../../../primitives/core" }
 sp-runtime = { version = "2.0.0", default-features = false, path = "../../../primitives/runtime" }
 sp-allocator = { version = "2.0.0", default-features = false, path = "../../../primitives/allocator" }
->>>>>>> 4771f237
 
 [build-dependencies]
 wasm-builder-runner = { version = "1.0.5", package = "substrate-wasm-builder-runner", path = "../../../utils/wasm-builder-runner" }
