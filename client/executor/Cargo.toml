[package]
name = "sc-executor"
<<<<<<< HEAD
version = "0.8.0-alpha.5"
=======
version = "0.8.0"
>>>>>>> 4771f237
authors = ["Parity Technologies <admin@parity.io>"]
edition = "2018"
license = "GPL-3.0-or-later WITH Classpath-exception-2.0"
homepage = "https://substrate.dev"
repository = "https://github.com/paritytech/substrate/"
description = "A crate that provides means of executing/dispatching calls into the runtime."
documentation = "https://docs.rs/sc-executor"
readme = "README.md"

[package.metadata.docs.rs]
targets = ["x86_64-unknown-linux-gnu"]

[dependencies]
derive_more = "0.99.2"
<<<<<<< HEAD
codec = { package = "parity-scale-codec", version = "1.3.0" }
sp-io = { version = "2.0.0-alpha.5", path = "../../primitives/io" }
sp-core = { version = "2.0.0-alpha.5", path = "../../primitives/core" }
sp-trie = { version = "2.0.0-alpha.5", path = "../../primitives/trie" }
sp-serializer = { version = "2.0.0-alpha.5", path = "../../primitives/serializer" }
sp-version = { version = "2.0.0-alpha.5", path = "../../primitives/version" }
sp-panic-handler = { version = "2.0.0-alpha.5", path = "../../primitives/panic-handler" }
wasmi = "0.6.2"
parity-wasm = "0.41.0"
lazy_static = "1.4.0"
sp-wasm-interface = { version = "2.0.0-alpha.5", path = "../../primitives/wasm-interface" }
sp-runtime-interface = { version = "2.0.0-alpha.5", path = "../../primitives/runtime-interface" }
sp-externalities = { version = "0.8.0-alpha.5", path = "../../primitives/externalities" }
sc-executor-common = { version = "0.8.0-alpha.5", path = "common" }
sc-executor-wasmi = { version = "0.8.0-alpha.5", path = "wasmi" }
sc-executor-wasmtime = { version = "0.8.0-alpha.5", path = "wasmtime", optional = true }
=======
codec = { package = "parity-scale-codec", version = "1.3.4" }
sp-io = { version = "2.0.0", path = "../../primitives/io" }
sp-core = { version = "2.0.0", path = "../../primitives/core" }
sp-trie = { version = "2.0.0", path = "../../primitives/trie" }
sp-serializer = { version = "2.0.0", path = "../../primitives/serializer" }
sp-version = { version = "2.0.0", path = "../../primitives/version" }
sp-panic-handler = { version = "2.0.0", path = "../../primitives/panic-handler" }
wasmi = "0.6.2"
parity-wasm = "0.41.0"
lazy_static = "1.4.0"
sp-api = { version = "2.0.0", path = "../../primitives/api" }
sp-wasm-interface = { version = "2.0.0", path = "../../primitives/wasm-interface" }
sp-runtime-interface = { version = "2.0.0", path = "../../primitives/runtime-interface" }
sp-externalities = { version = "0.8.0", path = "../../primitives/externalities" }
sc-executor-common = { version = "0.8.0", path = "common" }
sc-executor-wasmi = { version = "0.8.0", path = "wasmi" }
sc-executor-wasmtime = { version = "0.8.0", path = "wasmtime", optional = true }
>>>>>>> 4771f237
parking_lot = "0.10.0"
log = "0.4.8"
libsecp256k1 = "0.3.4"

[dev-dependencies]
assert_matches = "1.3.0"
<<<<<<< HEAD
wabt = "0.9.2"
hex-literal = "0.2.1"
sc-runtime-test = { version = "2.0.0-dev", path = "runtime-test" }
substrate-test-runtime = { version = "2.0.0-dev", path = "../../test-utils/runtime" }
sp-state-machine = { version = "0.8.0-alpha.5", path = "../../primitives/state-machine" }
test-case = "0.3.3"
sp-runtime = { version = "2.0.0-alpha.5", path = "../../primitives/runtime" }
=======
wat = "1.0"
hex-literal = "0.3.1"
sc-runtime-test = { version = "2.0.0", path = "runtime-test" }
substrate-test-runtime = { version = "2.0.0", path = "../../test-utils/runtime" }
sp-state-machine = { version = "0.8.0", path = "../../primitives/state-machine" }
test-case = "0.3.3"
sp-runtime = { version = "2.0.0", path = "../../primitives/runtime" }
sp-tracing = { version = "2.0.0", path = "../../primitives/tracing" }
sc-tracing = { version = "2.0.0", path = "../tracing" }
tracing = "0.1.19"
tracing-subscriber = "0.2.10"
>>>>>>> 4771f237

[features]
default = [ "std" ]
# This crate does not have `no_std` support, we just require this for tests
std = []
wasm-extern-trace = []
wasmtime = [
	"sc-executor-wasmtime",
]
wasmi-errno = [
	"wasmi/errno"
]<|MERGE_RESOLUTION|>--- conflicted
+++ resolved
@@ -1,10 +1,6 @@
 [package]
 name = "sc-executor"
-<<<<<<< HEAD
-version = "0.8.0-alpha.5"
-=======
 version = "0.8.0"
->>>>>>> 4771f237
 authors = ["Parity Technologies <admin@parity.io>"]
 edition = "2018"
 license = "GPL-3.0-or-later WITH Classpath-exception-2.0"
@@ -19,24 +15,6 @@
 
 [dependencies]
 derive_more = "0.99.2"
-<<<<<<< HEAD
-codec = { package = "parity-scale-codec", version = "1.3.0" }
-sp-io = { version = "2.0.0-alpha.5", path = "../../primitives/io" }
-sp-core = { version = "2.0.0-alpha.5", path = "../../primitives/core" }
-sp-trie = { version = "2.0.0-alpha.5", path = "../../primitives/trie" }
-sp-serializer = { version = "2.0.0-alpha.5", path = "../../primitives/serializer" }
-sp-version = { version = "2.0.0-alpha.5", path = "../../primitives/version" }
-sp-panic-handler = { version = "2.0.0-alpha.5", path = "../../primitives/panic-handler" }
-wasmi = "0.6.2"
-parity-wasm = "0.41.0"
-lazy_static = "1.4.0"
-sp-wasm-interface = { version = "2.0.0-alpha.5", path = "../../primitives/wasm-interface" }
-sp-runtime-interface = { version = "2.0.0-alpha.5", path = "../../primitives/runtime-interface" }
-sp-externalities = { version = "0.8.0-alpha.5", path = "../../primitives/externalities" }
-sc-executor-common = { version = "0.8.0-alpha.5", path = "common" }
-sc-executor-wasmi = { version = "0.8.0-alpha.5", path = "wasmi" }
-sc-executor-wasmtime = { version = "0.8.0-alpha.5", path = "wasmtime", optional = true }
-=======
 codec = { package = "parity-scale-codec", version = "1.3.4" }
 sp-io = { version = "2.0.0", path = "../../primitives/io" }
 sp-core = { version = "2.0.0", path = "../../primitives/core" }
@@ -54,22 +32,12 @@
 sc-executor-common = { version = "0.8.0", path = "common" }
 sc-executor-wasmi = { version = "0.8.0", path = "wasmi" }
 sc-executor-wasmtime = { version = "0.8.0", path = "wasmtime", optional = true }
->>>>>>> 4771f237
 parking_lot = "0.10.0"
 log = "0.4.8"
 libsecp256k1 = "0.3.4"
 
 [dev-dependencies]
 assert_matches = "1.3.0"
-<<<<<<< HEAD
-wabt = "0.9.2"
-hex-literal = "0.2.1"
-sc-runtime-test = { version = "2.0.0-dev", path = "runtime-test" }
-substrate-test-runtime = { version = "2.0.0-dev", path = "../../test-utils/runtime" }
-sp-state-machine = { version = "0.8.0-alpha.5", path = "../../primitives/state-machine" }
-test-case = "0.3.3"
-sp-runtime = { version = "2.0.0-alpha.5", path = "../../primitives/runtime" }
-=======
 wat = "1.0"
 hex-literal = "0.3.1"
 sc-runtime-test = { version = "2.0.0", path = "runtime-test" }
@@ -81,7 +49,6 @@
 sc-tracing = { version = "2.0.0", path = "../tracing" }
 tracing = "0.1.19"
 tracing-subscriber = "0.2.10"
->>>>>>> 4771f237
 
 [features]
 default = [ "std" ]
