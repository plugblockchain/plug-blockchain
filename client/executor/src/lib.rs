--- conflicted
+++ resolved
@@ -79,26 +79,15 @@
 			WasmExecutionMethod::Interpreted,
 			Some(8),
 			sp_io::SubstrateHostFunctions::host_functions(),
-<<<<<<< HEAD
-			true,
-			8,
-		);
-		let res = executor.call_in_wasm(
-			&WASM_BINARY[..],
-=======
 			8,
 		);
 		let res = executor.call_in_wasm(
 			&wasm_binary_unwrap()[..],
->>>>>>> 4771f237
 			None,
 			"test_empty_return",
 			&[],
 			&mut ext,
-<<<<<<< HEAD
-=======
 			sp_core::traits::MissingHostFunctions::Allow,
->>>>>>> 4771f237
 		).unwrap();
 		assert_eq!(res, vec![0u8; 0]);
 	}
