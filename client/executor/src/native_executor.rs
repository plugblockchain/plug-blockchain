--- conflicted
+++ resolved
@@ -22,13 +22,9 @@
 };
 use sp_version::{NativeVersion, RuntimeVersion};
 use codec::{Decode, Encode};
-<<<<<<< HEAD
-use sp_core::{NativeOrEncoded, traits::{CodeExecutor, Externalities, RuntimeCode}};
-=======
 use sp_core::{
 	NativeOrEncoded, traits::{CodeExecutor, Externalities, RuntimeCode, MissingHostFunctions},
 };
->>>>>>> 4771f237
 use log::trace;
 use std::{result, panic::{UnwindSafe, AssertUnwindSafe}, sync::Arc};
 use sp_wasm_interface::{HostFunctions, Function};
@@ -91,11 +87,6 @@
 	host_functions: Arc<Vec<&'static dyn Function>>,
 	/// WASM runtime cache.
 	cache: Arc<RuntimeCache>,
-<<<<<<< HEAD
-	/// Allow missing function imports.
-	allow_missing_func_imports: bool,
-=======
->>>>>>> 4771f237
 	/// The size of the instances cache.
 	max_runtime_instances: usize,
 }
@@ -113,10 +104,6 @@
 		method: WasmExecutionMethod,
 		default_heap_pages: Option<u64>,
 		host_functions: Vec<&'static dyn Function>,
-<<<<<<< HEAD
-		allow_missing_func_imports: bool,
-=======
->>>>>>> 4771f237
 		max_runtime_instances: usize,
 	) -> Self {
 		WasmExecutor {
@@ -124,10 +111,6 @@
 			default_heap_pages: default_heap_pages.unwrap_or(DEFAULT_HEAP_PAGES),
 			host_functions: Arc::new(host_functions),
 			cache: Arc::new(RuntimeCache::new(max_runtime_instances)),
-<<<<<<< HEAD
-			allow_missing_func_imports,
-=======
->>>>>>> 4771f237
 			max_runtime_instances,
 		}
 	}
@@ -149,10 +132,7 @@
 		&self,
 		runtime_code: &RuntimeCode,
 		ext: &mut dyn Externalities,
-<<<<<<< HEAD
-=======
 		allow_missing_host_functions: bool,
->>>>>>> 4771f237
 		f: F,
 	) -> Result<R>
 		where F: FnOnce(
@@ -167,11 +147,7 @@
 			self.method,
 			self.default_heap_pages,
 			&*self.host_functions,
-<<<<<<< HEAD
-			self.allow_missing_func_imports,
-=======
 			allow_missing_host_functions,
->>>>>>> 4771f237
 			|instance, version, ext| {
 				let instance = AssertUnwindSafe(instance);
 				let ext = AssertUnwindSafe(ext);
@@ -192,14 +168,10 @@
 		method: &str,
 		call_data: &[u8],
 		ext: &mut dyn Externalities,
-<<<<<<< HEAD
-	) -> std::result::Result<Vec<u8>, String> {
-=======
 		missing_host_functions: MissingHostFunctions,
 	) -> std::result::Result<Vec<u8>, String> {
 		let allow_missing_host_functions = missing_host_functions.allowed();
 
->>>>>>> 4771f237
 		if let Some(hash) = code_hash {
 			let code = RuntimeCode {
 				code_fetcher: &sp_core::traits::WrappedRuntimeCode(wasm_code.into()),
@@ -207,11 +179,7 @@
 				heap_pages: None,
 			};
 
-<<<<<<< HEAD
-			self.with_instance(&code, ext, |instance, _, mut ext| {
-=======
 			self.with_instance(&code, ext, allow_missing_host_functions, |instance, _, mut ext| {
->>>>>>> 4771f237
 				with_externalities_safe(
 					&mut **ext,
 					move || instance.call(method, call_data),
@@ -223,11 +191,7 @@
 				self.default_heap_pages,
 				&wasm_code,
 				self.host_functions.to_vec(),
-<<<<<<< HEAD
-				self.allow_missing_func_imports,
-=======
 				allow_missing_host_functions,
->>>>>>> 4771f237
 			)
 				.map_err(|e| format!("Failed to create module: {:?}", e))?;
 
@@ -280,10 +244,6 @@
 			fallback_method,
 			default_heap_pages,
 			host_functions,
-<<<<<<< HEAD
-			false,
-=======
->>>>>>> 4771f237
 			max_runtime_instances,
 		);
 
@@ -308,14 +268,9 @@
 		self.wasm.with_instance(
 			runtime_code,
 			ext,
-<<<<<<< HEAD
-			|_instance, version, _ext|
-				Ok(version.cloned().ok_or_else(|| Error::ApiError("Unknown version".into())))
-=======
 			false,
 			|_instance, version, _ext|
 				Ok(version.cloned().ok_or_else(|| Error::ApiError("Unknown version".into()))),
->>>>>>> 4771f237
 		)
 	}
 }
@@ -339,10 +294,7 @@
 		let result = self.wasm.with_instance(
 			runtime_code,
 			ext,
-<<<<<<< HEAD
-=======
 			false,
->>>>>>> 4771f237
 			|instance, onchain_version, mut ext| {
 				let onchain_version = onchain_version.ok_or_else(
 					|| Error::ApiError("Unknown version".into())
@@ -384,11 +336,7 @@
 						let res = with_externalities_safe(&mut **ext, move || (call)())
 							.and_then(|r| r
 								.map(NativeOrEncoded::Native)
-<<<<<<< HEAD
-								.map_err(|s| Error::ApiError(s.to_string()))
-=======
 								.map_err(|s| Error::ApiError(s))
->>>>>>> 4771f237
 							);
 
 						Ok(res)
@@ -431,11 +379,7 @@
 		ext: &mut dyn Externalities,
 		missing_host_functions: MissingHostFunctions,
 	) -> std::result::Result<Vec<u8>, String> {
-<<<<<<< HEAD
-		self.wasm.call_in_wasm(wasm_blob, code_hash, method, call_data, ext)
-=======
 		self.wasm.call_in_wasm(wasm_blob, code_hash, method, call_data, ext, missing_host_functions)
->>>>>>> 4771f237
 	}
 }
 
