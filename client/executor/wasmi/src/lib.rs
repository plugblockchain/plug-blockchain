--- conflicted
+++ resolved
@@ -16,12 +16,7 @@
 
 //! This crate provides an implementation of `WasmModule` that is baked by wasmi.
 
-<<<<<<< HEAD
-use sc_executor_common::{error::{Error, WasmError}, sandbox};
-use std::{str, mem, cell::RefCell, sync::Arc};
-=======
 use std::{str, cell::RefCell, sync::Arc};
->>>>>>> 4771f237
 use wasmi::{
 	Module, ModuleInstance, MemoryInstance, MemoryRef, TableRef, ImportsBuilder, ModuleRef,
 	memory_units::Pages,
@@ -35,14 +30,11 @@
 };
 use sp_runtime_interface::unpack_ptr_and_len;
 use sc_executor_common::wasm_runtime::{WasmModule, WasmInstance};
-<<<<<<< HEAD
-=======
 use sc_executor_common::{
 	error::{Error, WasmError},
 	sandbox,
 };
 use sc_executor_common::util::{DataSegmentsSnapshot, WasmModuleInfo};
->>>>>>> 4771f237
 
 struct FunctionExecutor<'a> {
 	sandbox_store: sandbox::Store<wasmi::FuncRef>,
@@ -585,7 +577,6 @@
 pub struct WasmiRuntime {
 	/// A wasm module.
 	module: Module,
-<<<<<<< HEAD
 	/// The host functions registered for this instance.
 	host_functions: Arc<Vec<&'static dyn Function>>,
 	/// Enable stub generation for functions that are not available in `host_functions`.
@@ -593,139 +584,7 @@
 	allow_missing_func_imports: bool,
 	/// Numer of heap pages this runtime uses.
 	heap_pages: u64,
-	/// Data segments created for each new instance.
-	data_segments: Vec<DataSegment>,
-}
-
-impl WasmModule for WasmiRuntime {
-	fn new_instance(&self) -> Result<Box<dyn WasmInstance>, Error> {
-		// Instantiate this module.
-		let (instance, missing_functions, memory) = instantiate_module(
-			self.heap_pages as usize,
-			&self.module,
-			&self.host_functions,
-			self.allow_missing_func_imports,
-		).map_err(|e| WasmError::Instantiation(e.to_string()))?;
-
-		// Take state snapshot before executing anything.
-		let state_snapshot = StateSnapshot::take(&instance, self.data_segments.clone())
-			.expect(
-				"`take` returns `Err` if the module is not valid;
-					we already loaded module above, thus the `Module` is proven to be valid at this point;
-					qed
-					",
-			);
-
-		Ok(Box::new(WasmiInstance {
-			instance,
-			memory,
-			state_snapshot,
-			host_functions: self.host_functions.clone(),
-			allow_missing_func_imports: self.allow_missing_func_imports,
-			missing_functions,
-		}))
-	}
-}
-
-/// Create a new `WasmiRuntime` given the code. This function loads the module and
-/// stores it in the instance.
-pub fn create_runtime(
-	code: &[u8],
-	heap_pages: u64,
-	host_functions: Vec<&'static dyn Function>,
-	allow_missing_func_imports: bool,
-) -> Result<WasmiRuntime, WasmError> {
-	let module = Module::from_buffer(&code).map_err(|_| WasmError::InvalidModule)?;
-
-	// Extract the data segments from the wasm code.
-	//
-	// A return of this error actually indicates that there is a problem in logic, since
-	// we just loaded and validated the `module` above.
-	let data_segments = extract_data_segments(&code)?;
-	Ok(WasmiRuntime {
-		module,
-		data_segments,
-		host_functions: Arc::new(host_functions),
-		allow_missing_func_imports,
-		heap_pages,
-	})
-}
-
-/// Wasmi instance wrapper along with the state snapshot.
-pub struct WasmiInstance {
-	/// A wasm module instance.
-	instance: ModuleRef,
-	/// The memory instance of used by the wasm module.
-	memory: MemoryRef,
-	/// The snapshot of the instance's state taken just after the instantiation.
-	state_snapshot: StateSnapshot,
-=======
->>>>>>> 4771f237
-	/// The host functions registered for this instance.
-	host_functions: Arc<Vec<&'static dyn Function>>,
-	/// Enable stub generation for functions that are not available in `host_functions`.
-	/// These stubs will error when the wasm blob tries to call them.
-	allow_missing_func_imports: bool,
-	/// Numer of heap pages this runtime uses.
-	heap_pages: u64,
-
-<<<<<<< HEAD
-// This is safe because `WasmiInstance` does not leak any references to `self.memory` and `self.instance`
-unsafe impl Send for WasmiInstance {}
-
-impl WasmInstance for WasmiInstance {
-	fn call(
-		&self,
-		method: &str,
-		data: &[u8],
-	) -> Result<Vec<u8>, Error> {
-		self.state_snapshot.apply(&self.instance, &self.memory)
-			.map_err(|e| {
-				// Snapshot restoration failed. This is pretty unexpected since this can happen
-				// if some invariant is broken or if the system is under extreme memory pressure
-				// (so erasing fails).
-				error!(target: "wasm-executor", "snapshot restoration failed: {}", e);
-				e
-			})?;
-		call_in_wasm_module(
-			&self.instance,
-			&self.memory,
-			method,
-			data,
-			self.host_functions.as_ref(),
-			self.allow_missing_func_imports,
-			self.missing_functions.as_ref(),
-		)
-	}
-
-	fn get_global_const(&self, name: &str) -> Result<Option<sp_wasm_interface::Value>, Error> {
-		match self.instance.export_by_name(name) {
-			Some(global) => Ok(Some(
-				global
-					.as_global()
-					.ok_or_else(|| format!("`{}` is not a global", name))?
-					.get()
-					.into()
-			)),
-			None => Ok(None),
-		}
-	}
-}
-
-/// Extract the data segments from the given wasm code.
-///
-/// Returns `Err` if the given wasm code cannot be deserialized.
-fn extract_data_segments(wasm_code: &[u8]) -> Result<Vec<DataSegment>, WasmError> {
-	let raw_module: RawModule = deserialize_buffer(wasm_code)
-		.map_err(|_| WasmError::CantDeserializeWasm)?;
-
-	let segments = raw_module
-		.data_section()
-		.map(|ds| ds.entries())
-		.unwrap_or(&[])
-		.to_vec();
-	Ok(segments)
-=======
+
 	global_vals_snapshot: GlobalValsSnapshot,
 	data_segments_snapshot: DataSegmentsSnapshot,
 }
@@ -861,5 +720,4 @@
 			None => Ok(None),
 		}
 	}
->>>>>>> 4771f237
 }