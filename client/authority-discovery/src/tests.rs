--- conflicted
+++ resolved
@@ -20,71 +20,11 @@
 
 use std::sync::Arc;
 
-<<<<<<< HEAD
-	fn into_storage_changes(
-		&self,
-		_: &Self::StateBackend,
-		_: Option<&sp_api::ChangesTrieState<sp_api::HashFor<Block>, sp_api::NumberFor<Block>>>,
-		_: <Block as sp_api::BlockT>::Hash,
-	) -> std::result::Result<sp_api::StorageChanges<Self::StateBackend, Block>, String>
-		where Self: Sized
-	{
-		unimplemented!("Not required for testing!")
-	}
-}
-
-impl AuthorityDiscoveryApi<Block> for RuntimeApi {
-	fn AuthorityDiscoveryApi_authorities_runtime_api_impl(
-		&self,
-		_: &BlockId<Block>,
-		_: ExecutionContext,
-		_: Option<()>,
-		_: Vec<u8>,
-	) -> std::result::Result<NativeOrEncoded<Vec<AuthorityId>>, sp_blockchain::Error> {
-		return Ok(NativeOrEncoded::Native(self.authorities.clone()));
-	}
-}
-
-#[derive(Default)]
-struct TestNetwork {
-	// Whenever functions on `TestNetwork` are called, the function arguments are added to the
-	// vectors below.
-	pub put_value_call: Arc<Mutex<Vec<(kad::record::Key, Vec<u8>)>>>,
-	pub get_value_call: Arc<Mutex<Vec<kad::record::Key>>>,
-	pub set_priority_group_call: Arc<Mutex<Vec<(String, HashSet<Multiaddr>)>>>,
-}
-
-impl NetworkProvider for TestNetwork {
-	fn set_priority_group(
-		&self,
-		group_id: String,
-		peers: HashSet<Multiaddr>,
-	) -> std::result::Result<(), String> {
-		self.set_priority_group_call
-			.lock()
-			.unwrap()
-			.push((group_id, peers));
-		Ok(())
-	}
-	fn put_value(&self, key: kad::record::Key, value: Vec<u8>) {
-		self.put_value_call.lock().unwrap().push((key, value));
-	}
-	fn get_value(&self, key: &kad::record::Key) {
-		self.get_value_call.lock().unwrap().push(key.clone());
-	}
-}
-
-impl NetworkStateInfo for TestNetwork {
-	fn local_peer_id(&self) -> PeerId {
-		PeerId::random()
-	}
-=======
 use futures::prelude::*;
 use futures::channel::mpsc::channel;
 use futures::executor::LocalPool;
 use futures::task::LocalSpawn;
 use libp2p::core::{multiaddr::{Multiaddr, Protocol}, PeerId};
->>>>>>> 4771f237
 
 use sp_authority_discovery::AuthorityId;
 use sp_core::crypto::key_types;
