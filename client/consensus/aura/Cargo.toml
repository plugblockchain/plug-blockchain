[package]
name = "sc-consensus-aura"
<<<<<<< HEAD
version = "0.8.0-alpha.5"
=======
version = "0.8.0"
>>>>>>> 4771f237
authors = ["Parity Technologies <admin@parity.io>"]
description = "Aura consensus algorithm for substrate"
edition = "2018"
license = "GPL-3.0-or-later WITH Classpath-exception-2.0"
homepage = "https://substrate.dev"
repository = "https://github.com/paritytech/substrate/"
readme = "README.md"

[package.metadata.docs.rs]
targets = ["x86_64-unknown-linux-gnu"]

[dependencies]
<<<<<<< HEAD
sp-application-crypto = { version = "2.0.0-alpha.5", path = "../../../primitives/application-crypto" }
sp-consensus-aura = { version = "0.8.0-alpha.5", path = "../../../primitives/consensus/aura" }
sp-block-builder = { version = "2.0.0-alpha.5", path = "../../../primitives/block-builder" }
sc-block-builder = { version = "0.8.0-alpha.5", path = "../../../client/block-builder" }
sc-client = { version = "0.8.0-alpha.5", path = "../../" }
sc-client-api = { version = "2.0.0-alpha.5", path = "../../api" }
codec = { package = "parity-scale-codec", version = "1.3.0" }
sp-consensus = { version = "0.8.0-alpha.5", path = "../../../primitives/consensus/common" }
derive_more = "0.99.2"
futures = "0.3.4"
futures-timer = "3.0.1"
sp-inherents = { version = "2.0.0-alpha.5", path = "../../../primitives/inherents" }
sc-keystore = { version = "2.0.0-alpha.5", path = "../../keystore" }
log = "0.4.8"
parking_lot = "0.10.0"
sp-core = { version = "2.0.0-alpha.5", path = "../../../primitives/core" }
sp-blockchain = { version = "2.0.0-alpha.5", path = "../../../primitives/blockchain" }
sp-io = { version = "2.0.0-alpha.5", path = "../../../primitives/io" }
sp-version = { version = "2.0.0-alpha.5", path = "../../../primitives/version" }
sc-consensus-slots = { version = "0.8.0-alpha.5", path = "../slots" }
sp-api = { version = "2.0.0-alpha.5", path = "../../../primitives/api" }
sp-runtime = { version = "2.0.0-alpha.5", path = "../../../primitives/runtime" }
sp-timestamp = { version = "2.0.0-alpha.5", path = "../../../primitives/timestamp" }
sc-telemetry = { version = "2.0.0-alpha.5", path = "../../telemetry" }
prometheus-endpoint = { package = "substrate-prometheus-endpoint", path = "../../../utils/prometheus", version = "0.8.0-alpha.5" }

[dev-dependencies]
sp-keyring = { version = "2.0.0-alpha.5", path = "../../../primitives/keyring" }
sc-executor = { version = "0.8.0-alpha.5", path = "../../executor" }
sc-network = { version = "0.8.0-alpha.5", path = "../../network" }
sc-network-test = { version = "0.8.0-dev", path = "../../network/test" }
sc-service = { version = "0.8.0-alpha.5", path = "../../service" }
substrate-test-runtime-client = { version = "2.0.0-dev", path = "../../../test-utils/runtime/client" }
env_logger = "0.7.0"
=======
sp-application-crypto = { version = "2.0.0", path = "../../../primitives/application-crypto" }
sp-consensus-aura = { version = "0.8.0", path = "../../../primitives/consensus/aura" }
sp-block-builder = { version = "2.0.0", path = "../../../primitives/block-builder" }
sc-block-builder = { version = "0.8.0", path = "../../../client/block-builder" }
sc-client-api = { version = "2.0.0", path = "../../api" }
codec = { package = "parity-scale-codec", version = "1.3.4" }
sp-consensus = { version = "0.8.0", path = "../../../primitives/consensus/common" }
derive_more = "0.99.2"
futures = "0.3.4"
futures-timer = "3.0.1"
sp-inherents = { version = "2.0.0", path = "../../../primitives/inherents" }
sc-keystore = { version = "2.0.0", path = "../../keystore" }
log = "0.4.8"
parking_lot = "0.10.0"
sp-core = { version = "2.0.0", path = "../../../primitives/core" }
sp-blockchain = { version = "2.0.0", path = "../../../primitives/blockchain" }
sp-io = { version = "2.0.0", path = "../../../primitives/io" }
sp-version = { version = "2.0.0", path = "../../../primitives/version" }
sc-consensus-slots = { version = "0.8.0", path = "../slots" }
sp-api = { version = "2.0.0", path = "../../../primitives/api" }
sp-runtime = { version = "2.0.0", path = "../../../primitives/runtime" }
sp-timestamp = { version = "2.0.0", path = "../../../primitives/timestamp" }
sc-telemetry = { version = "2.0.0", path = "../../telemetry" }
prometheus-endpoint = { package = "substrate-prometheus-endpoint", path = "../../../utils/prometheus", version = "0.8.0"}

[dev-dependencies]
sp-keyring = { version = "2.0.0", path = "../../../primitives/keyring" }
sp-tracing = { version = "2.0.0", path = "../../../primitives/tracing" }
sc-executor = { version = "0.8.0", path = "../../executor" }
sc-network = { version = "0.8.0", path = "../../network" }
sc-network-test = { version = "0.8.0", path = "../../network/test" }
sc-service = { version = "0.8.0", default-features = false, path = "../../service" }
substrate-test-runtime-client = { version = "2.0.0", path = "../../../test-utils/runtime/client" }
>>>>>>> 4771f237
tempfile = "3.1.0"<|MERGE_RESOLUTION|>--- conflicted
+++ resolved
@@ -1,10 +1,6 @@
 [package]
 name = "sc-consensus-aura"
-<<<<<<< HEAD
-version = "0.8.0-alpha.5"
-=======
 version = "0.8.0"
->>>>>>> 4771f237
 authors = ["Parity Technologies <admin@parity.io>"]
 description = "Aura consensus algorithm for substrate"
 edition = "2018"
@@ -17,42 +13,6 @@
 targets = ["x86_64-unknown-linux-gnu"]
 
 [dependencies]
-<<<<<<< HEAD
-sp-application-crypto = { version = "2.0.0-alpha.5", path = "../../../primitives/application-crypto" }
-sp-consensus-aura = { version = "0.8.0-alpha.5", path = "../../../primitives/consensus/aura" }
-sp-block-builder = { version = "2.0.0-alpha.5", path = "../../../primitives/block-builder" }
-sc-block-builder = { version = "0.8.0-alpha.5", path = "../../../client/block-builder" }
-sc-client = { version = "0.8.0-alpha.5", path = "../../" }
-sc-client-api = { version = "2.0.0-alpha.5", path = "../../api" }
-codec = { package = "parity-scale-codec", version = "1.3.0" }
-sp-consensus = { version = "0.8.0-alpha.5", path = "../../../primitives/consensus/common" }
-derive_more = "0.99.2"
-futures = "0.3.4"
-futures-timer = "3.0.1"
-sp-inherents = { version = "2.0.0-alpha.5", path = "../../../primitives/inherents" }
-sc-keystore = { version = "2.0.0-alpha.5", path = "../../keystore" }
-log = "0.4.8"
-parking_lot = "0.10.0"
-sp-core = { version = "2.0.0-alpha.5", path = "../../../primitives/core" }
-sp-blockchain = { version = "2.0.0-alpha.5", path = "../../../primitives/blockchain" }
-sp-io = { version = "2.0.0-alpha.5", path = "../../../primitives/io" }
-sp-version = { version = "2.0.0-alpha.5", path = "../../../primitives/version" }
-sc-consensus-slots = { version = "0.8.0-alpha.5", path = "../slots" }
-sp-api = { version = "2.0.0-alpha.5", path = "../../../primitives/api" }
-sp-runtime = { version = "2.0.0-alpha.5", path = "../../../primitives/runtime" }
-sp-timestamp = { version = "2.0.0-alpha.5", path = "../../../primitives/timestamp" }
-sc-telemetry = { version = "2.0.0-alpha.5", path = "../../telemetry" }
-prometheus-endpoint = { package = "substrate-prometheus-endpoint", path = "../../../utils/prometheus", version = "0.8.0-alpha.5" }
-
-[dev-dependencies]
-sp-keyring = { version = "2.0.0-alpha.5", path = "../../../primitives/keyring" }
-sc-executor = { version = "0.8.0-alpha.5", path = "../../executor" }
-sc-network = { version = "0.8.0-alpha.5", path = "../../network" }
-sc-network-test = { version = "0.8.0-dev", path = "../../network/test" }
-sc-service = { version = "0.8.0-alpha.5", path = "../../service" }
-substrate-test-runtime-client = { version = "2.0.0-dev", path = "../../../test-utils/runtime/client" }
-env_logger = "0.7.0"
-=======
 sp-application-crypto = { version = "2.0.0", path = "../../../primitives/application-crypto" }
 sp-consensus-aura = { version = "0.8.0", path = "../../../primitives/consensus/aura" }
 sp-block-builder = { version = "2.0.0", path = "../../../primitives/block-builder" }
@@ -86,5 +46,4 @@
 sc-network-test = { version = "0.8.0", path = "../../network/test" }
 sc-service = { version = "0.8.0", default-features = false, path = "../../service" }
 substrate-test-runtime-client = { version = "2.0.0", path = "../../../test-utils/runtime/client" }
->>>>>>> 4771f237
 tempfile = "3.1.0"