--- conflicted
+++ resolved
@@ -128,11 +128,8 @@
 
 mod verification;
 mod migration;
-<<<<<<< HEAD
-=======
 
 pub mod aux_schema;
->>>>>>> 4771f237
 pub mod authorship;
 #[cfg(test)]
 mod tests;
@@ -415,11 +412,7 @@
 	)?;
 
 	info!(target: "babe", "👶 Starting BABE Authorship worker");
-<<<<<<< HEAD
-	Ok(sc_consensus_slots::start_slot_worker(
-=======
 	let inner = sc_consensus_slots::start_slot_worker(
->>>>>>> 4771f237
 		config.0,
 		select_chain,
 		worker,
@@ -495,11 +488,7 @@
 	Error: std::error::Error + Send + From<ConsensusError> + From<I::Error> + 'static,
 {
 	type EpochData = ViableEpochDescriptor<B::Hash, NumberFor<B>, Epoch>;
-<<<<<<< HEAD
-	type Claim = (PreDigest, AuthorityPair);
-=======
 	type Claim = (PreDigest, AuthorityId);
->>>>>>> 4771f237
 	type SyncOracle = SO;
 	type CreateProposer = Pin<Box<
 		dyn Future<Output = Result<E::Proposer, sp_consensus::Error>> + Send + 'static
@@ -598,17 +587,12 @@
 		StorageChanges<I::Transaction, B>,
 		Self::Claim,
 		Self::EpochData,
-<<<<<<< HEAD
-	) -> sp_consensus::BlockImportParams<B, I::Transaction> + Send> {
-		Box::new(|header, header_hash, body, storage_changes, (_, pair), epoch_descriptor| {
-=======
 	) -> Result<
 		sp_consensus::BlockImportParams<B, I::Transaction>,
 		sp_consensus::Error> + Send + 'static>
 	{
 		let keystore = self.keystore.clone();
 		Box::new(move |header, header_hash, body, storage_changes, (_, public), epoch_descriptor| {
->>>>>>> 4771f237
 			// sign the pre-sealed hash of the block and then
 			// add it to a digest item.
 			let public_type_pair = public.clone().into();
@@ -804,11 +788,7 @@
 }
 
 /// A verifier for Babe blocks.
-<<<<<<< HEAD
-pub struct BabeVerifier<Block: BlockT, Client, SelectChain> {
-=======
 pub struct BabeVerifier<Block: BlockT, Client, SelectChain, CAW> {
->>>>>>> 4771f237
 	client: Arc<Client>,
 	select_chain: SelectChain,
 	inherent_data_providers: sp_inherents::InherentDataProviders,
@@ -818,21 +798,14 @@
 	can_author_with: CAW,
 }
 
-<<<<<<< HEAD
-impl<Block, Client, SelectChain> BabeVerifier<Block, Client, SelectChain>
-=======
 impl<Block, Client, SelectChain, CAW> BabeVerifier<Block, Client, SelectChain, CAW>
->>>>>>> 4771f237
 where
 	Block: BlockT,
 	Client: AuxStore + HeaderBackend<Block> + HeaderMetadata<Block> + ProvideRuntimeApi<Block>,
 	Client::Api: BlockBuilderApi<Block, Error = sp_blockchain::Error>
 		+ BabeApi<Block, Error = sp_blockchain::Error>,
 	SelectChain: sp_consensus::SelectChain<Block>,
-<<<<<<< HEAD
-=======
 	CAW: CanAuthorWith<Block>,
->>>>>>> 4771f237
 {
 	fn check_inherents(
 		&self,
@@ -840,8 +813,6 @@
 		block_id: BlockId<Block>,
 		inherent_data: InherentData,
 	) -> Result<(), Error<Block>> {
-<<<<<<< HEAD
-=======
 		if let Err(e) = self.can_author_with.can_author_with(&block_id) {
 			debug!(
 				target: "babe",
@@ -852,7 +823,6 @@
 			return Ok(())
 		}
 
->>>>>>> 4771f237
 		let inherent_res = self.client.runtime_api().check_inherents(
 			&block_id,
 			block,
@@ -951,22 +921,15 @@
 	}
 }
 
-<<<<<<< HEAD
-impl<Block, Client, SelectChain> Verifier<Block> for BabeVerifier<Block, Client, SelectChain>
-=======
 impl<Block, Client, SelectChain, CAW> Verifier<Block>
 	for BabeVerifier<Block, Client, SelectChain, CAW>
->>>>>>> 4771f237
 where
 	Block: BlockT,
 	Client: HeaderMetadata<Block, Error = sp_blockchain::Error> + HeaderBackend<Block> + ProvideRuntimeApi<Block>
 		+ Send + Sync + AuxStore + ProvideCache<Block>,
 	Client::Api: BlockBuilderApi<Block, Error = sp_blockchain::Error> + BabeApi<Block, Error = sp_blockchain::Error>,
 	SelectChain: sp_consensus::SelectChain<Block>,
-<<<<<<< HEAD
-=======
 	CAW: CanAuthorWith<Block> + Send + Sync,
->>>>>>> 4771f237
 {
 	fn verify(
 		&mut self,
@@ -1032,23 +995,15 @@
 				// the header is valid but let's check if there was something else already
 				// proposed at the same slot by the given author. if there was, we will
 				// report the equivocation to the runtime.
-<<<<<<< HEAD
-				self.check_and_report_equivocation(
-=======
 				if let Err(err) = self.check_and_report_equivocation(
->>>>>>> 4771f237
 					slot_now,
 					slot_number,
 					&header,
 					&verified_info.author,
 					&origin,
-<<<<<<< HEAD
-				)?;
-=======
 				) {
 					warn!(target: "babe", "Error checking/reporting BABE equivocation: {:?}", err);
 				}
->>>>>>> 4771f237
 
 				// if the body is passed through, we need to use the runtime
 				// to check that the internally-set timestamp in the inherents
@@ -1484,11 +1439,7 @@
 ///
 /// The block import object provided must be the `BabeBlockImport` or a wrapper
 /// of it, otherwise crucial import logic will be omitted.
-<<<<<<< HEAD
-pub fn import_queue<Block: BlockT, Client, SelectChain, Inner>(
-=======
 pub fn import_queue<Block: BlockT, Client, SelectChain, Inner, CAW>(
->>>>>>> 4771f237
 	babe_link: BabeLink<Block>,
 	block_import: Inner,
 	justification_import: Option<BoxJustificationImport<Block>>,
@@ -1496,25 +1447,17 @@
 	client: Arc<Client>,
 	select_chain: SelectChain,
 	inherent_data_providers: InherentDataProviders,
-<<<<<<< HEAD
-	registry: Option<&Registry>,
-) -> ClientResult<BabeImportQueue<Block, sp_api::TransactionFor<Client, Block>>> where
-=======
 	spawner: &impl sp_core::traits::SpawnNamed,
 	registry: Option<&Registry>,
 	can_author_with: CAW,
 ) -> ClientResult<DefaultImportQueue<Block, Client>> where
->>>>>>> 4771f237
 	Inner: BlockImport<Block, Error = ConsensusError, Transaction = sp_api::TransactionFor<Client, Block>>
 		+ Send + Sync + 'static,
 	Client: ProvideRuntimeApi<Block> + ProvideCache<Block> + Send + Sync + AuxStore + 'static,
 	Client: HeaderBackend<Block> + HeaderMetadata<Block, Error = sp_blockchain::Error>,
 	Client::Api: BlockBuilderApi<Block> + BabeApi<Block> + ApiExt<Block, Error = sp_blockchain::Error>,
 	SelectChain: sp_consensus::SelectChain<Block> + 'static,
-<<<<<<< HEAD
-=======
 	CAW: CanAuthorWith<Block> + Send + Sync + 'static,
->>>>>>> 4771f237
 {
 	register_babe_inherent_data_provider(&inherent_data_providers, babe_link.config.slot_duration)?;
 
@@ -1533,10 +1476,7 @@
 		Box::new(block_import),
 		justification_import,
 		finality_proof_import,
-<<<<<<< HEAD
-=======
 		spawner,
->>>>>>> 4771f237
 		registry,
 	))
 }
