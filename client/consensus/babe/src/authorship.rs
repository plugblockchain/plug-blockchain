--- conflicted
+++ resolved
@@ -16,11 +16,6 @@
 
 //! BABE authority selection and slot claiming.
 
-<<<<<<< HEAD
-use sp_consensus_babe::{
-	make_transcript, AuthorityId, BabeAuthorityWeight, BABE_VRF_PREFIX,
-	SlotNumber, AuthorityPair,
-=======
 use sp_application_crypto::AppKey;
 use sp_consensus_babe::{
 	BABE_VRF_PREFIX,
@@ -28,17 +23,12 @@
 	SlotNumber,
 	make_transcript,
 	make_transcript_data,
->>>>>>> 4771f237
 };
 use sp_consensus_babe::digests::{
 	PreDigest, PrimaryPreDigest, SecondaryPlainPreDigest, SecondaryVRFPreDigest,
 };
 use sp_consensus_vrf::schnorrkel::{VRFOutput, VRFProof};
-<<<<<<< HEAD
-use sp_core::{U256, blake2_256};
-=======
 use sp_core::{U256, blake2_256, crypto::Public, traits::BareCryptoStore};
->>>>>>> 4771f237
 use codec::Encode;
 use schnorrkel::{
 	keys::PublicKey,
@@ -140,16 +130,10 @@
 fn claim_secondary_slot(
 	slot_number: SlotNumber,
 	epoch: &Epoch,
-<<<<<<< HEAD
-	keystore: &KeyStorePtr,
-	author_secondary_vrf: bool,
-) -> Option<(PreDigest, AuthorityPair)> {
-=======
 	keys: &[(AuthorityId, usize)],
 	keystore: &KeyStorePtr,
 	author_secondary_vrf: bool,
 ) -> Option<(PreDigest, AuthorityId)> {
->>>>>>> 4771f237
 	let Epoch { authorities, randomness, epoch_index, .. } = epoch;
 
 	if authorities.is_empty() {
@@ -162,44 +146,14 @@
 		*randomness,
 	)?;
 
-<<<<<<< HEAD
-	let keystore = keystore.read();
-
-	for (pair, authority_index) in authorities.iter()
-		.enumerate()
-		.flat_map(|(i, a)| {
-			keystore.key_pair::<AuthorityPair>(&a.0).ok().map(|kp| (kp, i))
-		})
-	{
-		if pair.public() == *expected_author {
-			let pre_digest = if author_secondary_vrf {
-				let transcript = super::authorship::make_transcript(
-=======
 	for (authority_id, authority_index) in keys {
 		if authority_id == expected_author {
 			let pre_digest = if author_secondary_vrf {
 				let transcript_data = super::authorship::make_transcript_data(
->>>>>>> 4771f237
 					randomness,
 					slot_number,
 					*epoch_index,
 				);
-<<<<<<< HEAD
-
-				let s = get_keypair(&pair).vrf_sign(transcript);
-
-				PreDigest::SecondaryVRF(SecondaryVRFPreDigest {
-					slot_number,
-					vrf_output: VRFOutput(s.0.to_output()),
-					vrf_proof: VRFProof(s.1),
-					authority_index: authority_index as u32,
-				})
-			} else {
-				PreDigest::SecondaryPlain(SecondaryPlainPreDigest {
-					slot_number,
-					authority_index: authority_index as u32,
-				})
-=======
 				let result = keystore.read().sr25519_vrf_sign(
 					AuthorityId::ID,
 					authority_id.as_ref(),
@@ -222,7 +176,6 @@
 				}))
 			} else {
 				None
->>>>>>> 4771f237
 			};
 
 			if let Some(pre_digest) = pre_digest {
@@ -242,10 +195,6 @@
 	slot_number: SlotNumber,
 	epoch: &Epoch,
 	keystore: &KeyStorePtr,
-<<<<<<< HEAD
-) -> Option<(PreDigest, AuthorityPair)> {
-	claim_primary_slot(slot_number, epoch, epoch.config.c, keystore)
-=======
 ) -> Option<(PreDigest, AuthorityId)> {
 	let authorities = epoch.authorities.iter()
 		.enumerate()
@@ -263,7 +212,6 @@
 	keys: &[(AuthorityId, usize)],
 ) -> Option<(PreDigest, AuthorityId)> {
 	claim_primary_slot(slot_number, epoch, epoch.config.c, keystore, &keys)
->>>>>>> 4771f237
 		.or_else(|| {
 			if epoch.config.allowed_slots.is_secondary_plain_slots_allowed() ||
 				epoch.config.allowed_slots.is_secondary_vrf_slots_allowed()
@@ -271,10 +219,7 @@
 				claim_secondary_slot(
 					slot_number,
 					&epoch,
-<<<<<<< HEAD
-=======
 					keys,
->>>>>>> 4771f237
 					keystore,
 					epoch.config.allowed_slots.is_secondary_vrf_slots_allowed(),
 				)
@@ -312,20 +257,6 @@
 		//
 		// We already checked that authorities contains `key.public()`, so it can't
 		// be empty.  Therefore, this division in `calculate_threshold` is safe.
-<<<<<<< HEAD
-		let threshold = super::authorship::calculate_primary_threshold(c, authorities, authority_index);
-
-		let pre_digest = get_keypair(&pair)
-			.vrf_sign_after_check(transcript, |inout| super::authorship::check_primary_threshold(inout, threshold))
-			.map(|s| {
-				PreDigest::Primary(PrimaryPreDigest {
-					slot_number,
-					vrf_output: VRFOutput(s.0.to_output()),
-					vrf_proof: VRFProof(s.1),
-					authority_index: authority_index as u32,
-				})
-			});
-=======
 		let threshold = super::authorship::calculate_primary_threshold(c, authorities, *authority_index);
 
 		let result = keystore.read().sr25519_vrf_sign(
@@ -346,7 +277,6 @@
 					vrf_proof: VRFProof(signature.proof),
 					authority_index: *authority_index as u32,
 				});
->>>>>>> 4771f237
 
 				return Some((pre_digest, authority_id.clone()));
 			}
