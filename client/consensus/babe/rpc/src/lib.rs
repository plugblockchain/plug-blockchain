// This file is part of Substrate.

// Copyright (C) 2020 Parity Technologies (UK) Ltd.
// SPDX-License-Identifier: GPL-3.0-or-later WITH Classpath-exception-2.0

// This program is free software: you can redistribute it and/or modify
// it under the terms of the GNU General Public License as published by
// the Free Software Foundation, either version 3 of the License, or
// (at your option) any later version.

// This program is distributed in the hope that it will be useful,
// but WITHOUT ANY WARRANTY; without even the implied warranty of
// MERCHANTABILITY or FITNESS FOR A PARTICULAR PURPOSE. See the
// GNU General Public License for more details.

// You should have received a copy of the GNU General Public License
// along with this program. If not, see <https://www.gnu.org/licenses/>.

//! RPC api for babe.

use sc_consensus_babe::{Epoch, authorship, Config};
use futures::{FutureExt as _, TryFutureExt as _};
use jsonrpc_core::{
	Error as RpcError,
	futures::future as rpc_future,
};
use jsonrpc_derive::rpc;
use sc_consensus_epochs::{descendent_query, Epoch as EpochT, SharedEpochChanges};
use sp_consensus_babe::{
	AuthorityId,
	BabeApi as BabeRuntimeApi,
	digests::PreDigest,
};
use serde::{Deserialize, Serialize};
use sp_core::{
	crypto::Public,
	traits::BareCryptoStore,
};
use sp_application_crypto::AppKey;
use sc_keystore::KeyStorePtr;
use sc_rpc_api::DenyUnsafe;
use sp_api::{ProvideRuntimeApi, BlockId};
use sp_runtime::traits::{Block as BlockT, Header as _};
use sp_consensus::{SelectChain, Error as ConsensusError};
use sp_blockchain::{HeaderBackend, HeaderMetadata, Error as BlockChainError};
use std::{collections::HashMap, sync::Arc};

type FutureResult<T> = Box<dyn rpc_future::Future<Item = T, Error = RpcError> + Send>;

/// Provides rpc methods for interacting with Babe.
#[rpc]
pub trait BabeApi {
	/// Returns data about which slots (primary or secondary) can be claimed in the current epoch
	/// with the keys in the keystore.
	#[rpc(name = "babe_epochAuthorship")]
	fn epoch_authorship(&self) -> FutureResult<HashMap<AuthorityId, EpochAuthorship>>;
}

<<<<<<< HEAD
/// Implements the BabeRPC trait for interacting with Babe.
pub struct BabeRPCHandler<B: BlockT, C, SC> {
=======
/// Implements the BabeRpc trait for interacting with Babe.
pub struct BabeRpcHandler<B: BlockT, C, SC> {
>>>>>>> 4771f237
	/// shared reference to the client.
	client: Arc<C>,
	/// shared reference to EpochChanges
	shared_epoch_changes: SharedEpochChanges<B, Epoch>,
	/// shared reference to the Keystore
	keystore: KeyStorePtr,
	/// config (actually holds the slot duration)
	babe_config: Config,
	/// The SelectChain strategy
	select_chain: SC,
	/// Whether to deny unsafe calls
	deny_unsafe: DenyUnsafe,
}

impl<B: BlockT, C, SC> BabeRpcHandler<B, C, SC> {
	/// Creates a new instance of the BabeRpc handler.
	pub fn new(
		client: Arc<C>,
		shared_epoch_changes: SharedEpochChanges<B, Epoch>,
		keystore: KeyStorePtr,
		babe_config: Config,
		select_chain: SC,
		deny_unsafe: DenyUnsafe,
	) -> Self {
		Self {
			client,
			shared_epoch_changes,
			keystore,
			babe_config,
			select_chain,
			deny_unsafe,
		}
	}
}

impl<B, C, SC> BabeApi for BabeRpcHandler<B, C, SC>
	where
		B: BlockT,
		C: ProvideRuntimeApi<B> + HeaderBackend<B> + HeaderMetadata<B, Error=BlockChainError> + 'static,
		C::Api: BabeRuntimeApi<B>,
		SC: SelectChain<B> + Clone + 'static,
{
	fn epoch_authorship(&self) -> FutureResult<HashMap<AuthorityId, EpochAuthorship>> {
		if let Err(err) = self.deny_unsafe.check_if_safe() {
			return Box::new(rpc_future::err(err.into()));
		}

		let (
			babe_config,
			keystore,
			shared_epoch,
			client,
			select_chain,
		) = (
			self.babe_config.clone(),
			self.keystore.clone(),
			self.shared_epoch_changes.clone(),
			self.client.clone(),
			self.select_chain.clone(),
		);
		let future = async move {
			let header = select_chain.best_chain().map_err(Error::Consensus)?;
			let epoch_start = client.runtime_api()
				.current_epoch_start(&BlockId::Hash(header.hash()))
				.map_err(|err| {
					Error::StringError(format!("{:?}", err))
				})?;
			let epoch = epoch_data(&shared_epoch, &client, &babe_config, epoch_start, &select_chain)?;
			let (epoch_start, epoch_end) = (epoch.start_slot(), epoch.end_slot());

			let mut claims: HashMap<AuthorityId, EpochAuthorship> = HashMap::new();

			let keys = {
				let ks = keystore.read();
				epoch.authorities.iter()
					.enumerate()
					.filter_map(|(i, a)| {
						if ks.has_keys(&[(a.0.to_raw_vec(), AuthorityId::ID)]) {
							Some((a.0.clone(), i))
						} else {
							None
						}
					})
					.collect::<Vec<_>>()
			};

			for slot_number in epoch_start..epoch_end {
<<<<<<< HEAD
				let epoch = epoch_data(&shared_epoch, &client, &babe_config, slot_number, &select_chain)?;
				if let Some((claim, key)) = authorship::claim_slot(slot_number, &epoch, &keystore) {
=======
				if let Some((claim, key)) =
					authorship::claim_slot_using_keys(slot_number, &epoch, &keystore, &keys)
				{
>>>>>>> 4771f237
					match claim {
						PreDigest::Primary { .. } => {
							claims.entry(key).or_default().primary.push(slot_number);
						}
						PreDigest::SecondaryPlain { .. } => {
<<<<<<< HEAD
							claims.entry(key.public()).or_default().secondary.push(slot_number);
						}
						PreDigest::SecondaryVRF { .. } => {
							claims.entry(key.public()).or_default().secondary_vrf.push(slot_number);
=======
							claims.entry(key).or_default().secondary.push(slot_number);
						}
						PreDigest::SecondaryVRF { .. } => {
							claims.entry(key).or_default().secondary_vrf.push(slot_number);
>>>>>>> 4771f237
						},
					};
				}
			}

			Ok(claims)
		}.boxed();

		Box::new(future.compat())
	}
}

/// Holds information about the `slot_number`'s that can be claimed by a given key.
#[derive(Default, Debug, Deserialize, Serialize)]
pub struct EpochAuthorship {
	/// the array of primary slots that can be claimed
	primary: Vec<u64>,
	/// the array of secondary slots that can be claimed
	secondary: Vec<u64>,
	/// The array of secondary VRF slots that can be claimed.
	secondary_vrf: Vec<u64>,
}

/// Errors encountered by the RPC
#[derive(Debug, derive_more::Display, derive_more::From)]
pub enum Error {
	/// Consensus error
	Consensus(ConsensusError),
	/// Errors that can be formatted as a String
	StringError(String)
}

impl From<Error> for jsonrpc_core::Error {
	fn from(error: Error) -> Self {
		jsonrpc_core::Error {
			message: format!("{}", error),
			code: jsonrpc_core::ErrorCode::ServerError(1234),
			data: None,
		}
	}
}

/// fetches the epoch data for a given slot_number.
fn epoch_data<B, C, SC>(
	epoch_changes: &SharedEpochChanges<B, Epoch>,
	client: &Arc<C>,
	babe_config: &Config,
	slot_number: u64,
	select_chain: &SC,
) -> Result<Epoch, Error>
	where
		B: BlockT,
		C: HeaderBackend<B> + HeaderMetadata<B, Error=BlockChainError> + 'static,
		SC: SelectChain<B>,
{
	let parent = select_chain.best_chain()?;
	epoch_changes.lock().epoch_data_for_child_of(
		descendent_query(&**client),
		&parent.hash(),
		parent.number().clone(),
		slot_number,
		|slot| Epoch::genesis(&babe_config, slot),
	)
		.map_err(|e| Error::Consensus(ConsensusError::ChainLookup(format!("{:?}", e))))?
		.ok_or(Error::Consensus(ConsensusError::InvalidAuthoritiesSet))
}

#[cfg(test)]
mod tests {
	use super::*;
	use substrate_test_runtime_client::{
		runtime::Block,
		Backend,
		DefaultTestClientBuilderExt,
		TestClient,
		TestClientBuilderExt,
		TestClientBuilder,
	};
	use sp_application_crypto::AppPair;
	use sp_keyring::Ed25519Keyring;
	use sc_keystore::Store;

	use std::sync::Arc;
	use sc_consensus_babe::{Config, block_import, AuthorityPair};
	use jsonrpc_core::IoHandler;

	/// creates keystore backed by a temp file
	fn create_temp_keystore<P: AppPair>(authority: Ed25519Keyring) -> (KeyStorePtr, tempfile::TempDir) {
		let keystore_path = tempfile::tempdir().expect("Creates keystore path");
		let keystore = Store::open(keystore_path.path(), None).expect("Creates keystore");
		keystore.write().insert_ephemeral_from_seed::<P>(&authority.to_seed())
			.expect("Creates authority key");

		(keystore, keystore_path)
	}

	fn test_babe_rpc_handler(
		deny_unsafe: DenyUnsafe
	) -> BabeRpcHandler<Block, TestClient, sc_consensus::LongestChain<Backend, Block>> {
		let builder = TestClientBuilder::new();
		let (client, longest_chain) = builder.build_with_longest_chain();
		let client = Arc::new(client);
		let config = Config::get_or_compute(&*client).expect("config available");
		let (_, link) = block_import(
			config.clone(),
			client.clone(),
			client.clone(),
		).expect("can initialize block-import");

		let epoch_changes = link.epoch_changes().clone();
		let keystore = create_temp_keystore::<AuthorityPair>(Ed25519Keyring::Alice).0;

		BabeRpcHandler::new(
			client.clone(),
			epoch_changes,
			keystore,
			config,
			longest_chain,
			deny_unsafe,
		)
	}

	#[test]
	fn epoch_authorship_works() {
		let handler = test_babe_rpc_handler(DenyUnsafe::No);
		let mut io = IoHandler::new();

		io.extend_with(BabeApi::to_delegate(handler));
		let request = r#"{"jsonrpc":"2.0","method":"babe_epochAuthorship","params": [],"id":1}"#;
		let response = r#"{"jsonrpc":"2.0","result":{"5GrwvaEF5zXb26Fz9rcQpDWS57CtERHpNehXCPcNoHGKutQY":{"primary":[0],"secondary":[1,2,4],"secondary_vrf":[]}},"id":1}"#;

		assert_eq!(Some(response.into()), io.handle_request_sync(request));
	}

	#[test]
	fn epoch_authorship_is_unsafe() {
		let handler = test_babe_rpc_handler(DenyUnsafe::Yes);
		let mut io = IoHandler::new();

		io.extend_with(BabeApi::to_delegate(handler));
		let request = r#"{"jsonrpc":"2.0","method":"babe_epochAuthorship","params": [],"id":1}"#;

		let response = io.handle_request_sync(request).unwrap();
		let mut response: serde_json::Value = serde_json::from_str(&response).unwrap();
		let error: RpcError = serde_json::from_value(response["error"].take()).unwrap();

		assert_eq!(error, RpcError::method_not_found())
	}
}<|MERGE_RESOLUTION|>--- conflicted
+++ resolved
@@ -56,13 +56,8 @@
 	fn epoch_authorship(&self) -> FutureResult<HashMap<AuthorityId, EpochAuthorship>>;
 }
 
-<<<<<<< HEAD
-/// Implements the BabeRPC trait for interacting with Babe.
-pub struct BabeRPCHandler<B: BlockT, C, SC> {
-=======
 /// Implements the BabeRpc trait for interacting with Babe.
 pub struct BabeRpcHandler<B: BlockT, C, SC> {
->>>>>>> 4771f237
 	/// shared reference to the client.
 	client: Arc<C>,
 	/// shared reference to EpochChanges
@@ -150,30 +145,18 @@
 			};
 
 			for slot_number in epoch_start..epoch_end {
-<<<<<<< HEAD
-				let epoch = epoch_data(&shared_epoch, &client, &babe_config, slot_number, &select_chain)?;
-				if let Some((claim, key)) = authorship::claim_slot(slot_number, &epoch, &keystore) {
-=======
 				if let Some((claim, key)) =
 					authorship::claim_slot_using_keys(slot_number, &epoch, &keystore, &keys)
 				{
->>>>>>> 4771f237
 					match claim {
 						PreDigest::Primary { .. } => {
 							claims.entry(key).or_default().primary.push(slot_number);
 						}
 						PreDigest::SecondaryPlain { .. } => {
-<<<<<<< HEAD
-							claims.entry(key.public()).or_default().secondary.push(slot_number);
-						}
-						PreDigest::SecondaryVRF { .. } => {
-							claims.entry(key.public()).or_default().secondary_vrf.push(slot_number);
-=======
 							claims.entry(key).or_default().secondary.push(slot_number);
 						}
 						PreDigest::SecondaryVRF { .. } => {
 							claims.entry(key).or_default().secondary_vrf.push(slot_number);
->>>>>>> 4771f237
 						},
 					};
 				}
