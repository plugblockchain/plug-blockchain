--- conflicted
+++ resolved
@@ -1,10 +1,6 @@
 [package]
 name = "sc-consensus-slots"
-<<<<<<< HEAD
-version = "0.8.0-alpha.5"
-=======
 version = "0.8.0"
->>>>>>> 4771f237
 authors = ["Parity Technologies <admin@parity.io>"]
 description = "Generic slots-based utilities for consensus"
 edition = "2018"
@@ -18,19 +14,6 @@
 targets = ["x86_64-unknown-linux-gnu"]
 
 [dependencies]
-<<<<<<< HEAD
-codec = { package = "parity-scale-codec", version = "1.3.0" }
-sc-client-api = { version = "2.0.0-alpha.5", path = "../../api" }
-sp-core = { version = "2.0.0-alpha.5", path = "../../../primitives/core" }
-sp-blockchain = { version = "2.0.0-alpha.5", path = "../../../primitives/blockchain" }
-sp-consensus-slots = { version = "0.8.0-alpha.5", path = "../../../primitives/consensus/slots" }
-sp-runtime = { version = "2.0.0-alpha.5", path = "../../../primitives/runtime" }
-sp-state-machine = { version = "0.8.0-alpha.5", path = "../../../primitives/state-machine" }
-sp-api = { version = "2.0.0-alpha.5", path = "../../../primitives/api" }
-sc-telemetry = { version = "2.0.0-alpha.5", path = "../../telemetry" }
-sp-consensus = { version = "0.8.0-alpha.5", path = "../../../primitives/consensus/common" }
-sp-inherents = { version = "2.0.0-alpha.5", path = "../../../primitives/inherents" }
-=======
 codec = { package = "parity-scale-codec", version = "1.3.4" }
 sc-client-api = { version = "2.0.0", path = "../../api" }
 sp-core = { version = "2.0.0", path = "../../../primitives/core" }
@@ -43,7 +26,6 @@
 sc-telemetry = { version = "2.0.0", path = "../../telemetry" }
 sp-consensus = { version = "0.8.0", path = "../../../primitives/consensus/common" }
 sp-inherents = { version = "2.0.0", path = "../../../primitives/inherents" }
->>>>>>> 4771f237
 futures = "0.3.4"
 futures-timer = "3.0.1"
 parking_lot = "0.10.0"
