// This file is part of Substrate.

// Copyright (C) 2017-2020 Parity Technologies (UK) Ltd.
// SPDX-License-Identifier: GPL-3.0-or-later WITH Classpath-exception-2.0

// This program is free software: you can redistribute it and/or modify
// it under the terms of the GNU General Public License as published by
// the Free Software Foundation, either version 3 of the License, or
// (at your option) any later version.

// This program is distributed in the hope that it will be useful,
// but WITHOUT ANY WARRANTY; without even the implied warranty of
// MERCHANTABILITY or FITNESS FOR A PARTICULAR PURPOSE. See the
// GNU General Public License for more details.

// You should have received a copy of the GNU General Public License
// along with this program. If not, see <https://www.gnu.org/licenses/>.

//! Proof of work consensus for Substrate.
//!
//! To use this engine, you can need to have a struct that implements
//! `PowAlgorithm`. After that, pass an instance of the struct, along
//! with other necessary client references to `import_queue` to setup
//! the queue. Use the `start_mine` function for basic CPU mining.
//!
//! The auxiliary storage for PoW engine only stores the total difficulty.
//! For other storage requirements for particular PoW algorithm (such as
//! the actual difficulty for each particular blocks), you can take a client
//! reference in your `PowAlgorithm` implementation, and use a separate prefix
//! for the auxiliary storage. It is also possible to just use the runtime
//! as the storage, but it is not recommended as it won't work well with light
//! clients.

mod worker;

pub use crate::worker::{MiningWorker, MiningMetadata, MiningBuild};

use std::{
	sync::Arc, any::Any, borrow::Cow, collections::HashMap, marker::PhantomData,
	cmp::Ordering, time::Duration,
};
use futures::{prelude::*, future::Either};
use parking_lot::Mutex;
use sc_client_api::{BlockOf, backend::AuxStore, BlockchainEvents};
use sp_blockchain::{HeaderBackend, ProvideCache, well_known_cache_keys::Id as CacheKeyId};
use sp_block_builder::BlockBuilder as BlockBuilderApi;
use sp_runtime::{Justification, RuntimeString};
use sp_runtime::generic::{BlockId, Digest, DigestItem};
use sp_runtime::traits::{Block as BlockT, Header as HeaderT};
use sp_api::ProvideRuntimeApi;
use sp_consensus_pow::{Seal, TotalDifficulty, POW_ENGINE_ID};
use sp_inherents::{InherentDataProviders, InherentData};
use sp_consensus::{
	BlockImportParams, BlockOrigin, ForkChoiceStrategy, SyncOracle, Environment, Proposer,
	SelectChain, Error as ConsensusError, CanAuthorWith, RecordProof, BlockImport,
	BlockCheckParams, ImportResult,
};
use sp_consensus::import_queue::{
	BoxBlockImport, BasicQueue, Verifier, BoxJustificationImport, BoxFinalityProofImport,
};
use codec::{Encode, Decode};
use prometheus_endpoint::Registry;
use sc_client_api;
use log::*;
use sp_timestamp::{InherentError as TIError, TimestampInherentData};

use crate::worker::UntilImportedOrTimeout;

#[derive(derive_more::Display, Debug)]
pub enum Error<B: BlockT> {
	#[display(fmt = "Header uses the wrong engine {:?}", _0)]
	WrongEngine([u8; 4]),
	#[display(fmt = "Header {:?} is unsealed", _0)]
	HeaderUnsealed(B::Hash),
	#[display(fmt = "PoW validation error: invalid seal")]
	InvalidSeal,
	#[display(fmt = "PoW validation error: preliminary verification failed")]
	FailedPreliminaryVerify,
	#[display(fmt = "Rejecting block too far in future")]
	TooFarInFuture,
	#[display(fmt = "Fetching best header failed using select chain: {:?}", _0)]
	BestHeaderSelectChain(ConsensusError),
	#[display(fmt = "Fetching best header failed: {:?}", _0)]
	BestHeader(sp_blockchain::Error),
	#[display(fmt = "Best header does not exist")]
	NoBestHeader,
	#[display(fmt = "Block proposing error: {:?}", _0)]
	BlockProposingError(String),
	#[display(fmt = "Fetch best hash failed via select chain: {:?}", _0)]
	BestHashSelectChain(ConsensusError),
	#[display(fmt = "Error with block built on {:?}: {:?}", _0, _1)]
	BlockBuiltError(B::Hash, ConsensusError),
	#[display(fmt = "Creating inherents failed: {}", _0)]
	CreateInherents(sp_inherents::Error),
	#[display(fmt = "Checking inherents failed: {}", _0)]
	CheckInherents(String),
	#[display(fmt = "Multiple pre-runtime digests")]
	MultiplePreRuntimeDigests,
	Client(sp_blockchain::Error),
	Codec(codec::Error),
	Environment(String),
	Runtime(RuntimeString),
	Other(String),
}

impl<B: BlockT> std::convert::From<Error<B>> for String {
	fn from(error: Error<B>) -> String {
		error.to_string()
	}
}

impl<B: BlockT> std::convert::From<Error<B>> for ConsensusError {
	fn from(error: Error<B>) -> ConsensusError {
		ConsensusError::ClientImport(error.to_string())
	}
}

/// Auxiliary storage prefix for PoW engine.
pub const POW_AUX_PREFIX: [u8; 4] = *b"PoW:";

/// Get the auxiliary storage key used by engine to store total difficulty.
fn aux_key<T: AsRef<[u8]>>(hash: &T) -> Vec<u8> {
	POW_AUX_PREFIX.iter().chain(hash.as_ref()).copied().collect()
}

/// Intermediate value passed to block importer.
#[derive(Encode, Decode, Clone, Debug, Default)]
pub struct PowIntermediate<Difficulty> {
	/// Difficulty of the block, if known.
	pub difficulty: Option<Difficulty>,
}

/// Intermediate key for PoW engine.
pub static INTERMEDIATE_KEY: &[u8] = b"pow1";

/// Auxiliary storage data for PoW.
#[derive(Encode, Decode, Clone, Debug, Default)]
pub struct PowAux<Difficulty> {
	/// Difficulty of the current block.
	pub difficulty: Difficulty,
	/// Total difficulty up to current block.
	pub total_difficulty: Difficulty,
}

impl<Difficulty> PowAux<Difficulty> where
	Difficulty: Decode + Default,
{
	/// Read the auxiliary from client.
	pub fn read<C: AuxStore, B: BlockT>(client: &C, hash: &B::Hash) -> Result<Self, Error<B>> {
		let key = aux_key(&hash);

		match client.get_aux(&key).map_err(Error::Client)? {
			Some(bytes) => Self::decode(&mut &bytes[..]).map_err(Error::Codec),
			None => Ok(Self::default()),
		}
	}
}

/// Algorithm used for proof of work.
pub trait PowAlgorithm<B: BlockT> {
	/// Difficulty for the algorithm.
	type Difficulty: TotalDifficulty + Default + Encode + Decode + Ord + Clone + Copy;

	/// Get the next block's difficulty.
	///
	/// This function will be called twice during the import process, so the implementation
	/// should be properly cached.
	fn difficulty(&self, parent: B::Hash) -> Result<Self::Difficulty, Error<B>>;
	/// Verify that the seal is valid against given pre hash when parent block is not yet imported.
	///
	/// None means that preliminary verify is not available for this algorithm.
	fn preliminary_verify(
		&self,
		_pre_hash: &B::Hash,
		_seal: &Seal,
	) -> Result<Option<bool>, Error<B>> {
		Ok(None)
	}
	/// Break a fork choice tie.
	///
	/// By default this chooses the earliest block seen. Using uniform tie
	/// breaking algorithms will help to protect against selfish mining.
	///
	/// Returns if the new seal should be considered best block.
	fn break_tie(
		&self,
		_own_seal: &Seal,
		_new_seal: &Seal,
	) -> bool {
		false
	}
	/// Verify that the difficulty is valid against given seal.
	fn verify(
		&self,
		parent: &BlockId<B>,
		pre_hash: &B::Hash,
		pre_digest: Option<&[u8]>,
		seal: &Seal,
		difficulty: Self::Difficulty,
	) -> Result<bool, Error<B>>;
}

/// A block importer for PoW.
pub struct PowBlockImport<B: BlockT, I, C, S, Algorithm, CAW> {
	algorithm: Algorithm,
	inner: I,
	select_chain: S,
	client: Arc<C>,
	inherent_data_providers: sp_inherents::InherentDataProviders,
	check_inherents_after: <<B as BlockT>::Header as HeaderT>::Number,
	can_author_with: CAW,
}

impl<B: BlockT, I: Clone, C, S: Clone, Algorithm: Clone, CAW: Clone> Clone
	for PowBlockImport<B, I, C, S, Algorithm, CAW>
{
	fn clone(&self) -> Self {
		Self {
			algorithm: self.algorithm.clone(),
			inner: self.inner.clone(),
			select_chain: self.select_chain.clone(),
			client: self.client.clone(),
			inherent_data_providers: self.inherent_data_providers.clone(),
			check_inherents_after: self.check_inherents_after.clone(),
			can_author_with: self.can_author_with.clone(),
		}
	}
}

impl<B, I, C, S, Algorithm, CAW> PowBlockImport<B, I, C, S, Algorithm, CAW> where
	B: BlockT,
	I: BlockImport<B, Transaction = sp_api::TransactionFor<C, B>> + Send + Sync,
	I::Error: Into<ConsensusError>,
	C: ProvideRuntimeApi<B> + Send + Sync + HeaderBackend<B> + AuxStore + ProvideCache<B> + BlockOf,
	C::Api: BlockBuilderApi<B, Error = sp_blockchain::Error>,
	Algorithm: PowAlgorithm<B>,
	CAW: CanAuthorWith<B>,
{
	/// Create a new block import suitable to be used in PoW
	pub fn new(
		inner: I,
		client: Arc<C>,
		algorithm: Algorithm,
		check_inherents_after: <<B as BlockT>::Header as HeaderT>::Number,
		select_chain: S,
		inherent_data_providers: sp_inherents::InherentDataProviders,
		can_author_with: CAW,
	) -> Self {
		Self {
			inner,
			client,
			algorithm,
			check_inherents_after,
			select_chain,
			inherent_data_providers,
			can_author_with,
		}
	}

	fn check_inherents(
		&self,
		block: B,
		block_id: BlockId<B>,
		inherent_data: InherentData,
		timestamp_now: u64,
	) -> Result<(), Error<B>> {
		const MAX_TIMESTAMP_DRIFT_SECS: u64 = 60;

		if *block.header().number() < self.check_inherents_after {
			return Ok(())
		}

		if let Err(e) = self.can_author_with.can_author_with(&block_id) {
			debug!(
				target: "pow",
				"Skipping `check_inherents` as authoring version is not compatible: {}",
				e,
			);

			return Ok(())
		}

		let inherent_res = self.client.runtime_api().check_inherents(
			&block_id,
			block,
			inherent_data,
		).map_err(Error::Client)?;

		if !inherent_res.ok() {
			inherent_res
				.into_errors()
				.try_for_each(|(i, e)| match TIError::try_from(&i, &e) {
					Some(TIError::ValidAtTimestamp(timestamp)) => {
						if timestamp > timestamp_now + MAX_TIMESTAMP_DRIFT_SECS {
							return Err(Error::TooFarInFuture);
						}

						Ok(())
					},
					Some(TIError::Other(e)) => Err(Error::Runtime(e)),
					None => Err(Error::CheckInherents(
						self.inherent_data_providers.error_to_string(&i, &e)
					)),
				})
		} else {
			Ok(())
		}
	}
}

impl<B, I, C, S, Algorithm, CAW> BlockImport<B> for PowBlockImport<B, I, C, S, Algorithm, CAW> where
	B: BlockT,
	I: BlockImport<B, Transaction = sp_api::TransactionFor<C, B>> + Send + Sync,
	I::Error: Into<ConsensusError>,
	S: SelectChain<B>,
	C: ProvideRuntimeApi<B> + Send + Sync + HeaderBackend<B> + AuxStore + ProvideCache<B> + BlockOf,
	C::Api: BlockBuilderApi<B, Error = sp_blockchain::Error>,
	Algorithm: PowAlgorithm<B>,
	Algorithm::Difficulty: 'static,
	CAW: CanAuthorWith<B>,
{
	type Error = ConsensusError;
	type Transaction = sp_api::TransactionFor<C, B>;

	fn check_block(
		&mut self,
		block: BlockCheckParams<B>,
	) -> Result<ImportResult, Self::Error> {
		self.inner.check_block(block).map_err(Into::into)
	}

	fn import_block(
		&mut self,
		mut block: BlockImportParams<B, Self::Transaction>,
		new_cache: HashMap<CacheKeyId, Vec<u8>>,
	) -> Result<ImportResult, Self::Error> {
		let best_header = self.select_chain.best_chain()
			.map_err(|e| format!("Fetch best chain failed via select chain: {:?}", e))?;
		let best_hash = best_header.hash();

		let parent_hash = *block.header.parent_hash();
		let best_aux = PowAux::read::<_, B>(self.client.as_ref(), &best_hash)?;
		let mut aux = PowAux::read::<_, B>(self.client.as_ref(), &parent_hash)?;

		if let Some(inner_body) = block.body.take() {
			let inherent_data = self.inherent_data_providers
				.create_inherent_data().map_err(|e| e.into_string())?;
			let timestamp_now = inherent_data.timestamp_inherent_data().map_err(|e| e.into_string())?;

			let check_block = B::new(block.header.clone(), inner_body);

			self.check_inherents(
				check_block.clone(),
				BlockId::Hash(parent_hash),
				inherent_data,
				timestamp_now
			)?;

			block.body = Some(check_block.deconstruct().1);
		}

		let inner_seal = fetch_seal::<B>(block.post_digests.last(), block.header.hash())?;

		let intermediate = block.take_intermediate::<PowIntermediate::<Algorithm::Difficulty>>(
			INTERMEDIATE_KEY
		)?;

		let difficulty = match intermediate.difficulty {
			Some(difficulty) => difficulty,
			None => self.algorithm.difficulty(parent_hash)?,
		};

		let pre_hash = block.header.hash();
		let pre_digest = find_pre_digest::<B>(&block.header)?;
		if !self.algorithm.verify(
			&BlockId::hash(parent_hash),
			&pre_hash,
			pre_digest.as_ref().map(|v| &v[..]),
			&inner_seal,
			difficulty,
		)? {
			return Err(Error::<B>::InvalidSeal.into())
		}

		aux.difficulty = difficulty;
		aux.total_difficulty.increment(difficulty);

		let key = aux_key(&block.post_hash());
		block.auxiliary.push((key, Some(aux.encode())));
		if block.fork_choice.is_none() {
			block.fork_choice = Some(ForkChoiceStrategy::Custom(
				match aux.total_difficulty.cmp(&best_aux.total_difficulty) {
					Ordering::Less => false,
					Ordering::Greater => true,
					Ordering::Equal => {
						let best_inner_seal = fetch_seal::<B>(
							best_header.digest().logs.last(),
							best_hash,
						)?;

						self.algorithm.break_tie(&best_inner_seal, &inner_seal)
					},
				}
			));
		}

		self.inner.import_block(block, new_cache).map_err(Into::into)
	}
}

/// A verifier for PoW blocks.
pub struct PowVerifier<B: BlockT, Algorithm> {
	algorithm: Algorithm,
	_marker: PhantomData<B>,
}

impl<B: BlockT, Algorithm> PowVerifier<B, Algorithm> {
	pub fn new(
		algorithm: Algorithm,
	) -> Self {
		Self { algorithm, _marker: PhantomData }
	}

	fn check_header(
		&self,
		mut header: B::Header,
	) -> Result<(B::Header, DigestItem<B::Hash>), Error<B>> where
		Algorithm: PowAlgorithm<B>,
	{
		let hash = header.hash();

		let (seal, inner_seal) = match header.digest_mut().pop() {
			Some(DigestItem::Seal(id, seal)) => {
				if id == POW_ENGINE_ID {
					(DigestItem::Seal(id, seal.clone()), seal)
				} else {
					return Err(Error::WrongEngine(id))
				}
			},
			_ => return Err(Error::HeaderUnsealed(hash)),
		};

		let pre_hash = header.hash();

		if !self.algorithm.preliminary_verify(&pre_hash, &inner_seal)?.unwrap_or(true) {
			return Err(Error::FailedPreliminaryVerify);
		}

		Ok((header, seal))
	}
}

impl<B: BlockT, Algorithm> Verifier<B> for PowVerifier<B, Algorithm> where
	Algorithm: PowAlgorithm<B> + Send + Sync,
	Algorithm::Difficulty: 'static,
{
	fn verify(
		&mut self,
		origin: BlockOrigin,
		header: B::Header,
		justification: Option<Justification>,
		body: Option<Vec<B::Extrinsic>>,
	) -> Result<(BlockImportParams<B, ()>, Option<Vec<(CacheKeyId, Vec<u8>)>>), String> {
		let hash = header.hash();
		let (checked_header, seal) = self.check_header(header)?;

		let intermediate = PowIntermediate::<Algorithm::Difficulty> {
			difficulty: None,
		};

		let mut import_block = BlockImportParams::new(origin, checked_header);
		import_block.post_digests.push(seal);
		import_block.body = body;
		import_block.justification = justification;
		import_block.intermediates.insert(
			Cow::from(INTERMEDIATE_KEY),
			Box::new(intermediate) as Box<dyn Any>
		);
		import_block.post_hash = Some(hash);

		Ok((import_block, None))
	}
}

/// Register the PoW inherent data provider, if not registered already.
pub fn register_pow_inherent_data_provider(
	inherent_data_providers: &InherentDataProviders,
) -> Result<(), sp_consensus::Error> {
	if !inherent_data_providers.has_provider(&sp_timestamp::INHERENT_IDENTIFIER) {
		inherent_data_providers
			.register_provider(sp_timestamp::InherentDataProvider)
			.map_err(Into::into)
			.map_err(sp_consensus::Error::InherentData)
	} else {
		Ok(())
	}
}

/// The PoW import queue type.
pub type PowImportQueue<B, Transaction> = BasicQueue<B, Transaction>;

/// Import queue for PoW engine.
pub fn import_queue<B, Transaction, Algorithm>(
	block_import: BoxBlockImport<B, Transaction>,
	justification_import: Option<BoxJustificationImport<B>>,
	finality_proof_import: Option<BoxFinalityProofImport<B>>,
	algorithm: Algorithm,
	inherent_data_providers: InherentDataProviders,
	spawner: &impl sp_core::traits::SpawnNamed,
	registry: Option<&Registry>,
) -> Result<
	PowImportQueue<B, Transaction>,
	sp_consensus::Error
> where
	B: BlockT,
	Transaction: Send + Sync + 'static,
	Algorithm: PowAlgorithm<B> + Clone + Send + Sync + 'static,
{
	register_pow_inherent_data_provider(&inherent_data_providers)?;

	let verifier = PowVerifier::new(algorithm);

	Ok(BasicQueue::new(
		verifier,
		block_import,
<<<<<<< HEAD
		None,
		None,
		None,
=======
		justification_import,
		finality_proof_import,
		spawner,
		registry,
>>>>>>> 4771f237
	))
}

/// Start the mining worker for PoW. This function provides the necessary helper functions that can
/// be used to implement a miner. However, it does not do the CPU-intensive mining itself.
///
/// Two values are returned -- a worker, which contains functions that allows querying the current
/// mining metadata and submitting mined blocks, and a future, which must be polled to fill in
/// information in the worker.
///
/// `pre_runtime` is a parameter that allows a custom additional pre-runtime digest to be inserted
/// for blocks being built. This can encode authorship information, or just be a graffiti.
pub fn start_mining_worker<Block, C, S, Algorithm, E, SO, CAW>(
	block_import: BoxBlockImport<Block, sp_api::TransactionFor<C, Block>>,
	client: Arc<C>,
	select_chain: S,
	algorithm: Algorithm,
	mut env: E,
	mut sync_oracle: SO,
	pre_runtime: Option<Vec<u8>>,
	inherent_data_providers: sp_inherents::InherentDataProviders,
	timeout: Duration,
	build_time: Duration,
	can_author_with: CAW,
) -> (Arc<Mutex<MiningWorker<Block, Algorithm, C>>>, impl Future<Output = ()>) where
	Block: BlockT,
	C: ProvideRuntimeApi<Block> + BlockchainEvents<Block> + 'static,
	S: SelectChain<Block> + 'static,
	Algorithm: PowAlgorithm<Block> + Clone,
	Algorithm::Difficulty: 'static,
	E: Environment<Block> + Send + Sync + 'static,
	E::Error: std::fmt::Debug,
	E::Proposer: Proposer<Block, Transaction = sp_api::TransactionFor<C, Block>>,
	SO: SyncOracle + Clone + Send + Sync + 'static,
	CAW: CanAuthorWith<Block> + Clone + Send + 'static,
{
	if let Err(_) = register_pow_inherent_data_provider(&inherent_data_providers) {
		warn!("Registering inherent data provider for timestamp failed");
	}

	let timer = UntilImportedOrTimeout::new(client.import_notification_stream(), timeout);
	let worker = Arc::new(Mutex::new(MiningWorker::<Block, Algorithm, C> {
		build: None,
		algorithm: algorithm.clone(),
		block_import,
	}));
	let worker_ret = worker.clone();

	let task = timer.for_each(move |()| {
		let worker = worker.clone();

		if sync_oracle.is_major_syncing() {
			debug!(target: "pow", "Skipping proposal due to sync.");
			worker.lock().on_major_syncing();
			return Either::Left(future::ready(()))
		}

		let best_header = match select_chain.best_chain() {
			Ok(x) => x,
			Err(err) => {
				warn!(
					target: "pow",
					"Unable to pull new block for authoring. \
					 Select best chain error: {:?}",
					err
				);
				return Either::Left(future::ready(()))
			},
		};
		let best_hash = best_header.hash();

		if let Err(err) = can_author_with.can_author_with(&BlockId::Hash(best_hash)) {
			warn!(
				target: "pow",
				"Skipping proposal `can_author_with` returned: {} \
				 Probably a node update is required!",
				err,
			);
			return Either::Left(future::ready(()))
		}

		if worker.lock().best_hash() == Some(best_hash) {
			return Either::Left(future::ready(()))
		}

		// The worker is locked for the duration of the whole proposing period. Within this period,
		// the mining target is outdated and useless anyway.

		let difficulty = match algorithm.difficulty(best_hash) {
			Ok(x) => x,
			Err(err) => {
				warn!(
					target: "pow",
					"Unable to propose new block for authoring. \
					 Fetch difficulty failed: {:?}",
					err,
				);
				return Either::Left(future::ready(()))
			},
		};

		let awaiting_proposer = env.init(&best_header);
		let inherent_data = match inherent_data_providers.create_inherent_data() {
			Ok(x) => x,
			Err(err) => {
				warn!(
					target: "pow",
					"Unable to propose new block for authoring. \
					 Creating inherent data failed: {:?}",
					err,
				);
				return Either::Left(future::ready(()))
			},
		};
		let mut inherent_digest = Digest::<Block::Hash>::default();
		if let Some(pre_runtime) = &pre_runtime {
			inherent_digest.push(DigestItem::PreRuntime(POW_ENGINE_ID, pre_runtime.to_vec()));
		}

		let pre_runtime = pre_runtime.clone();

		Either::Right(async move {
			let proposer = match awaiting_proposer.await {
				Ok(x) => x,
				Err(err) => {
					warn!(
						target: "pow",
						"Unable to propose new block for authoring. \
						 Creating proposer failed: {:?}",
						err,
					);
					return
				},
			};

			let proposal = match proposer.propose(
				inherent_data,
				inherent_digest,
				build_time.clone(),
				RecordProof::No,
			).await {
				Ok(x) => x,
				Err(err) => {
					warn!(
						target: "pow",
						"Unable to propose new block for authoring. \
						 Creating proposal failed: {:?}",
						err,
					);
					return
				},
			};

			let build = MiningBuild::<Block, Algorithm, C> {
				metadata: MiningMetadata {
					best_hash,
					pre_hash: proposal.block.header().hash(),
					pre_runtime: pre_runtime.clone(),
					difficulty,
				},
				proposal,
			};

			worker.lock().on_build(build);
		})
	});

	(worker_ret, task)
}

/// Find PoW pre-runtime.
fn find_pre_digest<B: BlockT>(header: &B::Header) -> Result<Option<Vec<u8>>, Error<B>> {
	let mut pre_digest: Option<_> = None;
	for log in header.digest().logs() {
		trace!(target: "pow", "Checking log {:?}, looking for pre runtime digest", log);
		match (log, pre_digest.is_some()) {
			(DigestItem::PreRuntime(POW_ENGINE_ID, _), true) => {
				return Err(Error::MultiplePreRuntimeDigests)
			},
			(DigestItem::PreRuntime(POW_ENGINE_ID, v), false) => {
				pre_digest = Some(v.clone());
			},
			(_, _) => trace!(target: "pow", "Ignoring digest not meant for us"),
		}
	}

	Ok(pre_digest)
}

/// Fetch PoW seal.
fn fetch_seal<B: BlockT>(
	digest: Option<&DigestItem<B::Hash>>,
	hash: B::Hash,
) -> Result<Vec<u8>, Error<B>> {
	match digest {
		Some(DigestItem::Seal(id, seal)) => {
			if id == &POW_ENGINE_ID {
				Ok(seal.clone())
			} else {
				return Err(Error::<B>::WrongEngine(*id).into())
			}
		},
		_ => return Err(Error::<B>::HeaderUnsealed(hash).into()),
	}
}<|MERGE_RESOLUTION|>--- conflicted
+++ resolved
@@ -523,16 +523,10 @@
 	Ok(BasicQueue::new(
 		verifier,
 		block_import,
-<<<<<<< HEAD
-		None,
-		None,
-		None,
-=======
 		justification_import,
 		finality_proof_import,
 		spawner,
 		registry,
->>>>>>> 4771f237
 	))
 }
 
