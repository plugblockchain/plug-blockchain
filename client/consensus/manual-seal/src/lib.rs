--- conflicted
+++ resolved
@@ -85,12 +85,8 @@
 		block_import,
 		None,
 		None,
-<<<<<<< HEAD
-		None,
-=======
 		spawner,
 		registry,
->>>>>>> 4771f237
 	)
 }
 
@@ -170,14 +166,8 @@
 		E: Environment<B> + 'static,
 		E::Error: std::fmt::Display,
 		<E::Proposer as Proposer<B>>::Error: std::fmt::Display,
-<<<<<<< HEAD
-		A: txpool::ChainApi<Block=B> + 'static,
-		S: Stream<Item=EngineCommand<<B as BlockT>::Hash>> + Unpin + 'static,
-		C: SelectChain<B> + 'static,
-=======
 		CS: Stream<Item=EngineCommand<<B as BlockT>::Hash>> + Unpin + 'static,
 		SC: SelectChain<B> + 'static,
->>>>>>> 4771f237
 {
 	while let Some(command) = commands_stream.next().await {
 		match command {
@@ -302,18 +292,10 @@
 		let (client, select_chain) = builder.build_with_longest_chain();
 		let client = Arc::new(client);
 		let inherent_data_providers = InherentDataProviders::new();
-<<<<<<< HEAD
-		let pool = Arc::new(BasicPool::new(
-			Options::default(),
-			api(),
-			None,
-		).0);
-=======
 		let spawner = sp_core::testing::TaskExecutor::new();
 		let pool = Arc::new(BasicPool::with_revalidation_type(
 			Options::default(), api(), None, RevalidationType::Full, spawner,
 		));
->>>>>>> 4771f237
 		let env = ProposerFactory::new(
 			client.clone(),
 			pool.clone(),
@@ -381,18 +363,10 @@
 		let (client, select_chain) = builder.build_with_longest_chain();
 		let client = Arc::new(client);
 		let inherent_data_providers = InherentDataProviders::new();
-<<<<<<< HEAD
-		let pool = Arc::new(BasicPool::new(
-			Options::default(),
-			api(),
-			None,
-		).0);
-=======
 		let spawner = sp_core::testing::TaskExecutor::new();
 		let pool = Arc::new(BasicPool::with_revalidation_type(
 			Options::default(), api(), None, RevalidationType::Full, spawner,
 		));
->>>>>>> 4771f237
 		let env = ProposerFactory::new(
 			client.clone(),
 			pool.clone(),
@@ -464,18 +438,10 @@
 		let client = Arc::new(client);
 		let inherent_data_providers = InherentDataProviders::new();
 		let pool_api = api();
-<<<<<<< HEAD
-		let pool = Arc::new(BasicPool::new(
-			Options::default(),
-			pool_api.clone(),
-			None,
-		).0);
-=======
 		let spawner = sp_core::testing::TaskExecutor::new();
 		let pool = Arc::new(BasicPool::with_revalidation_type(
 			Options::default(), pool_api.clone(), None, RevalidationType::Full, spawner,
 		));
->>>>>>> 4771f237
 		let env = ProposerFactory::new(
 			client.clone(),
 			pool.clone(),
@@ -530,17 +496,6 @@
 				}
 			}
 		);
-<<<<<<< HEAD
-		// assert that there's a new block in the db.
-		assert!(client.header(&BlockId::Number(0)).unwrap().is_some());
-		assert!(pool.submit_one(&BlockId::Number(1), SOURCE, uxt(Alice, 1)).await.is_ok());
-
-		let header = client.header(&BlockId::Number(1)).expect("db error").expect("imported above");
-		pool.maintain(sp_transaction_pool::ChainEvent::NewBlock {
-			hash: header.hash(),
-			header,
-			is_new_best: true,
-=======
 		let block = client.block(&BlockId::Number(1)).unwrap().unwrap().block;
 		pool_api.add_block(block, true);
 		assert!(pool.submit_one(&BlockId::Number(1), SOURCE, uxt(Alice, 1)).await.is_ok());
@@ -548,7 +503,6 @@
 		let header = client.header(&BlockId::Number(1)).expect("db error").expect("imported above");
 		pool.maintain(sp_transaction_pool::ChainEvent::NewBestBlock {
 			hash: header.hash(),
->>>>>>> 4771f237
 			tree_route: None,
 		}).await;
 
@@ -563,18 +517,11 @@
 			rx1.await.expect("should be no error receiving"),
 			Ok(_)
 		);
-<<<<<<< HEAD
-		assert!(client.header(&BlockId::Number(1)).unwrap().is_some());
-		pool_api.increment_nonce(Alice.into());
-
-		assert!(pool.submit_one(&BlockId::Number(2), SOURCE, uxt(Alice, 2)).await.is_ok());
-=======
 		let block = client.block(&BlockId::Number(2)).unwrap().unwrap().block;
 		pool_api.add_block(block, true);
 		pool_api.increment_nonce(Alice.into());
 
 		assert!(pool.submit_one(&BlockId::Number(1), SOURCE, uxt(Alice, 2)).await.is_ok());
->>>>>>> 4771f237
 		let (tx2, rx2) = futures::channel::oneshot::channel();
 		assert!(sink.send(EngineCommand::SealNewBlock {
 			parent_hash: Some(created_block.hash),
