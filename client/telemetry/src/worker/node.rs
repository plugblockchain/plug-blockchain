// This file is part of Substrate.

// Copyright (C) 2017-2020 Parity Technologies (UK) Ltd.
// SPDX-License-Identifier: GPL-3.0-or-later WITH Classpath-exception-2.0

// This program is free software: you can redistribute it and/or modify
// it under the terms of the GNU General Public License as published by
// the Free Software Foundation, either version 3 of the License, or
// (at your option) any later version.

// This program is distributed in the hope that it will be useful,
// but WITHOUT ANY WARRANTY; without even the implied warranty of
// MERCHANTABILITY or FITNESS FOR A PARTICULAR PURPOSE. See the
// GNU General Public License for more details.

// You should have received a copy of the GNU General Public License
// along with this program. If not, see <https://www.gnu.org/licenses/>.

//! Contains the `Node` struct, which handles communications with a single telemetry endpoint.

use futures::prelude::*;
use futures_timer::Delay;
use libp2p::Multiaddr;
use libp2p::core::transport::Transport;
use log::{trace, debug, warn, error};
use rand::Rng as _;
use std::{collections::VecDeque, fmt, mem, pin::Pin, task::Context, task::Poll, time::Duration};

/// Maximum number of pending telemetry messages.
const MAX_PENDING: usize = 10;

/// Handler for a single telemetry node.
pub struct Node<TTrans: Transport> {
	/// Address of the node.
	addr: Multiaddr,
	/// State of the connection.
	socket: NodeSocket<TTrans>,
	/// Transport used to establish new connections.
	transport: TTrans,
}

enum NodeSocket<TTrans: Transport> {
	/// We're connected to the node. This is the normal state.
	Connected(NodeSocketConnected<TTrans>),
	/// We are currently dialing the node.
	Dialing(TTrans::Dial),
	/// A new connection should be started as soon as possible.
	ReconnectNow,
	/// Waiting before attempting to dial again.
	WaitingReconnect(Delay),
	/// Temporary transition state.
	Poisoned,
}

struct NodeSocketConnected<TTrans: Transport> {
	/// Where to send data.
	sink: TTrans::Output,
	/// Queue of packets to send.
	pending: VecDeque<Vec<u8>>,
	/// If true, we need to flush the sink.
	need_flush: bool,
	/// A timeout for the socket to write data.
	timeout: Option<Delay>,
}

/// Event that can happen with this node.
#[derive(Debug)]
pub enum NodeEvent<TSinkErr> {
	/// We are now connected to this node.
	Connected,
	/// We are now disconnected from this node.
	Disconnected(ConnectionError<TSinkErr>),
}

/// Reason for disconnecting from a node.
#[derive(Debug)]
pub enum ConnectionError<TSinkErr> {
	/// The connection timed-out.
	Timeout,
	/// Reading from the socket returned and end-of-file, indicating that the socket has been
	/// closed.
	Closed,
	/// The sink errored.
	Sink(TSinkErr),
}

impl<TTrans: Transport> Node<TTrans> {
	/// Builds a new node handler.
	pub fn new(transport: TTrans, addr: Multiaddr) -> Self {
		Node {
			addr,
			socket: NodeSocket::ReconnectNow,
			transport,
		}
	}

	/// Returns the address that was passed to `new`.
	pub fn addr(&self) -> &Multiaddr {
		&self.addr
	}
}

impl<TTrans: Transport, TSinkErr> Node<TTrans>
where TTrans: Clone + Unpin, TTrans::Dial: Unpin,
	TTrans::Output: Sink<Vec<u8>, Error = TSinkErr>
		+ Stream<Item=Result<Vec<u8>, TSinkErr>>
		+ Unpin,
	TSinkErr: fmt::Debug
{
	/// Sends a WebSocket frame to the node. Returns an error if we are not connected to the node.
	///
	/// After calling this method, you should call `poll` in order for it to be properly processed.
	pub fn send_message(&mut self, payload: impl Into<Vec<u8>>) -> Result<(), ()> {
		if let NodeSocket::Connected(NodeSocketConnected { pending, .. }) = &mut self.socket {
			if pending.len() <= MAX_PENDING {
				trace!(target: "telemetry", "Adding log entry to queue for {:?}", self.addr);
				pending.push_back(payload.into());
				Ok(())
			} else {
<<<<<<< HEAD
				warn!(target: "telemetry", "⚠️ Rejected log entry because queue is full for {:?}",
=======
				warn!(target: "telemetry", "⚠️  Rejected log entry because queue is full for {:?}",
>>>>>>> 4771f237
					self.addr);
				Err(())
			}
		} else {
			Err(())
		}
	}

	/// Polls the node for updates. Must be performed regularly.
	pub fn poll(mut self: Pin<&mut Self>, cx: &mut Context) -> Poll<NodeEvent<TSinkErr>> {
		let mut socket = mem::replace(&mut self.socket, NodeSocket::Poisoned);
		self.socket = loop {
			match socket {
				NodeSocket::Connected(mut conn) => {
					match NodeSocketConnected::poll(Pin::new(&mut conn), cx, &self.addr) {
						Poll::Ready(Ok(v)) => match v {},
						Poll::Pending => {
							break NodeSocket::Connected(conn)
						},
						Poll::Ready(Err(err)) => {
<<<<<<< HEAD
							warn!(target: "telemetry", "⚠️ Disconnected from {}: {:?}", self.addr, err);
=======
							warn!(target: "telemetry", "⚠️  Disconnected from {}: {:?}", self.addr, err);
>>>>>>> 4771f237
							let timeout = gen_rand_reconnect_delay();
							self.socket = NodeSocket::WaitingReconnect(timeout);
							return Poll::Ready(NodeEvent::Disconnected(err))
						}
					}
				}
				NodeSocket::Dialing(mut s) => match Future::poll(Pin::new(&mut s), cx) {
					Poll::Ready(Ok(sink)) => {
						debug!(target: "telemetry", "✅ Connected to {}", self.addr);
						let conn = NodeSocketConnected {
							sink,
							pending: VecDeque::new(),
							need_flush: false,
							timeout: None,
						};
						self.socket = NodeSocket::Connected(conn);
						return Poll::Ready(NodeEvent::Connected)
					},
					Poll::Pending => break NodeSocket::Dialing(s),
					Poll::Ready(Err(err)) => {
						warn!(target: "telemetry", "❌ Error while dialing {}: {:?}", self.addr, err);
						let timeout = gen_rand_reconnect_delay();
						socket = NodeSocket::WaitingReconnect(timeout);
					}
				}
				NodeSocket::ReconnectNow => match self.transport.clone().dial(self.addr.clone()) {
					Ok(d) => {
						debug!(target: "telemetry", "Started dialing {}", self.addr);
						socket = NodeSocket::Dialing(d);
					}
					Err(err) => {
						warn!(target: "telemetry", "❌ Error while dialing {}: {:?}", self.addr, err);
						let timeout = gen_rand_reconnect_delay();
						socket = NodeSocket::WaitingReconnect(timeout);
					}
				}
				NodeSocket::WaitingReconnect(mut s) =>
					if let Poll::Ready(_) = Future::poll(Pin::new(&mut s), cx) {
						socket = NodeSocket::ReconnectNow;
					} else {
						break NodeSocket::WaitingReconnect(s)
					}
				NodeSocket::Poisoned => {
					error!(target: "telemetry", "‼️ Poisoned connection with {}", self.addr);
					break NodeSocket::Poisoned
				}
			}
		};

		Poll::Pending
	}
}

/// Generates a `Delay` object with a random timeout.
///
/// If there are general connection issues, not all endpoints should be synchronized in their
/// re-connection time.
fn gen_rand_reconnect_delay() -> Delay {
	let random_delay = rand::thread_rng().gen_range(5, 10);
	Delay::new(Duration::from_secs(random_delay))
}

impl<TTrans: Transport, TSinkErr> NodeSocketConnected<TTrans>
where TTrans::Output: Sink<Vec<u8>, Error = TSinkErr>
	+ Stream<Item=Result<Vec<u8>, TSinkErr>>
	+ Unpin
{
	/// Processes the queue of messages for the connected socket.
	///
	/// The address is passed for logging purposes only.
	fn poll(
		mut self: Pin<&mut Self>,
		cx: &mut Context,
		my_addr: &Multiaddr,
	) -> Poll<Result<futures::never::Never, ConnectionError<TSinkErr>>> {

		while let Some(item) = self.pending.pop_front() {
			if let Poll::Ready(result) = Sink::poll_ready(Pin::new(&mut self.sink), cx) {
				if let Err(err) = result {
					return Poll::Ready(Err(ConnectionError::Sink(err)))
				}

				let item_len = item.len();
				if let Err(err) = Sink::start_send(Pin::new(&mut self.sink), item) {
					return Poll::Ready(Err(ConnectionError::Sink(err)))
				}
				trace!(
					target: "telemetry", "Successfully sent {:?} bytes message to {}",
					item_len, my_addr
				);
				self.need_flush = true;

			} else {
				self.pending.push_front(item);
				if self.timeout.is_none() {
					self.timeout = Some(Delay::new(Duration::from_secs(10)));
				}
				break;
			}
		}

		if self.need_flush {
			match Sink::poll_flush(Pin::new(&mut self.sink), cx) {
				Poll::Pending => {
					if self.timeout.is_none() {
						self.timeout = Some(Delay::new(Duration::from_secs(10)));
					}
				},
				Poll::Ready(Err(err)) => {
					self.timeout = None;
					return Poll::Ready(Err(ConnectionError::Sink(err)))
				},
				Poll::Ready(Ok(())) => {
					self.timeout = None;
					self.need_flush = false;
				},
			}
		}

		if let Some(timeout) = self.timeout.as_mut() {
			match Future::poll(Pin::new(timeout), cx) {
				Poll::Pending => {},
				Poll::Ready(()) => {
					self.timeout = None;
					return Poll::Ready(Err(ConnectionError::Timeout))
				}
			}
		}

		match Stream::poll_next(Pin::new(&mut self.sink), cx) {
			Poll::Ready(Some(Ok(_))) => {
				// We poll the telemetry `Stream` because the underlying implementation relies on
				// this in order to answer PINGs.
				// We don't do anything with incoming messages, however.
			},
			Poll::Ready(Some(Err(err))) => {
				return Poll::Ready(Err(ConnectionError::Sink(err)))
			},
			Poll::Ready(None) => {
				return Poll::Ready(Err(ConnectionError::Closed))
			},
			Poll::Pending => {},
		}

		Poll::Pending
	}
}

impl<TTrans: Transport> fmt::Debug for Node<TTrans> {
	fn fmt(&self, f: &mut fmt::Formatter) -> fmt::Result {
		let state = match self.socket {
			NodeSocket::Connected(_) => "Connected",
			NodeSocket::Dialing(_) => "Dialing",
			NodeSocket::ReconnectNow => "Pending reconnect",
			NodeSocket::WaitingReconnect(_) => "Pending reconnect",
			NodeSocket::Poisoned => "Poisoned",
		};

		f.debug_struct("Node")
			.field("addr", &self.addr)
			.field("state", &state)
			.finish()
	}
}<|MERGE_RESOLUTION|>--- conflicted
+++ resolved
@@ -117,11 +117,7 @@
 				pending.push_back(payload.into());
 				Ok(())
 			} else {
-<<<<<<< HEAD
-				warn!(target: "telemetry", "⚠️ Rejected log entry because queue is full for {:?}",
-=======
 				warn!(target: "telemetry", "⚠️  Rejected log entry because queue is full for {:?}",
->>>>>>> 4771f237
 					self.addr);
 				Err(())
 			}
@@ -142,11 +138,7 @@
 							break NodeSocket::Connected(conn)
 						},
 						Poll::Ready(Err(err)) => {
-<<<<<<< HEAD
-							warn!(target: "telemetry", "⚠️ Disconnected from {}: {:?}", self.addr, err);
-=======
 							warn!(target: "telemetry", "⚠️  Disconnected from {}: {:?}", self.addr, err);
->>>>>>> 4771f237
 							let timeout = gen_rand_reconnect_delay();
 							self.socket = NodeSocket::WaitingReconnect(timeout);
 							return Poll::Ready(NodeEvent::Disconnected(err))
