// This file is part of Substrate.

// Copyright (C) 2017-2020 Parity Technologies (UK) Ltd.
// SPDX-License-Identifier: GPL-3.0-or-later WITH Classpath-exception-2.0

// This program is free software: you can redistribute it and/or modify
// it under the terms of the GNU General Public License as published by
// the Free Software Foundation, either version 3 of the License, or
// (at your option) any later version.

// This program is distributed in the hope that it will be useful,
// but WITHOUT ANY WARRANTY; without even the implied warranty of
// MERCHANTABILITY or FITNESS FOR A PARTICULAR PURPOSE. See the
// GNU General Public License for more details.

// You should have received a copy of the GNU General Public License
// along with this program. If not, see <https://www.gnu.org/licenses/>.

//! Substrate network possible errors.

use crate::config::TransportConfig;
use libp2p::{PeerId, Multiaddr};

use std::{borrow::Cow, fmt};

/// Result type alias for the network.
pub type Result<T> = std::result::Result<T, Error>;

/// Error type for the network.
#[derive(derive_more::Display, derive_more::From)]
pub enum Error {
	/// Io error
	Io(std::io::Error),
	/// Client error
	Client(Box<sp_blockchain::Error>),
	/// The same bootnode (based on address) is registered with two different peer ids.
	#[display(
		fmt = "The same bootnode (`{}`) is registered with two different peer ids: `{}` and `{}`",
		address,
		first_id,
		second_id,
	)]
	DuplicateBootnode {
		/// The address of the bootnode.
		address: Multiaddr,
		/// The first peer id that was found for the bootnode.
		first_id: PeerId,
		/// The second peer id that was found for the bootnode.
		second_id: PeerId,
	},
	/// Prometheus metrics error.
<<<<<<< HEAD
	Prometheus(prometheus_endpoint::PrometheusError)
=======
	Prometheus(prometheus_endpoint::PrometheusError),
	/// The network addresses are invalid because they don't match the transport.
	#[display(
		fmt = "The following addresses are invalid because they don't match the transport: {:?}",
		addresses,
	)]
	AddressesForAnotherTransport {
		/// Transport used.
		transport: TransportConfig,
		/// The invalid addresses.
		addresses: Vec<Multiaddr>,
	},
	/// The same request-response protocol has been registered multiple times.
	#[display(fmt = "Request-response protocol registered multiple times: {}", protocol)]
	DuplicateRequestResponseProtocol {
		/// Name of the protocol registered multiple times.
		protocol: Cow<'static, str>,
	},
>>>>>>> 4771f237
}

// Make `Debug` use the `Display` implementation.
impl fmt::Debug for Error {
	fn fmt(&self, f: &mut fmt::Formatter<'_>) -> fmt::Result {
		fmt::Display::fmt(self, f)
	}
}

impl std::error::Error for Error {
	fn source(&self) -> Option<&(dyn std::error::Error + 'static)> {
		match self {
			Error::Io(ref err) => Some(err),
			Error::Client(ref err) => Some(err),
			Error::DuplicateBootnode { .. } => None,
			Error::Prometheus(ref err) => Some(err),
<<<<<<< HEAD
=======
			Error::AddressesForAnotherTransport { .. } => None,
			Error::DuplicateRequestResponseProtocol { .. } => None,
>>>>>>> 4771f237
		}
	}
}<|MERGE_RESOLUTION|>--- conflicted
+++ resolved
@@ -49,9 +49,6 @@
 		second_id: PeerId,
 	},
 	/// Prometheus metrics error.
-<<<<<<< HEAD
-	Prometheus(prometheus_endpoint::PrometheusError)
-=======
 	Prometheus(prometheus_endpoint::PrometheusError),
 	/// The network addresses are invalid because they don't match the transport.
 	#[display(
@@ -70,7 +67,6 @@
 		/// Name of the protocol registered multiple times.
 		protocol: Cow<'static, str>,
 	},
->>>>>>> 4771f237
 }
 
 // Make `Debug` use the `Display` implementation.
@@ -87,11 +83,8 @@
 			Error::Client(ref err) => Some(err),
 			Error::DuplicateBootnode { .. } => None,
 			Error::Prometheus(ref err) => Some(err),
-<<<<<<< HEAD
-=======
 			Error::AddressesForAnotherTransport { .. } => None,
 			Error::DuplicateRequestResponseProtocol { .. } => None,
->>>>>>> 4771f237
 		}
 	}
 }