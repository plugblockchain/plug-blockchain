// This file is part of Substrate.

// Copyright (C) 2017-2021 Parity Technologies (UK) Ltd.
// SPDX-License-Identifier: GPL-3.0-or-later WITH Classpath-exception-2.0

// This program is free software: you can redistribute it and/or modify
// it under the terms of the GNU General Public License as published by
// the Free Software Foundation, either version 3 of the License, or
// (at your option) any later version.

// This program is distributed in the hope that it will be useful,
// but WITHOUT ANY WARRANTY; without even the implied warranty of
// MERCHANTABILITY or FITNESS FOR A PARTICULAR PURPOSE. See the
// GNU General Public License for more details.

// You should have received a copy of the GNU General Public License
// along with this program. If not, see <https://www.gnu.org/licenses/>.

use crate::block_request_handler::BlockRequestHandler;
use crate::light_client_requests::handler::LightClientRequestHandler;
use crate::gossip::QueuedSender;
use crate::{config,  Event, NetworkService, NetworkWorker};

use futures::prelude::*;
use sp_runtime::traits::{Block as BlockT, Header as _};
use std::{borrow::Cow, sync::Arc, time::Duration};
use substrate_test_runtime_client::{TestClientBuilder, TestClientBuilderExt as _};

type TestNetworkService = NetworkService<
	substrate_test_runtime_client::runtime::Block,
	substrate_test_runtime_client::runtime::Hash,
>;

/// Builds a full node to be used for testing. Returns the node service and its associated events
/// stream.
///
/// > **Note**: We return the events stream in order to not possibly lose events between the
/// >			construction of the service and the moment the events stream is grabbed.
fn build_test_full_node(network_config: config::NetworkConfiguration)
	-> (Arc<TestNetworkService>, impl Stream<Item = Event>)
{
	let client = Arc::new(
		TestClientBuilder::with_default_backend()
			.build_with_longest_chain()
			.0,
	);

	#[derive(Clone)]
	struct PassThroughVerifier(bool);
	impl<B: BlockT> sp_consensus::import_queue::Verifier<B> for PassThroughVerifier {
		fn verify(
			&mut self,
			origin: sp_consensus::BlockOrigin,
			header: B::Header,
			justification: Option<sp_runtime::Justification>,
			body: Option<Vec<B::Extrinsic>>,
		) -> Result<
			(
				sp_consensus::BlockImportParams<B, ()>,
				Option<Vec<(sp_blockchain::well_known_cache_keys::Id, Vec<u8>)>>,
			),
			String,
		> {
			let maybe_keys = header
				.digest()
				.log(|l| {
					l.try_as_raw(sp_runtime::generic::OpaqueDigestItemId::Consensus(b"aura"))
						.or_else(|| {
							l.try_as_raw(sp_runtime::generic::OpaqueDigestItemId::Consensus(b"babe"))
						})
				})
				.map(|blob| {
					vec![(
						sp_blockchain::well_known_cache_keys::AUTHORITIES,
						blob.to_vec(),
					)]
				});

			let mut import = sp_consensus::BlockImportParams::new(origin, header);
			import.body = body;
			import.finalized = self.0;
			import.justification = justification;
			import.fork_choice = Some(sp_consensus::ForkChoiceStrategy::LongestChain);
			Ok((import, maybe_keys))
		}
	}

	let import_queue = Box::new(sp_consensus::import_queue::BasicQueue::new(
		PassThroughVerifier(false),
		Box::new(client.clone()),
		None,
		&sp_core::testing::TaskExecutor::new(),
		None,
	));

	let protocol_id = config::ProtocolId::from("/test-protocol-name");

	let block_request_protocol_config = {
		let (handler, protocol_config) = BlockRequestHandler::new(
			&protocol_id,
			client.clone(),
		);
		async_std::task::spawn(handler.run().boxed());
		protocol_config
	};

	let light_client_request_protocol_config = {
		let (handler, protocol_config) = LightClientRequestHandler::new(
			&protocol_id,
			client.clone(),
		);
		async_std::task::spawn(handler.run().boxed());
		protocol_config
	};

	let worker = NetworkWorker::new(config::Params {
		role: config::Role::Full,
		executor: None,
		transactions_handler_executor: Box::new(|task| { async_std::task::spawn(task); }),
		network_config,
		chain: client.clone(),
		on_demand: None,
		transaction_pool: Arc::new(crate::config::EmptyTransactionPool),
		protocol_id,
		import_queue,
		block_announce_validator: Box::new(
			sp_consensus::block_validation::DefaultBlockAnnounceValidator,
		),
		metrics_registry: None,
		block_request_protocol_config,
		light_client_request_protocol_config,
	})
	.unwrap();

	let service = worker.service().clone();
	let event_stream = service.event_stream("test");

	async_std::task::spawn(async move {
		futures::pin_mut!(worker);
		let _ = worker.await;
	});

	(service, event_stream)
}

const PROTOCOL_NAME: Cow<'static, str> = Cow::Borrowed("/foo");

/// Builds two nodes and their associated events stream.
/// The nodes are connected together and have the `PROTOCOL_NAME` protocol registered.
fn build_nodes_one_proto()
	-> (Arc<TestNetworkService>, impl Stream<Item = Event>, Arc<TestNetworkService>, impl Stream<Item = Event>)
{
	let listen_addr = config::build_multiaddr![Memory(rand::random::<u64>())];

	let (node1, events_stream1) = build_test_full_node(config::NetworkConfiguration {
		extra_sets: vec![
			config::NonDefaultSetConfig {
				notifications_protocol: PROTOCOL_NAME,
				max_notification_size: 1024 * 1024,
				set_config: Default::default()
			}
		],
		listen_addresses: vec![listen_addr.clone()],
		transport: config::TransportConfig::MemoryOnly,
		.. config::NetworkConfiguration::new_local()
	});

	let (node2, events_stream2) = build_test_full_node(config::NetworkConfiguration {
		listen_addresses: vec![],
		extra_sets: vec![
			config::NonDefaultSetConfig {
				notifications_protocol: PROTOCOL_NAME,
				max_notification_size: 1024 * 1024,
				set_config: config::SetConfig {
					reserved_nodes: vec![config::MultiaddrWithPeerId {
						multiaddr: listen_addr,
						peer_id: node1.local_peer_id().clone(),
					}],
					.. Default::default()
				},
			}
		],
		transport: config::TransportConfig::MemoryOnly,
		.. config::NetworkConfiguration::new_local()
	});

	(node1, events_stream1, node2, events_stream2)
}

#[test]
fn basic_works() {
	const NUM_NOTIFS: usize = 256;

	let (node1, mut events_stream1, node2, mut events_stream2) = build_nodes_one_proto();
	let node2_id = node2.local_peer_id().clone();

	let receiver = async_std::task::spawn(async move {
		let mut received_notifications = 0;

		while received_notifications < NUM_NOTIFS {
			match events_stream2.next().await.unwrap() {
				Event::NotificationStreamClosed { .. } => panic!(),
				Event::NotificationsReceived { messages, .. } => {
					for message in messages {
						assert_eq!(message.0, PROTOCOL_NAME);
						assert_eq!(message.1, &b"message"[..]);
						received_notifications += 1;
					}
				}
				_ => {}
			};

			if rand::random::<u8>() < 2 {
				async_std::task::sleep(Duration::from_millis(rand::random::<u64>() % 750)).await;
			}
		}
	});

	async_std::task::block_on(async move {
		let (mut sender, bg_future) =
<<<<<<< HEAD
			QueuedSender::new(node1, node2_id, ENGINE_ID, NUM_NOTIFS, |msg| msg);
=======
			QueuedSender::new(node1, node2_id, PROTOCOL_NAME, NUM_NOTIFS, |msg| msg);
>>>>>>> debec916
		async_std::task::spawn(bg_future);

		// Wait for the `NotificationStreamOpened`.
		loop {
			match events_stream1.next().await.unwrap() {
				Event::NotificationStreamOpened { .. } => break,
				_ => {}
			};
		}

		for _ in 0..NUM_NOTIFS {
			sender.queue_or_discard(b"message".to_vec()).await;
		}

		receiver.await;
	});
}<|MERGE_RESOLUTION|>--- conflicted
+++ resolved
@@ -218,11 +218,7 @@
 
 	async_std::task::block_on(async move {
 		let (mut sender, bg_future) =
-<<<<<<< HEAD
-			QueuedSender::new(node1, node2_id, ENGINE_ID, NUM_NOTIFS, |msg| msg);
-=======
 			QueuedSender::new(node1, node2_id, PROTOCOL_NAME, NUM_NOTIFS, |msg| msg);
->>>>>>> debec916
 		async_std::task::spawn(bg_future);
 
 		// Wait for the `NotificationStreamOpened`.
