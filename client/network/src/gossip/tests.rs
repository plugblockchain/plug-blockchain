--- conflicted
+++ resolved
@@ -204,11 +204,7 @@
 
 	async_std::task::block_on(async move {
 		let (mut sender, bg_future) =
-<<<<<<< HEAD
-			QueuedSender::new(node1, node2_id, ENGINE_ID, NUM_NOTIFS, |msg| msg);
-=======
 			QueuedSender::new(node1, node2_id, PROTOCOL_NAME, NUM_NOTIFS, |msg| msg);
->>>>>>> fa404167
 		async_std::task::spawn(bg_future);
 
 		// Wait for the `NotificationStreamOpened`.
