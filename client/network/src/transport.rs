// This file is part of Substrate.

// Copyright (C) 2018-2021 Parity Technologies (UK) Ltd.
// SPDX-License-Identifier: GPL-3.0-or-later WITH Classpath-exception-2.0

// This program is free software: you can redistribute it and/or modify
// it under the terms of the GNU General Public License as published by
// the Free Software Foundation, either version 3 of the License, or
// (at your option) any later version.

// This program is distributed in the hope that it will be useful,
// but WITHOUT ANY WARRANTY; without even the implied warranty of
// MERCHANTABILITY or FITNESS FOR A PARTICULAR PURPOSE. See the
// GNU General Public License for more details.

// You should have received a copy of the GNU General Public License
// along with this program. If not, see <https://www.gnu.org/licenses/>.

use libp2p::{
	PeerId, Transport,
	core::{
		self, either::EitherTransport, muxing::StreamMuxerBox,
		transport::{Boxed, OptionalTransport}, upgrade
	},
	mplex, identity, bandwidth, wasm_ext, noise
};
#[cfg(not(target_os = "unknown"))]
use libp2p::{tcp, dns, websocket};
use std::{sync::Arc, time::Duration};

pub use self::bandwidth::BandwidthSinks;

/// Builds the transport that serves as a common ground for all connections.
///
/// If `memory_only` is true, then only communication within the same process are allowed. Only
/// addresses with the format `/memory/...` are allowed.
///
/// `yamux_window_size` is the maximum size of the Yamux receive windows. `None` to leave the
/// default (256kiB).
///
/// `yamux_maximum_buffer_size` is the maximum allowed size of the Yamux buffer. This should be
/// set either to the maximum of all the maximum allowed sizes of messages frames of all
/// high-level protocols combined, or to some generously high value if you are sure that a maximum
/// size is enforced on all high-level protocols.
///
/// Returns a `BandwidthSinks` object that allows querying the average bandwidth produced by all
/// the connections spawned with this transport.
pub fn build_transport(
	keypair: identity::Keypair,
	memory_only: bool,
	wasm_external_transport: Option<wasm_ext::ExtTransport>,
<<<<<<< HEAD
) -> (Boxed<(PeerId, StreamMuxerBox), io::Error>, Arc<BandwidthSinks>) {
=======
	yamux_window_size: Option<u32>,
	yamux_maximum_buffer_size: usize,
) -> (Boxed<(PeerId, StreamMuxerBox)>, Arc<BandwidthSinks>) {
>>>>>>> debec916
	// Build the base layer of the transport.
	let transport = if let Some(t) = wasm_external_transport {
		OptionalTransport::some(t)
	} else {
		OptionalTransport::none()
	};
	#[cfg(not(target_os = "unknown"))]
	let transport = transport.or_transport(if !memory_only {
		let desktop_trans = tcp::TcpConfig::new().nodelay(true);
		let desktop_trans = websocket::WsConfig::new(desktop_trans.clone())
			.or_transport(desktop_trans);
		OptionalTransport::some(if let Ok(dns) = dns::DnsConfig::new(desktop_trans.clone()) {
			EitherTransport::Left(dns)
		} else {
			EitherTransport::Right(desktop_trans.map_err(dns::DnsErr::Underlying))
		})
	} else {
		OptionalTransport::none()
	});

	let transport = transport.or_transport(if memory_only {
		OptionalTransport::some(libp2p::core::transport::MemoryTransport::default())
	} else {
		OptionalTransport::none()
	});

	let (transport, bandwidth) = bandwidth::BandwidthLogging::new(transport);

	let authentication_config = {
		// For more information about these two panics, see in "On the Importance of
		// Checking Cryptographic Protocols for Faults" by Dan Boneh, Richard A. DeMillo,
		// and Richard J. Lipton.
		let noise_keypair = noise::Keypair::<noise::X25519Spec>::new().into_authentic(&keypair)
			.expect("can only fail in case of a hardware bug; since this signing is performed only \
				once and at initialization, we're taking the bet that the inconvenience of a very \
				rare panic here is basically zero");

		// Legacy noise configurations for backward compatibility.
		let mut noise_legacy = noise::LegacyConfig::default();
		noise_legacy.recv_legacy_handshake = true;

		let mut xx_config = noise::NoiseConfig::xx(noise_keypair);
		xx_config.set_legacy_config(noise_legacy.clone());
		xx_config.into_authenticated()
	};

	let multiplexing_config = {
		let mut mplex_config = mplex::MplexConfig::new();
		mplex_config.set_max_buffer_behaviour(mplex::MaxBufferBehaviour::Block);
		mplex_config.set_max_buffer_size(usize::MAX);

<<<<<<< HEAD
		let mut yamux_config = libp2p::yamux::Config::default();
		// Enable proper flow-control: window updates are only sent when
		// buffered data has been consumed.
		yamux_config.set_window_update_mode(libp2p::yamux::WindowUpdateMode::OnRead);
=======
		let mut yamux_config = libp2p::yamux::YamuxConfig::default();
		// Enable proper flow-control: window updates are only sent when
		// buffered data has been consumed.
		yamux_config.set_window_update_mode(libp2p::yamux::WindowUpdateMode::on_read());
		yamux_config.set_max_buffer_size(yamux_maximum_buffer_size);

		if let Some(yamux_window_size) = yamux_window_size {
			yamux_config.set_receive_window_size(yamux_window_size);
		}
>>>>>>> debec916

		core::upgrade::SelectUpgrade::new(yamux_config, mplex_config)
	};

	let transport = transport.upgrade(upgrade::Version::V1Lazy)
		.authenticate(authentication_config)
		.multiplex(multiplexing_config)
		.timeout(Duration::from_secs(20))
		.boxed();

	(transport, bandwidth)
}<|MERGE_RESOLUTION|>--- conflicted
+++ resolved
@@ -49,13 +49,9 @@
 	keypair: identity::Keypair,
 	memory_only: bool,
 	wasm_external_transport: Option<wasm_ext::ExtTransport>,
-<<<<<<< HEAD
-) -> (Boxed<(PeerId, StreamMuxerBox), io::Error>, Arc<BandwidthSinks>) {
-=======
 	yamux_window_size: Option<u32>,
 	yamux_maximum_buffer_size: usize,
 ) -> (Boxed<(PeerId, StreamMuxerBox)>, Arc<BandwidthSinks>) {
->>>>>>> debec916
 	// Build the base layer of the transport.
 	let transport = if let Some(t) = wasm_external_transport {
 		OptionalTransport::some(t)
@@ -107,12 +103,6 @@
 		mplex_config.set_max_buffer_behaviour(mplex::MaxBufferBehaviour::Block);
 		mplex_config.set_max_buffer_size(usize::MAX);
 
-<<<<<<< HEAD
-		let mut yamux_config = libp2p::yamux::Config::default();
-		// Enable proper flow-control: window updates are only sent when
-		// buffered data has been consumed.
-		yamux_config.set_window_update_mode(libp2p::yamux::WindowUpdateMode::OnRead);
-=======
 		let mut yamux_config = libp2p::yamux::YamuxConfig::default();
 		// Enable proper flow-control: window updates are only sent when
 		// buffered data has been consumed.
@@ -122,7 +112,6 @@
 		if let Some(yamux_window_size) = yamux_window_size {
 			yamux_config.set_receive_window_size(yamux_window_size);
 		}
->>>>>>> debec916
 
 		core::upgrade::SelectUpgrade::new(yamux_config, mplex_config)
 	};
