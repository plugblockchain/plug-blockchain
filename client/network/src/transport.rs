// This file is part of Substrate.

// Copyright (C) 2018-2021 Parity Technologies (UK) Ltd.
// SPDX-License-Identifier: GPL-3.0-or-later WITH Classpath-exception-2.0

// This program is free software: you can redistribute it and/or modify
// it under the terms of the GNU General Public License as published by
// the Free Software Foundation, either version 3 of the License, or
// (at your option) any later version.

// This program is distributed in the hope that it will be useful,
// but WITHOUT ANY WARRANTY; without even the implied warranty of
// MERCHANTABILITY or FITNESS FOR A PARTICULAR PURPOSE. See the
// GNU General Public License for more details.

// You should have received a copy of the GNU General Public License
// along with this program. If not, see <https://www.gnu.org/licenses/>.

use libp2p::{
	PeerId, Transport,
	core::{
		self, either::EitherTransport, muxing::StreamMuxerBox,
		transport::{Boxed, OptionalTransport}, upgrade
	},
	mplex, identity, bandwidth, wasm_ext, noise
};
#[cfg(not(target_os = "unknown"))]
use libp2p::{tcp, dns, websocket};
use std::{sync::Arc, time::Duration};

pub use self::bandwidth::BandwidthSinks;

/// Builds the transport that serves as a common ground for all connections.
///
/// If `memory_only` is true, then only communication within the same process are allowed. Only
/// addresses with the format `/memory/...` are allowed.
///
/// Returns a `BandwidthSinks` object that allows querying the average bandwidth produced by all
/// the connections spawned with this transport.
pub fn build_transport(
	keypair: identity::Keypair,
	memory_only: bool,
	wasm_external_transport: Option<wasm_ext::ExtTransport>,
<<<<<<< HEAD
) -> (Boxed<(PeerId, StreamMuxerBox), io::Error>, Arc<BandwidthSinks>) {
=======
) -> (Boxed<(PeerId, StreamMuxerBox)>, Arc<BandwidthSinks>) {
>>>>>>> fa404167
	// Build the base layer of the transport.
	let transport = if let Some(t) = wasm_external_transport {
		OptionalTransport::some(t)
	} else {
		OptionalTransport::none()
	};
	#[cfg(not(target_os = "unknown"))]
	let transport = transport.or_transport(if !memory_only {
		let desktop_trans = tcp::TcpConfig::new();
		let desktop_trans = websocket::WsConfig::new(desktop_trans.clone())
			.or_transport(desktop_trans);
		OptionalTransport::some(if let Ok(dns) = dns::DnsConfig::new(desktop_trans.clone()) {
			EitherTransport::Left(dns)
		} else {
			EitherTransport::Right(desktop_trans.map_err(dns::DnsErr::Underlying))
		})
	} else {
		OptionalTransport::none()
	});

	let transport = transport.or_transport(if memory_only {
		OptionalTransport::some(libp2p::core::transport::MemoryTransport::default())
	} else {
		OptionalTransport::none()
	});

	let (transport, bandwidth) = bandwidth::BandwidthLogging::new(transport);

	let authentication_config = {
		// For more information about these two panics, see in "On the Importance of
		// Checking Cryptographic Protocols for Faults" by Dan Boneh, Richard A. DeMillo,
		// and Richard J. Lipton.
		let noise_keypair = noise::Keypair::<noise::X25519Spec>::new().into_authentic(&keypair)
			.expect("can only fail in case of a hardware bug; since this signing is performed only \
				once and at initialization, we're taking the bet that the inconvenience of a very \
				rare panic here is basically zero");

		// Legacy noise configurations for backward compatibility.
		let mut noise_legacy = noise::LegacyConfig::default();
		noise_legacy.recv_legacy_handshake = true;

		let mut xx_config = noise::NoiseConfig::xx(noise_keypair);
		xx_config.set_legacy_config(noise_legacy.clone());
		xx_config.into_authenticated()
	};

	let multiplexing_config = {
		let mut mplex_config = mplex::MplexConfig::new();
<<<<<<< HEAD
		mplex_config.max_buffer_len_behaviour(mplex::MaxBufferBehaviour::Block);
		mplex_config.max_buffer_len(usize::MAX);

		let mut yamux_config = libp2p::yamux::Config::default();
		// Enable proper flow-control: window updates are only sent when
		// buffered data has been consumed.
		yamux_config.set_window_update_mode(libp2p::yamux::WindowUpdateMode::OnRead);
=======
		mplex_config.set_max_buffer_behaviour(mplex::MaxBufferBehaviour::Block);
		mplex_config.set_max_buffer_size(usize::MAX);

		let mut yamux_config = libp2p::yamux::YamuxConfig::default();
		// Enable proper flow-control: window updates are only sent when
		// buffered data has been consumed.
		yamux_config.set_window_update_mode(libp2p::yamux::WindowUpdateMode::on_read());
>>>>>>> fa404167

		core::upgrade::SelectUpgrade::new(yamux_config, mplex_config)
	};

	let transport = transport.upgrade(upgrade::Version::V1Lazy)
		.authenticate(authentication_config)
		.multiplex(multiplexing_config)
		.timeout(Duration::from_secs(20))
		.boxed();

	(transport, bandwidth)
}<|MERGE_RESOLUTION|>--- conflicted
+++ resolved
@@ -41,11 +41,7 @@
 	keypair: identity::Keypair,
 	memory_only: bool,
 	wasm_external_transport: Option<wasm_ext::ExtTransport>,
-<<<<<<< HEAD
-) -> (Boxed<(PeerId, StreamMuxerBox), io::Error>, Arc<BandwidthSinks>) {
-=======
 ) -> (Boxed<(PeerId, StreamMuxerBox)>, Arc<BandwidthSinks>) {
->>>>>>> fa404167
 	// Build the base layer of the transport.
 	let transport = if let Some(t) = wasm_external_transport {
 		OptionalTransport::some(t)
@@ -94,15 +90,6 @@
 
 	let multiplexing_config = {
 		let mut mplex_config = mplex::MplexConfig::new();
-<<<<<<< HEAD
-		mplex_config.max_buffer_len_behaviour(mplex::MaxBufferBehaviour::Block);
-		mplex_config.max_buffer_len(usize::MAX);
-
-		let mut yamux_config = libp2p::yamux::Config::default();
-		// Enable proper flow-control: window updates are only sent when
-		// buffered data has been consumed.
-		yamux_config.set_window_update_mode(libp2p::yamux::WindowUpdateMode::OnRead);
-=======
 		mplex_config.set_max_buffer_behaviour(mplex::MaxBufferBehaviour::Block);
 		mplex_config.set_max_buffer_size(usize::MAX);
 
@@ -110,7 +97,6 @@
 		// Enable proper flow-control: window updates are only sent when
 		// buffered data has been consumed.
 		yamux_config.set_window_update_mode(libp2p::yamux::WindowUpdateMode::on_read());
->>>>>>> fa404167
 
 		core::upgrade::SelectUpgrade::new(yamux_config, mplex_config)
 	};
