--- conflicted
+++ resolved
@@ -251,9 +251,6 @@
 						Poll::Ready(()) =>
 							*this.handshake = NotificationsInSubstreamHandshake::Sent,
 						Poll::Pending => {
-<<<<<<< HEAD
-							*this.handshake = NotificationsInSubstreamHandshake::Close;
-=======
 							*this.handshake = NotificationsInSubstreamHandshake::Flush;
 							return Poll::Pending
 						}
@@ -280,7 +277,6 @@
 							*this.handshake = NotificationsInSubstreamHandshake::BothSidesClosed,
 						Poll::Pending => {
 							*this.handshake = NotificationsInSubstreamHandshake::ClosingInResponseToRemote;
->>>>>>> 4771f237
 							return Poll::Pending
 						}
 					},
