// This file is part of Substrate.

// Copyright (C) 2017-2020 Parity Technologies (UK) Ltd.
// SPDX-License-Identifier: GPL-3.0-or-later WITH Classpath-exception-2.0

// This program is free software: you can redistribute it and/or modify
// it under the terms of the GNU General Public License as published by
// the Free Software Foundation, either version 3 of the License, or
// (at your option) any later version.

// This program is distributed in the hope that it will be useful,
// but WITHOUT ANY WARRANTY; without even the implied warranty of
// MERCHANTABILITY or FITNESS FOR A PARTICULAR PURPOSE. See the
// GNU General Public License for more details.

// You should have received a copy of the GNU General Public License
// along with this program. If not, see <https://www.gnu.org/licenses/>.

use crate::{
	ExHashT,
	chain::Client,
	config::{BoxFinalityProofRequestBuilder, ProtocolId, TransactionPool, TransactionImportFuture, TransactionImport},
	error,
	utils::{interval, LruHashSet},
};

use bytes::{Bytes, BytesMut};
use futures::{prelude::*, stream::FuturesUnordered};
use generic_proto::{GenericProto, GenericProtoOut};
use libp2p::{Multiaddr, PeerId};
use libp2p::core::{ConnectedPoint, connection::{ConnectionId, ListenerId}};
use libp2p::swarm::{ProtocolsHandler, IntoProtocolsHandler};
use libp2p::swarm::{NetworkBehaviour, NetworkBehaviourAction, PollParameters};
<<<<<<< HEAD
use sp_core::{
	storage::{StorageKey, ChildInfo},
	hexdisplay::HexDisplay
};
=======
>>>>>>> 4771f237
use sp_consensus::{
	BlockOrigin,
	block_validation::BlockAnnounceValidator,
	import_queue::{BlockImportResult, BlockImportError, IncomingBlock, Origin}
};
use codec::{Decode, DecodeAll, Encode};
use sp_runtime::{generic::BlockId, ConsensusEngineId, Justification};
use sp_runtime::traits::{
	Block as BlockT, Header as HeaderT, NumberFor, Zero, CheckedSub
};
use sp_arithmetic::traits::SaturatedConversion;
<<<<<<< HEAD
use message::{BlockAnnounce, BlockAttributes, Direction, FromBlock, Message, RequestId};
use message::generic::Message as GenericMessage;
use light_dispatch::{LightDispatch, LightDispatchNetwork, RequestData};
use prometheus_endpoint::{Registry, Gauge, GaugeVec, PrometheusError, Opts, register, U64};
use sync::{ChainSync, SyncState};
use crate::service::{TransactionPool, ExHashT};
use crate::config::{BoxFinalityProofRequestBuilder, Roles};
=======
use message::{BlockAnnounce, Message};
use message::generic::{Message as GenericMessage, Roles};
use prometheus_endpoint::{
	Registry, Gauge, Counter, GaugeVec,
	PrometheusError, Opts, register, U64
};
use sync::{ChainSync, SyncState};
>>>>>>> 4771f237
use std::borrow::Cow;
use std::collections::{HashMap, HashSet, VecDeque, hash_map::Entry};
use std::sync::Arc;
use std::fmt::Write;
use std::{io, iter, num::NonZeroUsize, pin::Pin, task::Poll, time};
use log::{log, Level, trace, debug, warn, error};
use wasm_timer::Instant;

mod generic_proto;

pub mod message;
pub mod event;
pub mod sync;

pub use generic_proto::{NotificationsSink, Ready, NotifsHandlerError, LegacyConnectionKillError};

const REQUEST_TIMEOUT_SEC: u64 = 40;
/// Interval at which we perform time based maintenance
const TICK_TIMEOUT: time::Duration = time::Duration::from_millis(1100);
/// Interval at which we propagate transactions;
const PROPAGATE_TIMEOUT: time::Duration = time::Duration::from_millis(2900);

/// Maximim number of known block hashes to keep for a peer.
const MAX_KNOWN_BLOCKS: usize = 1024; // ~32kb per peer + LruHashSet overhead
/// Maximim number of known transaction hashes to keep for a peer.
///
/// This should be approx. 2 blocks full of transactions for the network to function properly.
const MAX_KNOWN_TRANSACTIONS: usize = 10240; // ~300kb per peer + overhead.

/// Maximim number of transaction validation request we keep at any moment.
const MAX_PENDING_TRANSACTIONS: usize = 8192;

/// Current protocol version.
pub(crate) const CURRENT_VERSION: u32 = 6;
/// Lowest version we support
pub(crate) const MIN_VERSION: u32 = 3;

/// When light node connects to the full node and the full node is behind light node
/// for at least `LIGHT_MAXIMAL_BLOCKS_DIFFERENCE` blocks, we consider it not useful
/// and disconnect to free connection slot.
const LIGHT_MAXIMAL_BLOCKS_DIFFERENCE: u64 = 8192;

mod rep {
	use sc_peerset::ReputationChange as Rep;
	/// Reputation change when a peer doesn't respond in time to our messages.
	pub const TIMEOUT: Rep = Rep::new(-(1 << 10), "Request timeout");
	/// Reputation change when we are a light client and a peer is behind us.
	pub const PEER_BEHIND_US_LIGHT: Rep = Rep::new(-(1 << 8), "Useless for a light peer");
	/// Reputation change when a peer sends us any transaction.
	///
	/// This forces node to verify it, thus the negative value here. Once transaction is verified,
	/// reputation change should be refunded with `ANY_TRANSACTION_REFUND`
	pub const ANY_TRANSACTION: Rep = Rep::new(-(1 << 4), "Any transaction");
	/// Reputation change when a peer sends us any transaction that is not invalid.
	pub const ANY_TRANSACTION_REFUND: Rep = Rep::new(1 << 4, "Any transaction (refund)");
	/// Reputation change when a peer sends us an transaction that we didn't know about.
	pub const GOOD_TRANSACTION: Rep = Rep::new(1 << 7, "Good transaction");
	/// Reputation change when a peer sends us a bad transaction.
	pub const BAD_TRANSACTION: Rep = Rep::new(-(1 << 12), "Bad transaction");
	/// We received a message that failed to decode.
	pub const BAD_MESSAGE: Rep = Rep::new(-(1 << 12), "Bad message");
	/// We received an unexpected response.
	pub const UNEXPECTED_RESPONSE: Rep = Rep::new_fatal("Unexpected response packet");
	/// We received an unexpected transaction packet.
	pub const UNEXPECTED_TRANSACTIONS: Rep = Rep::new_fatal("Unexpected transactions packet");
	/// Peer has different genesis.
	pub const GENESIS_MISMATCH: Rep = Rep::new_fatal("Genesis mismatch");
	/// Peer is on unsupported protocol version.
	pub const BAD_PROTOCOL: Rep = Rep::new_fatal("Unsupported protocol");
	/// Peer role does not match (e.g. light peer connecting to another light peer).
	pub const BAD_ROLE: Rep = Rep::new_fatal("Unsupported role");
	/// Peer response data does not have requested bits.
	pub const BAD_RESPONSE: Rep = Rep::new(-(1 << 12), "Incomplete response");
}

struct Metrics {
<<<<<<< HEAD
	handshaking_peers: Gauge<U64>,
=======
>>>>>>> 4771f237
	obsolete_requests: Gauge<U64>,
	peers: Gauge<U64>,
	queued_blocks: Gauge<U64>,
	fork_targets: Gauge<U64>,
	finality_proofs: GaugeVec<U64>,
	justifications: GaugeVec<U64>,
<<<<<<< HEAD
=======
	propagated_transactions: Counter<U64>,
>>>>>>> 4771f237
}

impl Metrics {
	fn register(r: &Registry) -> Result<Self, PrometheusError> {
		Ok(Metrics {
<<<<<<< HEAD
			handshaking_peers: {
				let g = Gauge::new("sync_handshaking_peers", "Number of newly connected peers")?;
				register(g, r)?
			},
=======
>>>>>>> 4771f237
			obsolete_requests: {
				let g = Gauge::new("sync_obsolete_requests", "Number of obsolete requests")?;
				register(g, r)?
			},
			peers: {
				let g = Gauge::new("sync_peers", "Number of peers we sync with")?;
				register(g, r)?
			},
			queued_blocks: {
				let g = Gauge::new("sync_queued_blocks", "Number of blocks in import queue")?;
				register(g, r)?
			},
			fork_targets: {
				let g = Gauge::new("sync_fork_targets", "Number of fork sync targets")?;
				register(g, r)?
			},
			justifications: {
				let g = GaugeVec::new(
					Opts::new(
						"sync_extra_justifications",
						"Number of extra justifications requests"
					),
					&["status"],
				)?;
				register(g, r)?
			},
			finality_proofs: {
				let g = GaugeVec::new(
					Opts::new(
						"sync_extra_finality_proofs",
						"Number of extra finality proof requests",
					),
					&["status"],
				)?;
				register(g, r)?
			},
<<<<<<< HEAD
		})
	}
}

=======
			propagated_transactions: register(Counter::new(
				"sync_propagated_transactions",
				"Number of transactions propagated to at least one peer",
			)?, r)?,
		})
	}
}

#[pin_project::pin_project]
struct PendingTransaction<H> {
	#[pin]
	validation: TransactionImportFuture,
	tx_hash: H,
}

impl<H: ExHashT> Future for PendingTransaction<H> {
	type Output = (H, TransactionImport);

	fn poll(self: Pin<&mut Self>, cx: &mut std::task::Context<'_>) -> Poll<Self::Output> {
		let mut this = self.project();

		if let Poll::Ready(import_result) = Pin::new(&mut this.validation).poll_unpin(cx) {
			return Poll::Ready((this.tx_hash.clone(), import_result));
		}

		Poll::Pending
	}
}

>>>>>>> 4771f237
// Lock must always be taken in order declared here.
pub struct Protocol<B: BlockT, H: ExHashT> {
	/// Interval at which we call `tick`.
	tick_timeout: Pin<Box<dyn Stream<Item = ()> + Send>>,
	/// Interval at which we call `propagate_transactions`.
	propagate_timeout: Pin<Box<dyn Stream<Item = ()> + Send>>,
	/// Pending list of messages to return from `poll` as a priority.
	pending_messages: VecDeque<CustomMessageOutcome<B>>,
	/// Pending transactions verification tasks.
	pending_transactions: FuturesUnordered<PendingTransaction<H>>,
	/// As multiple peers can send us the same transaction, we group
	/// these peers using the transaction hash while the transaction is
	/// imported. This prevents that we import the same transaction
	/// multiple times concurrently.
	pending_transactions_peers: HashMap<H, Vec<PeerId>>,
	config: ProtocolConfig,
	genesis_hash: B::Hash,
	sync: ChainSync<B>,
	context_data: ContextData<B, H>,
	/// List of nodes for which we perform additional logging because they are important for the
	/// user.
	important_peers: HashSet<PeerId>,
	/// Used to report reputation changes.
	peerset_handle: sc_peerset::PeersetHandle,
	transaction_pool: Arc<dyn TransactionPool<H, B>>,
	/// Handles opening the unique substream and sending and receiving raw messages.
	behaviour: GenericProto,
	/// For each legacy gossiping engine ID, the corresponding new protocol name.
<<<<<<< HEAD
	protocol_name_by_engine: HashMap<ConsensusEngineId, Cow<'static, [u8]>>,
	/// For each protocol name, the legacy gossiping engine ID.
	protocol_engine_by_name: HashMap<Cow<'static, [u8]>, ConsensusEngineId>,
=======
	protocol_name_by_engine: HashMap<ConsensusEngineId, Cow<'static, str>>,
	/// For each protocol name, the legacy equivalent.
	legacy_equiv_by_name: HashMap<Cow<'static, str>, Fallback>,
	/// Name of the protocol used for transactions.
	transactions_protocol: Cow<'static, str>,
	/// Name of the protocol used for block announces.
	block_announces_protocol: Cow<'static, str>,
>>>>>>> 4771f237
	/// Prometheus metrics.
	metrics: Option<Metrics>,
	/// The `PeerId`'s of all boot nodes.
	boot_node_ids: Arc<HashSet<PeerId>>,
}

#[derive(Default)]
struct PacketStats {
	bytes_in: u64,
	bytes_out: u64,
	count_in: u64,
	count_out: u64,
}
/// Peer information
#[derive(Debug, Clone)]
struct Peer<B: BlockT, H: ExHashT> {
	info: PeerInfo<B>,
	/// Current block request, if any.
	block_request: Option<(Instant, message::BlockRequest<B>)>,
	/// Requests we are no longer interested in.
	obsolete_requests: HashMap<message::RequestId, Instant>,
	/// Holds a set of transactions known to this peer.
	known_transactions: LruHashSet<H>,
	/// Holds a set of blocks known to this peer.
	known_blocks: LruHashSet<B::Hash>,
	/// Request counter,
	next_request_id: message::RequestId,
}

/// Info about a peer's known state.
#[derive(Clone, Debug)]
pub struct PeerInfo<B: BlockT> {
	/// Roles
	pub roles: Roles,
	/// Peer best block hash
	pub best_hash: B::Hash,
	/// Peer best block number
	pub best_number: <B::Header as HeaderT>::Number,
}

/// Data necessary to create a context.
struct ContextData<B: BlockT, H: ExHashT> {
	// All connected peers
	peers: HashMap<PeerId, Peer<B, H>>,
	stats: HashMap<&'static str, PacketStats>,
	pub chain: Arc<dyn Client<B>>,
}

/// Configuration for the Substrate-specific part of the networking layer.
#[derive(Clone)]
pub struct ProtocolConfig {
	/// Assigned roles.
	pub roles: Roles,
	/// Maximum number of peers to ask the same blocks in parallel.
	pub max_parallel_downloads: u32,
}

impl Default for ProtocolConfig {
	fn default() -> ProtocolConfig {
		ProtocolConfig {
			roles: Roles::FULL,
			max_parallel_downloads: 5,
		}
	}
}

/// Handshake sent when we open a block announces substream.
#[derive(Debug, PartialEq, Eq, Clone, Encode, Decode)]
struct BlockAnnouncesHandshake<B: BlockT> {
	/// Roles of the node.
	roles: Roles,
	/// Best block number.
	best_number: NumberFor<B>,
	/// Best block hash.
	best_hash: B::Hash,
	/// Genesis block hash.
	genesis_hash: B::Hash,
}

impl<B: BlockT> BlockAnnouncesHandshake<B> {
	fn build(protocol_config: &ProtocolConfig, chain: &Arc<dyn Client<B>>) -> Self {
		let info = chain.info();
		BlockAnnouncesHandshake {
			genesis_hash: info.genesis_hash,
			roles: protocol_config.roles,
			best_number: info.best_number,
			best_hash: info.best_hash,
		}
	}
}

/// Builds a SCALE-encoded "Status" message to send as handshake for the legacy protocol.
fn build_status_message<B: BlockT>(protocol_config: &ProtocolConfig, chain: &Arc<dyn Client<B>>) -> Vec<u8> {
	let info = chain.info();
	let status = message::generic::Status {
		version: CURRENT_VERSION,
		min_supported_version: MIN_VERSION,
		genesis_hash: info.genesis_hash,
		roles: protocol_config.roles.into(),
		best_number: info.best_number,
		best_hash: info.best_hash,
		chain_status: Vec::new(), // TODO: find a way to make this backwards-compatible
	};

	Message::<B>::Status(status).encode()
}

/// Fallback mechanism to use to send a notification if no substream is open.
#[derive(Debug, Clone, PartialEq, Eq)]
enum Fallback {
	/// Use a `Message::Consensus` with the given engine ID.
	Consensus(ConsensusEngineId),
	/// The message is the bytes encoding of a `Transactions<E>` (which is itself defined as a `Vec<E>`).
	Transactions,
	/// The message is the bytes encoding of a `BlockAnnounce<H>`.
	BlockAnnounce,
}

impl<B: BlockT, H: ExHashT> Protocol<B, H> {
	/// Create a new instance.
	pub fn new(
		config: ProtocolConfig,
		local_peer_id: PeerId,
		chain: Arc<dyn Client<B>>,
		transaction_pool: Arc<dyn TransactionPool<H, B>>,
		finality_proof_request_builder: Option<BoxFinalityProofRequestBuilder<B>>,
		protocol_id: ProtocolId,
		peerset_config: sc_peerset::PeersetConfig,
		block_announce_validator: Box<dyn BlockAnnounceValidator<B> + Send>,
		metrics_registry: Option<&Registry>,
		boot_node_ids: Arc<HashSet<PeerId>>,
	) -> error::Result<(Protocol<B, H>, sc_peerset::PeersetHandle)> {
		let info = chain.info();
		let sync = ChainSync::new(
			config.roles,
			chain.clone(),
			&info,
			finality_proof_request_builder,
			block_announce_validator,
			config.max_parallel_downloads,
		);

		let important_peers = {
			let mut imp_p = HashSet::new();
			for reserved in peerset_config.priority_groups.iter().flat_map(|(_, l)| l.iter()) {
				imp_p.insert(reserved.clone());
			}
			imp_p.shrink_to_fit();
			imp_p
		};

		let (peerset, peerset_handle) = sc_peerset::Peerset::from_config(peerset_config);

		let mut legacy_equiv_by_name = HashMap::new();

		let transactions_protocol: Cow<'static, str> = Cow::from({
			let mut proto = String::new();
			proto.push_str("/");
			proto.push_str(protocol_id.as_ref());
			proto.push_str("/transactions/1");
			proto
		});
		legacy_equiv_by_name.insert(transactions_protocol.clone(), Fallback::Transactions);

		let block_announces_protocol: Cow<'static, str> = Cow::from({
			let mut proto = String::new();
			proto.push_str("/");
			proto.push_str(protocol_id.as_ref());
			proto.push_str("/block-announces/1");
			proto
		});
		legacy_equiv_by_name.insert(block_announces_protocol.clone(), Fallback::BlockAnnounce);

		let behaviour = {
			let versions = &((MIN_VERSION as u8)..=(CURRENT_VERSION as u8)).collect::<Vec<u8>>();
			let block_announces_handshake = BlockAnnouncesHandshake::build(&config, &chain).encode();
			GenericProto::new(
				local_peer_id,
				protocol_id.clone(),
				versions,
				build_status_message(&config, &chain),
				peerset,
				// As documented in `GenericProto`, the first protocol in the list is always the
				// one carrying the handshake reported in the `CustomProtocolOpen` event.
				iter::once((block_announces_protocol.clone(), block_announces_handshake))
					.chain(iter::once((transactions_protocol.clone(), vec![]))),
			)
		};

		let protocol = Protocol {
			tick_timeout: Box::pin(interval(TICK_TIMEOUT)),
			propagate_timeout: Box::pin(interval(PROPAGATE_TIMEOUT)),
			pending_messages: VecDeque::new(),
			pending_transactions: FuturesUnordered::new(),
			pending_transactions_peers: HashMap::new(),
			config,
			context_data: ContextData {
				peers: HashMap::new(),
				stats: HashMap::new(),
				chain,
			},
			genesis_hash: info.genesis_hash,
			sync,
			important_peers,
			transaction_pool,
			peerset_handle: peerset_handle.clone(),
			behaviour,
			protocol_name_by_engine: HashMap::new(),
<<<<<<< HEAD
			protocol_engine_by_name: HashMap::new(),
=======
			legacy_equiv_by_name,
			transactions_protocol,
			block_announces_protocol,
>>>>>>> 4771f237
			metrics: if let Some(r) = metrics_registry {
				Some(Metrics::register(r)?)
			} else {
				None
			},
			boot_node_ids,
		};

		Ok((protocol, peerset_handle))
	}

	/// Returns the list of all the peers we have an open channel to.
	pub fn open_peers(&self) -> impl Iterator<Item = &PeerId> {
		self.behaviour.open_peers()
	}

	/// Returns true if we have a channel open with this node.
	pub fn is_open(&self, peer_id: &PeerId) -> bool {
		self.behaviour.is_open(peer_id)
	}

	/// Returns the list of all the peers that the peerset currently requests us to be connected to.
	pub fn requested_peers(&self) -> impl Iterator<Item = &PeerId> {
		self.behaviour.requested_peers()
	}

	/// Returns the number of discovered nodes that we keep in memory.
	pub fn num_discovered_peers(&self) -> usize {
		self.behaviour.num_discovered_peers()
	}

	/// Disconnects the given peer if we are connected to it.
	pub fn disconnect_peer(&mut self, peer_id: &PeerId) {
		self.behaviour.disconnect_peer(peer_id)
	}

	/// Returns true if we try to open protocols with the given peer.
	pub fn is_enabled(&self, peer_id: &PeerId) -> bool {
		self.behaviour.is_enabled(peer_id)
	}

	/// Returns the state of the peerset manager, for debugging purposes.
	pub fn peerset_debug_info(&mut self) -> serde_json::Value {
		self.behaviour.peerset_debug_info()
	}

	/// Returns the number of peers we're connected to.
	pub fn num_connected_peers(&self) -> usize {
		self.context_data.peers.values().count()
	}

	/// Returns the number of peers we're connected to and that are being queried.
	pub fn num_active_peers(&self) -> usize {
		self.context_data
			.peers
			.values()
			.filter(|p| p.block_request.is_some())
			.count()
	}

	/// Current global sync state.
	pub fn sync_state(&self) -> SyncState {
		self.sync.status().state
	}

	/// Target sync block number.
	pub fn best_seen_block(&self) -> Option<NumberFor<B>> {
		self.sync.status().best_seen_block
	}

	/// Number of peers participating in syncing.
	pub fn num_sync_peers(&self) -> u32 {
		self.sync.status().num_peers
	}

	/// Number of blocks in the import queue.
	pub fn num_queued_blocks(&self) -> u32 {
		self.sync.status().queued_blocks
	}

<<<<<<< HEAD
	/// Number of processed blocks.
	pub fn num_processed_blocks(&self) -> usize {
		self.sync.num_processed_blocks()
=======
	/// Number of downloaded blocks.
	pub fn num_downloaded_blocks(&self) -> usize {
		self.sync.num_downloaded_blocks()
>>>>>>> 4771f237
	}

	/// Number of active sync requests.
	pub fn num_sync_requests(&self) -> usize {
		self.sync.num_sync_requests()
	}

	/// Sync local state with the blockchain state.
	pub fn update_chain(&mut self) {
		let info = self.context_data.chain.info();
		self.sync.update_chain_info(&info.best_hash, info.best_number);
		self.behaviour.set_legacy_handshake_message(build_status_message(&self.config, &self.context_data.chain));
		self.behaviour.set_notif_protocol_handshake(
			&self.block_announces_protocol,
			BlockAnnouncesHandshake::build(&self.config, &self.context_data.chain).encode()
		);
	}

	/// Inform sync about an own imported block.
	pub fn own_block_imported(&mut self, hash: B::Hash, number: NumberFor<B>) {
		self.sync.update_chain_info(&hash, number);
	}

	fn update_peer_info(&mut self, who: &PeerId) {
		if let Some(info) = self.sync.peer_info(who) {
			if let Some(ref mut peer) = self.context_data.peers.get_mut(who) {
				peer.info.best_hash = info.best_hash;
				peer.info.best_number = info.best_number;
			}
		}
	}

	/// Returns information about all the peers we are connected to after the handshake message.
	pub fn peers_info(&self) -> impl Iterator<Item = (&PeerId, &PeerInfo<B>)> {
		self.context_data.peers.iter().map(|(id, peer)| (id, &peer.info))
	}

	pub fn on_custom_message(
		&mut self,
		who: PeerId,
		data: BytesMut,
	) -> CustomMessageOutcome<B> {

		let message = match <Message<B> as Decode>::decode(&mut &data[..]) {
			Ok(message) => message,
			Err(err) => {
				debug!(target: "sync", "Couldn't decode packet sent by {}: {:?}: {}", who, data, err.what());
				self.peerset_handle.report_peer(who, rep::BAD_MESSAGE);
				return CustomMessageOutcome::None;
			}
		};

		let mut stats = self.context_data.stats.entry(message.id()).or_default();
		stats.bytes_in += data.len() as u64;
		stats.count_in += 1;

		match message {
			GenericMessage::Status(_) =>
				debug!(target: "sub-libp2p", "Received unexpected Status"),
			GenericMessage::BlockAnnounce(announce) => {
				let outcome = self.on_block_announce(who.clone(), announce);
				self.update_peer_info(&who);
				return outcome;
			},
			GenericMessage::Transactions(m) =>
				self.on_transactions(who, m),
			GenericMessage::BlockResponse(_) =>
				warn!(target: "sub-libp2p", "Received unexpected BlockResponse"),
			GenericMessage::RemoteCallResponse(_) =>
				warn!(target: "sub-libp2p", "Received unexpected RemoteCallResponse"),
			GenericMessage::RemoteReadResponse(_) =>
				warn!(target: "sub-libp2p", "Received unexpected RemoteReadResponse"),
			GenericMessage::RemoteHeaderResponse(_) =>
				warn!(target: "sub-libp2p", "Received unexpected RemoteHeaderResponse"),
			GenericMessage::RemoteChangesResponse(_) =>
				warn!(target: "sub-libp2p", "Received unexpected RemoteChangesResponse"),
			GenericMessage::FinalityProofResponse(_) =>
				warn!(target: "sub-libp2p", "Received unexpected FinalityProofResponse"),
			GenericMessage::BlockRequest(_) |
			GenericMessage::FinalityProofRequest(_) |
			GenericMessage::RemoteReadChildRequest(_) |
			GenericMessage::RemoteCallRequest(_) |
			GenericMessage::RemoteReadRequest(_) |
			GenericMessage::RemoteHeaderRequest(_) |
			GenericMessage::RemoteChangesRequest(_) => {
				debug!(
					target: "sub-libp2p",
					"Received no longer supported legacy request from {:?}",
					who
				);
				self.disconnect_peer(&who);
				self.peerset_handle.report_peer(who, rep::BAD_PROTOCOL);
			},
			GenericMessage::Consensus(msg) =>
				return if self.protocol_name_by_engine.contains_key(&msg.engine_id) {
					CustomMessageOutcome::NotificationsReceived {
						remote: who,
						messages: vec![(msg.engine_id, From::from(msg.data))],
					}
				} else {
					debug!(target: "sync", "Received message on non-registered protocol: {:?}", msg.engine_id);
					CustomMessageOutcome::None
				},
			GenericMessage::ConsensusBatch(messages) => {
				let messages = messages
					.into_iter()
					.filter_map(|msg| {
						if self.protocol_name_by_engine.contains_key(&msg.engine_id) {
							Some((msg.engine_id, From::from(msg.data)))
						} else {
							debug!(target: "sync", "Received message on non-registered protocol: {:?}", msg.engine_id);
							None
						}
					})
					.collect::<Vec<_>>();

				return if !messages.is_empty() {
					CustomMessageOutcome::NotificationsReceived {
						remote: who,
						messages,
					}
				} else {
					CustomMessageOutcome::None
				};
			},
		}

		CustomMessageOutcome::None
	}

	fn update_peer_request(&mut self, who: &PeerId, request: &mut message::BlockRequest<B>) {
		update_peer_request::<B, H>(&mut self.context_data.peers, who, request)
	}

	/// Called by peer when it is disconnecting
	pub fn on_peer_disconnected(&mut self, peer: PeerId) -> CustomMessageOutcome<B> {
		if self.important_peers.contains(&peer) {
			warn!(target: "sync", "Reserved peer {} disconnected", peer);
		} else {
			trace!(target: "sync", "{} disconnected", peer);
		}

<<<<<<< HEAD
		// lock all the the peer lists so that add/remove peer events are in order
		let removed = {
			self.handshaking_peers.remove(&peer);
			self.context_data.peers.remove(&peer)
		};
		if let Some(_peer_data) = removed {
			self.sync.peer_disconnected(peer.clone());
			self.light_dispatch.on_disconnect(LightDispatchIn {
				behaviour: &mut self.behaviour,
				peerset: self.peerset_handle.clone(),
			}, &peer);

			// Notify all the notification protocols as closed.
			CustomMessageOutcome::NotificationStreamClosed {
				remote: peer,
				protocols: self.protocol_name_by_engine.keys().cloned().collect(),
			}
		} else {
			CustomMessageOutcome::None
		}
	}

	/// Called as a back-pressure mechanism if the networking detects that the peer cannot process
	/// our messaging rate fast enough.
	pub fn on_clogged_peer(&self, who: PeerId, _msg: Option<Message<B>>) {
		self.peerset_handle.report_peer(who.clone(), rep::CLOGGED_PEER);

		// Print some diagnostics.
		if let Some(peer) = self.context_data.peers.get(&who) {
			debug!(target: "sync", "Clogged peer {} (protocol_version: {:?}; roles: {:?}; \
				known_extrinsics: {:?}; known_blocks: {:?}; best_hash: {:?}; best_number: {:?})",
				who, peer.info.protocol_version, peer.info.roles, peer.known_extrinsics, peer.known_blocks,
				peer.info.best_hash, peer.info.best_number);
		} else {
			debug!(target: "sync", "Peer clogged before being properly connected");
		}
	}

	fn on_block_request(
		&mut self,
		peer: PeerId,
		request: message::BlockRequest<B>
	) {
		trace!(target: "sync", "BlockRequest {} from {}: from {:?} to {:?} max {:?} for {:?}",
			request.id,
			peer,
			request.from,
			request.to,
			request.max,
			request.fields,
		);

		// sending block requests to the node that is unable to serve it is considered a bad behavior
		if !self.config.roles.is_full() {
			trace!(target: "sync", "Peer {} is trying to sync from the light node", peer);
			self.behaviour.disconnect_peer(&peer);
			self.peerset_handle.report_peer(peer, rep::UNEXPECTED_REQUEST);
			return;
		}

		let mut blocks = Vec::new();
		let mut id = match request.from {
			message::FromBlock::Hash(h) => BlockId::Hash(h),
			message::FromBlock::Number(n) => BlockId::Number(n),
		};
		let max = cmp::min(request.max.unwrap_or(u32::max_value()), MAX_BLOCK_DATA_RESPONSE) as usize;
		let get_header = request.fields.contains(message::BlockAttributes::HEADER);
		let get_body = request.fields.contains(message::BlockAttributes::BODY);
		let get_justification = request
			.fields
			.contains(message::BlockAttributes::JUSTIFICATION);
		while let Some(header) = self.context_data.chain.header(id).unwrap_or(None) {
			if blocks.len() >= max {
				break;
			}
			let number = header.number().clone();
			let hash = header.hash();
			let parent_hash = header.parent_hash().clone();
			let justification = if get_justification {
				self.context_data.chain.justification(&BlockId::Hash(hash)).unwrap_or(None)
			} else {
				None
			};
			let block_data = message::generic::BlockData {
				hash: hash,
				header: if get_header { Some(header) } else { None },
				body: if get_body {
					self.context_data
						.chain
						.block_body(&BlockId::Hash(hash))
						.unwrap_or(None)
				} else {
					None
				},
				receipt: None,
				message_queue: None,
				justification,
			};
			// Stop if we don't have requested block body
			if get_body && block_data.body.is_none() {
				trace!(target: "sync", "Missing data for block request.");
				break;
			}
			blocks.push(block_data);
			match request.direction {
				message::Direction::Ascending => id = BlockId::Number(number + One::one()),
				message::Direction::Descending => {
					if number.is_zero() {
						break;
					}
					id = BlockId::Hash(parent_hash)
				}
=======
		if let Some(_peer_data) =  self.context_data.peers.remove(&peer) {
			self.sync.peer_disconnected(&peer);

			// Notify all the notification protocols as closed.
			CustomMessageOutcome::NotificationStreamClosed {
				remote: peer,
				protocols: self.protocol_name_by_engine.keys().cloned().collect(),
>>>>>>> 4771f237
			}
		} else {
			CustomMessageOutcome::None
		}
	}

	/// Adjusts the reputation of a node.
	pub fn report_peer(&self, who: PeerId, reputation: sc_peerset::ReputationChange) {
		self.peerset_handle.report_peer(who, reputation)
	}

	/// Must be called in response to a [`CustomMessageOutcome::BlockRequest`] being emitted.
	/// Must contain the same `PeerId` and request that have been emitted.
	pub fn on_block_response(
		&mut self,
		peer: PeerId,
		response: message::BlockResponse<B>,
	) -> CustomMessageOutcome<B> {
		let request = if let Some(ref mut p) = self.context_data.peers.get_mut(&peer) {
			if p.obsolete_requests.remove(&response.id).is_some() {
				trace!(target: "sync", "Ignoring obsolete block response packet from {} ({})", peer, response.id);
				return CustomMessageOutcome::None;
			}
			// Clear the request. If the response is invalid peer will be disconnected anyway.
			match p.block_request.take() {
				Some((_, request)) if request.id == response.id => request,
				Some(_) =>  {
					trace!(target: "sync", "Ignoring obsolete block response packet from {} ({})", peer, response.id);
					return CustomMessageOutcome::None;
				}
				None => {
					trace!(target: "sync", "Unexpected response packet from unknown peer {}", peer);
					self.behaviour.disconnect_peer(&peer);
					self.peerset_handle.report_peer(peer, rep::UNEXPECTED_RESPONSE);
					return CustomMessageOutcome::None;
				}
			}
		} else {
			trace!(target: "sync", "Unexpected response packet from unknown peer {}", peer);
			self.behaviour.disconnect_peer(&peer);
			self.peerset_handle.report_peer(peer, rep::UNEXPECTED_RESPONSE);
			return CustomMessageOutcome::None;
		};

		let blocks_range = || match (
			response.blocks.first().and_then(|b| b.header.as_ref().map(|h| h.number())),
			response.blocks.last().and_then(|b| b.header.as_ref().map(|h| h.number())),
		) {
			(Some(first), Some(last)) if first != last => format!(" ({}..{})", first, last),
			(Some(first), Some(_)) => format!(" ({})", first),
			_ => Default::default(),
		};
		trace!(target: "sync", "BlockResponse {} from {} with {} blocks {}",
			response.id,
			peer,
			response.blocks.len(),
			blocks_range(),
		);

		if request.fields == message::BlockAttributes::JUSTIFICATION {
			match self.sync.on_block_justification(peer, response) {
				Ok(sync::OnBlockJustification::Nothing) => CustomMessageOutcome::None,
				Ok(sync::OnBlockJustification::Import { peer, hash, number, justification }) =>
					CustomMessageOutcome::JustificationImport(peer, hash, number, justification),
				Err(sync::BadPeer(id, repu)) => {
					self.behaviour.disconnect_peer(&id);
					self.peerset_handle.report_peer(id, repu);
					CustomMessageOutcome::None
				}
			}
		} else {
			// Validate fields against the request.
			if request.fields.contains(message::BlockAttributes::HEADER) && response.blocks.iter().any(|b| b.header.is_none()) {
				self.behaviour.disconnect_peer(&peer);
				self.peerset_handle.report_peer(peer, rep::BAD_RESPONSE);
				trace!(target: "sync", "Missing header for a block");
				return CustomMessageOutcome::None
			}
			if request.fields.contains(message::BlockAttributes::BODY) && response.blocks.iter().any(|b| b.body.is_none()) {
				self.behaviour.disconnect_peer(&peer);
				self.peerset_handle.report_peer(peer, rep::BAD_RESPONSE);
				trace!(target: "sync", "Missing body for a block");
				return CustomMessageOutcome::None
			}

			match self.sync.on_block_data(&peer, Some(request), response) {
				Ok(sync::OnBlockData::Import(origin, blocks)) =>
					CustomMessageOutcome::BlockImport(origin, blocks),
				Ok(sync::OnBlockData::Request(peer, mut req)) => {
					self.update_peer_request(&peer, &mut req);
					CustomMessageOutcome::BlockRequest {
						target: peer,
						request: req,
					}
				}
				Err(sync::BadPeer(id, repu)) => {
					self.behaviour.disconnect_peer(&id);
					self.peerset_handle.report_peer(id, repu);
					CustomMessageOutcome::None
				}
			}
		}
	}

	/// Must be called in response to a [`CustomMessageOutcome::BlockRequest`] if it has failed.
	pub fn on_block_request_failed(
		&mut self,
		peer: &PeerId,
	) {
		self.peerset_handle.report_peer(peer.clone(), rep::TIMEOUT);
		self.behaviour.disconnect_peer(peer);
	}

	/// Perform time based maintenance.
	///
	/// > **Note**: This method normally doesn't have to be called except for testing purposes.
	pub fn tick(&mut self) {
		self.maintain_peers();
<<<<<<< HEAD
		self.light_dispatch.maintain_peers(LightDispatchIn {
			behaviour: &mut self.behaviour,
			peerset: self.peerset_handle.clone(),
		});
=======
>>>>>>> 4771f237
		self.report_metrics()
	}

	fn maintain_peers(&mut self) {
		let tick = Instant::now();
		let mut aborting = Vec::new();
		{
			for (who, peer) in self.context_data.peers.iter() {
				if peer.block_request.as_ref().map_or(false, |(t, _)| (tick - *t).as_secs() > REQUEST_TIMEOUT_SEC) {
					log!(
						target: "sync",
						if self.important_peers.contains(who) { Level::Warn } else { Level::Trace },
						"Request timeout {}", who
					);
					aborting.push(who.clone());
				} else if peer.obsolete_requests.values().any(|t| (tick - *t).as_secs() > REQUEST_TIMEOUT_SEC) {
					log!(
						target: "sync",
						if self.important_peers.contains(who) { Level::Warn } else { Level::Trace },
						"Obsolete timeout {}", who
					);
					aborting.push(who.clone());
				}
			}
		}

		for p in aborting {
			self.behaviour.disconnect_peer(&p);
			self.peerset_handle.report_peer(p, rep::TIMEOUT);
		}
	}

	/// Called on the first connection between two peers, after their exchange of handshake.
	fn on_peer_connected(
		&mut self,
		who: PeerId,
		status: BlockAnnouncesHandshake<B>,
		notifications_sink: NotificationsSink,
	) -> CustomMessageOutcome<B> {
		trace!(target: "sync", "New peer {} {:?}", who, status);

		if self.context_data.peers.contains_key(&who) {
			debug!(target: "sync", "Ignoring duplicate status packet from {}", who);
			return CustomMessageOutcome::None;
		}
		if status.genesis_hash != self.genesis_hash {
			log!(
				target: "sync",
				if self.important_peers.contains(&who) { Level::Warn } else { Level::Trace },
				"Peer is on different chain (our genesis: {} theirs: {})",
				self.genesis_hash, status.genesis_hash
			);
			self.peerset_handle.report_peer(who.clone(), rep::GENESIS_MISMATCH);
			self.behaviour.disconnect_peer(&who);

			if self.boot_node_ids.contains(&who) {
				error!(
					target: "sync",
					"Bootnode with peer id `{}` is on a different chain (our genesis: {} theirs: {})",
					who,
					self.genesis_hash,
					status.genesis_hash,
				);
			}

			return CustomMessageOutcome::None;
		}

		if self.config.roles.is_light() {
			// we're not interested in light peers
			if status.roles.is_light() {
				debug!(target: "sync", "Peer {} is unable to serve light requests", who);
				self.peerset_handle.report_peer(who.clone(), rep::BAD_ROLE);
				self.behaviour.disconnect_peer(&who);

				if self.boot_node_ids.contains(&who) {
					error!(
						target: "sync",
						"Bootnode with peer id `{}` is on a different chain (our genesis: {} theirs: {})",
						who,
						self.genesis_hash,
						status.genesis_hash,
					);
				}

				return CustomMessageOutcome::None;
			}

			// we don't interested in peers that are far behind us
			let self_best_block = self
				.context_data
				.chain
				.info()
				.best_number;
			let blocks_difference = self_best_block
				.checked_sub(&status.best_number)
				.unwrap_or_else(Zero::zero)
				.saturated_into::<u64>();
			if blocks_difference > LIGHT_MAXIMAL_BLOCKS_DIFFERENCE {
				debug!(target: "sync", "Peer {} is far behind us and will unable to serve light requests", who);
				self.peerset_handle.report_peer(who.clone(), rep::PEER_BEHIND_US_LIGHT);
				self.behaviour.disconnect_peer(&who);
				return CustomMessageOutcome::None;
			}
		}

		let peer = Peer {
			info: PeerInfo {
				roles: status.roles,
				best_hash: status.best_hash,
				best_number: status.best_number
			},
			block_request: None,
			known_transactions: LruHashSet::new(NonZeroUsize::new(MAX_KNOWN_TRANSACTIONS)
				.expect("Constant is nonzero")),
			known_blocks: LruHashSet::new(NonZeroUsize::new(MAX_KNOWN_BLOCKS)
				.expect("Constant is nonzero")),
			next_request_id: 0,
			obsolete_requests: HashMap::new(),
		};
		self.context_data.peers.insert(who.clone(), peer);

		debug!(target: "sync", "Connected {}", who);

		let info = self.context_data.peers.get(&who).expect("We just inserted above; QED").info.clone();
		self.pending_messages.push_back(CustomMessageOutcome::PeerNewBest(who.clone(), status.best_number));
		if info.roles.is_full() {
			match self.sync.new_peer(who.clone(), info.best_hash, info.best_number) {
				Ok(None) => (),
				Ok(Some(mut req)) => {
					self.update_peer_request(&who, &mut req);
					self.pending_messages.push_back(CustomMessageOutcome::BlockRequest {
						target: who.clone(),
						request: req,
					});
				},
				Err(sync::BadPeer(id, repu)) => {
					self.behaviour.disconnect_peer(&id);
					self.peerset_handle.report_peer(id, repu)
				}
			}
		}

		// Notify all the notification protocols as open.
		CustomMessageOutcome::NotificationStreamOpened {
			remote: who,
			protocols: self.protocol_name_by_engine.keys().cloned().collect(),
			roles: info.roles,
			notifications_sink,
		}
	}

	/// Registers a new notifications protocol.
	///
	/// While registering a protocol while we already have open connections is discouraged, we
	/// nonetheless handle it by notifying that we opened channels with everyone. This function
	/// returns a list of substreams to open as a result.
	pub fn register_notifications_protocol<'a>(
		&'a mut self,
		engine_id: ConsensusEngineId,
		protocol_name: impl Into<Cow<'static, str>>,
		handshake_message: Vec<u8>,
	) -> impl Iterator<Item = (&'a PeerId, Roles, &'a NotificationsSink)> + 'a {
		let protocol_name = protocol_name.into();
		if self.protocol_name_by_engine.insert(engine_id, protocol_name.clone()).is_some() {
			error!(target: "sub-libp2p", "Notifications protocol already registered: {:?}", protocol_name);
		} else {
			self.behaviour.register_notif_protocol(protocol_name.clone(), handshake_message);
			self.legacy_equiv_by_name.insert(protocol_name, Fallback::Consensus(engine_id));
		}

		let behaviour = &self.behaviour;
		self.context_data.peers.iter().filter_map(move |(peer_id, peer)| {
			if let Some(notifications_sink) = behaviour.notifications_sink(peer_id) {
				Some((peer_id, peer.info.roles, notifications_sink))
			} else {
				log::error!("State mismatch: no notifications sink for opened peer {:?}", peer_id);
				None
			}
		})
	}

	/// Called when peer sends us new transactions
	fn on_transactions(
		&mut self,
		who: PeerId,
		transactions: message::Transactions<B::Extrinsic>,
	) {
		// sending transaction to light node is considered a bad behavior
		if !self.config.roles.is_full() {
			trace!(target: "sync", "Peer {} is trying to send transactions to the light node", who);
			self.behaviour.disconnect_peer(&who);
			self.peerset_handle.report_peer(who, rep::UNEXPECTED_TRANSACTIONS);
			return;
		}

		// Accept transactions only when fully synced
		if self.sync.status().state != SyncState::Idle {
			trace!(target: "sync", "{} Ignoring transactions while syncing", who);
			return;
		}

		trace!(target: "sync", "Received {} transactions from {}", transactions.len(), who);
		if let Some(ref mut peer) = self.context_data.peers.get_mut(&who) {
			for t in transactions {
				if self.pending_transactions.len() > MAX_PENDING_TRANSACTIONS {
					debug!(
						target: "sync",
						"Ignoring any further transactions that exceed `MAX_PENDING_TRANSACTIONS`({}) limit",
						MAX_PENDING_TRANSACTIONS,
					);
					break;
				}

				let hash = self.transaction_pool.hash_of(&t);
				peer.known_transactions.insert(hash.clone());

				self.peerset_handle.report_peer(who.clone(), rep::ANY_TRANSACTION);

				match self.pending_transactions_peers.entry(hash.clone()) {
					Entry::Vacant(entry) => {
						self.pending_transactions.push(PendingTransaction {
							validation: self.transaction_pool.import(t),
							tx_hash: hash,
						});
						entry.insert(vec![who.clone()]);
					},
					Entry::Occupied(mut entry) => {
						entry.get_mut().push(who.clone());
					}
				}
			}
		}
	}

	fn on_handle_transaction_import(&mut self, who: PeerId, import: TransactionImport) {
		match import {
			TransactionImport::KnownGood => self.peerset_handle.report_peer(who, rep::ANY_TRANSACTION_REFUND),
			TransactionImport::NewGood => self.peerset_handle.report_peer(who, rep::GOOD_TRANSACTION),
			TransactionImport::Bad => self.peerset_handle.report_peer(who, rep::BAD_TRANSACTION),
			TransactionImport::None => {},
		}
	}

	/// Propagate one transaction.
	pub fn propagate_transaction(
		&mut self,
		hash: &H,
	) {
		debug!(target: "sync", "Propagating transaction [{:?}]", hash);
		// Accept transactions only when fully synced
		if self.sync.status().state != SyncState::Idle {
			return;
		}
		if let Some(transaction) = self.transaction_pool.transaction(hash) {
			let propagated_to = self.do_propagate_transactions(&[(hash.clone(), transaction)]);
			self.transaction_pool.on_broadcasted(propagated_to);
		}
	}

	fn do_propagate_transactions(
		&mut self,
		transactions: &[(H, B::Extrinsic)],
	) -> HashMap<H, Vec<String>> {
		let mut propagated_to = HashMap::<_, Vec<_>>::new();
		let mut propagated_transactions = 0;

		for (who, peer) in self.context_data.peers.iter_mut() {
			// never send transactions to the light node
			if !peer.info.roles.is_full() {
				continue;
			}

			let (hashes, to_send): (Vec<_>, Vec<_>) = transactions
				.iter()
				.filter(|&(ref hash, _)| peer.known_transactions.insert(hash.clone()))
				.cloned()
				.unzip();

			propagated_transactions += hashes.len();

			if !to_send.is_empty() {
				for hash in hashes {
					propagated_to
						.entry(hash)
						.or_default()
						.push(who.to_base58());
				}
				trace!(target: "sync", "Sending {} transactions to {}", to_send.len(), who);
				self.behaviour.write_notification(
					who,
					self.transactions_protocol.clone(),
					to_send.encode()
				);
			}
		}

		if let Some(ref metrics) = self.metrics {
			metrics.propagated_transactions.inc_by(propagated_transactions as _)
		}

		propagated_to
	}

	/// Call when we must propagate ready transactions to peers.
	pub fn propagate_transactions(&mut self) {
		debug!(target: "sync", "Propagating transactions");
		// Accept transactions only when fully synced
		if self.sync.status().state != SyncState::Idle {
			return;
		}
		let transactions = self.transaction_pool.transactions();
		let propagated_to = self.do_propagate_transactions(&transactions);
		self.transaction_pool.on_broadcasted(propagated_to);
	}

	/// Make sure an important block is propagated to peers.
	///
	/// In chain-based consensus, we often need to make sure non-best forks are
	/// at least temporarily synced.
	pub fn announce_block(&mut self, hash: B::Hash, data: Vec<u8>) {
		let header = match self.context_data.chain.header(BlockId::Hash(hash)) {
			Ok(Some(header)) => header,
			Ok(None) => {
				warn!("Trying to announce unknown block: {}", hash);
				return;
			}
			Err(e) => {
				warn!("Error reading block header {}: {:?}", hash, e);
				return;
			}
		};

		// don't announce genesis block since it will be ignored
		if header.number().is_zero() {
			return;
		}

		let is_best = self.context_data.chain.info().best_hash == hash;
		debug!(target: "sync", "Reannouncing block {:?} is_best: {}", hash, is_best);
		self.send_announcement(&header, data, is_best, true)
	}

	fn send_announcement(&mut self, header: &B::Header, data: Vec<u8>, is_best: bool, force: bool) {
		let hash = header.hash();

		for (who, ref mut peer) in self.context_data.peers.iter_mut() {
			trace!(target: "sync", "Announcing block {:?} to {}", hash, who);
			let inserted = peer.known_blocks.insert(hash);
			if inserted || force {
				let message = message::BlockAnnounce {
					header: header.clone(),
					state: if is_best {
						Some(message::BlockState::Best)
					} else {
						Some(message::BlockState::Normal)
					},
					data: Some(data.clone()),
				};

				self.behaviour.write_notification(
					who,
					self.block_announces_protocol.clone(),
					message.encode()
				);
			}
		}
	}

	fn on_block_announce(
		&mut self,
		who: PeerId,
		announce: BlockAnnounce<B::Header>,
	) -> CustomMessageOutcome<B> {
		let hash = announce.header.hash();
		let number = *announce.header.number();

		if let Some(ref mut peer) = self.context_data.peers.get_mut(&who) {
			peer.known_blocks.insert(hash.clone());
		}

		let is_their_best = match announce.state.unwrap_or(message::BlockState::Best) {
			message::BlockState::Best => true,
			message::BlockState::Normal => false,
		};

		match self.sync.on_block_announce(&who, hash, &announce, is_their_best) {
			sync::OnBlockAnnounce::Nothing => {
				// `on_block_announce` returns `OnBlockAnnounce::ImportHeader`
				// when we have all data required to import the block
				// in the BlockAnnounce message. This is only when:
				// 1) we're on light client;
				// AND
				// 2) parent block is already imported and not pruned.
				if is_their_best {
					return CustomMessageOutcome::PeerNewBest(who, number);
				} else {
					return CustomMessageOutcome::None;
				}
			}
			sync::OnBlockAnnounce::ImportHeader => () // We proceed with the import.
		}

		// to import header from announced block let's construct response to request that normally would have
		// been sent over network (but it is not in our case)
		let blocks_to_import = self.sync.on_block_data(
			&who,
			None,
			message::generic::BlockResponse {
				id: 0,
				blocks: vec![
					message::generic::BlockData {
						hash: hash,
						header: Some(announce.header),
						body: None,
						receipt: None,
						message_queue: None,
						justification: None,
					},
				],
			},
		);

		if is_their_best {
			self.pending_messages.push_back(CustomMessageOutcome::PeerNewBest(who, number));
		}

		match blocks_to_import {
			Ok(sync::OnBlockData::Import(origin, blocks)) => {
				CustomMessageOutcome::BlockImport(origin, blocks)
			},
			Ok(sync::OnBlockData::Request(peer, mut req)) => {
				self.update_peer_request(&peer, &mut req);
				CustomMessageOutcome::BlockRequest {
					target: peer,
					request: req,
				}
			}
			Err(sync::BadPeer(id, repu)) => {
				self.behaviour.disconnect_peer(&id);
				self.peerset_handle.report_peer(id, repu);
				CustomMessageOutcome::None
			}
		}
	}

	/// Call this when a block has been finalized. The sync layer may have some additional
	/// requesting to perform.
	pub fn on_block_finalized(&mut self, hash: B::Hash, header: &B::Header) {
		self.sync.on_block_finalized(&hash, *header.number())
	}

<<<<<<< HEAD
	fn on_remote_call_request(
		&mut self,
		who: PeerId,
		request: message::RemoteCallRequest<B::Hash>,
	) {
		trace!(target: "sync", "Remote call request {} from {} ({} at {})",
			request.id,
			who,
			request.method,
			request.block
		);
		let proof = match self.context_data.chain.execution_proof(
			&BlockId::Hash(request.block),
			&request.method,
			&request.data,
		) {
			Ok((_, proof)) => proof,
			Err(error) => {
				trace!(target: "sync", "Remote call request {} from {} ({} at {}) failed with: {}",
					request.id,
					who,
					request.method,
					request.block,
					error
				);
				self.peerset_handle.report_peer(who.clone(), rep::RPC_FAILED);
				StorageProof::empty()
			}
		};

		self.send_message(
			&who,
			GenericMessage::RemoteCallResponse(message::RemoteCallResponse {
				id: request.id,
				proof,
			}),
		);
	}

=======
>>>>>>> 4771f237
	/// Request a justification for the given block.
	///
	/// Uses `protocol` to queue a new justification request and tries to dispatch all pending
	/// requests.
	pub fn request_justification(&mut self, hash: &B::Hash, number: NumberFor<B>) {
		self.sync.request_justification(&hash, number)
	}

	/// Request syncing for the given block from given set of peers.
	/// Uses `protocol` to queue a new block download request and tries to dispatch all pending
	/// requests.
	pub fn set_sync_fork_request(&mut self, peers: Vec<PeerId>, hash: &B::Hash, number: NumberFor<B>) {
		self.sync.set_sync_fork_request(peers, hash, number)
	}

	/// A batch of blocks have been processed, with or without errors.
	/// Call this when a batch of blocks have been processed by the importqueue, with or without
	/// errors.
	pub fn on_blocks_processed(
		&mut self,
		imported: usize,
		count: usize,
		results: Vec<(Result<BlockImportResult<NumberFor<B>>, BlockImportError>, B::Hash)>
	) {
		let new_best = results.iter().rev().find_map(|r| match r {
			(Ok(BlockImportResult::ImportedUnknown(n, aux, _)), hash) if aux.is_new_best => Some((*n, hash.clone())),
			_ => None,
		});
		if let Some((best_num, best_hash)) = new_best {
			self.sync.update_chain_info(&best_hash, best_num);
			self.behaviour.set_legacy_handshake_message(build_status_message(&self.config, &self.context_data.chain));
			self.behaviour.set_notif_protocol_handshake(
				&self.block_announces_protocol,
				BlockAnnouncesHandshake::build(&self.config, &self.context_data.chain).encode()
			);
		}
		let results = self.sync.on_blocks_processed(
			imported,
			count,
			results,
		);
		for result in results {
			match result {
				Ok((id, mut req)) => {
					update_peer_request(&mut self.context_data.peers, &id, &mut req);
					self.pending_messages.push_back(CustomMessageOutcome::BlockRequest {
						target: id,
						request: req,
					});
				}
				Err(sync::BadPeer(id, repu)) => {
					self.behaviour.disconnect_peer(&id);
					self.peerset_handle.report_peer(id, repu)
				}
			}
		}
	}

	/// Call this when a justification has been processed by the import queue, with or without
	/// errors.
	pub fn justification_import_result(&mut self, hash: B::Hash, number: NumberFor<B>, success: bool) {
		self.sync.on_justification_import(hash, number, success)
	}

	/// Request a finality proof for the given block.
	///
	/// Queues a new finality proof request and tries to dispatch all pending requests.
	pub fn request_finality_proof(&mut self, hash: &B::Hash, number: NumberFor<B>) {
		self.sync.request_finality_proof(&hash, number)
	}

	/// Notify the protocol that we have learned about the existence of nodes.
	///
	/// Can be called multiple times with the same `PeerId`s.
	pub fn add_discovered_nodes(&mut self, peer_ids: impl Iterator<Item = PeerId>) {
		self.behaviour.add_discovered_nodes(peer_ids)
	}

	pub fn finality_proof_import_result(
		&mut self,
		request_block: (B::Hash, NumberFor<B>),
		finalization_result: Result<(B::Hash, NumberFor<B>), ()>,
	) {
		self.sync.on_finality_proof_import(request_block, finalization_result)
	}

<<<<<<< HEAD
	fn on_remote_call_response(
		&mut self,
		who: PeerId,
		response: message::RemoteCallResponse
	) {
		trace!(target: "sync", "Remote call response {} from {}", response.id, who);
		self.light_dispatch.on_remote_call_response(LightDispatchIn {
			behaviour: &mut self.behaviour,
			peerset: self.peerset_handle.clone(),
		}, who, response);
	}

	fn on_remote_read_request(
		&mut self,
		who: PeerId,
		request: message::RemoteReadRequest<B::Hash>,
	) {
		if request.keys.is_empty() {
			debug!(target: "sync", "Invalid remote read request sent by {}", who);
			self.behaviour.disconnect_peer(&who);
			self.peerset_handle.report_peer(who, rep::BAD_MESSAGE);
			return;
		}

		let keys_str = || match request.keys.len() {
			1 => HexDisplay::from(&request.keys[0]).to_string(),
			_ => format!(
				"{}..{}",
				HexDisplay::from(&request.keys[0]),
				HexDisplay::from(&request.keys[request.keys.len() - 1]),
			),
		};

		trace!(target: "sync", "Remote read request {} from {} ({} at {})",
			request.id, who, keys_str(), request.block);
		let proof = match self.context_data.chain.read_proof(
			&BlockId::Hash(request.block),
			&mut request.keys.iter().map(AsRef::as_ref)
		) {
			Ok(proof) => proof,
			Err(error) => {
				trace!(target: "sync", "Remote read request {} from {} ({} at {}) failed with: {}",
					request.id,
					who,
					keys_str(),
					request.block,
					error
				);
				StorageProof::empty()
			}
		};
		self.send_message(
			&who,
			GenericMessage::RemoteReadResponse(message::RemoteReadResponse {
				id: request.id,
				proof,
			}),
		);
	}

	fn on_remote_read_child_request(
		&mut self,
		who: PeerId,
		request: message::RemoteReadChildRequest<B::Hash>,
	) {
		if request.keys.is_empty() {
			debug!(target: "sync", "Invalid remote child read request sent by {}", who);
			self.behaviour.disconnect_peer(&who);
			self.peerset_handle.report_peer(who, rep::BAD_MESSAGE);
			return;
		}

		let keys_str = || match request.keys.len() {
			1 => HexDisplay::from(&request.keys[0]).to_string(),
			_ => format!(
				"{}..{}",
				HexDisplay::from(&request.keys[0]),
				HexDisplay::from(&request.keys[request.keys.len() - 1]),
			),
		};

		trace!(target: "sync", "Remote read child request {} from {} ({} {} at {})",
			request.id, who, HexDisplay::from(&request.storage_key), keys_str(), request.block);
		let proof = if let Some(child_info) = ChildInfo::resolve_child_info(request.child_type, &request.child_info[..]) {
			match self.context_data.chain.read_child_proof(
				&BlockId::Hash(request.block),
				&request.storage_key,
				child_info,
				&mut request.keys.iter().map(AsRef::as_ref),
			) {
				Ok(proof) => proof,
				Err(error) => {
					trace!(target: "sync", "Remote read child request {} from {} ({} {} at {}) failed with: {}",
						request.id,
						who,
						HexDisplay::from(&request.storage_key),
						keys_str(),
						request.block,
						error
					);
					StorageProof::empty()
				}
			}
		} else {
			trace!(target: "sync", "Remote read child request {} from {} ({} {} at {}) failed with: {}",
				request.id,
				who,
				HexDisplay::from(&request.storage_key),
				keys_str(),
				request.block,
				"invalid child info and type",
			);

			StorageProof::empty()
		};
		self.send_message(
			&who,
			GenericMessage::RemoteReadResponse(message::RemoteReadResponse {
				id: request.id,
				proof,
			}),
		);
	}

	fn on_remote_read_response(
		&mut self,
		who: PeerId,
		response: message::RemoteReadResponse
	) {
		trace!(target: "sync", "Remote read response {} from {}", response.id, who);
		self.light_dispatch.on_remote_read_response(LightDispatchIn {
			behaviour: &mut self.behaviour,
			peerset: self.peerset_handle.clone(),
		}, who, response);
	}

	fn on_remote_header_request(
		&mut self,
		who: PeerId,
		request: message::RemoteHeaderRequest<NumberFor<B>>,
	) {
		trace!(target: "sync", "Remote header proof request {} from {} ({})",
			request.id, who, request.block);
		let (header, proof) = match self.context_data.chain.header_proof(&BlockId::Number(request.block)) {
			Ok((header, proof)) => (Some(header), proof),
			Err(error) => {
				trace!(target: "sync", "Remote header proof request {} from {} ({}) failed with: {}",
					request.id,
					who,
					request.block,
					error
				);
				(Default::default(), StorageProof::empty())
			}
		};
		self.send_message(
			&who,
			GenericMessage::RemoteHeaderResponse(message::RemoteHeaderResponse {
				id: request.id,
				header,
				proof,
			}),
		);
	}

	fn on_remote_header_response(
		&mut self,
		who: PeerId,
		response: message::RemoteHeaderResponse<B::Header>,
	) {
		trace!(target: "sync", "Remote header proof response {} from {}", response.id, who);
		self.light_dispatch.on_remote_header_response(LightDispatchIn {
			behaviour: &mut self.behaviour,
			peerset: self.peerset_handle.clone(),
		}, who, response);
	}

	fn on_remote_changes_request(
		&mut self,
		who: PeerId,
		request: message::RemoteChangesRequest<B::Hash>,
	) {
		trace!(target: "sync", "Remote changes proof request {} from {} for key {} ({}..{})",
			request.id,
			who,
			if let Some(sk) = request.storage_key.as_ref() {
				format!("{} : {}", HexDisplay::from(sk), HexDisplay::from(&request.key))
			} else {
				HexDisplay::from(&request.key).to_string()
			},
			request.first,
			request.last
		);
		let storage_key = request.storage_key.map(|sk| StorageKey(sk));
		let key = StorageKey(request.key);
		let proof = match self.context_data.chain.key_changes_proof(
			request.first,
			request.last,
			request.min,
			request.max,
			storage_key.as_ref(),
			&key,
		) {
			Ok(proof) => proof,
			Err(error) => {
				trace!(target: "sync", "Remote changes proof request {} from {} for key {} ({}..{}) failed with: {}",
					request.id,
					who,
					if let Some(sk) = storage_key {
						format!("{} : {}", HexDisplay::from(&sk.0), HexDisplay::from(&key.0))
					} else {
						HexDisplay::from(&key.0).to_string()
					},
					request.first,
					request.last,
					error
				);
				ChangesProof::<B::Header> {
					max_block: Zero::zero(),
					proof: vec![],
					roots: BTreeMap::new(),
					roots_proof: StorageProof::empty(),
				}
			}
		};
		self.send_message(
			&who,
			GenericMessage::RemoteChangesResponse(message::RemoteChangesResponse {
				id: request.id,
				max: proof.max_block,
				proof: proof.proof,
				roots: proof.roots.into_iter().collect(),
				roots_proof: proof.roots_proof,
			}),
		);
	}

	fn on_remote_changes_response(
		&mut self,
		who: PeerId,
		response: message::RemoteChangesResponse<NumberFor<B>, B::Hash>,
	) {
		trace!(target: "sync", "Remote changes proof response {} from {} (max={})",
			response.id,
			who,
			response.max
		);
		self.light_dispatch.on_remote_changes_response(LightDispatchIn {
			behaviour: &mut self.behaviour,
			peerset: self.peerset_handle.clone(),
		}, who, response);
	}

	fn on_finality_proof_request(
		&mut self,
		who: PeerId,
		request: message::FinalityProofRequest<B::Hash>,
	) {
		trace!(target: "sync", "Finality proof request from {} for {}", who, request.block);
		let finality_proof = self.finality_proof_provider.as_ref()
			.ok_or_else(|| String::from("Finality provider is not configured"))
			.and_then(|provider|
				provider.prove_finality(request.block, &request.request).map_err(|e| e.to_string())
			);
		let finality_proof = match finality_proof {
			Ok(finality_proof) => finality_proof,
			Err(error) => {
				trace!(target: "sync", "Finality proof request from {} for {} failed with: {}",
					who,
					request.block,
					error
				);
				None
			},
		};
		self.send_message(
			&who,
			GenericMessage::FinalityProofResponse(message::FinalityProofResponse {
				id: 0,
				block: request.block,
				proof: finality_proof,
			}),
		);
	}

	fn on_finality_proof_response(
=======
	/// Must be called after a [`CustomMessageOutcome::FinalityProofRequest`] has been emitted,
	/// to notify of the response having arrived.
	pub fn on_finality_proof_response(
>>>>>>> 4771f237
		&mut self,
		who: PeerId,
		response: message::FinalityProofResponse<B::Hash>,
	) -> CustomMessageOutcome<B> {
		trace!(target: "sync", "Finality proof response from {} for {}", who, response.block);
		match self.sync.on_block_finality_proof(who, response) {
			Ok(sync::OnBlockFinalityProof::Nothing) => CustomMessageOutcome::None,
			Ok(sync::OnBlockFinalityProof::Import { peer, hash, number, proof }) =>
				CustomMessageOutcome::FinalityProofImport(peer, hash, number, proof),
			Err(sync::BadPeer(id, repu)) => {
				self.behaviour.disconnect_peer(&id);
				self.peerset_handle.report_peer(id, repu);
				CustomMessageOutcome::None
			}
		}
	}

	fn format_stats(&self) -> String {
		let mut out = String::new();
		for (id, stats) in &self.context_data.stats {
			let _ = writeln!(
				&mut out,
				"{}: In: {} bytes ({}), Out: {} bytes ({})",
				id,
				stats.bytes_in,
				stats.count_in,
				stats.bytes_out,
				stats.count_out,
			);
		}
		out
	}

	fn report_metrics(&self) {
		use std::convert::TryInto;

		if let Some(metrics) = &self.metrics {
			let mut obsolete_requests: u64 = 0;
			for peer in self.context_data.peers.values() {
				let n = peer.obsolete_requests.len().try_into().unwrap_or(std::u64::MAX);
				obsolete_requests = obsolete_requests.saturating_add(n);
			}
			metrics.obsolete_requests.set(obsolete_requests);

<<<<<<< HEAD
			let n = self.handshaking_peers.len().try_into().unwrap_or(std::u64::MAX);
			metrics.handshaking_peers.set(n);

=======
>>>>>>> 4771f237
			let n = self.context_data.peers.len().try_into().unwrap_or(std::u64::MAX);
			metrics.peers.set(n);

			let m = self.sync.metrics();

			metrics.fork_targets.set(m.fork_targets.into());
			metrics.queued_blocks.set(m.queued_blocks.into());

			metrics.justifications.with_label_values(&["pending"])
				.set(m.justifications.pending_requests.into());
			metrics.justifications.with_label_values(&["active"])
				.set(m.justifications.active_requests.into());
			metrics.justifications.with_label_values(&["failed"])
				.set(m.justifications.failed_requests.into());
			metrics.justifications.with_label_values(&["importing"])
				.set(m.justifications.importing_requests.into());

			metrics.finality_proofs.with_label_values(&["pending"])
				.set(m.finality_proofs.pending_requests.into());
			metrics.finality_proofs.with_label_values(&["active"])
				.set(m.finality_proofs.active_requests.into());
			metrics.finality_proofs.with_label_values(&["failed"])
				.set(m.finality_proofs.failed_requests.into());
			metrics.finality_proofs.with_label_values(&["importing"])
				.set(m.finality_proofs.importing_requests.into());
		}
	}
}

/// Outcome of an incoming custom message.
#[derive(Debug)]
#[must_use]
pub enum CustomMessageOutcome<B: BlockT> {
	BlockImport(BlockOrigin, Vec<IncomingBlock<B>>),
	JustificationImport(Origin, B::Hash, NumberFor<B>, Justification),
	FinalityProofImport(Origin, B::Hash, NumberFor<B>, Vec<u8>),
	/// Notification protocols have been opened with a remote.
	NotificationStreamOpened {
		remote: PeerId,
		protocols: Vec<ConsensusEngineId>,
		roles: Roles,
		notifications_sink: NotificationsSink
	},
	/// The [`NotificationsSink`] of some notification protocols need an update.
	NotificationStreamReplaced {
		remote: PeerId,
		protocols: Vec<ConsensusEngineId>,
		notifications_sink: NotificationsSink,
	},
	/// Notification protocols have been closed with a remote.
	NotificationStreamClosed { remote: PeerId, protocols: Vec<ConsensusEngineId> },
	/// Messages have been received on one or more notifications protocols.
	NotificationsReceived { remote: PeerId, messages: Vec<(ConsensusEngineId, Bytes)> },
	/// A new block request must be emitted.
	/// You must later call either [`Protocol::on_block_response`] or
	/// [`Protocol::on_block_request_failed`].
	/// Each peer can only have one active request. If a request already exists for this peer, it
	/// must be silently discarded.
	/// It is the responsibility of the handler to ensure that a timeout exists.
	BlockRequest { target: PeerId, request: message::BlockRequest<B> },
	/// A new finality proof request must be emitted.
	/// Once you have the response, you must call `Protocol::on_finality_proof_response`.
	/// It is the responsibility of the handler to ensure that a timeout exists.
	/// If the request times out, or the peer responds in an invalid way, the peer has to be
	/// disconnect. This will inform the state machine that the request it has emitted is stale.
	FinalityProofRequest { target: PeerId, block_hash: B::Hash, request: Vec<u8> },
	/// Peer has a reported a new head of chain.
	PeerNewBest(PeerId, NumberFor<B>),
	None,
}

fn update_peer_request<B: BlockT, H: ExHashT>(
	peers: &mut HashMap<PeerId, Peer<B, H>>,
	who: &PeerId,
	request: &mut message::BlockRequest<B>,
) {
	if let Some(ref mut peer) = peers.get_mut(who) {
		request.id = peer.next_request_id;
		peer.next_request_id += 1;
		if let Some((timestamp, request)) = peer.block_request.take() {
			trace!(target: "sync", "Request {} for {} is now obsolete.", request.id, who);
			peer.obsolete_requests.insert(request.id, timestamp);
		}
		peer.block_request = Some((Instant::now(), request.clone()));
	}
}

impl<B: BlockT, H: ExHashT> NetworkBehaviour for Protocol<B, H> {
	type ProtocolsHandler = <GenericProto as NetworkBehaviour>::ProtocolsHandler;
	type OutEvent = CustomMessageOutcome<B>;

	fn new_handler(&mut self) -> Self::ProtocolsHandler {
		self.behaviour.new_handler()
	}

	fn addresses_of_peer(&mut self, peer_id: &PeerId) -> Vec<Multiaddr> {
		self.behaviour.addresses_of_peer(peer_id)
	}

	fn inject_connection_established(&mut self, peer_id: &PeerId, conn: &ConnectionId, endpoint: &ConnectedPoint) {
		self.behaviour.inject_connection_established(peer_id, conn, endpoint)
	}

	fn inject_connection_closed(&mut self, peer_id: &PeerId, conn: &ConnectionId, endpoint: &ConnectedPoint) {
		self.behaviour.inject_connection_closed(peer_id, conn, endpoint)
	}

	fn inject_connected(&mut self, peer_id: &PeerId) {
		self.behaviour.inject_connected(peer_id)
	}

	fn inject_disconnected(&mut self, peer_id: &PeerId) {
		self.behaviour.inject_disconnected(peer_id)
	}

	fn inject_event(
		&mut self,
		peer_id: PeerId,
		connection: ConnectionId,
		event: <<Self::ProtocolsHandler as IntoProtocolsHandler>::Handler as ProtocolsHandler>::OutEvent,
	) {
		self.behaviour.inject_event(peer_id, connection, event)
	}

	fn poll(
		&mut self,
		cx: &mut std::task::Context,
		params: &mut impl PollParameters,
	) -> Poll<
		NetworkBehaviourAction<
			<<Self::ProtocolsHandler as IntoProtocolsHandler>::Handler as ProtocolsHandler>::InEvent,
			Self::OutEvent
		>
	> {
		if let Some(message) = self.pending_messages.pop_front() {
			return Poll::Ready(NetworkBehaviourAction::GenerateEvent(message));
		}

		while let Poll::Ready(Some(())) = self.tick_timeout.poll_next_unpin(cx) {
			self.tick();
		}

		while let Poll::Ready(Some(())) = self.propagate_timeout.poll_next_unpin(cx) {
			self.propagate_transactions();
		}

		for (id, mut r) in self.sync.block_requests() {
			update_peer_request(&mut self.context_data.peers, &id, &mut r);
			let event = CustomMessageOutcome::BlockRequest {
				target: id.clone(),
				request: r,
			};
			self.pending_messages.push_back(event);
		}
		for (id, mut r) in self.sync.justification_requests() {
			update_peer_request(&mut self.context_data.peers, &id, &mut r);
			let event = CustomMessageOutcome::BlockRequest {
				target: id,
				request: r,
			};
			self.pending_messages.push_back(event);
		}
		for (id, r) in self.sync.finality_proof_requests() {
			let event = CustomMessageOutcome::FinalityProofRequest {
				target: id,
				block_hash: r.block,
				request: r.request,
			};
			self.pending_messages.push_back(event);
		}
		if let Poll::Ready(Some((tx_hash, result))) = self.pending_transactions.poll_next_unpin(cx) {
			if let Some(peers) = self.pending_transactions_peers.remove(&tx_hash) {
				peers.into_iter().for_each(|p| self.on_handle_transaction_import(p, result));
			} else {
				warn!(target: "sub-libp2p", "Inconsistent state, no peers for pending transaction!");
			}
		}
		if let Some(message) = self.pending_messages.pop_front() {
			return Poll::Ready(NetworkBehaviourAction::GenerateEvent(message));
		}

		let event = match self.behaviour.poll(cx, params) {
			Poll::Pending => return Poll::Pending,
			Poll::Ready(NetworkBehaviourAction::GenerateEvent(ev)) => ev,
			Poll::Ready(NetworkBehaviourAction::DialAddress { address }) =>
				return Poll::Ready(NetworkBehaviourAction::DialAddress { address }),
			Poll::Ready(NetworkBehaviourAction::DialPeer { peer_id, condition }) =>
				return Poll::Ready(NetworkBehaviourAction::DialPeer { peer_id, condition }),
			Poll::Ready(NetworkBehaviourAction::NotifyHandler { peer_id, handler, event }) =>
				return Poll::Ready(NetworkBehaviourAction::NotifyHandler { peer_id, handler, event }),
			Poll::Ready(NetworkBehaviourAction::ReportObservedAddr { address }) =>
				return Poll::Ready(NetworkBehaviourAction::ReportObservedAddr { address }),
		};

		let outcome = match event {
			GenericProtoOut::CustomProtocolOpen { peer_id, received_handshake, notifications_sink, .. } => {
				// `received_handshake` can be either a `Status` message if received from the
				// legacy substream ,or a `BlockAnnouncesHandshake` if received from the block
				// announces substream.
				match <Message<B> as DecodeAll>::decode_all(&mut &received_handshake[..]) {
					Ok(GenericMessage::Status(handshake)) => {
						let handshake = BlockAnnouncesHandshake {
							roles: handshake.roles,
							best_number: handshake.best_number,
							best_hash: handshake.best_hash,
							genesis_hash: handshake.genesis_hash,
						};

						self.on_peer_connected(peer_id, handshake, notifications_sink)
					},
					Ok(msg) => {
						debug!(
							target: "sync",
							"Expected Status message from {}, but got {:?}",
							peer_id,
							msg,
						);
						self.peerset_handle.report_peer(peer_id, rep::BAD_MESSAGE);
						CustomMessageOutcome::None
					}
					Err(err) => {
						match <BlockAnnouncesHandshake<B> as DecodeAll>::decode_all(&mut &received_handshake[..]) {
							Ok(handshake) => {
								self.on_peer_connected(peer_id, handshake, notifications_sink)
							}
							Err(err2) => {
								debug!(
									target: "sync",
									"Couldn't decode handshake sent by {}: {:?}: {} & {}",
									peer_id,
									received_handshake,
									err.what(),
									err2,
								);
								self.peerset_handle.report_peer(peer_id, rep::BAD_MESSAGE);
								CustomMessageOutcome::None
							}
						}
					}
				}
			}
<<<<<<< HEAD
			GenericProtoOut::CustomProtocolClosed { peer_id, .. } => {
				self.on_peer_disconnected(peer_id.clone())
=======
			GenericProtoOut::CustomProtocolReplaced { peer_id, notifications_sink, .. } => {
				CustomMessageOutcome::NotificationStreamReplaced {
					remote: peer_id,
					protocols: self.protocol_name_by_engine.keys().cloned().collect(),
					notifications_sink,
				}
>>>>>>> 4771f237
			},
			GenericProtoOut::CustomProtocolClosed { peer_id, .. } => {
				self.on_peer_disconnected(peer_id)
			},
			GenericProtoOut::LegacyMessage { peer_id, message } =>
				self.on_custom_message(peer_id, message),
			GenericProtoOut::Notification { peer_id, protocol_name, message } =>
				match self.legacy_equiv_by_name.get(&protocol_name) {
					Some(Fallback::Consensus(engine_id)) => {
						CustomMessageOutcome::NotificationsReceived {
							remote: peer_id,
							messages: vec![(*engine_id, message.freeze())],
						}
					}
					Some(Fallback::Transactions) => {
						if let Ok(m) = message::Transactions::decode(&mut message.as_ref()) {
							self.on_transactions(peer_id, m);
						} else {
							warn!(target: "sub-libp2p", "Failed to decode transactions list");
						}
						CustomMessageOutcome::None
					}
					Some(Fallback::BlockAnnounce) => {
						if let Ok(announce) = message::BlockAnnounce::decode(&mut message.as_ref()) {
							let outcome = self.on_block_announce(peer_id.clone(), announce);
							self.update_peer_info(&peer_id);
							outcome
						} else {
							warn!(target: "sub-libp2p", "Failed to decode block announce");
							CustomMessageOutcome::None
						}
					}
					None => {
						debug!(target: "sub-libp2p", "Received notification from unknown protocol {:?}", protocol_name);
						CustomMessageOutcome::None
					}
				}
		};

		if let CustomMessageOutcome::None = outcome {
			Poll::Pending
		} else {
			Poll::Ready(NetworkBehaviourAction::GenerateEvent(outcome))
		}
	}

	fn inject_addr_reach_failure(
		&mut self,
		peer_id: Option<&PeerId>,
		addr: &Multiaddr,
		error: &dyn std::error::Error
	) {
		self.behaviour.inject_addr_reach_failure(peer_id, addr, error)
	}

	fn inject_dial_failure(&mut self, peer_id: &PeerId) {
		self.behaviour.inject_dial_failure(peer_id)
	}

	fn inject_new_listen_addr(&mut self, addr: &Multiaddr) {
		self.behaviour.inject_new_listen_addr(addr)
	}

	fn inject_expired_listen_addr(&mut self, addr: &Multiaddr) {
		self.behaviour.inject_expired_listen_addr(addr)
	}

	fn inject_new_external_addr(&mut self, addr: &Multiaddr) {
		self.behaviour.inject_new_external_addr(addr)
	}

	fn inject_listener_error(&mut self, id: ListenerId, err: &(dyn std::error::Error + 'static)) {
		self.behaviour.inject_listener_error(id, err);
	}

	fn inject_listener_closed(&mut self, id: ListenerId, reason: Result<(), &io::Error>) {
		self.behaviour.inject_listener_closed(id, reason);
	}
}

impl<B: BlockT, H: ExHashT> Drop for Protocol<B, H> {
	fn drop(&mut self) {
		debug!(target: "sync", "Network stats:\n{}", self.format_stats());
	}
}

#[cfg(test)]
mod tests {
	use crate::PeerId;
	use crate::protocol::light_dispatch::AlwaysBadChecker;
	use crate::config::{EmptyTransactionPool, Roles};
	use super::{CustomMessageOutcome, Protocol, ProtocolConfig};

	use sp_consensus::block_validation::DefaultBlockAnnounceValidator;
	use std::sync::Arc;
	use substrate_test_runtime_client::{TestClientBuilder, TestClientBuilderExt};
	use substrate_test_runtime_client::runtime::{Block, Hash};

	#[test]
	fn no_handshake_no_notif_closed() {
		let client = Arc::new(TestClientBuilder::with_default_backend().build_with_longest_chain().0);

		let (mut protocol, _) = Protocol::<Block, Hash>::new(
			ProtocolConfig {
				roles: Roles::FULL,
				max_parallel_downloads: 10,
			},
			client.clone(),
			Arc::new(AlwaysBadChecker),
			Arc::new(EmptyTransactionPool),
			None,
			None,
			From::from(&b"test"[..]),
			sc_peerset::PeersetConfig {
				in_peers: 10,
				out_peers: 10,
				bootnodes: Vec::new(),
				reserved_only: false,
				reserved_nodes: Vec::new(),
			},
			Box::new(DefaultBlockAnnounceValidator::new(client.clone())),
			None,
			Default::default(),
		).unwrap();

		let dummy_peer_id = PeerId::random();
		let _ = protocol.on_peer_connected(dummy_peer_id.clone());
		match protocol.on_peer_disconnected(dummy_peer_id) {
			CustomMessageOutcome::None => {},
			_ => panic!()
		};
	}
}<|MERGE_RESOLUTION|>--- conflicted
+++ resolved
@@ -31,13 +31,6 @@
 use libp2p::core::{ConnectedPoint, connection::{ConnectionId, ListenerId}};
 use libp2p::swarm::{ProtocolsHandler, IntoProtocolsHandler};
 use libp2p::swarm::{NetworkBehaviour, NetworkBehaviourAction, PollParameters};
-<<<<<<< HEAD
-use sp_core::{
-	storage::{StorageKey, ChildInfo},
-	hexdisplay::HexDisplay
-};
-=======
->>>>>>> 4771f237
 use sp_consensus::{
 	BlockOrigin,
 	block_validation::BlockAnnounceValidator,
@@ -49,15 +42,6 @@
 	Block as BlockT, Header as HeaderT, NumberFor, Zero, CheckedSub
 };
 use sp_arithmetic::traits::SaturatedConversion;
-<<<<<<< HEAD
-use message::{BlockAnnounce, BlockAttributes, Direction, FromBlock, Message, RequestId};
-use message::generic::Message as GenericMessage;
-use light_dispatch::{LightDispatch, LightDispatchNetwork, RequestData};
-use prometheus_endpoint::{Registry, Gauge, GaugeVec, PrometheusError, Opts, register, U64};
-use sync::{ChainSync, SyncState};
-use crate::service::{TransactionPool, ExHashT};
-use crate::config::{BoxFinalityProofRequestBuilder, Roles};
-=======
 use message::{BlockAnnounce, Message};
 use message::generic::{Message as GenericMessage, Roles};
 use prometheus_endpoint::{
@@ -65,7 +49,6 @@
 	PrometheusError, Opts, register, U64
 };
 use sync::{ChainSync, SyncState};
->>>>>>> 4771f237
 use std::borrow::Cow;
 use std::collections::{HashMap, HashSet, VecDeque, hash_map::Entry};
 use std::sync::Arc;
@@ -142,32 +125,18 @@
 }
 
 struct Metrics {
-<<<<<<< HEAD
-	handshaking_peers: Gauge<U64>,
-=======
->>>>>>> 4771f237
 	obsolete_requests: Gauge<U64>,
 	peers: Gauge<U64>,
 	queued_blocks: Gauge<U64>,
 	fork_targets: Gauge<U64>,
 	finality_proofs: GaugeVec<U64>,
 	justifications: GaugeVec<U64>,
-<<<<<<< HEAD
-=======
 	propagated_transactions: Counter<U64>,
->>>>>>> 4771f237
 }
 
 impl Metrics {
 	fn register(r: &Registry) -> Result<Self, PrometheusError> {
 		Ok(Metrics {
-<<<<<<< HEAD
-			handshaking_peers: {
-				let g = Gauge::new("sync_handshaking_peers", "Number of newly connected peers")?;
-				register(g, r)?
-			},
-=======
->>>>>>> 4771f237
 			obsolete_requests: {
 				let g = Gauge::new("sync_obsolete_requests", "Number of obsolete requests")?;
 				register(g, r)?
@@ -204,12 +173,6 @@
 				)?;
 				register(g, r)?
 			},
-<<<<<<< HEAD
-		})
-	}
-}
-
-=======
 			propagated_transactions: register(Counter::new(
 				"sync_propagated_transactions",
 				"Number of transactions propagated to at least one peer",
@@ -239,7 +202,6 @@
 	}
 }
 
->>>>>>> 4771f237
 // Lock must always be taken in order declared here.
 pub struct Protocol<B: BlockT, H: ExHashT> {
 	/// Interval at which we call `tick`.
@@ -268,11 +230,6 @@
 	/// Handles opening the unique substream and sending and receiving raw messages.
 	behaviour: GenericProto,
 	/// For each legacy gossiping engine ID, the corresponding new protocol name.
-<<<<<<< HEAD
-	protocol_name_by_engine: HashMap<ConsensusEngineId, Cow<'static, [u8]>>,
-	/// For each protocol name, the legacy gossiping engine ID.
-	protocol_engine_by_name: HashMap<Cow<'static, [u8]>, ConsensusEngineId>,
-=======
 	protocol_name_by_engine: HashMap<ConsensusEngineId, Cow<'static, str>>,
 	/// For each protocol name, the legacy equivalent.
 	legacy_equiv_by_name: HashMap<Cow<'static, str>, Fallback>,
@@ -280,7 +237,6 @@
 	transactions_protocol: Cow<'static, str>,
 	/// Name of the protocol used for block announces.
 	block_announces_protocol: Cow<'static, str>,
->>>>>>> 4771f237
 	/// Prometheus metrics.
 	metrics: Option<Metrics>,
 	/// The `PeerId`'s of all boot nodes.
@@ -489,13 +445,9 @@
 			peerset_handle: peerset_handle.clone(),
 			behaviour,
 			protocol_name_by_engine: HashMap::new(),
-<<<<<<< HEAD
-			protocol_engine_by_name: HashMap::new(),
-=======
 			legacy_equiv_by_name,
 			transactions_protocol,
 			block_announces_protocol,
->>>>>>> 4771f237
 			metrics: if let Some(r) = metrics_registry {
 				Some(Metrics::register(r)?)
 			} else {
@@ -576,15 +528,9 @@
 		self.sync.status().queued_blocks
 	}
 
-<<<<<<< HEAD
-	/// Number of processed blocks.
-	pub fn num_processed_blocks(&self) -> usize {
-		self.sync.num_processed_blocks()
-=======
 	/// Number of downloaded blocks.
 	pub fn num_downloaded_blocks(&self) -> usize {
 		self.sync.num_downloaded_blocks()
->>>>>>> 4771f237
 	}
 
 	/// Number of active sync requests.
@@ -727,128 +673,13 @@
 			trace!(target: "sync", "{} disconnected", peer);
 		}
 
-<<<<<<< HEAD
-		// lock all the the peer lists so that add/remove peer events are in order
-		let removed = {
-			self.handshaking_peers.remove(&peer);
-			self.context_data.peers.remove(&peer)
-		};
-		if let Some(_peer_data) = removed {
-			self.sync.peer_disconnected(peer.clone());
-			self.light_dispatch.on_disconnect(LightDispatchIn {
-				behaviour: &mut self.behaviour,
-				peerset: self.peerset_handle.clone(),
-			}, &peer);
+		if let Some(_peer_data) =  self.context_data.peers.remove(&peer) {
+			self.sync.peer_disconnected(&peer);
 
 			// Notify all the notification protocols as closed.
 			CustomMessageOutcome::NotificationStreamClosed {
 				remote: peer,
 				protocols: self.protocol_name_by_engine.keys().cloned().collect(),
-			}
-		} else {
-			CustomMessageOutcome::None
-		}
-	}
-
-	/// Called as a back-pressure mechanism if the networking detects that the peer cannot process
-	/// our messaging rate fast enough.
-	pub fn on_clogged_peer(&self, who: PeerId, _msg: Option<Message<B>>) {
-		self.peerset_handle.report_peer(who.clone(), rep::CLOGGED_PEER);
-
-		// Print some diagnostics.
-		if let Some(peer) = self.context_data.peers.get(&who) {
-			debug!(target: "sync", "Clogged peer {} (protocol_version: {:?}; roles: {:?}; \
-				known_extrinsics: {:?}; known_blocks: {:?}; best_hash: {:?}; best_number: {:?})",
-				who, peer.info.protocol_version, peer.info.roles, peer.known_extrinsics, peer.known_blocks,
-				peer.info.best_hash, peer.info.best_number);
-		} else {
-			debug!(target: "sync", "Peer clogged before being properly connected");
-		}
-	}
-
-	fn on_block_request(
-		&mut self,
-		peer: PeerId,
-		request: message::BlockRequest<B>
-	) {
-		trace!(target: "sync", "BlockRequest {} from {}: from {:?} to {:?} max {:?} for {:?}",
-			request.id,
-			peer,
-			request.from,
-			request.to,
-			request.max,
-			request.fields,
-		);
-
-		// sending block requests to the node that is unable to serve it is considered a bad behavior
-		if !self.config.roles.is_full() {
-			trace!(target: "sync", "Peer {} is trying to sync from the light node", peer);
-			self.behaviour.disconnect_peer(&peer);
-			self.peerset_handle.report_peer(peer, rep::UNEXPECTED_REQUEST);
-			return;
-		}
-
-		let mut blocks = Vec::new();
-		let mut id = match request.from {
-			message::FromBlock::Hash(h) => BlockId::Hash(h),
-			message::FromBlock::Number(n) => BlockId::Number(n),
-		};
-		let max = cmp::min(request.max.unwrap_or(u32::max_value()), MAX_BLOCK_DATA_RESPONSE) as usize;
-		let get_header = request.fields.contains(message::BlockAttributes::HEADER);
-		let get_body = request.fields.contains(message::BlockAttributes::BODY);
-		let get_justification = request
-			.fields
-			.contains(message::BlockAttributes::JUSTIFICATION);
-		while let Some(header) = self.context_data.chain.header(id).unwrap_or(None) {
-			if blocks.len() >= max {
-				break;
-			}
-			let number = header.number().clone();
-			let hash = header.hash();
-			let parent_hash = header.parent_hash().clone();
-			let justification = if get_justification {
-				self.context_data.chain.justification(&BlockId::Hash(hash)).unwrap_or(None)
-			} else {
-				None
-			};
-			let block_data = message::generic::BlockData {
-				hash: hash,
-				header: if get_header { Some(header) } else { None },
-				body: if get_body {
-					self.context_data
-						.chain
-						.block_body(&BlockId::Hash(hash))
-						.unwrap_or(None)
-				} else {
-					None
-				},
-				receipt: None,
-				message_queue: None,
-				justification,
-			};
-			// Stop if we don't have requested block body
-			if get_body && block_data.body.is_none() {
-				trace!(target: "sync", "Missing data for block request.");
-				break;
-			}
-			blocks.push(block_data);
-			match request.direction {
-				message::Direction::Ascending => id = BlockId::Number(number + One::one()),
-				message::Direction::Descending => {
-					if number.is_zero() {
-						break;
-					}
-					id = BlockId::Hash(parent_hash)
-				}
-=======
-		if let Some(_peer_data) =  self.context_data.peers.remove(&peer) {
-			self.sync.peer_disconnected(&peer);
-
-			// Notify all the notification protocols as closed.
-			CustomMessageOutcome::NotificationStreamClosed {
-				remote: peer,
-				protocols: self.protocol_name_by_engine.keys().cloned().collect(),
->>>>>>> 4771f237
 			}
 		} else {
 			CustomMessageOutcome::None
@@ -967,13 +798,6 @@
 	/// > **Note**: This method normally doesn't have to be called except for testing purposes.
 	pub fn tick(&mut self) {
 		self.maintain_peers();
-<<<<<<< HEAD
-		self.light_dispatch.maintain_peers(LightDispatchIn {
-			behaviour: &mut self.behaviour,
-			peerset: self.peerset_handle.clone(),
-		});
-=======
->>>>>>> 4771f237
 		self.report_metrics()
 	}
 
@@ -1048,17 +872,6 @@
 				debug!(target: "sync", "Peer {} is unable to serve light requests", who);
 				self.peerset_handle.report_peer(who.clone(), rep::BAD_ROLE);
 				self.behaviour.disconnect_peer(&who);
-
-				if self.boot_node_ids.contains(&who) {
-					error!(
-						target: "sync",
-						"Bootnode with peer id `{}` is on a different chain (our genesis: {} theirs: {})",
-						who,
-						self.genesis_hash,
-						status.genesis_hash,
-					);
-				}
-
 				return CustomMessageOutcome::None;
 			}
 
@@ -1426,48 +1239,6 @@
 		self.sync.on_block_finalized(&hash, *header.number())
 	}
 
-<<<<<<< HEAD
-	fn on_remote_call_request(
-		&mut self,
-		who: PeerId,
-		request: message::RemoteCallRequest<B::Hash>,
-	) {
-		trace!(target: "sync", "Remote call request {} from {} ({} at {})",
-			request.id,
-			who,
-			request.method,
-			request.block
-		);
-		let proof = match self.context_data.chain.execution_proof(
-			&BlockId::Hash(request.block),
-			&request.method,
-			&request.data,
-		) {
-			Ok((_, proof)) => proof,
-			Err(error) => {
-				trace!(target: "sync", "Remote call request {} from {} ({} at {}) failed with: {}",
-					request.id,
-					who,
-					request.method,
-					request.block,
-					error
-				);
-				self.peerset_handle.report_peer(who.clone(), rep::RPC_FAILED);
-				StorageProof::empty()
-			}
-		};
-
-		self.send_message(
-			&who,
-			GenericMessage::RemoteCallResponse(message::RemoteCallResponse {
-				id: request.id,
-				proof,
-			}),
-		);
-	}
-
-=======
->>>>>>> 4771f237
 	/// Request a justification for the given block.
 	///
 	/// Uses `protocol` to queue a new justification request and tries to dispatch all pending
@@ -1554,298 +1325,9 @@
 		self.sync.on_finality_proof_import(request_block, finalization_result)
 	}
 
-<<<<<<< HEAD
-	fn on_remote_call_response(
-		&mut self,
-		who: PeerId,
-		response: message::RemoteCallResponse
-	) {
-		trace!(target: "sync", "Remote call response {} from {}", response.id, who);
-		self.light_dispatch.on_remote_call_response(LightDispatchIn {
-			behaviour: &mut self.behaviour,
-			peerset: self.peerset_handle.clone(),
-		}, who, response);
-	}
-
-	fn on_remote_read_request(
-		&mut self,
-		who: PeerId,
-		request: message::RemoteReadRequest<B::Hash>,
-	) {
-		if request.keys.is_empty() {
-			debug!(target: "sync", "Invalid remote read request sent by {}", who);
-			self.behaviour.disconnect_peer(&who);
-			self.peerset_handle.report_peer(who, rep::BAD_MESSAGE);
-			return;
-		}
-
-		let keys_str = || match request.keys.len() {
-			1 => HexDisplay::from(&request.keys[0]).to_string(),
-			_ => format!(
-				"{}..{}",
-				HexDisplay::from(&request.keys[0]),
-				HexDisplay::from(&request.keys[request.keys.len() - 1]),
-			),
-		};
-
-		trace!(target: "sync", "Remote read request {} from {} ({} at {})",
-			request.id, who, keys_str(), request.block);
-		let proof = match self.context_data.chain.read_proof(
-			&BlockId::Hash(request.block),
-			&mut request.keys.iter().map(AsRef::as_ref)
-		) {
-			Ok(proof) => proof,
-			Err(error) => {
-				trace!(target: "sync", "Remote read request {} from {} ({} at {}) failed with: {}",
-					request.id,
-					who,
-					keys_str(),
-					request.block,
-					error
-				);
-				StorageProof::empty()
-			}
-		};
-		self.send_message(
-			&who,
-			GenericMessage::RemoteReadResponse(message::RemoteReadResponse {
-				id: request.id,
-				proof,
-			}),
-		);
-	}
-
-	fn on_remote_read_child_request(
-		&mut self,
-		who: PeerId,
-		request: message::RemoteReadChildRequest<B::Hash>,
-	) {
-		if request.keys.is_empty() {
-			debug!(target: "sync", "Invalid remote child read request sent by {}", who);
-			self.behaviour.disconnect_peer(&who);
-			self.peerset_handle.report_peer(who, rep::BAD_MESSAGE);
-			return;
-		}
-
-		let keys_str = || match request.keys.len() {
-			1 => HexDisplay::from(&request.keys[0]).to_string(),
-			_ => format!(
-				"{}..{}",
-				HexDisplay::from(&request.keys[0]),
-				HexDisplay::from(&request.keys[request.keys.len() - 1]),
-			),
-		};
-
-		trace!(target: "sync", "Remote read child request {} from {} ({} {} at {})",
-			request.id, who, HexDisplay::from(&request.storage_key), keys_str(), request.block);
-		let proof = if let Some(child_info) = ChildInfo::resolve_child_info(request.child_type, &request.child_info[..]) {
-			match self.context_data.chain.read_child_proof(
-				&BlockId::Hash(request.block),
-				&request.storage_key,
-				child_info,
-				&mut request.keys.iter().map(AsRef::as_ref),
-			) {
-				Ok(proof) => proof,
-				Err(error) => {
-					trace!(target: "sync", "Remote read child request {} from {} ({} {} at {}) failed with: {}",
-						request.id,
-						who,
-						HexDisplay::from(&request.storage_key),
-						keys_str(),
-						request.block,
-						error
-					);
-					StorageProof::empty()
-				}
-			}
-		} else {
-			trace!(target: "sync", "Remote read child request {} from {} ({} {} at {}) failed with: {}",
-				request.id,
-				who,
-				HexDisplay::from(&request.storage_key),
-				keys_str(),
-				request.block,
-				"invalid child info and type",
-			);
-
-			StorageProof::empty()
-		};
-		self.send_message(
-			&who,
-			GenericMessage::RemoteReadResponse(message::RemoteReadResponse {
-				id: request.id,
-				proof,
-			}),
-		);
-	}
-
-	fn on_remote_read_response(
-		&mut self,
-		who: PeerId,
-		response: message::RemoteReadResponse
-	) {
-		trace!(target: "sync", "Remote read response {} from {}", response.id, who);
-		self.light_dispatch.on_remote_read_response(LightDispatchIn {
-			behaviour: &mut self.behaviour,
-			peerset: self.peerset_handle.clone(),
-		}, who, response);
-	}
-
-	fn on_remote_header_request(
-		&mut self,
-		who: PeerId,
-		request: message::RemoteHeaderRequest<NumberFor<B>>,
-	) {
-		trace!(target: "sync", "Remote header proof request {} from {} ({})",
-			request.id, who, request.block);
-		let (header, proof) = match self.context_data.chain.header_proof(&BlockId::Number(request.block)) {
-			Ok((header, proof)) => (Some(header), proof),
-			Err(error) => {
-				trace!(target: "sync", "Remote header proof request {} from {} ({}) failed with: {}",
-					request.id,
-					who,
-					request.block,
-					error
-				);
-				(Default::default(), StorageProof::empty())
-			}
-		};
-		self.send_message(
-			&who,
-			GenericMessage::RemoteHeaderResponse(message::RemoteHeaderResponse {
-				id: request.id,
-				header,
-				proof,
-			}),
-		);
-	}
-
-	fn on_remote_header_response(
-		&mut self,
-		who: PeerId,
-		response: message::RemoteHeaderResponse<B::Header>,
-	) {
-		trace!(target: "sync", "Remote header proof response {} from {}", response.id, who);
-		self.light_dispatch.on_remote_header_response(LightDispatchIn {
-			behaviour: &mut self.behaviour,
-			peerset: self.peerset_handle.clone(),
-		}, who, response);
-	}
-
-	fn on_remote_changes_request(
-		&mut self,
-		who: PeerId,
-		request: message::RemoteChangesRequest<B::Hash>,
-	) {
-		trace!(target: "sync", "Remote changes proof request {} from {} for key {} ({}..{})",
-			request.id,
-			who,
-			if let Some(sk) = request.storage_key.as_ref() {
-				format!("{} : {}", HexDisplay::from(sk), HexDisplay::from(&request.key))
-			} else {
-				HexDisplay::from(&request.key).to_string()
-			},
-			request.first,
-			request.last
-		);
-		let storage_key = request.storage_key.map(|sk| StorageKey(sk));
-		let key = StorageKey(request.key);
-		let proof = match self.context_data.chain.key_changes_proof(
-			request.first,
-			request.last,
-			request.min,
-			request.max,
-			storage_key.as_ref(),
-			&key,
-		) {
-			Ok(proof) => proof,
-			Err(error) => {
-				trace!(target: "sync", "Remote changes proof request {} from {} for key {} ({}..{}) failed with: {}",
-					request.id,
-					who,
-					if let Some(sk) = storage_key {
-						format!("{} : {}", HexDisplay::from(&sk.0), HexDisplay::from(&key.0))
-					} else {
-						HexDisplay::from(&key.0).to_string()
-					},
-					request.first,
-					request.last,
-					error
-				);
-				ChangesProof::<B::Header> {
-					max_block: Zero::zero(),
-					proof: vec![],
-					roots: BTreeMap::new(),
-					roots_proof: StorageProof::empty(),
-				}
-			}
-		};
-		self.send_message(
-			&who,
-			GenericMessage::RemoteChangesResponse(message::RemoteChangesResponse {
-				id: request.id,
-				max: proof.max_block,
-				proof: proof.proof,
-				roots: proof.roots.into_iter().collect(),
-				roots_proof: proof.roots_proof,
-			}),
-		);
-	}
-
-	fn on_remote_changes_response(
-		&mut self,
-		who: PeerId,
-		response: message::RemoteChangesResponse<NumberFor<B>, B::Hash>,
-	) {
-		trace!(target: "sync", "Remote changes proof response {} from {} (max={})",
-			response.id,
-			who,
-			response.max
-		);
-		self.light_dispatch.on_remote_changes_response(LightDispatchIn {
-			behaviour: &mut self.behaviour,
-			peerset: self.peerset_handle.clone(),
-		}, who, response);
-	}
-
-	fn on_finality_proof_request(
-		&mut self,
-		who: PeerId,
-		request: message::FinalityProofRequest<B::Hash>,
-	) {
-		trace!(target: "sync", "Finality proof request from {} for {}", who, request.block);
-		let finality_proof = self.finality_proof_provider.as_ref()
-			.ok_or_else(|| String::from("Finality provider is not configured"))
-			.and_then(|provider|
-				provider.prove_finality(request.block, &request.request).map_err(|e| e.to_string())
-			);
-		let finality_proof = match finality_proof {
-			Ok(finality_proof) => finality_proof,
-			Err(error) => {
-				trace!(target: "sync", "Finality proof request from {} for {} failed with: {}",
-					who,
-					request.block,
-					error
-				);
-				None
-			},
-		};
-		self.send_message(
-			&who,
-			GenericMessage::FinalityProofResponse(message::FinalityProofResponse {
-				id: 0,
-				block: request.block,
-				proof: finality_proof,
-			}),
-		);
-	}
-
-	fn on_finality_proof_response(
-=======
 	/// Must be called after a [`CustomMessageOutcome::FinalityProofRequest`] has been emitted,
 	/// to notify of the response having arrived.
 	pub fn on_finality_proof_response(
->>>>>>> 4771f237
 		&mut self,
 		who: PeerId,
 		response: message::FinalityProofResponse<B::Hash>,
@@ -1890,12 +1372,6 @@
 			}
 			metrics.obsolete_requests.set(obsolete_requests);
 
-<<<<<<< HEAD
-			let n = self.handshaking_peers.len().try_into().unwrap_or(std::u64::MAX);
-			metrics.handshaking_peers.set(n);
-
-=======
->>>>>>> 4771f237
 			let n = self.context_data.peers.len().try_into().unwrap_or(std::u64::MAX);
 			metrics.peers.set(n);
 
@@ -2137,17 +1613,12 @@
 					}
 				}
 			}
-<<<<<<< HEAD
-			GenericProtoOut::CustomProtocolClosed { peer_id, .. } => {
-				self.on_peer_disconnected(peer_id.clone())
-=======
 			GenericProtoOut::CustomProtocolReplaced { peer_id, notifications_sink, .. } => {
 				CustomMessageOutcome::NotificationStreamReplaced {
 					remote: peer_id,
 					protocols: self.protocol_name_by_engine.keys().cloned().collect(),
 					notifications_sink,
 				}
->>>>>>> 4771f237
 			},
 			GenericProtoOut::CustomProtocolClosed { peer_id, .. } => {
 				self.on_peer_disconnected(peer_id)
@@ -2232,52 +1703,4 @@
 	fn drop(&mut self) {
 		debug!(target: "sync", "Network stats:\n{}", self.format_stats());
 	}
-}
-
-#[cfg(test)]
-mod tests {
-	use crate::PeerId;
-	use crate::protocol::light_dispatch::AlwaysBadChecker;
-	use crate::config::{EmptyTransactionPool, Roles};
-	use super::{CustomMessageOutcome, Protocol, ProtocolConfig};
-
-	use sp_consensus::block_validation::DefaultBlockAnnounceValidator;
-	use std::sync::Arc;
-	use substrate_test_runtime_client::{TestClientBuilder, TestClientBuilderExt};
-	use substrate_test_runtime_client::runtime::{Block, Hash};
-
-	#[test]
-	fn no_handshake_no_notif_closed() {
-		let client = Arc::new(TestClientBuilder::with_default_backend().build_with_longest_chain().0);
-
-		let (mut protocol, _) = Protocol::<Block, Hash>::new(
-			ProtocolConfig {
-				roles: Roles::FULL,
-				max_parallel_downloads: 10,
-			},
-			client.clone(),
-			Arc::new(AlwaysBadChecker),
-			Arc::new(EmptyTransactionPool),
-			None,
-			None,
-			From::from(&b"test"[..]),
-			sc_peerset::PeersetConfig {
-				in_peers: 10,
-				out_peers: 10,
-				bootnodes: Vec::new(),
-				reserved_only: false,
-				reserved_nodes: Vec::new(),
-			},
-			Box::new(DefaultBlockAnnounceValidator::new(client.clone())),
-			None,
-			Default::default(),
-		).unwrap();
-
-		let dummy_peer_id = PeerId::random();
-		let _ = protocol.on_peer_connected(dummy_peer_id.clone());
-		match protocol.on_peer_disconnected(dummy_peer_id) {
-			CustomMessageOutcome::None => {},
-			_ => panic!()
-		};
-	}
 }