--- conflicted
+++ resolved
@@ -27,100 +27,6 @@
 //! The methods of the [`NetworkService`] are implemented by sending a message over a channel,
 //! which is then processed by [`NetworkWorker::poll`].
 
-<<<<<<< HEAD
-use std::{borrow::Cow, collections::{HashMap, HashSet}, fs, marker::PhantomData, io, path::Path, str};
-use std::sync::{Arc, atomic::{AtomicBool, AtomicUsize, Ordering}};
-use std::pin::Pin;
-use std::task::Poll;
-
-use sp_consensus::import_queue::{ImportQueue, Link};
-use sp_consensus::import_queue::{BlockImportResult, BlockImportError};
-use futures::{prelude::*, channel::mpsc};
-use log::{warn, error, info, trace};
-use libp2p::{PeerId, Multiaddr, kad::record};
-use libp2p::swarm::{NetworkBehaviour, SwarmBuilder, SwarmEvent};
-use parking_lot::Mutex;
-use sc_peerset::PeersetHandle;
-use sp_runtime::{traits::{Block as BlockT, NumberFor}, ConsensusEngineId};
-use prometheus_endpoint::{Registry, Counter, CounterVec, Gauge, GaugeVec, Opts, U64, register, PrometheusError};
-
-use crate::{behaviour::{Behaviour, BehaviourOut}, config::{parse_str_addr, parse_addr}};
-use crate::{transport, config::NonReservedPeerMode, ReputationChange};
-use crate::config::{Params, TransportConfig};
-use crate::error::Error;
-use crate::network_state::{NetworkState, NotConnectedPeer as NetworkStateNotConnectedPeer, Peer as NetworkStatePeer};
-use crate::protocol::{self, Protocol, PeerInfo};
-use crate::protocol::{event::Event, light_dispatch::{AlwaysBadChecker, RequestData}};
-use crate::protocol::sync::SyncState;
-
-
-/// Minimum Requirements for a Hash within Networking
-pub trait ExHashT: std::hash::Hash + Eq + std::fmt::Debug + Clone + Send + Sync + 'static {}
-
-impl<T> ExHashT for T where
-	T: std::hash::Hash + Eq + std::fmt::Debug + Clone + Send + Sync + 'static
-{}
-
-/// Transaction pool interface
-pub trait TransactionPool<H: ExHashT, B: BlockT>: Send + Sync {
-	/// Get transactions from the pool that are ready to be propagated.
-	fn transactions(&self) -> Vec<(H, B::Extrinsic)>;
-	/// Get hash of transaction.
-	fn hash_of(&self, transaction: &B::Extrinsic) -> H;
-	/// Import a transaction into the pool.
-	///
-	/// Peer reputation is changed by reputation_change if transaction is accepted by the pool.
-	fn import(
-		&self,
-		report_handle: ReportHandle,
-		who: PeerId,
-		reputation_change_good: ReputationChange,
-		reputation_change_bad: ReputationChange,
-		transaction: B::Extrinsic,
-	);
-	/// Notify the pool about transactions broadcast.
-	fn on_broadcasted(&self, propagations: HashMap<H, Vec<String>>);
-	/// Get transaction by hash.
-	fn transaction(&self, hash: &H) -> Option<B::Extrinsic>;
-}
-
-/// Dummy implementation of the [`TransactionPool`] trait for a transaction pool that is always
-/// empty and discards all incoming transactions.
-///
-/// Requires the "hash" type to implement the `Default` trait.
-///
-/// Useful for testing purposes.
-pub struct EmptyTransactionPool;
-
-impl<H: ExHashT + Default, B: BlockT> TransactionPool<H, B> for EmptyTransactionPool {
-	fn transactions(&self) -> Vec<(H, B::Extrinsic)> {
-		Vec::new()
-	}
-
-	fn hash_of(&self, _transaction: &B::Extrinsic) -> H {
-		Default::default()
-	}
-
-	fn import(
-		&self,
-		_report_handle: ReportHandle,
-		_who: PeerId,
-		_rep_change_good: ReputationChange,
-		_rep_change_bad: ReputationChange,
-		_transaction: B::Extrinsic
-	) {}
-
-	fn on_broadcasted(&self, _: HashMap<H, Vec<String>>) {}
-
-	fn transaction(&self, _h: &H) -> Option<B::Extrinsic> { None }
-}
-
-/// A cloneable handle for reporting cost/benefits of peers.
-#[derive(Clone)]
-pub struct ReportHandle {
-	inner: PeersetHandle, // wraps it so we don't have to worry about breaking API.
-}
-=======
 use crate::{
 	ExHashT, NetworkStateInfo, NetworkStatus,
 	behaviour::{self, Behaviour, BehaviourOut},
@@ -169,7 +75,6 @@
 use wasm_timer::Instant;
 
 pub use behaviour::{ResponseFailure, InboundFailure, RequestFailure, OutboundFailure};
->>>>>>> 4771f237
 
 mod metrics;
 mod out_events;
@@ -240,28 +145,13 @@
 		// List of multiaddresses that we know in the network.
 		let mut known_addresses = Vec::new();
 		let mut bootnodes = Vec::new();
-<<<<<<< HEAD
-		let mut reserved_nodes = Vec::new();
-=======
->>>>>>> 4771f237
 		let mut boot_node_ids = HashSet::new();
 
 		// Process the bootnodes.
 		for bootnode in params.network_config.boot_nodes.iter() {
-<<<<<<< HEAD
-			match parse_str_addr(bootnode) {
-				Ok((peer_id, addr)) => {
-					bootnodes.push(peer_id.clone());
-					boot_node_ids.insert(peer_id.clone());
-					known_addresses.push((peer_id, addr));
-				},
-				Err(_) => warn!(target: "sub-libp2p", "Not a valid bootnode address: {}", bootnode),
-			}
-=======
 			bootnodes.push(bootnode.peer_id.clone());
 			boot_node_ids.insert(bootnode.peer_id.clone());
 			known_addresses.push((bootnode.peer_id.clone(), bootnode.multiaddr.clone()));
->>>>>>> 4771f237
 		}
 
 		let boot_node_ids = Arc::new(boot_node_ids);
@@ -343,9 +233,6 @@
 		let local_identity = params.network_config.node_key.clone().into_keypair()?;
 		let local_public = local_identity.public();
 		let local_peer_id = local_public.clone().into_peer_id();
-<<<<<<< HEAD
-		info!(target: "sub-libp2p", "🏷  Local node identity is: {}", local_peer_id.to_base58());
-=======
 		let local_peer_id_legacy = bs58::encode(Borrow::<[u8]>::borrow(&local_peer_id)).into_string();
 		info!(
 			target: "sub-libp2p",
@@ -353,7 +240,6 @@
 			local_peer_id.to_base58(),
 			local_peer_id_legacy
 		);
->>>>>>> 4771f237
 
 		let checker = params.on_demand.as_ref()
 			.map(|od| od.checker().clone())
@@ -527,20 +413,11 @@
 			import_queue: params.import_queue,
 			from_service,
 			light_client_rqs: params.on_demand.and_then(|od| od.extract_receiver()),
-<<<<<<< HEAD
-			event_streams: Vec::new(),
-			metrics: match params.metrics_registry {
-				Some(registry) => Some(Metrics::register(&registry)?),
-				None => None
-			},
-			boot_node_ids,
-=======
 			event_streams: out_events::OutChannels::new(params.metrics_registry.as_ref())?,
 			peers_notifications_sinks,
 			metrics,
 			boot_node_ids,
 			pending_requests: HashMap::with_capacity(128),
->>>>>>> 4771f237
 		})
 	}
 
@@ -597,15 +474,9 @@
 		self.network_service.user_protocol().num_queued_blocks()
 	}
 
-<<<<<<< HEAD
-	/// Returns the number of processed blocks.
-	pub fn num_processed_blocks(&self) -> usize {
-		self.network_service.user_protocol().num_processed_blocks()
-=======
 	/// Returns the number of downloaded blocks.
 	pub fn num_downloaded_blocks(&self) -> usize {
 		self.network_service.user_protocol().num_downloaded_blocks()
->>>>>>> 4771f237
 	}
 
 	/// Number of active sync requests.
@@ -1139,11 +1010,6 @@
 	pub fn num_connected(&self) -> usize {
 		self.num_connected.load(Ordering::Relaxed)
 	}
-<<<<<<< HEAD
-	/// Set the reserved nodes for the peerset
-	pub fn set_reserved_nodes(&self, reserved_nodes: HashSet<PeerId>) {
-		self.peerset.set_reserved_nodes(reserved_nodes);
-=======
 
 	/// This function should be called when blocks are added to the chain by something other
 	/// than the import queue.
@@ -1160,7 +1026,6 @@
 		let _ = self
 			.to_worker
 			.unbounded_send(ServiceToWorkerMsg::OwnBlockImported(hash, number));
->>>>>>> 4771f237
 	}
 }
 
@@ -1318,118 +1183,11 @@
 	/// Receiver for queries from the light client that must be processed.
 	light_client_rqs: Option<TracingUnboundedReceiver<light_client_handler::Request<B>>>,
 	/// Senders for events that happen on the network.
-<<<<<<< HEAD
-	event_streams: Vec<mpsc::UnboundedSender<Event>>,
-=======
 	event_streams: out_events::OutChannels,
->>>>>>> 4771f237
 	/// Prometheus network metrics.
 	metrics: Option<Metrics>,
 	/// The `PeerId`'s of all boot nodes.
 	boot_node_ids: Arc<HashSet<PeerId>>,
-<<<<<<< HEAD
-}
-
-struct Metrics {
-	// This list is ordered alphabetically
-	connections: Gauge<U64>,
-	import_queue_blocks_submitted: Counter<U64>,
-	import_queue_finality_proofs_submitted: Counter<U64>,
-	import_queue_justifications_submitted: Counter<U64>,
-	is_major_syncing: Gauge<U64>,
-	kbuckets_num_nodes: Gauge<U64>,
-	network_per_sec_bytes: GaugeVec<U64>,
-	notifications_total: CounterVec<U64>,
-	num_event_stream_channels: Gauge<U64>,
-	opened_notification_streams: GaugeVec<U64>,
-	peers_count: Gauge<U64>,
-	peerset_num_discovered: Gauge<U64>,
-	peerset_num_requested: Gauge<U64>,
-	random_kademalia_queries_total: Counter<U64>,
-}
-
-impl Metrics {
-	fn register(registry: &Registry) -> Result<Self, PrometheusError> {
-		Ok(Self {
-			// This list is ordered alphabetically
-			connections: register(Gauge::new(
-				"sub_libp2p_connections", "Number of libp2p connections"
-			)?, registry)?,
-			import_queue_blocks_submitted: register(Counter::new(
-				"import_queue_blocks_submitted",
-				"Number of blocks submitted to the import queue.",
-			)?, registry)?,
-			import_queue_finality_proofs_submitted: register(Counter::new(
-				"import_queue_finality_proofs_submitted",
-				"Number of finality proofs submitted to the import queue.",
-			)?, registry)?,
-			import_queue_justifications_submitted: register(Counter::new(
-				"import_queue_justifications_submitted",
-				"Number of justifications submitted to the import queue.",
-			)?, registry)?,
-			is_major_syncing: register(Gauge::new(
-				"sub_libp2p_is_major_syncing", "Whether the node is performing a major sync or not.",
-			)?, registry)?,
-			kbuckets_num_nodes: register(Gauge::new(
-				"sub_libp2p_kbuckets_num_nodes", "Number of nodes in the Kademlia k-buckets"
-			)?, registry)?,
-			network_per_sec_bytes: register(GaugeVec::new(
-				Opts::new(
-					"sub_libp2p_network_per_sec_bytes",
-					"Average bandwidth usage per second"
-				),
-				&["direction"]
-			)?, registry)?,
-			notifications_total: register(CounterVec::new(
-				Opts::new(
-					"sub_libp2p_notifications_total",
-					"Number of notification received from all nodes"
-				),
-				&["direction", "protocol"]
-			)?, registry)?,
-			num_event_stream_channels: register(Gauge::new(
-				"sub_libp2p_num_event_stream_channels",
-				"Number of internal active channels that broadcast network events",
-			)?, registry)?,
-			opened_notification_streams: register(GaugeVec::new(
-				Opts::new(
-					"sub_libp2p_opened_notification_streams",
-					"Number of open notification substreams"
-				),
-				&["protocol"]
-			)?, registry)?,
-			peers_count: register(Gauge::new(
-				"sub_libp2p_peers_count", "Number of network gossip peers",
-			)?, registry)?,
-			peerset_num_discovered: register(Gauge::new(
-				"sub_libp2p_peerset_num_discovered", "Number of nodes stored in the peerset manager",
-			)?, registry)?,
-			peerset_num_requested: register(Gauge::new(
-				"sub_libp2p_peerset_num_requested", "Number of nodes that the peerset manager wants us to be connected to",
-			)?, registry)?,
-			random_kademalia_queries_total: register(Counter::new(
-				"sub_libp2p_random_kademalia_queries_total", "Number of random Kademlia queries started",
-			)?, registry)?,
-		})
-	}
-
-	fn update_with_network_event(&self, event: &Event) {
-		match event {
-			Event::NotificationStreamOpened { engine_id, .. } => {
-				self.opened_notification_streams.with_label_values(&[&engine_id_to_string(&engine_id)]).inc();
-			},
-			Event::NotificationStreamClosed { engine_id, .. } => {
-				self.opened_notification_streams.with_label_values(&[&engine_id_to_string(&engine_id)]).dec();
-			},
-			Event::NotificationsReceived { messages, .. } => {
-				for (engine_id, _) in messages {
-					self.notifications_total.with_label_values(&["in", &engine_id_to_string(&engine_id)]).inc();
-				}
-			},
-			_ => {}
-		}
-	}
-=======
 	/// Requests started using [`NetworkService::request`]. Includes the channel to send back the
 	/// response, when the request has started, and the name of the protocol for diagnostic
 	/// purposes.
@@ -1440,7 +1198,6 @@
 	/// For each peer and protocol combination, an object that allows sending notifications to
 	/// that peer. Shared with the [`NetworkService`].
 	peers_notifications_sinks: Arc<Mutex<HashMap<(PeerId, ConsensusEngineId), NotificationsSink>>>,
->>>>>>> 4771f237
 }
 
 impl<B: BlockT + 'static, H: ExHashT> Future for NetworkWorker<B, H> {
@@ -1509,19 +1266,6 @@
 					this.network_service.user_protocol_mut().set_sync_fork_request(peer_ids, &hash, number),
 				ServiceToWorkerMsg::EventStream(sender) =>
 					this.event_streams.push(sender),
-<<<<<<< HEAD
-				ServiceToWorkerMsg::WriteNotification { message, engine_id, target } => {
-					if let Some(metrics) = this.metrics.as_ref() {
-						metrics.notifications_total.with_label_values(&["out", &engine_id_to_string(&engine_id)]).inc();
-					}
-					this.network_service.user_protocol_mut().write_notification(target, engine_id, message)
-				},
-				ServiceToWorkerMsg::RegisterNotifProtocol { engine_id, protocol_name } => {
-					let events = this.network_service.user_protocol_mut()
-						.register_notifications_protocol(engine_id, protocol_name);
-					for event in events {
-						this.event_streams.retain(|sender| sender.unbounded_send(event.clone()).is_ok());
-=======
 				ServiceToWorkerMsg::Request { target, protocol, request, pending_response } => {
 					// Calling `send_request` can fail immediately in some circumstances.
 					// This is handled by sending back an error on the channel.
@@ -1545,7 +1289,6 @@
 							let err = RequestFailure::Network(OutboundFailure::UnsupportedProtocols);
 							let _ = pending_response.send(Err(err));
 						},
->>>>>>> 4771f237
 					}
 				},
 				ServiceToWorkerMsg::RegisterNotifProtocol { engine_id, protocol_name } => {
@@ -1596,38 +1339,6 @@
 					}
 					this.import_queue.import_finality_proof(origin, hash, nb, proof);
 				},
-<<<<<<< HEAD
-				Poll::Ready(SwarmEvent::Behaviour(BehaviourOut::RandomKademliaStarted)) => {
-					if let Some(metrics) = this.metrics.as_ref() {
-						metrics.random_kademalia_queries_total.inc();
-					}
-				},
-				Poll::Ready(SwarmEvent::Behaviour(BehaviourOut::Event(ev))) => {
-					this.event_streams.retain(|sender| sender.unbounded_send(ev.clone()).is_ok());
-					if let Some(metrics) = this.metrics.as_ref() {
-						metrics.update_with_network_event(&ev);
-					}
-				},
-				Poll::Ready(SwarmEvent::Connected(peer_id)) => {
-					trace!(target: "sub-libp2p", "Libp2p => Connected({:?})", peer_id);
-					if let Some(metrics) = this.metrics.as_ref() {
-						metrics.connections.inc();
-					}
-				},
-				Poll::Ready(SwarmEvent::Disconnected(peer_id)) => {
-					trace!(target: "sub-libp2p", "Libp2p => Disconnected({:?})", peer_id);
-					if let Some(metrics) = this.metrics.as_ref() {
-						metrics.connections.dec();
-					}
-				},
-				Poll::Ready(SwarmEvent::NewListenAddr(addr)) =>
-					trace!(target: "sub-libp2p", "Libp2p => NewListenAddr({})", addr),
-				Poll::Ready(SwarmEvent::ExpiredListenAddr(addr)) =>
-					trace!(target: "sub-libp2p", "Libp2p => ExpiredListenAddr({})", addr),
-				Poll::Ready(SwarmEvent::UnreachableAddr { peer_id, address, error }) => {
-					let error = error.to_string();
-
-=======
 				Poll::Ready(SwarmEvent::Behaviour(BehaviourOut::InboundRequest { protocol, result, .. })) => {
 					if let Some(metrics) = this.metrics.as_ref() {
 						match result {
@@ -1853,7 +1564,6 @@
 					}
 				},
 				Poll::Ready(SwarmEvent::UnreachableAddr { peer_id, address, error, .. }) => {
->>>>>>> 4771f237
 					trace!(
 						target: "sub-libp2p", "Libp2p => Failed to reach {:?} through {:?}: {}",
 						peer_id,
@@ -1861,23 +1571,6 @@
 						error,
 					);
 
-<<<<<<< HEAD
-					if let Some(peer_id) = peer_id {
-						if this.boot_node_ids.contains(&peer_id)
-							&& error.contains("Peer ID mismatch")
-						{
-							error!(
-								"Connecting to bootnode with peer id `{}` and address `{}` failed \
-								because it returned a different peer id!",
-								peer_id,
-								address,
-							);
-						}
-					}
-				},
-				Poll::Ready(SwarmEvent::StartConnect(peer_id)) =>
-					trace!(target: "sub-libp2p", "Libp2p => StartConnect({:?})", peer_id),
-=======
 					if this.boot_node_ids.contains(&peer_id) {
 						if let PendingConnectionError::InvalidPeerId = error {
 							error!(
@@ -1957,7 +1650,6 @@
 						metrics.listeners_errors_total.inc();
 					}
 				},
->>>>>>> 4771f237
 			};
 		}
 
@@ -1978,16 +1670,6 @@
 		this.is_major_syncing.store(is_major_syncing, Ordering::Relaxed);
 
 		if let Some(metrics) = this.metrics.as_ref() {
-<<<<<<< HEAD
-			metrics.network_per_sec_bytes.with_label_values(&["in"]).set(this.service.bandwidth.average_download_per_sec());
-			metrics.network_per_sec_bytes.with_label_values(&["out"]).set(this.service.bandwidth.average_upload_per_sec());
-			metrics.is_major_syncing.set(is_major_syncing as u64);
-			metrics.kbuckets_num_nodes.set(this.network_service.num_kbuckets_entries() as u64);
-			metrics.num_event_stream_channels.set(this.event_streams.len() as u64);
-			metrics.peers_count.set(num_connected_peers as u64);
-			metrics.peerset_num_discovered.set(this.network_service.user_protocol().num_discovered_peers() as u64);
-			metrics.peerset_num_requested.set(this.network_service.user_protocol().requested_peers().count() as u64);
-=======
 			for (proto, buckets) in this.network_service.num_entries_per_kbucket() {
 				for (lower_ilog2_bucket_bound, num_entries) in buckets {
 					metrics.kbuckets_num_nodes
@@ -2004,7 +1686,6 @@
 			metrics.peerset_num_discovered.set(this.network_service.user_protocol().num_discovered_peers() as u64);
 			metrics.peerset_num_requested.set(this.network_service.user_protocol().requested_peers().count() as u64);
 			metrics.pending_connections.set(Swarm::network_info(&this.network_service).num_connections_pending as u64);
->>>>>>> 4771f237
 		}
 
 		Poll::Pending
@@ -2014,15 +1695,10 @@
 impl<B: BlockT + 'static, H: ExHashT> Unpin for NetworkWorker<B, H> {
 }
 
-<<<<<<< HEAD
-/// Turns a `ConsensusEngineId` into a representable string.
-fn engine_id_to_string(id: &ConsensusEngineId) -> Cow<str> {
-=======
 /// Turns bytes that are potentially UTF-8 into a reasonable representable string.
 ///
 /// Meant to be used only for debugging or metrics-reporting purposes.
 pub(crate) fn maybe_utf8_bytes_to_string(id: &[u8]) -> Cow<str> {
->>>>>>> 4771f237
 	if let Ok(s) = std::str::from_utf8(&id[..]) {
 		Cow::Borrowed(s)
 	} else {
