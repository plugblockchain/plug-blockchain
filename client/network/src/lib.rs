// This file is part of Substrate.

// Copyright (C) 2017-2020 Parity Technologies (UK) Ltd.
// SPDX-License-Identifier: GPL-3.0-or-later WITH Classpath-exception-2.0

// This program is free software: you can redistribute it and/or modify
// it under the terms of the GNU General Public License as published by
// the Free Software Foundation, either version 3 of the License, or
// (at your option) any later version.

// This program is distributed in the hope that it will be useful,
// but WITHOUT ANY WARRANTY; without even the implied warranty of
// MERCHANTABILITY or FITNESS FOR A PARTICULAR PURPOSE. See the
// GNU General Public License for more details.

// You should have received a copy of the GNU General Public License
// along with this program. If not, see <https://www.gnu.org/licenses/>.

#![warn(unused_extern_crates)]
#![warn(missing_docs)]

//! Substrate-specific P2P networking.
//!
//! **Important**: This crate is unstable and the API and usage may change.
//!
//! # Node identities and addresses
//!
//! In a decentralized network, each node possesses a network private key and a network public key.
//! In Substrate, the keys are based on the ed25519 curve.
//!
//! From a node's public key, we can derive its *identity*. In Substrate and libp2p, a node's
//! identity is represented with the [`PeerId`] struct. All network communications between nodes on
//! the network use encryption derived from both sides's keys, which means that **identities cannot
//! be faked**.
//!
//! A node's identity uniquely identifies a machine on the network. If you start two or more
//! clients using the same network key, large interferences will happen.
//!
//! # Substrate's network protocol
//!
//! Substrate's networking protocol is based upon libp2p. It is at the moment not possible and not
//! planned to permit using something else than the libp2p network stack and the rust-libp2p
//! library. However the libp2p framework is very flexible and the rust-libp2p library could be
//! extended to support a wider range of protocols than what is offered by libp2p.
//!
//! ## Discovery mechanisms
//!
//! In order for our node to join a peer-to-peer network, it has to know a list of nodes that are
//! part of said network. This includes nodes identities and their address (how to reach them).
//! Building such a list is called the **discovery** mechanism. There are three mechanisms that
//! Substrate uses:
//!
//! - Bootstrap nodes. These are hard-coded node identities and addresses passed alongside with
//! the network configuration.
//! - mDNS. We perform a UDP broadcast on the local network. Nodes that listen may respond with
//! their identity. More info [here](https://github.com/libp2p/specs/blob/master/discovery/mdns.md).
//! mDNS can be disabled in the network configuration.
//! - Kademlia random walk. Once connected, we perform random Kademlia `FIND_NODE` requests on the
//! configured Kademlia DHTs (one per configured chain protocol) in order for nodes to propagate to
//! us their view of the network. More information about Kademlia can be found [on
//! Wikipedia](https://en.wikipedia.org/wiki/Kademlia).
//!
//! ## Connection establishment
//!
//! When node Alice knows node Bob's identity and address, it can establish a connection with Bob.
//! All connections must always use encryption and multiplexing. While some node addresses (eg.
//! addresses using `/quic`) already imply which encryption and/or multiplexing to use, for others
//! the **multistream-select** protocol is used in order to negotiate an encryption layer and/or a
//! multiplexing layer.
//!
//! The connection establishment mechanism is called the **transport**.
//!
//! As of the writing of this documentation, the following base-layer protocols are supported by
//! Substrate:
//!
//! - TCP/IP for addresses of the form `/ip4/1.2.3.4/tcp/5`. Once the TCP connection is open, an
//! encryption and a multiplexing layer are negotiated on top.
//! - WebSockets for addresses of the form `/ip4/1.2.3.4/tcp/5/ws`. A TCP/IP connection is open and
//! the WebSockets protocol is negotiated on top. Communications then happen inside WebSockets data
//! frames. Encryption and multiplexing are additionally negotiated again inside this channel.
//! - DNS for addresses of the form `/dns/example.com/tcp/5` or `/dns/example.com/tcp/5/ws`. A
//! node's address can contain a domain name.
//! - (All of the above using IPv6 instead of IPv4.)
//!
//! On top of the base-layer protocol, the [Noise](https://noiseprotocol.org/) protocol is
//! negotiated and applied. The exact handshake protocol is experimental and is subject to change.
//!
//! The following multiplexing protocols are supported:
//!
//! - [Mplex](https://github.com/libp2p/specs/tree/master/mplex). Support for mplex will likely
//! be deprecated in the future.
//! - [Yamux](https://github.com/hashicorp/yamux/blob/master/spec.md).
//!
//! ## Substreams
//!
//! Once a connection has been established and uses multiplexing, substreams can be opened. When
//! a substream is open, the **multistream-select** protocol is used to negotiate which protocol
//! to use on that given substream.
//!
//! Protocols that are specific to a certain chain have a `<protocol-id>` in their name. This
//! "protocol ID" is defined in the chain specifications. For example, the protocol ID of Polkadot
//! is "dot". In the protocol names below, `<protocol-id>` must be replaced with the corresponding
//! protocol ID.
//!
//! > **Note**: It is possible for the same connection to be used for multiple chains. For example,
//! >           one can use both the `/dot/sync/2` and `/sub/sync/2` protocols on the same
//! >           connection, provided that the remote supports them.
//!
//! Substrate uses the following standard libp2p protocols:
//!
//! - **`/ipfs/ping/1.0.0`**. We periodically open an ephemeral substream in order to ping the
//! remote and check whether the connection is still alive. Failure for the remote to reply leads
//! to a disconnection.
//! - **[`/ipfs/id/1.0.0`](https://github.com/libp2p/specs/tree/master/identify)**. We
//! periodically open an ephemeral substream in order to ask information from the remote.
<<<<<<< HEAD
//! - **[`/ipfs/kad/1.0.0`](https://github.com/libp2p/specs/pull/108)**. We periodically open
=======
//! - **[`/<protocol_id>/kad`](https://github.com/libp2p/specs/pull/108)**. We periodically open
>>>>>>> 4771f237
//! ephemeral substreams for Kademlia random walk queries. Each Kademlia query is done in a
//! separate substream.
//!
//! Additionally, Substrate uses the following non-libp2p-standard protocols:
//!
//! - **`/substrate/<protocol-id>/<version>`** (where `<protocol-id>` must be replaced with the
//! protocol ID of the targeted chain, and `<version>` is a number between 2 and 6). For each
//! connection we optionally keep an additional substream for all Substrate-based communications alive.
//! This protocol is considered legacy, and is progressively being replaced with alternatives.
//! This is designated as "The legacy Substrate substream" in this documentation. See below for
//! more details.
//! - **`/<protocol-id>/sync/2`** is a request-response protocol (see below) that lets one perform
//! requests for information about blocks. Each request is the encoding of a `BlockRequest` and
//! each response is the encoding of a `BlockResponse`, as defined in the `api.v1.proto` file in
//! this source tree.
//! - **`/<protocol-id>/light/2`** is a request-response protocol (see below) that lets one perform
//! light-client-related requests for information about the state. Each request is the encoding of
//! a `light::Request` and each response is the encoding of a `light::Response`, as defined in the
//! `light.v1.proto` file in this source tree.
<<<<<<< HEAD
=======
//! - **`/<protocol-id>/transactions/1`** is a notifications protocol (see below) where
//! transactions are pushed to other nodes. The handshake is empty on both sides. The message
//! format is a SCALE-encoded list of transactions, where each transaction is an opaque list of
//! bytes.
//! - **`/<protocol-id>/block-announces/1`** is a notifications protocol (see below) where
//! block announces are pushed to other nodes. The handshake is empty on both sides. The message
//! format is a SCALE-encoded tuple containing a block header followed with an opaque list of
//! bytes containing some data associated with this block announcement, e.g. a candidate message.
>>>>>>> 4771f237
//! - Notifications protocols that are registered using the `register_notifications_protocol`
//! method. For example: `/paritytech/grandpa/1`. See below for more information.
//!
//! ## The legacy Substrate substream
//!
//! Substrate uses a component named the **peerset manager (PSM)**. Through the discovery
//! mechanism, the PSM is aware of the nodes that are part of the network and decides which nodes
//! we should perform Substrate-based communications with. For these nodes, we open a connection
//! if necessary and open a unique substream for Substrate-based communications. If the PSM decides
//! that we should disconnect a node, then that substream is closed.
//!
//! For more information about the PSM, see the *sc-peerset* crate.
//!
//! Note that at the moment there is no mechanism in place to solve the issues that arise where the
//! two sides of a connection open the unique substream simultaneously. In order to not run into
//! issues, only the dialer of a connection is allowed to open the unique substream. When the
//! substream is closed, the entire connection is closed as well. This is a bug that will be
//! resolved by deprecating the protocol entirely.
//!
//! Within the unique Substrate substream, messages encoded using
//! [*parity-scale-codec*](https://github.com/paritytech/parity-scale-codec) are exchanged.
//! The detail of theses messages is not totally in place, but they can be found in the
//! `message.rs` file.
//!
//! Once the substream is open, the first step is an exchange of a *status* message from both
//! sides, containing information such as the chain root hash, head of chain, and so on.
//!
//! Communications within this substream include:
//!
//! - Syncing. Blocks are announced and requested from other nodes.
//! - Light-client requests. When a light client requires information, a random node we have a
//! substream open with is chosen, and the information is requested from it.
//! - Gossiping. Used for example by grandpa.
//!
//! ## Request-response protocols
//!
//! A so-called request-response protocol is defined as follow:
//!
//! - When a substream is opened, the opening side sends a message whose content is
//! protocol-specific. The message must be prefixed with an
//! [LEB128-encoded number](https://en.wikipedia.org/wiki/LEB128) indicating its length. After the
//! message has been sent, the writing side is closed.
//! - The remote sends back the response prefixed with a LEB128-encoded length, and closes its
//! side as well.
//!
//! Each request is performed in a new separate substream.
//!
//! ## Notifications protocols
//!
//! A so-called notifications protocol is defined as follow:
//!
//! - When a substream is opened, the opening side sends a handshake message whose content is
//! protocol-specific. The handshake message must be prefixed with an
//! [LEB128-encoded number](https://en.wikipedia.org/wiki/LEB128) indicating its length. The
//! handshake message can be of length 0, in which case the sender has to send a single `0`.
//! - The receiver then either immediately closes the substream, or answers with its own
//! LEB128-prefixed protocol-specific handshake response. The message can be of length 0, in which
<<<<<<< HEAD
//! case a single `0` has to be sent back. The receiver is then encouraged to close its sending
//! side.
=======
//! case a single `0` has to be sent back.
>>>>>>> 4771f237
//! - Once the handshake has completed, the notifications protocol is unidirectional. Only the
//! node which initiated the substream can push notifications. If the remote wants to send
//! notifications as well, it has to open its own undirectional substream.
//! - Each notification must be prefixed with an LEB128-encoded length. The encoding of the
//! messages is specific to each protocol.
<<<<<<< HEAD
=======
//! - Either party can signal that it doesn't want a notifications substream anymore by closing
//! its writing side. The other party should respond by closing its own writing side soon after.
>>>>>>> 4771f237
//!
//! The API of `sc-network` allows one to register user-defined notification protocols.
//! `sc-network` automatically tries to open a substream towards each node for which the legacy
//! Substream substream is open. The handshake is then performed automatically.
//!
//! For example, the `sc-finality-grandpa` crate registers the `/paritytech/grandpa/1`
//! notifications protocol.
//!
//! At the moment, for backwards-compatibility, notification protocols are tied to the legacy
<<<<<<< HEAD
//! Substrate substream. In the future, though, it will no longer be the case.
=======
//! Substrate substream. Additionally, the handshake message is hardcoded to be a single 8-bits
//! integer representing the role of the node:
//!
//! - 1 for a full node.
//! - 2 for a light node.
//! - 4 for an authority.
//!
//! In the future, though, these restrictions will be removed.
>>>>>>> 4771f237
//!
//! # Usage
//!
//! Using the `sc-network` crate is done through the [`NetworkWorker`] struct. Create this
//! struct by passing a [`config::Params`], then poll it as if it was a `Future`. You can extract an
//! `Arc<NetworkService>` from the `NetworkWorker`, which can be shared amongst multiple places
//! in order to give orders to the networking.
//!
//! See the [`config`] module for more information about how to configure the networking.
//!
//! After the `NetworkWorker` has been created, the important things to do are:
//!
//! - Calling `NetworkWorker::poll` in order to advance the network. This can be done by
//! dispatching a background task with the [`NetworkWorker`].
//! - Calling `on_block_import` whenever a block is added to the client.
//! - Calling `on_block_finalized` whenever a block is finalized.
//! - Calling `trigger_repropagate` when a transaction is added to the pool.
//!
//! More precise usage details are still being worked on and will likely change in the future.
//!

mod behaviour;
mod block_requests;
mod chain;
mod peer_info;
mod discovery;
mod finality_requests;
mod light_client_handler;
mod on_demand_layer;
mod protocol;
mod request_responses;
mod schema;
mod service;
mod transport;
mod utils;

pub mod config;
pub mod error;
pub mod gossip;
pub mod network_state;

#[doc(inline)]
<<<<<<< HEAD
pub use libp2p::multiaddr;
=======
pub use libp2p::{multiaddr, Multiaddr, PeerId};
pub use protocol::{event::{DhtEvent, Event, ObservedRole}, sync::SyncState, PeerInfo};
pub use service::{
	NetworkService, NetworkWorker, RequestFailure, OutboundFailure, NotificationSender,
	NotificationSenderReady,
};
>>>>>>> 4771f237

pub use sc_peerset::ReputationChange;
use sp_runtime::traits::{Block as BlockT, NumberFor};

/// The maximum allowed number of established connections per peer.
///
/// Typically, and by design of the network behaviours in this crate,
/// there is a single established connection per peer. However, to
/// avoid unnecessary and nondeterministic connection closure in
/// case of (possibly repeated) simultaneous dialing attempts between
/// two peers, the per-peer connection limit is not set to 1 but 2.
const MAX_CONNECTIONS_PER_PEER: usize = 2;

/// Minimum Requirements for a Hash within Networking
pub trait ExHashT: std::hash::Hash + Eq + std::fmt::Debug + Clone + Send + Sync + 'static {}

impl<T> ExHashT for T where T: std::hash::Hash + Eq + std::fmt::Debug + Clone + Send + Sync + 'static
{}

/// Trait for providing information about the local network state
pub trait NetworkStateInfo {
	/// Returns the local external addresses.
	fn external_addresses(&self) -> Vec<Multiaddr>;

	/// Returns the local Peer ID.
	fn local_peer_id(&self) -> PeerId;
}

/// Overview status of the network.
#[derive(Clone)]
pub struct NetworkStatus<B: BlockT> {
	/// Current global sync state.
	pub sync_state: SyncState,
	/// Target sync block number.
	pub best_seen_block: Option<NumberFor<B>>,
	/// Number of peers participating in syncing.
	pub num_sync_peers: u32,
	/// Total number of connected peers
	pub num_connected_peers: usize,
	/// Total number of active peers.
	pub num_active_peers: usize,
	/// The total number of bytes received.
	pub total_bytes_inbound: u64,
	/// The total number of bytes sent.
	pub total_bytes_outbound: u64,
}<|MERGE_RESOLUTION|>--- conflicted
+++ resolved
@@ -113,11 +113,7 @@
 //! to a disconnection.
 //! - **[`/ipfs/id/1.0.0`](https://github.com/libp2p/specs/tree/master/identify)**. We
 //! periodically open an ephemeral substream in order to ask information from the remote.
-<<<<<<< HEAD
-//! - **[`/ipfs/kad/1.0.0`](https://github.com/libp2p/specs/pull/108)**. We periodically open
-=======
 //! - **[`/<protocol_id>/kad`](https://github.com/libp2p/specs/pull/108)**. We periodically open
->>>>>>> 4771f237
 //! ephemeral substreams for Kademlia random walk queries. Each Kademlia query is done in a
 //! separate substream.
 //!
@@ -137,8 +133,6 @@
 //! light-client-related requests for information about the state. Each request is the encoding of
 //! a `light::Request` and each response is the encoding of a `light::Response`, as defined in the
 //! `light.v1.proto` file in this source tree.
-<<<<<<< HEAD
-=======
 //! - **`/<protocol-id>/transactions/1`** is a notifications protocol (see below) where
 //! transactions are pushed to other nodes. The handshake is empty on both sides. The message
 //! format is a SCALE-encoded list of transactions, where each transaction is an opaque list of
@@ -147,7 +141,6 @@
 //! block announces are pushed to other nodes. The handshake is empty on both sides. The message
 //! format is a SCALE-encoded tuple containing a block header followed with an opaque list of
 //! bytes containing some data associated with this block announcement, e.g. a candidate message.
->>>>>>> 4771f237
 //! - Notifications protocols that are registered using the `register_notifications_protocol`
 //! method. For example: `/paritytech/grandpa/1`. See below for more information.
 //!
@@ -205,22 +198,14 @@
 //! handshake message can be of length 0, in which case the sender has to send a single `0`.
 //! - The receiver then either immediately closes the substream, or answers with its own
 //! LEB128-prefixed protocol-specific handshake response. The message can be of length 0, in which
-<<<<<<< HEAD
-//! case a single `0` has to be sent back. The receiver is then encouraged to close its sending
-//! side.
-=======
 //! case a single `0` has to be sent back.
->>>>>>> 4771f237
 //! - Once the handshake has completed, the notifications protocol is unidirectional. Only the
 //! node which initiated the substream can push notifications. If the remote wants to send
 //! notifications as well, it has to open its own undirectional substream.
 //! - Each notification must be prefixed with an LEB128-encoded length. The encoding of the
 //! messages is specific to each protocol.
-<<<<<<< HEAD
-=======
 //! - Either party can signal that it doesn't want a notifications substream anymore by closing
 //! its writing side. The other party should respond by closing its own writing side soon after.
->>>>>>> 4771f237
 //!
 //! The API of `sc-network` allows one to register user-defined notification protocols.
 //! `sc-network` automatically tries to open a substream towards each node for which the legacy
@@ -230,9 +215,6 @@
 //! notifications protocol.
 //!
 //! At the moment, for backwards-compatibility, notification protocols are tied to the legacy
-<<<<<<< HEAD
-//! Substrate substream. In the future, though, it will no longer be the case.
-=======
 //! Substrate substream. Additionally, the handshake message is hardcoded to be a single 8-bits
 //! integer representing the role of the node:
 //!
@@ -241,7 +223,6 @@
 //! - 4 for an authority.
 //!
 //! In the future, though, these restrictions will be removed.
->>>>>>> 4771f237
 //!
 //! # Usage
 //!
@@ -284,16 +265,12 @@
 pub mod network_state;
 
 #[doc(inline)]
-<<<<<<< HEAD
-pub use libp2p::multiaddr;
-=======
 pub use libp2p::{multiaddr, Multiaddr, PeerId};
 pub use protocol::{event::{DhtEvent, Event, ObservedRole}, sync::SyncState, PeerInfo};
 pub use service::{
 	NetworkService, NetworkWorker, RequestFailure, OutboundFailure, NotificationSender,
 	NotificationSenderReady,
 };
->>>>>>> 4771f237
 
 pub use sc_peerset::ReputationChange;
 use sp_runtime::traits::{Block as BlockT, NumberFor};
