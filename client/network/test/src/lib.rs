--- conflicted
+++ resolved
@@ -35,15 +35,11 @@
 	well_known_cache_keys::{self, Id as CacheKeyId},
 	Info as BlockchainInfo,
 };
-<<<<<<< HEAD
-use sc_client_api::{BlockchainEvents, BlockImportNotification, FinalityNotifications, ImportNotifications, FinalityNotification, backend::{TransactionFor, AuxStore, Backend, Finalizer}, BlockBackend};
-=======
 use sc_client_api::{
 	BlockchainEvents, BlockImportNotification, FinalityNotifications, ImportNotifications, FinalityNotification,
 	backend::{TransactionFor, AuxStore, Backend, Finalizer}, BlockBackend,
 };
 use sc_consensus::LongestChain;
->>>>>>> 4771f237
 use sc_block_builder::{BlockBuilder, BlockBuilderProvider};
 use sc_network::config::Role;
 use sp_consensus::block_validation::{DefaultBlockAnnounceValidator, BlockAnnounceValidator};
@@ -54,11 +50,7 @@
 use sp_consensus::Error as ConsensusError;
 use sp_consensus::{BlockOrigin, ForkChoiceStrategy, BlockImportParams, BlockCheckParams, JustificationImport};
 use futures::prelude::*;
-<<<<<<< HEAD
-use sc_network::{NetworkWorker, NetworkStateInfo, NetworkService, config::ProtocolId};
-=======
 use sc_network::{NetworkWorker, NetworkService, config::ProtocolId};
->>>>>>> 4771f237
 use sc_network::config::{NetworkConfiguration, TransportConfig, BoxFinalityProofRequestBuilder};
 use libp2p::PeerId;
 use parking_lot::Mutex;
@@ -68,11 +60,7 @@
 use sp_runtime::traits::{Block as BlockT, Header as HeaderT, NumberFor};
 use sp_runtime::{ConsensusEngineId, Justification};
 use substrate_test_runtime_client::{self, AccountKeyring};
-<<<<<<< HEAD
-
-=======
 use sc_service::client::Client;
->>>>>>> 4771f237
 pub use sc_network::config::EmptyTransactionPool;
 pub use substrate_test_runtime_client::runtime::{Block, Extrinsic, Hash, Transfer};
 pub use substrate_test_runtime_client::{TestClient, TestClientBuilder, TestClientBuilderExt};
@@ -262,15 +250,9 @@
 		self.network.num_connected_peers()
 	}
 
-<<<<<<< HEAD
-	/// Returns the number of processed blocks.
-	pub fn num_processed_blocks(&self) -> usize {
-		self.network.num_processed_blocks()
-=======
 	/// Returns the number of downloaded blocks.
 	pub fn num_downloaded_blocks(&self) -> usize {
 		self.network.num_downloaded_blocks()
->>>>>>> 4771f237
 	}
 
 	/// Returns true if we have no peer.
@@ -440,15 +422,12 @@
 	pub fn failed_verifications(&self) -> HashMap<<Block as BlockT>::Hash, String> {
 		self.verifier.failed_verifications.lock().clone()
 	}
-<<<<<<< HEAD
-=======
 
 	pub fn has_block(&self, hash: &H256) -> bool {
 		self.backend.as_ref().map(
 			|backend| backend.blockchain().header(BlockId::hash(*hash)).unwrap().is_some()
 		).unwrap_or(false)
 	}
->>>>>>> 4771f237
 }
 
 /// Implements `BlockImport` for any `Transaction`. Internally the transaction is
@@ -674,10 +653,7 @@
 			Box::new(block_import.clone()),
 			justification_import,
 			finality_proof_import,
-<<<<<<< HEAD
-=======
 			&sp_core::testing::TaskExecutor::new(),
->>>>>>> 4771f237
 			None,
 		));
 
@@ -707,12 +683,8 @@
 			transaction_pool: Arc::new(EmptyTransactionPool),
 			protocol_id: ProtocolId::from("test-protocol-name"),
 			import_queue,
-<<<<<<< HEAD
-			block_announce_validator: Box::new(DefaultBlockAnnounceValidator::new(client.clone())),
-=======
 			block_announce_validator: config.block_announce_validator
 				.unwrap_or_else(|| Box::new(DefaultBlockAnnounceValidator)),
->>>>>>> 4771f237
 			metrics_registry: None,
 		}).unwrap();
 
@@ -762,10 +734,7 @@
 			Box::new(block_import.clone()),
 			justification_import,
 			finality_proof_import,
-<<<<<<< HEAD
-=======
 			&sp_core::testing::TaskExecutor::new(),
->>>>>>> 4771f237
 			None,
 		));
 
@@ -794,11 +763,7 @@
 			transaction_pool: Arc::new(EmptyTransactionPool),
 			protocol_id: ProtocolId::from("test-protocol-name"),
 			import_queue,
-<<<<<<< HEAD
-			block_announce_validator: Box::new(DefaultBlockAnnounceValidator::new(client.clone())),
-=======
 			block_announce_validator: Box::new(DefaultBlockAnnounceValidator),
->>>>>>> 4771f237
 			metrics_registry: None,
 		}).unwrap();
 
