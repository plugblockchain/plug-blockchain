[package]
description = "Connectivity manager based on reputation"
homepage = "http://parity.io"
license = "GPL-3.0-or-later WITH Classpath-exception-2.0"
name = "sc-peerset"
<<<<<<< HEAD
version = "2.0.0-alpha.5"
=======
version = "2.0.0"
>>>>>>> 4771f237
authors = ["Parity Technologies <admin@parity.io>"]
edition = "2018"
repository = "https://github.com/paritytech/substrate/"
documentation = "https://docs.rs/sc-peerset"
readme = "README.md"

[package.metadata.docs.rs]
targets = ["x86_64-unknown-linux-gnu"]


[dependencies]
futures = "0.3.4"
<<<<<<< HEAD
libp2p = { version = "0.16.2", default-features = false }
=======
libp2p = { version = "0.28.1", default-features = false }
sp-utils = { version = "2.0.0", path = "../../primitives/utils"}
>>>>>>> 4771f237
log = "0.4.8"
serde_json = "1.0.41"
wasm-timer = "0.2"

[dev-dependencies]
rand = "0.7.2"<|MERGE_RESOLUTION|>--- conflicted
+++ resolved
@@ -3,11 +3,7 @@
 homepage = "http://parity.io"
 license = "GPL-3.0-or-later WITH Classpath-exception-2.0"
 name = "sc-peerset"
-<<<<<<< HEAD
-version = "2.0.0-alpha.5"
-=======
 version = "2.0.0"
->>>>>>> 4771f237
 authors = ["Parity Technologies <admin@parity.io>"]
 edition = "2018"
 repository = "https://github.com/paritytech/substrate/"
@@ -20,12 +16,8 @@
 
 [dependencies]
 futures = "0.3.4"
-<<<<<<< HEAD
-libp2p = { version = "0.16.2", default-features = false }
-=======
 libp2p = { version = "0.28.1", default-features = false }
 sp-utils = { version = "2.0.0", path = "../../primitives/utils"}
->>>>>>> 4771f237
 log = "0.4.8"
 serde_json = "1.0.41"
 wasm-timer = "0.2"
