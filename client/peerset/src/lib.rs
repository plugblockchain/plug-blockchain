// This file is part of Substrate.

// Copyright (C) 2018-2020 Parity Technologies (UK) Ltd.
// SPDX-License-Identifier: GPL-3.0-or-later WITH Classpath-exception-2.0

// This program is free software: you can redistribute it and/or modify
// it under the terms of the GNU General Public License as published by
// the Free Software Foundation, either version 3 of the License, or
// (at your option) any later version.

// This program is distributed in the hope that it will be useful,
// but WITHOUT ANY WARRANTY; without even the implied warranty of
// MERCHANTABILITY or FITNESS FOR A PARTICULAR PURPOSE. See the
// GNU General Public License for more details.

// You should have received a copy of the GNU General Public License
// along with this program. If not, see <https://www.gnu.org/licenses/>.

//! Peer Set Manager (PSM). Contains the strategy for choosing which nodes the network should be
//! connected to.

mod peersstate;

use std::{collections::{HashSet, HashMap}, collections::VecDeque};
use futures::prelude::*;
use log::{debug, error, trace};
use serde_json::json;
use std::{pin::Pin, task::{Context, Poll}, time::Duration};
use wasm_timer::Instant;
use sp_utils::mpsc::{tracing_unbounded, TracingUnboundedSender, TracingUnboundedReceiver};

pub use libp2p::PeerId;

/// We don't accept nodes whose reputation is under this value.
const BANNED_THRESHOLD: i32 = 82 * (i32::min_value() / 100);
/// Reputation change for a node when we get disconnected from it.
const DISCONNECT_REPUTATION_CHANGE: i32 = -256;
/// Reserved peers group ID
const RESERVED_NODES: &'static str = "reserved";
/// Amount of time between the moment we disconnect from a node and the moment we remove it from
/// the list.
const FORGET_AFTER: Duration = Duration::from_secs(3600);

#[derive(Debug)]
enum Action {
	AddReservedPeer(PeerId),
	RemoveReservedPeer(PeerId),
	SetReservedPeers(HashSet<PeerId>),
	SetReservedOnly(bool),
	ReportPeer(PeerId, ReputationChange),
	SetPriorityGroup(String, HashSet<PeerId>),
	AddToPriorityGroup(String, PeerId),
	RemoveFromPriorityGroup(String, PeerId),
	SetReservedNodes(HashSet<PeerId>),
}

/// Description of a reputation adjustment for a node.
#[derive(Debug, Clone, Copy, PartialEq, Eq)]
pub struct ReputationChange {
	/// Reputation delta.
	pub value: i32,
	/// Reason for reputation change.
	pub reason: &'static str,
}

impl ReputationChange {
	/// New reputation change with given delta and reason.
	pub const fn new(value: i32, reason: &'static str) -> ReputationChange {
		ReputationChange { value, reason }
	}

	/// New reputation change that forces minimum possible reputation.
	pub const fn new_fatal(reason: &'static str) -> ReputationChange {
		ReputationChange { value: i32::min_value(), reason }
	}
}

/// Shared handle to the peer set manager (PSM). Distributed around the code.
#[derive(Debug, Clone)]
pub struct PeersetHandle {
	tx: TracingUnboundedSender<Action>,
}

impl PeersetHandle {
	/// Adds a new reserved peer. The peerset will make an effort to always remain connected to
	/// this peer.
	///
	/// Has no effect if the node was already a reserved peer.
	///
	/// > **Note**: Keep in mind that the networking has to know an address for this node,
	/// >			otherwise it will not be able to connect to it.
	pub fn add_reserved_peer(&self, peer_id: PeerId) {
		let _ = self.tx.unbounded_send(Action::AddReservedPeer(peer_id));
	}

	/// Remove a previously-added reserved peer.
	///
	/// Has no effect if the node was not a reserved peer.
	pub fn remove_reserved_peer(&self, peer_id: PeerId) {
		let _ = self.tx.unbounded_send(Action::RemoveReservedPeer(peer_id));
	}

	/// Sets whether or not the peerset only has connections .
	pub fn set_reserved_only(&self, reserved: bool) {
		let _ = self.tx.unbounded_send(Action::SetReservedOnly(reserved));
	}
	
	/// Set reserved peers to the new set.
	pub fn set_reserved_peers(&self, peer_ids: HashSet<PeerId>) {
		let _ = self.tx.unbounded_send(Action::SetReservedPeers(peer_ids));
	}

	/// Reports an adjustment to the reputation of the given peer.
	pub fn report_peer(&self, peer_id: PeerId, score_diff: ReputationChange) {
		let _ = self.tx.unbounded_send(Action::ReportPeer(peer_id, score_diff));
	}

	/// Modify a priority group.
	pub fn set_priority_group(&self, group_id: String, peers: HashSet<PeerId>) {
		let _ = self.tx.unbounded_send(Action::SetPriorityGroup(group_id, peers));
	}

	/// Add a peer to a priority group.
	pub fn add_to_priority_group(&self, group_id: String, peer_id: PeerId) {
		let _ = self.tx.unbounded_send(Action::AddToPriorityGroup(group_id, peer_id));
	}

	/// Remove a peer from a priority group.
	pub fn remove_from_priority_group(&self, group_id: String, peer_id: PeerId) {
		let _ = self.tx.unbounded_send(Action::RemoveFromPriorityGroup(group_id, peer_id));
	}

	/// Sets the "reserved" priority group
	pub fn set_reserved_nodes(&self, reserved_nodes: HashSet<PeerId>) {
		let _ = self.tx.unbounded_send(Action::SetReservedNodes(reserved_nodes));
	}

}

/// Message that can be sent by the peer set manager (PSM).
#[derive(Debug, PartialEq)]
pub enum Message {
	/// Request to open a connection to the given peer. From the point of view of the PSM, we are
	/// immediately connected.
	Connect(PeerId),

	/// Drop the connection to the given peer, or cancel the connection attempt after a `Connect`.
	Drop(PeerId),

	/// Equivalent to `Connect` for the peer corresponding to this incoming index.
	Accept(IncomingIndex),

	/// Equivalent to `Drop` for the peer corresponding to this incoming index.
	Reject(IncomingIndex),
}

/// Opaque identifier for an incoming connection. Allocated by the network.
#[derive(Debug, Copy, Clone, PartialEq, Eq, Hash)]
pub struct IncomingIndex(pub u64);

impl From<u64> for IncomingIndex {
	fn from(val: u64) -> IncomingIndex {
		IncomingIndex(val)
	}
}

/// Configuration to pass when creating the peer set manager.
#[derive(Debug)]
pub struct PeersetConfig {
	/// Maximum number of ingoing links to peers.
	pub in_peers: u32,

	/// Maximum number of outgoing links to peers.
	pub out_peers: u32,

	/// List of bootstrap nodes to initialize the peer with.
	///
	/// > **Note**: Keep in mind that the networking has to know an address for these nodes,
	/// >			otherwise it will not be able to connect to them.
	pub bootnodes: Vec<PeerId>,

	/// If true, we only accept nodes in [`PeersetConfig::priority_groups`].
	pub reserved_only: bool,

	/// Lists of nodes we should always be connected to.
	///
	/// > **Note**: Keep in mind that the networking has to know an address for these nodes,
	/// >			otherwise it will not be able to connect to them.
	pub priority_groups: Vec<(String, HashSet<PeerId>)>,
}

/// Side of the peer set manager owned by the network. In other words, the "receiving" side.
///
/// Implements the `Stream` trait and can be polled for messages. The `Stream` never ends and never
/// errors.
#[derive(Debug)]
pub struct Peerset {
	/// Underlying data structure for the nodes's states.
	data: peersstate::PeersState,
	/// If true, we only accept reserved nodes.
	reserved_only: bool,
	/// Lists of nodes that don't occupy slots and that we should try to always be connected to.
	/// Is kept in sync with the list of reserved nodes in [`Peerset::data`].
	priority_groups: HashMap<String, HashSet<PeerId>>,
	/// Receiver for messages from the `PeersetHandle` and from `tx`.
	rx: TracingUnboundedReceiver<Action>,
	/// Sending side of `rx`.
	tx: TracingUnboundedSender<Action>,
	/// Queue of messages to be emitted when the `Peerset` is polled.
	message_queue: VecDeque<Message>,
	/// When the `Peerset` was created.
	created: Instant,
	/// Last time when we updated the reputations of connected nodes.
	latest_time_update: Instant,
}

impl Peerset {
	/// Builds a new peerset from the given configuration.
	pub fn from_config(config: PeersetConfig) -> (Peerset, PeersetHandle) {
		let (tx, rx) = tracing_unbounded("mpsc_peerset_messages");

		let handle = PeersetHandle {
			tx: tx.clone(),
		};

		let now = Instant::now();

		let mut peerset = Peerset {
			data: peersstate::PeersState::new(config.in_peers, config.out_peers),
			tx,
			rx,
			reserved_only: config.reserved_only,
			priority_groups: config.priority_groups.clone().into_iter().collect(),
			message_queue: VecDeque::new(),
			created: now,
			latest_time_update: now,
		};

		for node in config.priority_groups.into_iter().flat_map(|(_, l)| l) {
			peerset.data.add_no_slot_node(node);
		}

		for peer_id in config.bootnodes {
			if let peersstate::Peer::Unknown(entry) = peerset.data.peer(&peer_id) {
				entry.discover();
			} else {
				debug!(target: "peerset", "Duplicate bootnode in config: {:?}", peer_id);
			}
		}

		peerset.alloc_slots();
		(peerset, handle)
	}

	pub fn on_set_reserved_nodes(&mut self, reserved_nodes: HashSet<PeerId>){
		self.data.set_priority_group(RESERVED_NODES, reserved_nodes);

		// If network is private, kick un-wanted connection off the network
		if self.reserved_only {
			self.on_set_reserved_only(true);
		}

		// Try to connect to any new reserved nodes
		self.alloc_slots();
	}


	fn on_add_reserved_peer(&mut self, peer_id: PeerId) {
		self.on_add_to_priority_group(RESERVED_NODES, peer_id);
	}

	fn on_remove_reserved_peer(&mut self, peer_id: PeerId) {
		self.on_remove_from_priority_group(RESERVED_NODES, peer_id);
	}
	
	fn on_set_reserved_peers(&mut self, peer_ids: HashSet<PeerId>) {
		self.on_set_priority_group(RESERVED_NODES, peer_ids);
	}

	fn on_set_reserved_only(&mut self, reserved_only: bool) {
		self.reserved_only = reserved_only;

		if self.reserved_only {
			// Disconnect all the nodes that aren't reserved.
			for peer_id in self.data.connected_peers().cloned().collect::<Vec<_>>().into_iter() {
				if self.priority_groups.get(RESERVED_NODES).map_or(false, |g| g.contains(&peer_id)) {
					continue;
				}

				let peer = self.data.peer(&peer_id).into_connected()
					.expect("We are enumerating connected peers, therefore the peer is connected; qed");
				peer.disconnect();
				self.message_queue.push_back(Message::Drop(peer_id));
			}

		} else {
			self.alloc_slots();
		}
	}

	fn on_set_priority_group(&mut self, group_id: &str, peers: HashSet<PeerId>) {
		// Determine the difference between the current group and the new list.
		let (to_insert, to_remove) = {
			let current_group = self.priority_groups.entry(group_id.to_owned()).or_default();
			let to_insert = peers.difference(current_group)
				.cloned().collect::<Vec<_>>();
			let to_remove = current_group.difference(&peers)
				.cloned().collect::<Vec<_>>();
			(to_insert, to_remove)
		};

		// Enumerate elements in `peers` not in `current_group`.
		for peer_id in &to_insert {
			// We don't call `on_add_to_priority_group` here in order to avoid calling
			// `alloc_slots` all the time.
			self.priority_groups.entry(group_id.to_owned()).or_default().insert(peer_id.clone());
			self.data.add_no_slot_node(peer_id.clone());
		}

		// Enumerate elements in `current_group` not in `peers`.
		for peer in to_remove {
			self.on_remove_from_priority_group(group_id, peer);
		}

		if !to_insert.is_empty() {
			self.alloc_slots();
		}
	}

	fn on_add_to_priority_group(&mut self, group_id: &str, peer_id: PeerId) {
		self.priority_groups.entry(group_id.to_owned()).or_default().insert(peer_id.clone());
		self.data.add_no_slot_node(peer_id);
		self.alloc_slots();
	}

	fn on_remove_from_priority_group(&mut self, group_id: &str, peer_id: PeerId) {
		if let Some(priority_group) = self.priority_groups.get_mut(group_id) {
			if !priority_group.remove(&peer_id) {
				// `PeerId` wasn't in the group in the first place.
				return;
			}
		} else {
			// Group doesn't exist, so the `PeerId` can't be in it.
			return;
		}

		// If that `PeerId` isn't in any other group, then it is no longer no-slot-occupying.
		if !self.priority_groups.values().any(|l| l.contains(&peer_id)) {
			self.data.remove_no_slot_node(&peer_id);
		}

		// Disconnect the peer if necessary.
		if group_id != RESERVED_NODES && self.reserved_only {
			if let peersstate::Peer::Connected(peer) = self.data.peer(&peer_id) {
				peer.disconnect();
				self.message_queue.push_back(Message::Drop(peer_id));
			}
		}
	}

	fn on_report_peer(&mut self, peer_id: PeerId, change: ReputationChange) {
		// We want reputations to be up-to-date before adjusting them.
		self.update_time();

		match self.data.peer(&peer_id) {
			peersstate::Peer::Connected(mut peer) => {
				peer.add_reputation(change.value);
				if peer.reputation() < BANNED_THRESHOLD {
					debug!(target: "peerset", "Report {}: {:+} to {}. Reason: {}, Disconnecting",
						peer_id, change.value, peer.reputation(), change.reason
					);
					peer.disconnect();
					self.message_queue.push_back(Message::Drop(peer_id));
				} else {
					trace!(target: "peerset", "Report {}: {:+} to {}. Reason: {}",
						peer_id, change.value, peer.reputation(), change.reason
					);
				}
			},
			peersstate::Peer::NotConnected(mut peer) => peer.add_reputation(change.value),
			peersstate::Peer::Unknown(peer) => peer.discover().add_reputation(change.value),
		}
	}

	/// Updates the value of `self.latest_time_update` and performs all the updates that happen
	/// over time, such as reputation increases for staying connected.
	fn update_time(&mut self) {
		let now = Instant::now();

		// We basically do `(now - self.latest_update).as_secs()`, except that by the way we do it
		// we know that we're not going to miss seconds because of rounding to integers.
		let secs_diff = {
			let elapsed_latest = self.latest_time_update - self.created;
			let elapsed_now = now - self.created;
			self.latest_time_update = now;
			elapsed_now.as_secs() - elapsed_latest.as_secs()
		};

		// For each elapsed second, move the node reputation towards zero.
		// If we multiply each second the reputation by `k` (where `k` is between 0 and 1), it
		// takes `ln(0.5) / ln(k)` seconds to reduce the reputation by half. Use this formula to
		// empirically determine a value of `k` that looks correct.
		for _ in 0..secs_diff {
			for peer_id in self.data.peers().cloned().collect::<Vec<_>>() {
				// We use `k = 0.98`, so we divide by `50`. With that value, it takes 34.3 seconds
				// to reduce the reputation by half.
				fn reput_tick(reput: i32) -> i32 {
					let mut diff = reput / 50;
					if diff == 0 && reput < 0 {
						diff = -1;
					} else if diff == 0 && reput > 0 {
						diff = 1;
					}
					reput.saturating_sub(diff)
				}
				match self.data.peer(&peer_id) {
					peersstate::Peer::Connected(mut peer) => {
						let before = peer.reputation();
						let after = reput_tick(before);
						trace!(target: "peerset", "Fleeting {}: {} -> {}", peer_id, before, after);
						peer.set_reputation(after)
					}
					peersstate::Peer::NotConnected(mut peer) => {
						if peer.reputation() == 0 &&
							peer.last_connected_or_discovered() + FORGET_AFTER < now
						{
							peer.forget_peer();
						} else {
							let before = peer.reputation();
							let after = reput_tick(before);
							trace!(target: "peerset", "Fleeting {}: {} -> {}", peer_id, before, after);
							peer.set_reputation(after)
						}
					}
					peersstate::Peer::Unknown(_) => unreachable!("We iterate over known peers; qed")
				};
			}
		}
	}

	/// Try to fill available out slots with nodes.
	fn alloc_slots(&mut self) {
		self.update_time();

		// Try to connect to all the reserved nodes that we are not connected to.
		loop {
			let next = {
				let data = &mut self.data;
				self.priority_groups
					.get(RESERVED_NODES)
					.into_iter()
					.flatten()
					.filter(move |n| {
						data.peer(n).into_connected().is_none()
					})
					.next()
					.cloned()
			};

			let next = match next {
				Some(n) => n,
				None => break,
			};

			let next = match self.data.peer(&next) {
				peersstate::Peer::Unknown(n) => n.discover(),
				peersstate::Peer::NotConnected(n) => n,
				peersstate::Peer::Connected(_) => {
					debug_assert!(false, "State inconsistency: not connected state");
					break;
				}
			};

			match next.try_outgoing() {
				Ok(conn) => self.message_queue.push_back(Message::Connect(conn.into_peer_id())),
				Err(_) => break,	// No more slots available.
			}
		}

		// Nothing more to do if we're in reserved mode.
		if self.reserved_only {
			return;
		}

		// Try to connect to all the nodes in priority groups and that we are not connected to.
		loop {
			let next = {
				let data = &mut self.data;
				self.priority_groups
					.values()
					.flatten()
					.filter(move |n| {
						data.peer(n).into_connected().is_none()
					})
					.next()
					.cloned()
			};

			let next = match next {
				Some(n) => n,
				None => break,
			};

			let next = match self.data.peer(&next) {
				peersstate::Peer::Unknown(n) => n.discover(),
				peersstate::Peer::NotConnected(n) => n,
				peersstate::Peer::Connected(_) => {
					debug_assert!(false, "State inconsistency: not connected state");
					break;
				}
			};

			match next.try_outgoing() {
				Ok(conn) => self.message_queue.push_back(Message::Connect(conn.into_peer_id())),
				Err(_) => break,	// No more slots available.
			}
		}

		// Now, we try to connect to non-priority nodes.
		loop {
			// Try to grab the next node to attempt to connect to.
			let next = match self.data.highest_not_connected_peer() {
				Some(p) => p,
				None => break,	// No known node to add.
			};

			// Don't connect to nodes with an abysmal reputation.
			if next.reputation() < BANNED_THRESHOLD {
				break;
			}

			match next.try_outgoing() {
				Ok(conn) => self.message_queue.push_back(Message::Connect(conn.into_peer_id())),
				Err(_) => break,	// No more slots available.
			}
		}
	}

	/// Indicate that we received an incoming connection. Must be answered either with
	/// a corresponding `Accept` or `Reject`, except if we were already connected to this peer.
	///
	/// Note that this mechanism is orthogonal to `Connect`/`Drop`. Accepting an incoming
	/// connection implicitly means `Connect`, but incoming connections aren't cancelled by
	/// `dropped`.
	///
	// Implementation note: because of concurrency issues, it is possible that we push a `Connect`
	// message to the output channel with a `PeerId`, and that `incoming` gets called with the same
	// `PeerId` before that message has been read by the user. In this situation we must not answer.
	pub fn incoming(&mut self, peer_id: PeerId, index: IncomingIndex) {
		trace!(target: "peerset", "Incoming {:?}", peer_id);
		self.update_time();

		if self.reserved_only {
			if !self.priority_groups.get(RESERVED_NODES).map_or(false, |n| n.contains(&peer_id)) {
				self.message_queue.push_back(Message::Reject(index));
				return;
			}
		}

		let not_connected = match self.data.peer(&peer_id) {
			// If we're already connected, don't answer, as the docs mention.
			peersstate::Peer::Connected(_) => return,
			peersstate::Peer::NotConnected(mut entry) => {
				entry.bump_last_connected_or_discovered();
				entry
			},
			peersstate::Peer::Unknown(entry) => entry.discover(),
		};

		if not_connected.reputation() < BANNED_THRESHOLD {
			self.message_queue.push_back(Message::Reject(index));
			return
		}

		match not_connected.try_accept_incoming() {
			Ok(_) => self.message_queue.push_back(Message::Accept(index)),
			Err(_) => self.message_queue.push_back(Message::Reject(index)),
		}
	}

	/// Indicate that we dropped an active connection with a peer, or that we failed to connect.
	///
	/// Must only be called after the PSM has either generated a `Connect` message with this
	/// `PeerId`, or accepted an incoming connection with this `PeerId`.
	pub fn dropped(&mut self, peer_id: PeerId) {
		trace!(target: "peerset", "Dropping {:?}", peer_id);

		// We want reputations to be up-to-date before adjusting them.
		self.update_time();

		match self.data.peer(&peer_id) {
			peersstate::Peer::Connected(mut entry) => {
				// Decrease the node's reputation so that we don't try it again and again and again.
				entry.add_reputation(DISCONNECT_REPUTATION_CHANGE);
				entry.disconnect();
			}
			peersstate::Peer::NotConnected(_) | peersstate::Peer::Unknown(_) =>
				error!(target: "peerset", "Received dropped() for non-connected node"),
		}

		self.alloc_slots();
	}

	/// Adds discovered peer ids to the PSM.
	///
	/// > **Note**: There is no equivalent "expired" message, meaning that it is the responsibility
	/// >			of the PSM to remove `PeerId`s that fail to dial too often.
	pub fn discovered<I: IntoIterator<Item = PeerId>>(&mut self, peer_ids: I) {
		let mut discovered_any = false;

		for peer_id in peer_ids {
			if let peersstate::Peer::Unknown(entry) = self.data.peer(&peer_id) {
				entry.discover();
				discovered_any = true;
			}
		}

		if discovered_any {
			self.alloc_slots();
		}
	}

	/// Reports an adjustment to the reputation of the given peer.
	pub fn report_peer(&mut self, peer_id: PeerId, score_diff: ReputationChange) {
		// We don't immediately perform the adjustments in order to have state consistency. We
		// don't want the reporting here to take priority over messages sent using the
		// `PeersetHandle`.
		let _ = self.tx.unbounded_send(Action::ReportPeer(peer_id, score_diff));
	}

	/// Produces a JSON object containing the state of the peerset manager, for debugging purposes.
	pub fn debug_info(&mut self) -> serde_json::Value {
		self.update_time();

		json!({
			"nodes": self.data.peers().cloned().collect::<Vec<_>>().into_iter().map(|peer_id| {
				let state = match self.data.peer(&peer_id) {
					peersstate::Peer::Connected(entry) => json!({
						"connected": true,
						"reputation": entry.reputation()
					}),
					peersstate::Peer::NotConnected(entry) => json!({
						"connected": false,
						"reputation": entry.reputation()
					}),
					peersstate::Peer::Unknown(_) =>
						unreachable!("We iterate over the known peers; QED")
				};

				(peer_id.to_base58(), state)
			}).collect::<HashMap<_, _>>(),
			"reserved_only": self.reserved_only,
			"message_queue": self.message_queue.len(),
		})
	}

	/// Returns the number of peers that we have discovered.
	pub fn num_discovered_peers(&self) -> usize {
		self.data.peers().len()
	}

<<<<<<< HEAD
	/// Returns priority group by id.
	pub fn get_priority_group(&self, group_id: &str) -> Option<HashSet<PeerId>> {
		self.data.get_priority_group(group_id)
=======
	/// Returns the content of a priority group.
	pub fn priority_group(&self, group_id: &str) -> Option<impl ExactSizeIterator<Item = &PeerId>> {
		self.priority_groups.get(group_id).map(|l| l.iter())
>>>>>>> 4771f237
	}
}

impl Stream for Peerset {
	type Item = Message;

	fn poll_next(mut self: Pin<&mut Self>, cx: &mut Context) -> Poll<Option<Self::Item>> {
		loop {
			if let Some(message) = self.message_queue.pop_front() {
				return Poll::Ready(Some(message));
			}

			let action = match Stream::poll_next(Pin::new(&mut self.rx), cx) {
				Poll::Pending => return Poll::Pending,
				Poll::Ready(Some(event)) => event,
				Poll::Ready(None) => return Poll::Pending,
			};

			match action {
				Action::AddReservedPeer(peer_id) =>
					self.on_add_reserved_peer(peer_id),
				Action::RemoveReservedPeer(peer_id) =>
					self.on_remove_reserved_peer(peer_id),
				Action::SetReservedPeers(peer_ids) =>
					self.on_set_reserved_peers(peer_ids),
				Action::SetReservedOnly(reserved) =>
					self.on_set_reserved_only(reserved),
				Action::ReportPeer(peer_id, score_diff) =>
					self.on_report_peer(peer_id, score_diff),
				Action::SetPriorityGroup(group_id, peers) =>
					self.on_set_priority_group(&group_id, peers),
				Action::AddToPriorityGroup(group_id, peer_id) =>
					self.on_add_to_priority_group(&group_id, peer_id),
				Action::RemoveFromPriorityGroup(group_id, peer_id) =>
					self.on_remove_from_priority_group(&group_id, peer_id),
				Action::SetReservedNodes(reserved_nodes) =>
					self.on_set_reserved_nodes(reserved_nodes),
			}
		}
	}
}

#[cfg(test)]
mod tests {
	use libp2p::PeerId;
	use futures::prelude::*;
	use super::{PeersetConfig, Peerset, Message, IncomingIndex, ReputationChange, BANNED_THRESHOLD};
	use std::{collections::HashSet, pin::Pin, task::Poll, thread, time::Duration};

	fn assert_messages(mut peerset: Peerset, messages: Vec<Message>) -> Peerset {
		for expected_message in messages {
			let (message, p) = next_message(peerset).expect("expected message");
			assert_eq!(message, expected_message);
			peerset = p;
		}
		peerset
	}

	fn next_message(mut peerset: Peerset) -> Result<(Message, Peerset), ()> {
		let next = futures::executor::block_on_stream(&mut peerset).next();
		let message = next.ok_or_else(|| ())?;
		Ok((message, peerset))
	}

	#[test]
	fn test_peerset_add_reserved_peer() {
		let bootnode = PeerId::random();
		let reserved_peer = PeerId::random();
		let reserved_peer2 = PeerId::random();
		let config = PeersetConfig {
			in_peers: 0,
			out_peers: 2,
			bootnodes: vec![bootnode],
			reserved_only: true,
			priority_groups: Vec::new(),
		};

		let (peerset, handle) = Peerset::from_config(config);
		handle.add_reserved_peer(reserved_peer.clone());
		handle.add_reserved_peer(reserved_peer2.clone());

		assert_messages(peerset, vec![
			Message::Connect(reserved_peer),
			Message::Connect(reserved_peer2)
		]);
	}


	#[test]
	fn test_set_reserved_peer_can_remove_reserved_nodes() {
		let bootnode = PeerId::random();
		let old_reserved_peer1 = PeerId::random();
		let old_reserved_peer2 = PeerId::random();

		let config = PeersetConfig {
			in_peers: 5,
			out_peers: 5,
			bootnodes: vec![bootnode.clone()],
			reserved_only: true,
			reserved_nodes: vec![],
		};

		let (peerset, handle) = Peerset::from_config(config);

		// We add and replace reserved peers 1 at a time, so the events can happen in a
		// deterministic and testable order
		handle.add_reserved_peer(old_reserved_peer1.clone());
		handle.add_reserved_peer(old_reserved_peer2.clone());

		// remove the old reserved peers
		let mut new_reserved: HashSet<PeerId> = HashSet::new();
		new_reserved.insert(old_reserved_peer2.clone());
		handle.set_reserved_nodes(new_reserved.clone());
		new_reserved.clear();
		handle.set_reserved_nodes(new_reserved.clone());

		assert_messages(peerset, vec![
			Message::Connect(old_reserved_peer1.clone()),
			Message::Connect(old_reserved_peer2.clone()),
			Message::Drop(old_reserved_peer1),
			Message::Drop(old_reserved_peer2),
		]);
	}


	#[test]
	fn test_set_reserved_peer_can_add_new_reserved_nodes() {
		let bootnode = PeerId::random();
		let new_reserved_peer1 = PeerId::random();
		let new_reserved_peer2 = PeerId::random();

		let config = PeersetConfig {
			in_peers: 5,
			out_peers: 5,
			bootnodes: vec![bootnode.clone()],
			reserved_only: true,
			reserved_nodes: vec![],
		};

		let (peerset, handle) = Peerset::from_config(config);

		// We add and replace reserved peers 1 at a time, so the events can happen in a
		// deterministic and testable order

		let mut new_reserved: HashSet<PeerId> = HashSet::new();

		// Add new reserved nodes to be connected
		new_reserved.insert(new_reserved_peer1.clone());
		handle.set_reserved_nodes(new_reserved.clone());
		new_reserved.insert(new_reserved_peer2.clone());
		handle.set_reserved_nodes(new_reserved);

		assert_messages(peerset, vec![
			Message::Connect(new_reserved_peer1),
			Message::Connect(new_reserved_peer2),
		]);
	}

	#[test]
	fn test_peerset_incoming() {
		let bootnode = PeerId::random();
		let incoming = PeerId::random();
		let incoming2 = PeerId::random();
		let incoming3 = PeerId::random();
		let ii = IncomingIndex(1);
		let ii2 = IncomingIndex(2);
		let ii3 = IncomingIndex(3);
		let ii4 = IncomingIndex(3);
		let config = PeersetConfig {
			in_peers: 2,
			out_peers: 1,
			bootnodes: vec![bootnode.clone()],
			reserved_only: false,
			priority_groups: Vec::new(),
		};

		let (mut peerset, _handle) = Peerset::from_config(config);
		peerset.incoming(incoming.clone(), ii);
		peerset.incoming(incoming.clone(), ii4);
		peerset.incoming(incoming2.clone(), ii2);
		peerset.incoming(incoming3.clone(), ii3);

		assert_messages(peerset, vec![
			Message::Connect(bootnode.clone()),
			Message::Accept(ii),
			Message::Accept(ii2),
			Message::Reject(ii3),
		]);
	}

	#[test]
	fn test_peerset_reject_incoming_in_reserved_only() {
		let incoming = PeerId::random();
		let ii = IncomingIndex(1);
		let config = PeersetConfig {
			in_peers: 50,
			out_peers: 50,
			bootnodes: vec![],
			reserved_only: true,
			priority_groups: vec![],
		};

		let (mut peerset, _) = Peerset::from_config(config);
		peerset.incoming(incoming.clone(), ii);

		assert_messages(peerset, vec![
			Message::Reject(ii),
		]);
	}

	#[test]
	fn test_peerset_discovered() {
		let bootnode = PeerId::random();
		let discovered = PeerId::random();
		let discovered2 = PeerId::random();
		let config = PeersetConfig {
			in_peers: 0,
			out_peers: 2,
			bootnodes: vec![bootnode.clone()],
			reserved_only: false,
			priority_groups: vec![],
		};

		let (mut peerset, _handle) = Peerset::from_config(config);
		peerset.discovered(Some(discovered.clone()));
		peerset.discovered(Some(discovered.clone()));
		peerset.discovered(Some(discovered2));

		assert_messages(peerset, vec![
			Message::Connect(bootnode),
			Message::Connect(discovered),
		]);
	}

	#[test]
	fn test_peerset_banned() {
		let (mut peerset, handle) = Peerset::from_config(PeersetConfig {
			in_peers: 25,
			out_peers: 25,
			bootnodes: vec![],
			reserved_only: false,
			priority_groups: vec![],
		});

		// We ban a node by setting its reputation under the threshold.
		let peer_id = PeerId::random();
		handle.report_peer(peer_id.clone(), ReputationChange::new(BANNED_THRESHOLD - 1, ""));

		let fut = futures::future::poll_fn(move |cx| {
			// We need one polling for the message to be processed.
			assert_eq!(Stream::poll_next(Pin::new(&mut peerset), cx), Poll::Pending);

			// Check that an incoming connection from that node gets refused.
			peerset.incoming(peer_id.clone(), IncomingIndex(1));
			if let Poll::Ready(msg) = Stream::poll_next(Pin::new(&mut peerset), cx) {
				assert_eq!(msg.unwrap(), Message::Reject(IncomingIndex(1)));
			} else {
				panic!()
			}

			// Wait a bit for the node's reputation to go above the threshold.
			thread::sleep(Duration::from_millis(1500));

			// Try again. This time the node should be accepted.
			peerset.incoming(peer_id.clone(), IncomingIndex(2));
			while let Poll::Ready(msg) = Stream::poll_next(Pin::new(&mut peerset), cx) {
				assert_eq!(msg.unwrap(), Message::Accept(IncomingIndex(2)));
			}

			Poll::Ready(())
		});

		futures::executor::block_on(fut);
	}
}<|MERGE_RESOLUTION|>--- conflicted
+++ resolved
@@ -51,7 +51,6 @@
 	SetPriorityGroup(String, HashSet<PeerId>),
 	AddToPriorityGroup(String, PeerId),
 	RemoveFromPriorityGroup(String, PeerId),
-	SetReservedNodes(HashSet<PeerId>),
 }
 
 /// Description of a reputation adjustment for a node.
@@ -129,12 +128,6 @@
 	pub fn remove_from_priority_group(&self, group_id: String, peer_id: PeerId) {
 		let _ = self.tx.unbounded_send(Action::RemoveFromPriorityGroup(group_id, peer_id));
 	}
-
-	/// Sets the "reserved" priority group
-	pub fn set_reserved_nodes(&self, reserved_nodes: HashSet<PeerId>) {
-		let _ = self.tx.unbounded_send(Action::SetReservedNodes(reserved_nodes));
-	}
-
 }
 
 /// Message that can be sent by the peer set manager (PSM).
@@ -251,19 +244,6 @@
 		peerset.alloc_slots();
 		(peerset, handle)
 	}
-
-	pub fn on_set_reserved_nodes(&mut self, reserved_nodes: HashSet<PeerId>){
-		self.data.set_priority_group(RESERVED_NODES, reserved_nodes);
-
-		// If network is private, kick un-wanted connection off the network
-		if self.reserved_only {
-			self.on_set_reserved_only(true);
-		}
-
-		// Try to connect to any new reserved nodes
-		self.alloc_slots();
-	}
-
 
 	fn on_add_reserved_peer(&mut self, peer_id: PeerId) {
 		self.on_add_to_priority_group(RESERVED_NODES, peer_id);
@@ -659,15 +639,9 @@
 		self.data.peers().len()
 	}
 
-<<<<<<< HEAD
-	/// Returns priority group by id.
-	pub fn get_priority_group(&self, group_id: &str) -> Option<HashSet<PeerId>> {
-		self.data.get_priority_group(group_id)
-=======
 	/// Returns the content of a priority group.
 	pub fn priority_group(&self, group_id: &str) -> Option<impl ExactSizeIterator<Item = &PeerId>> {
 		self.priority_groups.get(group_id).map(|l| l.iter())
->>>>>>> 4771f237
 	}
 }
 
@@ -703,8 +677,6 @@
 					self.on_add_to_priority_group(&group_id, peer_id),
 				Action::RemoveFromPriorityGroup(group_id, peer_id) =>
 					self.on_remove_from_priority_group(&group_id, peer_id),
-				Action::SetReservedNodes(reserved_nodes) =>
-					self.on_set_reserved_nodes(reserved_nodes),
 			}
 		}
 	}
@@ -715,7 +687,7 @@
 	use libp2p::PeerId;
 	use futures::prelude::*;
 	use super::{PeersetConfig, Peerset, Message, IncomingIndex, ReputationChange, BANNED_THRESHOLD};
-	use std::{collections::HashSet, pin::Pin, task::Poll, thread, time::Duration};
+	use std::{pin::Pin, task::Poll, thread, time::Duration};
 
 	fn assert_messages(mut peerset: Peerset, messages: Vec<Message>) -> Peerset {
 		for expected_message in messages {
@@ -752,77 +724,6 @@
 		assert_messages(peerset, vec![
 			Message::Connect(reserved_peer),
 			Message::Connect(reserved_peer2)
-		]);
-	}
-
-
-	#[test]
-	fn test_set_reserved_peer_can_remove_reserved_nodes() {
-		let bootnode = PeerId::random();
-		let old_reserved_peer1 = PeerId::random();
-		let old_reserved_peer2 = PeerId::random();
-
-		let config = PeersetConfig {
-			in_peers: 5,
-			out_peers: 5,
-			bootnodes: vec![bootnode.clone()],
-			reserved_only: true,
-			reserved_nodes: vec![],
-		};
-
-		let (peerset, handle) = Peerset::from_config(config);
-
-		// We add and replace reserved peers 1 at a time, so the events can happen in a
-		// deterministic and testable order
-		handle.add_reserved_peer(old_reserved_peer1.clone());
-		handle.add_reserved_peer(old_reserved_peer2.clone());
-
-		// remove the old reserved peers
-		let mut new_reserved: HashSet<PeerId> = HashSet::new();
-		new_reserved.insert(old_reserved_peer2.clone());
-		handle.set_reserved_nodes(new_reserved.clone());
-		new_reserved.clear();
-		handle.set_reserved_nodes(new_reserved.clone());
-
-		assert_messages(peerset, vec![
-			Message::Connect(old_reserved_peer1.clone()),
-			Message::Connect(old_reserved_peer2.clone()),
-			Message::Drop(old_reserved_peer1),
-			Message::Drop(old_reserved_peer2),
-		]);
-	}
-
-
-	#[test]
-	fn test_set_reserved_peer_can_add_new_reserved_nodes() {
-		let bootnode = PeerId::random();
-		let new_reserved_peer1 = PeerId::random();
-		let new_reserved_peer2 = PeerId::random();
-
-		let config = PeersetConfig {
-			in_peers: 5,
-			out_peers: 5,
-			bootnodes: vec![bootnode.clone()],
-			reserved_only: true,
-			reserved_nodes: vec![],
-		};
-
-		let (peerset, handle) = Peerset::from_config(config);
-
-		// We add and replace reserved peers 1 at a time, so the events can happen in a
-		// deterministic and testable order
-
-		let mut new_reserved: HashSet<PeerId> = HashSet::new();
-
-		// Add new reserved nodes to be connected
-		new_reserved.insert(new_reserved_peer1.clone());
-		handle.set_reserved_nodes(new_reserved.clone());
-		new_reserved.insert(new_reserved_peer2.clone());
-		handle.set_reserved_nodes(new_reserved);
-
-		assert_messages(peerset, vec![
-			Message::Connect(new_reserved_peer1),
-			Message::Connect(new_reserved_peer2),
 		]);
 	}
 
