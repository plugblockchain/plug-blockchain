// Copyright 2019-2020 Parity Technologies (UK) Ltd.
// This file is part of Substrate.

// Substrate is free software: you can redistribute it and/or modify
// it under the terms of the GNU General Public License as published by
// the Free Software Foundation, either version 3 of the License, or
// (at your option) any later version.

// Substrate is distributed in the hope that it will be useful,
// but WITHOUT ANY WARRANTY; without even the implied warranty of
// MERCHANTABILITY or FITNESS FOR A PARTICULAR PURPOSE.  See the
// GNU General Public License for more details.

// You should have received a copy of the GNU General Public License
// along with Substrate.  If not, see <http://www.gnu.org/licenses/>.

//! Reputation and slots allocation system behind the peerset.
//!
//! The [`PeersState`] state machine is responsible for managing the reputation and allocating
//! slots. It holds a list of nodes, each associated with a reputation value and whether we are
//! connected or not to this node. Thanks to this list, it knows how many slots are occupied. It
//! also holds a list of nodes which don't occupy slots.
//!
//! > Note: This module is purely dedicated to managing slots and reputations. Features such as
//! >       for example connecting to some nodes in priority should be added outside of this
//! >       module, rather than inside.

use libp2p::PeerId;
<<<<<<< HEAD
use log::{error, warn};
=======
use log::error;
>>>>>>> 4771f237
use std::{borrow::Cow, collections::{HashSet, HashMap}};
use wasm_timer::Instant;

/// State storage behind the peerset.
///
/// # Usage
///
/// This struct is nothing more but a data structure containing a list of nodes, where each node
/// has a reputation and is either connected to us or not.
///
#[derive(Debug, Clone)]
pub struct PeersState {
	/// List of nodes that we know about.
	///
	/// > **Note**: This list should really be ordered by decreasing reputation, so that we can
	/// 			easily select the best node to connect to. As a first draft, however, we don't
	/// 			sort, to make the logic easier.
	nodes: HashMap<PeerId, Node>,

	/// Number of slot-occupying nodes for which the `ConnectionState` is `In`.
	num_in: u32,

	/// Number of slot-occupying nodes for which the `ConnectionState` is `In`.
	num_out: u32,

	/// Maximum allowed number of slot-occupying nodes for which the `ConnectionState` is `In`.
	max_in: u32,

	/// Maximum allowed number of slot-occupying nodes for which the `ConnectionState` is `Out`.
	max_out: u32,

	/// List of node identities (discovered or not) that don't occupy slots.
	///
	/// Note for future readers: this module is purely dedicated to managing slots. If you are
	/// considering adding more features, please consider doing so outside of this module rather
	/// than inside.
	no_slot_nodes: HashSet<PeerId>,
}

/// State of a single node that we know about.
#[derive(Debug, Copy, Clone, PartialEq, Eq)]
struct Node {
	/// Whether we are connected to this node.
	connection_state: ConnectionState,

	/// Reputation value of the node, between `i32::min_value` (we hate that node) and
	/// `i32::max_value` (we love that node).
	reputation: i32,
}

impl Default for Node {
	fn default() -> Node {
		Node {
			connection_state: ConnectionState::NotConnected {
				last_connected: Instant::now(),
			},
			reputation: 0,
		}
	}
}

/// Whether we are connected to a node.
#[derive(Debug, Copy, Clone, PartialEq, Eq)]
enum ConnectionState {
	/// We are connected through an ingoing connection.
	In,
	/// We are connected through an outgoing connection.
	Out,
	/// We are not connected to this node.
	NotConnected {
		/// When we were last connected to the node, or if we were never connected when we
		/// discovered it.
		last_connected: Instant,
	},
}

impl ConnectionState {
	/// Returns `true` for `In` and `Out`.
	fn is_connected(self) -> bool {
		match self {
			ConnectionState::In => true,
			ConnectionState::Out => true,
			ConnectionState::NotConnected { .. } => false,
		}
	}
}

impl PeersState {
	/// Builds a new empty `PeersState`.
	pub fn new(in_peers: u32, out_peers: u32) -> Self {
		PeersState {
			nodes: HashMap::new(),
			num_in: 0,
			num_out: 0,
			max_in: in_peers,
			max_out: out_peers,
			no_slot_nodes: HashSet::new(),
		}
	}

	/// Returns an object that grants access to the state of a peer.
	pub fn peer<'a>(&'a mut self, peer_id: &'a PeerId) -> Peer<'a> {
		match self.nodes.get_mut(peer_id) {
			None => return Peer::Unknown(UnknownPeer {
				parent: self,
				peer_id: Cow::Borrowed(peer_id),
			}),
			Some(peer) => {
				if peer.connection_state.is_connected() {
					Peer::Connected(ConnectedPeer {
						state: self,
						peer_id: Cow::Borrowed(peer_id),
					})
				} else {
					Peer::NotConnected(NotConnectedPeer {
						state: self,
						peer_id: Cow::Borrowed(peer_id),
					})
				}
			}
		}
	}

	/// Returns the list of all the peers we know of.
	// Note: this method could theoretically return a `Peer`, but implementing that
	// isn't simple.
	pub fn peers(&self) -> impl ExactSizeIterator<Item = &PeerId> {
		self.nodes.keys()
	}

	/// Returns the list of peers we are connected to.
	// Note: this method could theoretically return a `ConnectedPeer`, but implementing that
	// isn't simple.
	pub fn connected_peers(&self) -> impl Iterator<Item = &PeerId> {
		self.nodes.iter()
			.filter(|(_, p)| p.connection_state.is_connected())
			.map(|(p, _)| p)
	}

	/// Returns the peer with the highest reputation and that we are not connected to.
	///
	/// If multiple nodes have the same reputation, which one is returned is unspecified.
	pub fn highest_not_connected_peer(&mut self) -> Option<NotConnectedPeer> {
		let outcome = self.nodes
			.iter_mut()
			.filter(|(_, Node { connection_state, .. })| !connection_state.is_connected())
			.fold(None::<(&PeerId, &mut Node)>, |mut cur_node, to_try| {
				if let Some(cur_node) = cur_node.take() {
					if cur_node.1.reputation >= to_try.1.reputation {
						return Some(cur_node);
					}
				}
				Some(to_try)
			})
			.map(|(peer_id, _)| peer_id.clone());

		if let Some(peer_id) = outcome {
			Some(NotConnectedPeer {
				state: self,
				peer_id: Cow::Owned(peer_id),
			})
		} else {
			None
		}
	}

<<<<<<< HEAD
	fn disconnect(&mut self, peer_id: &PeerId) {
		let is_priority = self.is_priority(peer_id);
		if let Some(mut node) = self.nodes.get_mut(peer_id) {
			if !is_priority {
				match node.connection_state {
					ConnectionState::In => self.num_in -= 1,
					ConnectionState::Out => self.num_out -= 1,
					ConnectionState::NotConnected { .. } =>
						debug_assert!(false, "State inconsistency: disconnecting a disconnected node")
				}
			}
			node.connection_state = ConnectionState::NotConnected {
				last_connected: Instant::now(),
			};
		} else {
			warn!(target: "peerset", "Attempting to disconnect unknown peer {}", peer_id);
		}
	}

	/// Sets the peer as connected with an outgoing connection.
	fn try_outgoing(&mut self, peer_id: &PeerId) -> bool {
		let is_priority = self.is_priority(peer_id);

		// We are only accepting connections from priority nodes.
		if !is_priority && self.priority_only {
			return false;
		}

		// Note that it is possible for num_out to be strictly superior to the max, in case we were
		// connected to reserved node then marked them as not reserved.
		if self.num_out >= self.max_out && !is_priority {
			return false;
=======
	/// Add a node to the list of nodes that don't occupy slots.
	///
	/// Has no effect if the peer was already in the group.
	pub fn add_no_slot_node(&mut self, peer_id: PeerId) {
		// Reminder: `HashSet::insert` returns false if the node was already in the set
		if !self.no_slot_nodes.insert(peer_id.clone()) {
			return;
>>>>>>> 4771f237
		}

		if let Some(peer) = self.nodes.get_mut(&peer_id) {
			match peer.connection_state {
				ConnectionState::In => self.num_in -= 1,
				ConnectionState::Out => self.num_out -= 1,
				ConnectionState::NotConnected { .. } => {},
			}
		}
	}

	/// Removes a node from the list of nodes that don't occupy slots.
	///
<<<<<<< HEAD
	/// Note that reserved nodes don't count towards the number of slots.
	fn try_accept_incoming(&mut self, peer_id: &PeerId) -> bool {
		let is_priority = self.is_priority(peer_id);

		// We are only accepting connections from priority nodes.
		if !is_priority && self.priority_only {
			return false;
		}

		// Note that it is possible for num_in to be strictly superior to the max, in case we were
		// connected to reserved node then marked them as not reserved.
		if self.num_in >= self.max_in && !is_priority {
			return false;
		}
		if let Some(mut peer) = self.nodes.get_mut(peer_id) {
			peer.connection_state = ConnectionState::In;
			if !is_priority {
				self.num_in += 1;
			}
			return true;
		}
		false
	}

	/// Sets priority group
	pub fn set_priority_group(&mut self, group_id: &str, peers: HashSet<PeerId>) {
		// update slot counters
		let all_other_groups: HashSet<_> = self.priority_nodes
			.iter()
			.filter(|(g, _)| *g != group_id)
			.flat_map(|(_, id)| id.clone())
			.collect();
		let existing_group = self.priority_nodes.remove(group_id).unwrap_or_default();
		for id in existing_group {
			// update slots for nodes that are no longer priority
			if !all_other_groups.contains(&id) {
				if let Some(peer) = self.nodes.get_mut(&id) {
					match peer.connection_state {
						ConnectionState::In => self.num_in += 1,
						ConnectionState::Out => self.num_out += 1,
						ConnectionState::NotConnected { .. } => {},
					}
				}
			}
		}

		for id in &peers {
			// update slots for nodes that become priority
			if !all_other_groups.contains(id) {
				let peer = self.nodes.entry(id.clone()).or_default();
				match peer.connection_state {
					ConnectionState::In => self.num_in -= 1,
					ConnectionState::Out => self.num_out -= 1,
					ConnectionState::NotConnected { .. } => {},
				}
=======
	/// Has no effect if the peer was not in the group.
	pub fn remove_no_slot_node(&mut self, peer_id: &PeerId) {
		// Reminder: `HashSet::remove` returns false if the node was already not in the set
		if !self.no_slot_nodes.remove(peer_id) {
			return;
		}

		if let Some(peer) = self.nodes.get_mut(peer_id) {
			match peer.connection_state {
				ConnectionState::In => self.num_in += 1,
				ConnectionState::Out => self.num_out += 1,
				ConnectionState::NotConnected { .. } => {},
>>>>>>> 4771f237
			}
		}
	}
}

/// Grants access to the state of a peer in the `PeersState`.
pub enum Peer<'a> {
	/// We are connected to this node.
	Connected(ConnectedPeer<'a>),
	/// We are not connected to this node.
	NotConnected(NotConnectedPeer<'a>),
	/// We have never heard of this node.
	Unknown(UnknownPeer<'a>),
}

impl<'a> Peer<'a> {
	/// If we are the `Connected` variant, returns the inner `ConnectedPeer`. Returns `None`
	/// otherwise.
	pub fn into_connected(self) -> Option<ConnectedPeer<'a>> {
		match self {
			Peer::Connected(peer) => Some(peer),
			Peer::NotConnected(_) => None,
			Peer::Unknown(_) => None,
		}
	}

	/// If we are the `Unknown` variant, returns the inner `ConnectedPeer`. Returns `None`
	/// otherwise.
	#[cfg(test)]	// Feel free to remove this if this function is needed outside of tests
	pub fn into_not_connected(self) -> Option<NotConnectedPeer<'a>> {
		match self {
			Peer::Connected(_) => None,
			Peer::NotConnected(peer) => Some(peer),
			Peer::Unknown(_) => None,
		}
	}

	/// If we are the `Unknown` variant, returns the inner `ConnectedPeer`. Returns `None`
	/// otherwise.
	#[cfg(test)]	// Feel free to remove this if this function is needed outside of tests
	pub fn into_unknown(self) -> Option<UnknownPeer<'a>> {
		match self {
			Peer::Connected(_) => None,
			Peer::NotConnected(_) => None,
			Peer::Unknown(peer) => Some(peer),
		}
	}
}

/// A peer that is connected to us.
pub struct ConnectedPeer<'a> {
	state: &'a mut PeersState,
	peer_id: Cow<'a, PeerId>,
}

impl<'a> ConnectedPeer<'a> {
	/// Destroys this `ConnectedPeer` and returns the `PeerId` inside of it.
	pub fn into_peer_id(self) -> PeerId {
		self.peer_id.into_owned()
	}

	/// Switches the peer to "not connected".
	pub fn disconnect(self) -> NotConnectedPeer<'a> {
		let is_no_slot_occupy = self.state.no_slot_nodes.contains(&*self.peer_id);
		if let Some(mut node) = self.state.nodes.get_mut(&*self.peer_id) {
			if !is_no_slot_occupy {
				match node.connection_state {
					ConnectionState::In => self.state.num_in -= 1,
					ConnectionState::Out => self.state.num_out -= 1,
					ConnectionState::NotConnected { .. } =>
						debug_assert!(false, "State inconsistency: disconnecting a disconnected node")
				}
			}
			node.connection_state = ConnectionState::NotConnected {
				last_connected: Instant::now(),
			};
		} else {
			debug_assert!(false, "State inconsistency: disconnecting a disconnected node");
		}

		NotConnectedPeer {
			state: self.state,
			peer_id: self.peer_id,
		}
	}

	/// Returns the reputation value of the node.
	pub fn reputation(&self) -> i32 {
		self.state.nodes.get(&*self.peer_id).map_or(0, |p| p.reputation)
	}

	/// Sets the reputation of the peer.
	pub fn set_reputation(&mut self, value: i32) {
		if let Some(node) = self.state.nodes.get_mut(&*self.peer_id) {
			node.reputation = value;
		} else {
			debug_assert!(false, "State inconsistency: set_reputation on an unknown node");
		}
	}

	/// Performs an arithmetic addition on the reputation score of that peer.
	///
	/// In case of overflow, the value will be capped.
	pub fn add_reputation(&mut self, modifier: i32) {
		if let Some(node) = self.state.nodes.get_mut(&*self.peer_id) {
			node.reputation = node.reputation.saturating_add(modifier);
		} else {
			debug_assert!(false, "State inconsistency: add_reputation on an unknown node");
		}
	}
}

/// A peer that is not connected to us.
#[derive(Debug)]
pub struct NotConnectedPeer<'a> {
	state: &'a mut PeersState,
	peer_id: Cow<'a, PeerId>,
}

impl<'a> NotConnectedPeer<'a> {
	/// Destroys this `NotConnectedPeer` and returns the `PeerId` inside of it.
	#[cfg(test)]	// Feel free to remove this if this function is needed outside of tests
	pub fn into_peer_id(self) -> PeerId {
		self.peer_id.into_owned()
	}

	/// Bumps the value that `last_connected_or_discovered` would return to now, even if we
	/// didn't connect or disconnect.
	pub fn bump_last_connected_or_discovered(&mut self) {
		let state = match self.state.nodes.get_mut(&*self.peer_id) {
			Some(s) => s,
			None => return,
		};

		if let ConnectionState::NotConnected { last_connected } = &mut state.connection_state {
			*last_connected = Instant::now();
		}
	}

	/// Returns when we were last connected to this peer, or when we discovered it if we were
	/// never connected.
	///
	/// Guaranteed to be earlier than calling `Instant::now()` after the function returns.
	pub fn last_connected_or_discovered(&self) -> Instant {
		let state = match self.state.nodes.get(&*self.peer_id) {
			Some(s) => s,
			None => {
				error!(
					target: "peerset",
					"State inconsistency with {}; not connected after borrow",
					self.peer_id
				);
				return Instant::now();
			}
		};

		match state.connection_state {
			ConnectionState::NotConnected { last_connected } => last_connected,
			_ => {
				error!(target: "peerset", "State inconsistency with {}", self.peer_id);
				Instant::now()
			}
		}
	}

	/// Tries to set the peer as connected as an outgoing connection.
	///
	/// If there are enough slots available, switches the node to "connected" and returns `Ok`. If
	/// the slots are full, the node stays "not connected" and we return `Err`.
	///
	/// Non-slot-occupying nodes don't count towards the number of slots.
	pub fn try_outgoing(self) -> Result<ConnectedPeer<'a>, NotConnectedPeer<'a>> {
		let is_no_slot_occupy = self.state.no_slot_nodes.contains(&*self.peer_id);

		// Note that it is possible for num_out to be strictly superior to the max, in case we were
		// connected to reserved node then marked them as not reserved.
		if self.state.num_out >= self.state.max_out && !is_no_slot_occupy {
			return Err(self);
		}

		if let Some(mut peer) = self.state.nodes.get_mut(&*self.peer_id) {
			peer.connection_state = ConnectionState::Out;
			if !is_no_slot_occupy {
				self.state.num_out += 1;
			}
		} else {
			debug_assert!(false, "State inconsistency: try_outgoing on an unknown node");
		}

		Ok(ConnectedPeer {
			state: self.state,
			peer_id: self.peer_id,
		})
	}

	/// Tries to accept the peer as an incoming connection.
	///
	/// If there are enough slots available, switches the node to "connected" and returns `Ok`. If
	/// the slots are full, the node stays "not connected" and we return `Err`.
	///
	/// Non-slot-occupying nodes don't count towards the number of slots.
	pub fn try_accept_incoming(self) -> Result<ConnectedPeer<'a>, NotConnectedPeer<'a>> {
		let is_no_slot_occupy = self.state.no_slot_nodes.contains(&*self.peer_id);

		// Note that it is possible for num_in to be strictly superior to the max, in case we were
		// connected to reserved node then marked them as not reserved.
		if self.state.num_in >= self.state.max_in && !is_no_slot_occupy {
			return Err(self);
		}

		if let Some(mut peer) = self.state.nodes.get_mut(&*self.peer_id) {
			peer.connection_state = ConnectionState::In;
			if !is_no_slot_occupy {
				self.state.num_in += 1;
			}
		} else {
			debug_assert!(false, "State inconsistency: try_accept_incoming on an unknown node");
		}

		Ok(ConnectedPeer {
			state: self.state,
			peer_id: self.peer_id,
		})
	}

	/// Returns the reputation value of the node.
	pub fn reputation(&self) -> i32 {
		self.state.nodes.get(&*self.peer_id).map_or(0, |p| p.reputation)
	}

	/// Sets the reputation of the peer.
	pub fn set_reputation(&mut self, value: i32) {
		if let Some(node) = self.state.nodes.get_mut(&*self.peer_id) {
			node.reputation = value;
		} else {
			debug_assert!(false, "State inconsistency: set_reputation on an unknown node");
		}
	}

	/// Performs an arithmetic addition on the reputation score of that peer.
	///
	/// In case of overflow, the value will be capped.
	pub fn add_reputation(&mut self, modifier: i32) {
		if let Some(node) = self.state.nodes.get_mut(&*self.peer_id) {
			node.reputation = node.reputation.saturating_add(modifier);
		} else {
			debug_assert!(false, "State inconsistency: add_reputation on an unknown node");
		}
	}

	/// Un-discovers the peer. Removes it from the list.
	pub fn forget_peer(self) -> UnknownPeer<'a> {
		if self.state.nodes.remove(&*self.peer_id).is_none() {
			error!(
				target: "peerset",
				"State inconsistency with {} when forgetting peer",
				self.peer_id
			);
		}

		UnknownPeer {
			parent: self.state,
			peer_id: self.peer_id,
		}
	}

	/// Un-discovers the peer. Removes it from the list.
	pub fn forget_peer(self) -> UnknownPeer<'a> {
		if self.state.nodes.remove(&*self.peer_id).is_none() {
			error!(
				target: "peerset",
				"State inconsistency with {} when forgetting peer",
				self.peer_id
			);
		}

		UnknownPeer {
			parent: self.state,
			peer_id: self.peer_id,
		}
	}
}

/// A peer that we have never heard of.
pub struct UnknownPeer<'a> {
	parent: &'a mut PeersState,
	peer_id: Cow<'a, PeerId>,
}

impl<'a> UnknownPeer<'a> {
	/// Inserts the peer identity in our list.
	///
	/// The node starts with a reputation of 0. You can adjust these default
	/// values using the `NotConnectedPeer` that this method returns.
	pub fn discover(self) -> NotConnectedPeer<'a> {
		self.parent.nodes.insert(self.peer_id.clone().into_owned(), Node {
			connection_state: ConnectionState::NotConnected {
				last_connected: Instant::now(),
			},
			reputation: 0,
		});

		let state = self.parent;
		NotConnectedPeer {
			state,
			peer_id: self.peer_id,
		}
	}
}

#[cfg(test)]
mod tests {
	use super::{PeersState, Peer};
	use libp2p::PeerId;

	#[test]
	fn full_slots_in() {
		let mut peers_state = PeersState::new(1, 1);
		let id1 = PeerId::random();
		let id2 = PeerId::random();

		if let Peer::Unknown(e) = peers_state.peer(&id1) {
			assert!(e.discover().try_accept_incoming().is_ok());
		}

		if let Peer::Unknown(e) = peers_state.peer(&id2) {
			assert!(e.discover().try_accept_incoming().is_err());
		}
	}

	#[test]
	fn no_slot_node_doesnt_use_slot() {
		let mut peers_state = PeersState::new(1, 1);
		let id1 = PeerId::random();
		let id2 = PeerId::random();

		peers_state.add_no_slot_node(id1.clone());
		if let Peer::Unknown(p) = peers_state.peer(&id1) {
			assert!(p.discover().try_accept_incoming().is_ok());
		} else { panic!() }

		if let Peer::Unknown(e) = peers_state.peer(&id2) {
			assert!(e.discover().try_accept_incoming().is_ok());
		} else { panic!() }
	}

	#[test]
	fn disconnecting_frees_slot() {
		let mut peers_state = PeersState::new(1, 1);
		let id1 = PeerId::random();
		let id2 = PeerId::random();

		assert!(peers_state.peer(&id1).into_unknown().unwrap().discover().try_accept_incoming().is_ok());
		assert!(peers_state.peer(&id2).into_unknown().unwrap().discover().try_accept_incoming().is_err());
		peers_state.peer(&id1).into_connected().unwrap().disconnect();
		assert!(peers_state.peer(&id2).into_not_connected().unwrap().try_accept_incoming().is_ok());
	}

	#[test]
	fn highest_not_connected_peer() {
		let mut peers_state = PeersState::new(25, 25);
		let id1 = PeerId::random();
		let id2 = PeerId::random();

		assert!(peers_state.highest_not_connected_peer().is_none());
		peers_state.peer(&id1).into_unknown().unwrap().discover().set_reputation(50);
		peers_state.peer(&id2).into_unknown().unwrap().discover().set_reputation(25);
		assert_eq!(peers_state.highest_not_connected_peer().map(|p| p.into_peer_id()), Some(id1.clone()));
		peers_state.peer(&id2).into_not_connected().unwrap().set_reputation(75);
		assert_eq!(peers_state.highest_not_connected_peer().map(|p| p.into_peer_id()), Some(id2.clone()));
		peers_state.peer(&id2).into_not_connected().unwrap().try_accept_incoming().unwrap();
		assert_eq!(peers_state.highest_not_connected_peer().map(|p| p.into_peer_id()), Some(id1.clone()));
		peers_state.peer(&id1).into_not_connected().unwrap().set_reputation(100);
		peers_state.peer(&id2).into_connected().unwrap().disconnect();
		assert_eq!(peers_state.highest_not_connected_peer().map(|p| p.into_peer_id()), Some(id1.clone()));
		peers_state.peer(&id1).into_not_connected().unwrap().set_reputation(-100);
		assert_eq!(peers_state.highest_not_connected_peer().map(|p| p.into_peer_id()), Some(id2.clone()));
	}

	#[test]
	fn disconnect_no_slot_doesnt_panic() {
		let mut peers_state = PeersState::new(1, 1);
		let id = PeerId::random();
		peers_state.add_no_slot_node(id.clone());
		let peer = peers_state.peer(&id).into_unknown().unwrap().discover().try_outgoing().unwrap();
		peer.disconnect();
	}
}<|MERGE_RESOLUTION|>--- conflicted
+++ resolved
@@ -26,11 +26,7 @@
 //! >       module, rather than inside.
 
 use libp2p::PeerId;
-<<<<<<< HEAD
-use log::{error, warn};
-=======
 use log::error;
->>>>>>> 4771f237
 use std::{borrow::Cow, collections::{HashSet, HashMap}};
 use wasm_timer::Instant;
 
@@ -197,40 +193,6 @@
 		}
 	}
 
-<<<<<<< HEAD
-	fn disconnect(&mut self, peer_id: &PeerId) {
-		let is_priority = self.is_priority(peer_id);
-		if let Some(mut node) = self.nodes.get_mut(peer_id) {
-			if !is_priority {
-				match node.connection_state {
-					ConnectionState::In => self.num_in -= 1,
-					ConnectionState::Out => self.num_out -= 1,
-					ConnectionState::NotConnected { .. } =>
-						debug_assert!(false, "State inconsistency: disconnecting a disconnected node")
-				}
-			}
-			node.connection_state = ConnectionState::NotConnected {
-				last_connected: Instant::now(),
-			};
-		} else {
-			warn!(target: "peerset", "Attempting to disconnect unknown peer {}", peer_id);
-		}
-	}
-
-	/// Sets the peer as connected with an outgoing connection.
-	fn try_outgoing(&mut self, peer_id: &PeerId) -> bool {
-		let is_priority = self.is_priority(peer_id);
-
-		// We are only accepting connections from priority nodes.
-		if !is_priority && self.priority_only {
-			return false;
-		}
-
-		// Note that it is possible for num_out to be strictly superior to the max, in case we were
-		// connected to reserved node then marked them as not reserved.
-		if self.num_out >= self.max_out && !is_priority {
-			return false;
-=======
 	/// Add a node to the list of nodes that don't occupy slots.
 	///
 	/// Has no effect if the peer was already in the group.
@@ -238,7 +200,6 @@
 		// Reminder: `HashSet::insert` returns false if the node was already in the set
 		if !self.no_slot_nodes.insert(peer_id.clone()) {
 			return;
->>>>>>> 4771f237
 		}
 
 		if let Some(peer) = self.nodes.get_mut(&peer_id) {
@@ -252,63 +213,6 @@
 
 	/// Removes a node from the list of nodes that don't occupy slots.
 	///
-<<<<<<< HEAD
-	/// Note that reserved nodes don't count towards the number of slots.
-	fn try_accept_incoming(&mut self, peer_id: &PeerId) -> bool {
-		let is_priority = self.is_priority(peer_id);
-
-		// We are only accepting connections from priority nodes.
-		if !is_priority && self.priority_only {
-			return false;
-		}
-
-		// Note that it is possible for num_in to be strictly superior to the max, in case we were
-		// connected to reserved node then marked them as not reserved.
-		if self.num_in >= self.max_in && !is_priority {
-			return false;
-		}
-		if let Some(mut peer) = self.nodes.get_mut(peer_id) {
-			peer.connection_state = ConnectionState::In;
-			if !is_priority {
-				self.num_in += 1;
-			}
-			return true;
-		}
-		false
-	}
-
-	/// Sets priority group
-	pub fn set_priority_group(&mut self, group_id: &str, peers: HashSet<PeerId>) {
-		// update slot counters
-		let all_other_groups: HashSet<_> = self.priority_nodes
-			.iter()
-			.filter(|(g, _)| *g != group_id)
-			.flat_map(|(_, id)| id.clone())
-			.collect();
-		let existing_group = self.priority_nodes.remove(group_id).unwrap_or_default();
-		for id in existing_group {
-			// update slots for nodes that are no longer priority
-			if !all_other_groups.contains(&id) {
-				if let Some(peer) = self.nodes.get_mut(&id) {
-					match peer.connection_state {
-						ConnectionState::In => self.num_in += 1,
-						ConnectionState::Out => self.num_out += 1,
-						ConnectionState::NotConnected { .. } => {},
-					}
-				}
-			}
-		}
-
-		for id in &peers {
-			// update slots for nodes that become priority
-			if !all_other_groups.contains(id) {
-				let peer = self.nodes.entry(id.clone()).or_default();
-				match peer.connection_state {
-					ConnectionState::In => self.num_in -= 1,
-					ConnectionState::Out => self.num_out -= 1,
-					ConnectionState::NotConnected { .. } => {},
-				}
-=======
 	/// Has no effect if the peer was not in the group.
 	pub fn remove_no_slot_node(&mut self, peer_id: &PeerId) {
 		// Reminder: `HashSet::remove` returns false if the node was already not in the set
@@ -321,7 +225,6 @@
 				ConnectionState::In => self.num_in += 1,
 				ConnectionState::Out => self.num_out += 1,
 				ConnectionState::NotConnected { .. } => {},
->>>>>>> 4771f237
 			}
 		}
 	}
@@ -569,22 +472,6 @@
 			node.reputation = node.reputation.saturating_add(modifier);
 		} else {
 			debug_assert!(false, "State inconsistency: add_reputation on an unknown node");
-		}
-	}
-
-	/// Un-discovers the peer. Removes it from the list.
-	pub fn forget_peer(self) -> UnknownPeer<'a> {
-		if self.state.nodes.remove(&*self.peer_id).is_none() {
-			error!(
-				target: "peerset",
-				"State inconsistency with {} when forgetting peer",
-				self.peer_id
-			);
-		}
-
-		UnknownPeer {
-			parent: self.state,
-			peer_id: self.peer_id,
 		}
 	}
 
