// This file is part of Substrate.

// Copyright (C) 2017-2021 Parity Technologies (UK) Ltd.
// SPDX-License-Identifier: GPL-3.0-or-later WITH Classpath-exception-2.0

// This program is free software: you can redistribute it and/or modify
// it under the terms of the GNU General Public License as published by
// the Free Software Foundation, either version 3 of the License, or
// (at your option) any later version.

// This program is distributed in the hope that it will be useful,
// but WITHOUT ANY WARRANTY; without even the implied warranty of
// MERCHANTABILITY or FITNESS FOR A PARTICULAR PURPOSE. See the
// GNU General Public License for more details.

// You should have received a copy of the GNU General Public License
// along with this program. If not, see <https://www.gnu.org/licenses/>.

//! Substrate CLI library.

#![warn(missing_docs)]
#![warn(unused_extern_crates)]
#![warn(unused_imports)]
#![warn(unused_crate_dependencies)]

pub mod arg_enums;
mod commands;
mod config;
mod error;
mod params;
mod runner;

pub use arg_enums::*;
pub use commands::*;
pub use config::*;
pub use error::*;
pub use params::*;
pub use runner::*;
pub use sc_cli_proc_macro::*;
pub use sc_service::{ChainSpec, Role};
use sc_service::{Configuration, TaskExecutor};
pub use sp_version::RuntimeVersion;
use std::io::Write;
pub use structopt;
use structopt::{
	clap::{self, AppSettings},
	StructOpt,
};
<<<<<<< HEAD
use tracing_subscriber::{filter::Directive, layer::SubscriberExt};
=======
use tracing_subscriber::{
	fmt::time::ChronoLocal,
	EnvFilter,
	FmtSubscriber,
	Layer,
	layer::SubscriberExt,
};
pub use sc_tracing::logging;

pub use logging::PREFIX_LOG_SPAN;
#[doc(hidden)]
pub use tracing;
>>>>>>> fa404167

/// Substrate client CLI
///
/// This trait needs to be defined on the root structopt of the application. It will provide the
/// implementation name, version, executable name, description, author, support_url, copyright start
/// year and most importantly: how to load the chain spec.
///
/// StructOpt must not be in scope to use from_args (or the similar methods). This trait provides
/// its own implementation that will fill the necessary field based on the trait's functions.
pub trait SubstrateCli: Sized {
	/// Implementation name.
	fn impl_name() -> String;

	/// Implementation version.
	///
	/// By default this will look like this: 2.0.0-b950f731c-x86_64-linux-gnu where the hash is the
	/// short commit hash of the commit of in the Git repository.
	fn impl_version() -> String;

	/// Executable file name.
	///
	/// Extracts the file name from `std::env::current_exe()`.
	/// Resorts to the env var `CARGO_PKG_NAME` in case of Error.
	fn executable_name() -> String {
		std::env::current_exe().ok()
			.and_then(|e| e.file_name().map(|s| s.to_os_string()))
			.and_then(|w| w.into_string().ok())
			.unwrap_or_else(|| env!("CARGO_PKG_NAME").into())
	}

	/// Executable file description.
	fn description() -> String;

	/// Executable file author.
	fn author() -> String;

	/// Support URL.
	fn support_url() -> String;

	/// Copyright starting year (x-current year)
	fn copyright_start_year() -> i32;

	/// Chain spec factory
	fn load_spec(&self, id: &str) -> std::result::Result<Box<dyn ChainSpec>, String>;

	/// Helper function used to parse the command line arguments. This is the equivalent of
	/// `structopt`'s `from_iter()` except that it takes a `VersionInfo` argument to provide the name of
	/// the application, author, "about" and version. It will also set `AppSettings::GlobalVersion`.
	///
	/// To allow running the node without subcommand, tt also sets a few more settings:
	/// `AppSettings::ArgsNegateSubcommands` and `AppSettings::SubcommandsNegateReqs`.
	///
	/// Gets the struct from the command line arguments. Print the
	/// error message and quit the program in case of failure.
	fn from_args() -> Self where Self: StructOpt + Sized {
		<Self as SubstrateCli>::from_iter(&mut std::env::args_os())
	}

	/// Helper function used to parse the command line arguments. This is the equivalent of
	/// `structopt`'s `from_iter()` except that it takes a `VersionInfo` argument to provide the name of
	/// the application, author, "about" and version. It will also set `AppSettings::GlobalVersion`.
	///
	/// To allow running the node without subcommand, it also sets a few more settings:
	/// `AppSettings::ArgsNegateSubcommands` and `AppSettings::SubcommandsNegateReqs`.
	///
	/// Gets the struct from any iterator such as a `Vec` of your making.
	/// Print the error message and quit the program in case of failure.
	fn from_iter<I>(iter: I) -> Self
	where
		Self: StructOpt + Sized,
		I: IntoIterator,
		I::Item: Into<std::ffi::OsString> + Clone,
	{
		let app = <Self as StructOpt>::clap();

		let mut full_version = Self::impl_version();
		full_version.push_str("\n");

		let name = Self::executable_name();
		let author = Self::author();
		let about = Self::description();
		let app = app
			.name(name)
			.author(author.as_str())
			.about(about.as_str())
			.version(full_version.as_str())
			.settings(&[
				AppSettings::GlobalVersion,
				AppSettings::ArgsNegateSubcommands,
				AppSettings::SubcommandsNegateReqs,
			]);

		let matches = match app.get_matches_from_safe(iter) {
			Ok(matches) => matches,
			Err(mut e) => {
				// To support pipes, we can not use `writeln!` as any error
				// results in a "broken pipe" error.
				//
				// Instead we write directly to `stdout` and ignore any error
				// as we exit afterwards anyway.
				e.message.extend("\n".chars());

				if e.use_stderr() {
					let _ = std::io::stderr().write_all(e.message.as_bytes());
					std::process::exit(1);
				} else {
					let _ = std::io::stdout().write_all(e.message.as_bytes());
					std::process::exit(0);
				}
			},
		};

		<Self as StructOpt>::from_clap(&matches)
	}

	/// Helper function used to parse the command line arguments. This is the equivalent of
	/// `structopt`'s `from_iter()` except that it takes a `VersionInfo` argument to provide the name of
	/// the application, author, "about" and version. It will also set `AppSettings::GlobalVersion`.
	///
	/// To allow running the node without subcommand, it also sets a few more settings:
	/// `AppSettings::ArgsNegateSubcommands` and `AppSettings::SubcommandsNegateReqs`.
	///
	/// Gets the struct from any iterator such as a `Vec` of your making.
	/// Print the error message and quit the program in case of failure.
	///
	/// **NOTE:** This method WILL NOT exit when `--help` or `--version` (or short versions) are
	/// used. It will return a [`clap::Error`], where the [`clap::Error::kind`] is a
	/// [`clap::ErrorKind::HelpDisplayed`] or [`clap::ErrorKind::VersionDisplayed`] respectively.
	/// You must call [`clap::Error::exit`] or perform a [`std::process::exit`].
	fn try_from_iter<I>(iter: I) -> clap::Result<Self>
	where
		Self: StructOpt + Sized,
		I: IntoIterator,
		I::Item: Into<std::ffi::OsString> + Clone,
	{
		let app = <Self as StructOpt>::clap();

		let mut full_version = Self::impl_version();
		full_version.push_str("\n");

		let name = Self::executable_name();
		let author = Self::author();
		let about = Self::description();
		let app = app
			.name(name)
			.author(author.as_str())
			.about(about.as_str())
			.version(full_version.as_str());

		let matches = app.get_matches_from_safe(iter)?;

		Ok(<Self as StructOpt>::from_clap(&matches))
	}

	/// Returns the client ID: `{impl_name}/v{impl_version}`
	fn client_id() -> String {
		format!("{}/v{}", Self::impl_name(), Self::impl_version())
	}

	/// Only create a Configuration for the command provided in argument
	fn create_configuration<T: CliConfiguration<DVC>, DVC: DefaultConfigurationValues>(
		&self,
		command: &T,
		task_executor: TaskExecutor,
	) -> error::Result<Configuration> {
		command.create_configuration(self, task_executor)
	}

	/// Create a runner for the command provided in argument. This will create a Configuration and
	/// a tokio runtime
	fn create_runner<T: CliConfiguration>(&self, command: &T) -> error::Result<Runner<Self>> {
		command.init::<Self>()?;
		Runner::new(self, command)
	}

	/// Native runtime version.
	fn native_runtime_version(chain_spec: &Box<dyn ChainSpec>) -> &'static RuntimeVersion;
}

/// The parameters for [`init_logger`].
#[derive(Default)]
pub struct InitLoggerParams {
	/// A comma seperated list of logging patterns.
	///
	/// E.g.: `test-crate=debug`
	pub pattern: String,
	/// The tracing receiver.
	pub tracing_receiver: sc_tracing::TracingReceiver,
	/// Optional comma seperated list of tracing targets.
	pub tracing_targets: Option<String>,
	/// Should log reloading be disabled?
	pub disable_log_reloading: bool,
	/// Should the log color output be disabled?
	pub disable_log_color: bool,
}

/// Initialize the global logger
///
/// This sets various global logging and tracing instances and thus may only be called once.
pub fn init_logger(
	InitLoggerParams {
		pattern,
		tracing_receiver,
		tracing_targets,
		disable_log_reloading,
		disable_log_color,
	}: InitLoggerParams,
) -> std::result::Result<(), String> {
<<<<<<< HEAD
	fn parse_directives(dirs: impl AsRef<str>) -> Vec<Directive> {
		dirs.as_ref()
			.split(',')
			.filter_map(|s| s.parse().ok())
			.collect()
	}

	if let Err(e) = tracing_log::LogTracer::init() {
		return Err(format!(
			"Registering Substrate logger failed: {:}!", e
		))
=======
	use sc_tracing::parse_default_directive;

	// Accept all valid directives and print invalid ones
	fn parse_user_directives(
		mut env_filter: EnvFilter,
		dirs: &str,
	) -> std::result::Result<EnvFilter, String> {
		for dir in dirs.split(',') {
			env_filter = env_filter.add_directive(parse_default_directive(&dir)?);
		}
		Ok(env_filter)
>>>>>>> fa404167
	}

	// Initialize filter - ensure to use `parse_default_directive` for any defaults to persist
	// after log filter reloading by RPC
	let mut env_filter = EnvFilter::default()
		// Enable info
		.add_directive(parse_default_directive("info")
			.expect("provided directive is valid"))
		// Disable info logging by default for some modules.
		.add_directive(parse_default_directive("ws=off")
			.expect("provided directive is valid"))
		.add_directive(parse_default_directive("yamux=off")
			.expect("provided directive is valid"))
		.add_directive(parse_default_directive("cranelift_codegen=off")
			.expect("provided directive is valid"))
		// Set warn logging by default for some modules.
		.add_directive(parse_default_directive("cranelift_wasm=warn")
			.expect("provided directive is valid"))
		.add_directive(parse_default_directive("hyper=warn")
			.expect("provided directive is valid"));

	if let Ok(lvl) = std::env::var("RUST_LOG") {
		if lvl != "" {
<<<<<<< HEAD
			// We're not sure if log or tracing is available at this moment, so silently ignore the
			// parse error.
			for directive in parse_directives(lvl) {
				env_filter = env_filter.add_directive(directive);
			}
=======
			env_filter = parse_user_directives(env_filter, &lvl)?;
>>>>>>> fa404167
		}
	}

	if pattern != "" {
		// We're not sure if log or tracing is available at this moment, so silently ignore the
		// parse error.
<<<<<<< HEAD
		for directive in parse_directives(pattern) {
			env_filter = env_filter.add_directive(directive);
=======
		env_filter = parse_user_directives(env_filter, &pattern)?;
	}

	let max_level_hint = Layer::<FmtSubscriber>::max_level_hint(&env_filter);

	let max_level = if tracing_targets.is_some() {
		// If profiling is activated, we require `trace` logging.
		log::LevelFilter::Trace
	} else {
		match max_level_hint {
			Some(tracing_subscriber::filter::LevelFilter::INFO) | None => log::LevelFilter::Info,
			Some(tracing_subscriber::filter::LevelFilter::TRACE) => log::LevelFilter::Trace,
			Some(tracing_subscriber::filter::LevelFilter::WARN) => log::LevelFilter::Warn,
			Some(tracing_subscriber::filter::LevelFilter::ERROR) => log::LevelFilter::Error,
			Some(tracing_subscriber::filter::LevelFilter::DEBUG) => log::LevelFilter::Debug,
			Some(tracing_subscriber::filter::LevelFilter::OFF) => log::LevelFilter::Off,
>>>>>>> fa404167
		}
	};

	tracing_log::LogTracer::builder()
		.with_max_level(max_level)
		.init()
		.map_err(|e| format!("Registering Substrate logger failed: {:}!", e))?;

	// If we're only logging `INFO` entries then we'll use a simplified logging format.
	let simple = match max_level_hint {
		Some(level) if level <= tracing_subscriber::filter::LevelFilter::INFO => true,
		_ => false,
	};

	// Make sure to include profiling targets in the filter
	if let Some(tracing_targets) = tracing_targets.clone() {
		// Always log the special target `sc_tracing`, overrides global level.
		// Required because profiling traces are emitted via `sc_tracing`
		// NOTE: this must be done after we check the `max_level_hint` otherwise
		// it is always raised to `TRACE`.
		env_filter = env_filter.add_directive(
			parse_default_directive("sc_tracing=trace").expect("provided directive is valid")
		);

		env_filter = parse_user_directives(env_filter, &tracing_targets)?;
	}

	let enable_color = atty::is(atty::Stream::Stderr) && !disable_log_color;
	let timer = ChronoLocal::with_format(if simple {
		"%Y-%m-%d %H:%M:%S".to_string()
	} else {
		"%Y-%m-%d %H:%M:%S%.3f".to_string()
	});

	let subscriber_builder = FmtSubscriber::builder()
		.with_env_filter(env_filter)
		.with_writer(std::io::stderr as _)
		.event_format(logging::EventFormat {
			timer,
			enable_color,
			display_target: !simple,
			display_level: !simple,
			display_thread_name: !simple,
		});
	if disable_log_reloading {
		let subscriber = subscriber_builder
			.finish()
			.with(logging::NodeNameLayer);
		initialize_tracing(subscriber, tracing_receiver, tracing_targets)
	} else {
		let subscriber_builder = subscriber_builder.with_filter_reloading();
		let handle = subscriber_builder.reload_handle();
		sc_tracing::set_reload_handle(handle);
		let subscriber = subscriber_builder
			.finish()
			.with(logging::NodeNameLayer);
		initialize_tracing(subscriber, tracing_receiver, tracing_targets)
	}
}

fn initialize_tracing<S>(
	subscriber: S,
	tracing_receiver: sc_tracing::TracingReceiver,
	profiling_targets: Option<String>,
) -> std::result::Result<(), String>
where
	S: tracing::Subscriber + Send + Sync + 'static,
{
	if let Some(profiling_targets) = profiling_targets {
		let profiling = sc_tracing::ProfilingLayer::new(tracing_receiver, &profiling_targets);
		if let Err(e) = tracing::subscriber::set_global_default(subscriber.with(profiling)) {
			return Err(format!(
				"Registering Substrate tracing subscriber failed: {:}!", e
			))
		}
	} else {
		if let Err(e) = tracing::subscriber::set_global_default(subscriber) {
			return Err(format!(
				"Registering Substrate tracing subscriber failed: {:}!", e
			))
		}
	}
	Ok(())
}
<<<<<<< HEAD
mod tests {
	use super::*;
	use tracing::{metadata::Kind, subscriber::Interest, Callsite, Level, Metadata};
	use std::{process::Command, env};
=======

#[cfg(test)]
mod tests {
	use super::*;
	use crate as sc_cli;
	use std::{env, process::Command};
	use tracing::{metadata::Kind, subscriber::Interest, Callsite, Level, Metadata};
>>>>>>> fa404167

	#[test]
	fn test_logger_filters() {
		let test_pattern = "afg=debug,sync=trace,client=warn,telemetry,something-with-dash=error";
<<<<<<< HEAD
		init_logger(&test_pattern, Default::default(), Default::default()).unwrap();
=======
		init_logger(
			InitLoggerParams { pattern: test_pattern.into(), ..Default::default() },
		).unwrap();
>>>>>>> fa404167

		tracing::dispatcher::get_default(|dispatcher| {
			let test_filter = |target, level| {
				struct DummyCallSite;
				impl Callsite for DummyCallSite {
					fn set_interest(&self, _: Interest) {}
					fn metadata(&self) -> &Metadata<'_> {
						unreachable!();
					}
				}

				let metadata = tracing::metadata!(
					name: "",
					target: target,
					level: level,
					fields: &[],
					callsite: &DummyCallSite,
					kind: Kind::SPAN,
				);

				dispatcher.enabled(&metadata)
			};

			assert!(test_filter("afg", Level::INFO));
			assert!(test_filter("afg", Level::DEBUG));
			assert!(!test_filter("afg", Level::TRACE));

			assert!(test_filter("sync", Level::TRACE));
			assert!(test_filter("client", Level::WARN));

			assert!(test_filter("telemetry", Level::TRACE));
			assert!(test_filter("something-with-dash", Level::ERROR));
		});
	}

	const EXPECTED_LOG_MESSAGE: &'static str = "yeah logging works as expected";

	#[test]
	fn dash_in_target_name_works() {
		let executable = env::current_exe().unwrap();
		let output = Command::new(executable)
			.env("ENABLE_LOGGING", "1")
			.args(&["--nocapture", "log_something_with_dash_target_name"])
			.output()
			.unwrap();

		let output = String::from_utf8(output.stderr).unwrap();
		assert!(output.contains(EXPECTED_LOG_MESSAGE));
	}

	/// This is no actual test, it will be used by the `dash_in_target_name_works` test.
	/// The given test will call the test executable to only execute this test that
	/// will only print `EXPECTED_LOG_MESSAGE` through logging while using a target
	/// name that contains a dash. This ensures that targets names with dashes work.
	#[test]
	fn log_something_with_dash_target_name() {
		if env::var("ENABLE_LOGGING").is_ok() {
			let test_pattern = "test-target=info";
<<<<<<< HEAD
			init_logger(&test_pattern, Default::default(), Default::default()).unwrap();
=======
			init_logger(
				InitLoggerParams { pattern: test_pattern.into(), ..Default::default() },
			).unwrap();
>>>>>>> fa404167

			log::info!(target: "test-target", "{}", EXPECTED_LOG_MESSAGE);
		}
	}
<<<<<<< HEAD
=======

	const EXPECTED_NODE_NAME: &'static str = "THE_NODE";

	#[test]
	fn prefix_in_log_lines() {
		let re = regex::Regex::new(&format!(
			r"^\d{{4}}-\d{{2}}-\d{{2}} \d{{2}}:\d{{2}}:\d{{2}}  \[{}\] {}$",
			EXPECTED_NODE_NAME,
			EXPECTED_LOG_MESSAGE,
		)).unwrap();
		let executable = env::current_exe().unwrap();
		let output = Command::new(executable)
			.env("ENABLE_LOGGING", "1")
			.args(&["--nocapture", "prefix_in_log_lines_entrypoint"])
			.output()
			.unwrap();

		let output = String::from_utf8(output.stderr).unwrap();
		assert!(
			re.is_match(output.trim()),
			format!("Expected:\n{}\nGot:\n{}", re, output),
		);
	}

	/// This is no actual test, it will be used by the `prefix_in_log_lines` test.
	/// The given test will call the test executable to only execute this test that
	/// will only print a log line prefixed by the node name `EXPECTED_NODE_NAME`.
	#[test]
	fn prefix_in_log_lines_entrypoint() {
		if env::var("ENABLE_LOGGING").is_ok() {
			let test_pattern = "test-target=info";
			init_logger(
				InitLoggerParams { pattern: test_pattern.into(), ..Default::default() },
			).unwrap();
			prefix_in_log_lines_process();
		}
	}

	#[crate::prefix_logs_with(EXPECTED_NODE_NAME)]
	fn prefix_in_log_lines_process() {
		log::info!("{}", EXPECTED_LOG_MESSAGE);
	}

	/// This is no actual test, it will be used by the `do_not_write_with_colors_on_tty` test.
	/// The given test will call the test executable to only execute this test that
	/// will only print a log line with some colors in it.
	#[test]
	fn do_not_write_with_colors_on_tty_entrypoint() {
		if env::var("ENABLE_LOGGING").is_ok() {
			init_logger(InitLoggerParams::default()).unwrap();
			log::info!("{}", ansi_term::Colour::Yellow.paint(EXPECTED_LOG_MESSAGE));
		}
	}

	#[test]
	fn do_not_write_with_colors_on_tty() {
		let re = regex::Regex::new(&format!(
			r"^\d{{4}}-\d{{2}}-\d{{2}} \d{{2}}:\d{{2}}:\d{{2}}  {}$",
			EXPECTED_LOG_MESSAGE,
		)).unwrap();
		let executable = env::current_exe().unwrap();
		let output = Command::new(executable)
			.env("ENABLE_LOGGING", "1")
			.args(&["--nocapture", "do_not_write_with_colors_on_tty_entrypoint"])
			.output()
			.unwrap();

		let output = String::from_utf8(output.stderr).unwrap();
		assert!(
			re.is_match(output.trim()),
			format!("Expected:\n{}\nGot:\n{}", re, output),
		);
	}

	#[test]
	fn log_max_level_is_set_properly() {
		fn run_test(rust_log: Option<String>, tracing_targets: Option<String>) -> String {
			let executable = env::current_exe().unwrap();
			let mut command = Command::new(executable);

			command.env("PRINT_MAX_LOG_LEVEL", "1")
				.args(&["--nocapture", "log_max_level_is_set_properly"]);

			if let Some(rust_log) = rust_log {
				command.env("RUST_LOG", rust_log);
			}

			if let Some(tracing_targets) = tracing_targets {
				command.env("TRACING_TARGETS", tracing_targets);
			}

			let output = command.output().unwrap();

			String::from_utf8(output.stderr).unwrap()
		}

		if env::var("PRINT_MAX_LOG_LEVEL").is_ok() {
			init_logger(InitLoggerParams {
				tracing_targets: env::var("TRACING_TARGETS").ok(),
				..Default::default()
			}).unwrap();
			eprint!("MAX_LOG_LEVEL={:?}", log::max_level());
		} else {
			assert_eq!("MAX_LOG_LEVEL=Info", run_test(None, None));
			assert_eq!("MAX_LOG_LEVEL=Trace", run_test(Some("test=trace".into()), None));
			assert_eq!("MAX_LOG_LEVEL=Debug", run_test(Some("test=debug".into()), None));
			assert_eq!("MAX_LOG_LEVEL=Trace", run_test(None, Some("test=info".into())));
		}
	}
>>>>>>> fa404167
}<|MERGE_RESOLUTION|>--- conflicted
+++ resolved
@@ -46,9 +46,6 @@
 	clap::{self, AppSettings},
 	StructOpt,
 };
-<<<<<<< HEAD
-use tracing_subscriber::{filter::Directive, layer::SubscriberExt};
-=======
 use tracing_subscriber::{
 	fmt::time::ChronoLocal,
 	EnvFilter,
@@ -61,7 +58,6 @@
 pub use logging::PREFIX_LOG_SPAN;
 #[doc(hidden)]
 pub use tracing;
->>>>>>> fa404167
 
 /// Substrate client CLI
 ///
@@ -270,19 +266,6 @@
 		disable_log_color,
 	}: InitLoggerParams,
 ) -> std::result::Result<(), String> {
-<<<<<<< HEAD
-	fn parse_directives(dirs: impl AsRef<str>) -> Vec<Directive> {
-		dirs.as_ref()
-			.split(',')
-			.filter_map(|s| s.parse().ok())
-			.collect()
-	}
-
-	if let Err(e) = tracing_log::LogTracer::init() {
-		return Err(format!(
-			"Registering Substrate logger failed: {:}!", e
-		))
-=======
 	use sc_tracing::parse_default_directive;
 
 	// Accept all valid directives and print invalid ones
@@ -294,7 +277,6 @@
 			env_filter = env_filter.add_directive(parse_default_directive(&dir)?);
 		}
 		Ok(env_filter)
->>>>>>> fa404167
 	}
 
 	// Initialize filter - ensure to use `parse_default_directive` for any defaults to persist
@@ -318,25 +300,13 @@
 
 	if let Ok(lvl) = std::env::var("RUST_LOG") {
 		if lvl != "" {
-<<<<<<< HEAD
-			// We're not sure if log or tracing is available at this moment, so silently ignore the
-			// parse error.
-			for directive in parse_directives(lvl) {
-				env_filter = env_filter.add_directive(directive);
-			}
-=======
 			env_filter = parse_user_directives(env_filter, &lvl)?;
->>>>>>> fa404167
 		}
 	}
 
 	if pattern != "" {
 		// We're not sure if log or tracing is available at this moment, so silently ignore the
 		// parse error.
-<<<<<<< HEAD
-		for directive in parse_directives(pattern) {
-			env_filter = env_filter.add_directive(directive);
-=======
 		env_filter = parse_user_directives(env_filter, &pattern)?;
 	}
 
@@ -353,7 +323,6 @@
 			Some(tracing_subscriber::filter::LevelFilter::ERROR) => log::LevelFilter::Error,
 			Some(tracing_subscriber::filter::LevelFilter::DEBUG) => log::LevelFilter::Debug,
 			Some(tracing_subscriber::filter::LevelFilter::OFF) => log::LevelFilter::Off,
->>>>>>> fa404167
 		}
 	};
 
@@ -438,12 +407,6 @@
 	}
 	Ok(())
 }
-<<<<<<< HEAD
-mod tests {
-	use super::*;
-	use tracing::{metadata::Kind, subscriber::Interest, Callsite, Level, Metadata};
-	use std::{process::Command, env};
-=======
 
 #[cfg(test)]
 mod tests {
@@ -451,18 +414,13 @@
 	use crate as sc_cli;
 	use std::{env, process::Command};
 	use tracing::{metadata::Kind, subscriber::Interest, Callsite, Level, Metadata};
->>>>>>> fa404167
 
 	#[test]
 	fn test_logger_filters() {
 		let test_pattern = "afg=debug,sync=trace,client=warn,telemetry,something-with-dash=error";
-<<<<<<< HEAD
-		init_logger(&test_pattern, Default::default(), Default::default()).unwrap();
-=======
 		init_logger(
 			InitLoggerParams { pattern: test_pattern.into(), ..Default::default() },
 		).unwrap();
->>>>>>> fa404167
 
 		tracing::dispatcher::get_default(|dispatcher| {
 			let test_filter = |target, level| {
@@ -521,19 +479,13 @@
 	fn log_something_with_dash_target_name() {
 		if env::var("ENABLE_LOGGING").is_ok() {
 			let test_pattern = "test-target=info";
-<<<<<<< HEAD
-			init_logger(&test_pattern, Default::default(), Default::default()).unwrap();
-=======
 			init_logger(
 				InitLoggerParams { pattern: test_pattern.into(), ..Default::default() },
 			).unwrap();
->>>>>>> fa404167
 
 			log::info!(target: "test-target", "{}", EXPECTED_LOG_MESSAGE);
 		}
 	}
-<<<<<<< HEAD
-=======
 
 	const EXPECTED_NODE_NAME: &'static str = "THE_NODE";
 
@@ -643,5 +595,4 @@
 			assert_eq!("MAX_LOG_LEVEL=Trace", run_test(None, Some("test=info".into())));
 		}
 	}
->>>>>>> fa404167
 }