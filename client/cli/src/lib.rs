--- conflicted
+++ resolved
@@ -20,14 +20,8 @@
 #![warn(unused_extern_crates)]
 
 mod params;
-<<<<<<< HEAD
-mod execution_strategy;
-pub mod error;
-mod arg_enums;
-=======
 mod arg_enums;
 mod error;
->>>>>>> 41bb2193
 mod runtime;
 mod commands;
 
