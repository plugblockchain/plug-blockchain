--- conflicted
+++ resolved
@@ -14,14 +14,7 @@
 // GNU General Public License for more details.
 
 // You should have received a copy of the GNU General Public License
-<<<<<<< HEAD
-// along with Substrate.  If not, see <http://www.gnu.org/licenses/>.
-
-use structopt::StructOpt;
-use sc_service::{Configuration, PruningMode};
-=======
 // along with this program. If not, see <https://www.gnu.org/licenses/>.
->>>>>>> 4771f237
 
 use crate::error;
 use sc_service::{PruningMode, Role};
@@ -40,18 +33,8 @@
 }
 
 impl PruningParams {
-<<<<<<< HEAD
-	/// Put block pruning CLI params into `config` object.
-	pub fn update_config(
-		&self,
-		mut config: &mut Configuration,
-		role: sc_service::Roles,
-		unsafe_pruning: bool,
-	) -> error::Result<()> {
-=======
 	/// Get the pruning value from the parameters
 	pub fn pruning(&self, unsafe_pruning: bool, role: &Role) -> error::Result<PruningMode> {
->>>>>>> 4771f237
 		// by default we disable pruning if the node is an authority (i.e.
 		// `ArchiveAll`), otherwise we keep state for the last 256 blocks. if the
 		// node is an authority and pruning is enabled explicitly, then we error
