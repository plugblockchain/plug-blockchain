--- conflicted
+++ resolved
@@ -33,16 +33,9 @@
 
 impl TransactionPoolParams {
 	/// Fill the given `PoolConfiguration` by looking at the cli parameters.
-<<<<<<< HEAD
-	pub fn update_config(
-		&self,
-		config: &mut Configuration,
-	) -> error::Result<()> {
-=======
 	pub fn transaction_pool(&self) -> TransactionPoolOptions {
 		let mut opts = TransactionPoolOptions::default();
 
->>>>>>> 4771f237
 		// ready queue
 		opts.ready.count = self.pool_limit;
 		opts.ready.total_bytes = self.pool_kbytes * 1024;
