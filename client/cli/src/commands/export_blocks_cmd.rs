--- conflicted
+++ resolved
@@ -21,12 +21,7 @@
 use crate::CliConfiguration;
 use log::info;
 use sc_service::{
-<<<<<<< HEAD
-	Configuration, ServiceBuilderCommand, ChainSpec,
-	config::DatabaseConfig, Roles,
-=======
 	config::DatabaseConfig, chain_ops::export_blocks,
->>>>>>> 4771f237
 };
 use sc_client_api::{BlockBackend, UsageProvider};
 use sp_runtime::traits::{Block as BlockT, Header as HeaderT};
@@ -76,19 +71,6 @@
 
 impl ExportBlocksCmd {
 	/// Run the export-blocks command
-<<<<<<< HEAD
-	pub fn run<B, BC, BB>(
-		self,
-		config: Configuration,
-		builder: B,
-	) -> error::Result<()>
-	where
-		B: FnOnce(Configuration) -> Result<BC, sc_service::error::Error>,
-		BC: ServiceBuilderCommand<Block = BB> + Unpin,
-		BB: sp_runtime::traits::Block + Debug,
-		<<<BB as BlockT>::Header as HeaderT>::Number as std::str::FromStr>::Err: std::fmt::Debug,
-		<BB as BlockT>::Hash: std::str::FromStr,
-=======
 	pub async fn run<B, C>(
 		&self,
 		client: Arc<C>,
@@ -98,7 +80,6 @@
 		B: BlockT,
 		C: BlockBackend<B> + UsageProvider<B> + 'static,
 		<<B::Header as HeaderT>::Number as FromStr>::Err: Debug,
->>>>>>> 4771f237
 	{
 		if let DatabaseConfig::RocksDb { ref path, .. } = database_config {
 			info!("DB path: {}", path.display());
@@ -120,20 +101,6 @@
 	}
 }
 
-<<<<<<< HEAD
-	/// Update and prepare a `Configuration` with command line parameters
-	pub fn update_config<F>(
-		&self,
-		mut config: &mut Configuration,
-		spec_factory: F,
-		version: &VersionInfo,
-	) -> error::Result<()> where
-		F: FnOnce(&str) -> Result<Box<dyn ChainSpec>, String>,
-	{
-		self.shared_params.update_config(&mut config, spec_factory, version)?;
-		self.pruning_params.update_config(&mut config, Roles::FULL, true)?;
-		config.use_in_memory_keystore()?;
-=======
 impl CliConfiguration for ExportBlocksCmd {
 	fn shared_params(&self) -> &SharedParams {
 		&self.shared_params
@@ -142,7 +109,6 @@
 	fn pruning_params(&self) -> Option<&PruningParams> {
 		Some(&self.pruning_params)
 	}
->>>>>>> 4771f237
 
 	fn database_params(&self) -> Option<&DatabaseParams> {
 		Some(&self.database_params)
