// This file is part of Substrate.

// Copyright (C) 2018-2020 Parity Technologies (UK) Ltd.
// SPDX-License-Identifier: GPL-3.0-or-later WITH Classpath-exception-2.0

// This program is free software: you can redistribute it and/or modify
// it under the terms of the GNU General Public License as published by
// the Free Software Foundation, either version 3 of the License, or
// (at your option) any later version.

// This program is distributed in the hope that it will be useful,
// but WITHOUT ANY WARRANTY; without even the implied warranty of
// MERCHANTABILITY or FITNESS FOR A PARTICULAR PURPOSE. See the
// GNU General Public License for more details.

// You should have received a copy of the GNU General Public License
// along with this program. If not, see <https://www.gnu.org/licenses/>.

use crate::error;
use crate::params::{GenericNumber, PruningParams, SharedParams};
use crate::CliConfiguration;
use sc_service::chain_ops::revert_chain;
use sp_runtime::traits::{Block as BlockT, Header as HeaderT};
use std::fmt::Debug;
use std::str::FromStr;
use std::sync::Arc;
use structopt::StructOpt;
<<<<<<< HEAD
use sc_service::{
	Configuration, ServiceBuilderCommand, ChainSpec, Roles,
};
use sp_runtime::traits::{Block as BlockT, Header as HeaderT};

use crate::error;
use crate::VersionInfo;
use crate::params::{BlockNumber, SharedParams, PruningParams};
=======
use sc_client_api::{Backend, UsageProvider};
>>>>>>> 4771f237

/// The `revert` command used revert the chain to a previous state.
#[derive(Debug, StructOpt)]
pub struct RevertCmd {
	/// Number of blocks to revert.
	#[structopt(default_value = "256")]
	pub num: GenericNumber,

	#[allow(missing_docs)]
	#[structopt(flatten)]
	pub shared_params: SharedParams,

	#[allow(missing_docs)]
	#[structopt(flatten)]
	pub pruning_params: PruningParams,
}

impl RevertCmd {
	/// Run the revert command
<<<<<<< HEAD
	pub fn run<B, BC, BB>(
		self,
		config: Configuration,
		builder: B,
	) -> error::Result<()>
	where
		B: FnOnce(Configuration) -> Result<BC, sc_service::error::Error>,
		BC: ServiceBuilderCommand<Block = BB> + Unpin,
		BB: sp_runtime::traits::Block + Debug,
		<<<BB as BlockT>::Header as HeaderT>::Number as std::str::FromStr>::Err: std::fmt::Debug,
		<BB as BlockT>::Hash: std::str::FromStr,
=======
	pub async fn run<B, BA, C>(
		&self,
		client: Arc<C>,
		backend: Arc<BA>,
	) -> error::Result<()>
	where
		B: BlockT,
		BA: Backend<B>,
		C: UsageProvider<B>,
		<<<B as BlockT>::Header as HeaderT>::Number as FromStr>::Err: Debug,
>>>>>>> 4771f237
	{
		let blocks = self.num.parse()?;
		revert_chain(client, backend, blocks)?;

		Ok(())
	}
}

<<<<<<< HEAD
	/// Update and prepare a `Configuration` with command line parameters
	pub fn update_config<F>(
		&self,
		mut config: &mut Configuration,
		spec_factory: F,
		version: &VersionInfo,
	) -> error::Result<()> where
		F: FnOnce(&str) -> Result<Box<dyn ChainSpec>, String>,
	{
		self.shared_params.update_config(&mut config, spec_factory, version)?;
		self.pruning_params.update_config(&mut config, Roles::FULL, true)?;
		config.use_in_memory_keystore()?;
=======
impl CliConfiguration for RevertCmd {
	fn shared_params(&self) -> &SharedParams {
		&self.shared_params
	}
>>>>>>> 4771f237

	fn pruning_params(&self) -> Option<&PruningParams> {
		Some(&self.pruning_params)
	}
}<|MERGE_RESOLUTION|>--- conflicted
+++ resolved
@@ -25,18 +25,7 @@
 use std::str::FromStr;
 use std::sync::Arc;
 use structopt::StructOpt;
-<<<<<<< HEAD
-use sc_service::{
-	Configuration, ServiceBuilderCommand, ChainSpec, Roles,
-};
-use sp_runtime::traits::{Block as BlockT, Header as HeaderT};
-
-use crate::error;
-use crate::VersionInfo;
-use crate::params::{BlockNumber, SharedParams, PruningParams};
-=======
 use sc_client_api::{Backend, UsageProvider};
->>>>>>> 4771f237
 
 /// The `revert` command used revert the chain to a previous state.
 #[derive(Debug, StructOpt)]
@@ -56,19 +45,6 @@
 
 impl RevertCmd {
 	/// Run the revert command
-<<<<<<< HEAD
-	pub fn run<B, BC, BB>(
-		self,
-		config: Configuration,
-		builder: B,
-	) -> error::Result<()>
-	where
-		B: FnOnce(Configuration) -> Result<BC, sc_service::error::Error>,
-		BC: ServiceBuilderCommand<Block = BB> + Unpin,
-		BB: sp_runtime::traits::Block + Debug,
-		<<<BB as BlockT>::Header as HeaderT>::Number as std::str::FromStr>::Err: std::fmt::Debug,
-		<BB as BlockT>::Hash: std::str::FromStr,
-=======
 	pub async fn run<B, BA, C>(
 		&self,
 		client: Arc<C>,
@@ -79,7 +55,6 @@
 		BA: Backend<B>,
 		C: UsageProvider<B>,
 		<<<B as BlockT>::Header as HeaderT>::Number as FromStr>::Err: Debug,
->>>>>>> 4771f237
 	{
 		let blocks = self.num.parse()?;
 		revert_chain(client, backend, blocks)?;
@@ -88,25 +63,10 @@
 	}
 }
 
-<<<<<<< HEAD
-	/// Update and prepare a `Configuration` with command line parameters
-	pub fn update_config<F>(
-		&self,
-		mut config: &mut Configuration,
-		spec_factory: F,
-		version: &VersionInfo,
-	) -> error::Result<()> where
-		F: FnOnce(&str) -> Result<Box<dyn ChainSpec>, String>,
-	{
-		self.shared_params.update_config(&mut config, spec_factory, version)?;
-		self.pruning_params.update_config(&mut config, Roles::FULL, true)?;
-		config.use_in_memory_keystore()?;
-=======
 impl CliConfiguration for RevertCmd {
 	fn shared_params(&self) -> &SharedParams {
 		&self.shared_params
 	}
->>>>>>> 4771f237
 
 	fn pruning_params(&self) -> Option<&PruningParams> {
 		Some(&self.pruning_params)
