--- conflicted
+++ resolved
@@ -14,16 +14,7 @@
 // GNU General Public License for more details.
 
 // You should have received a copy of the GNU General Public License
-<<<<<<< HEAD
-// along with Substrate.  If not, see <http://www.gnu.org/licenses/>.
-
-use structopt::StructOpt;
-use log::info;
-use sc_network::config::build_multiaddr;
-use sc_service::{Configuration, ChainSpec};
-=======
 // along with this program. If not, see <https://www.gnu.org/licenses/>.
->>>>>>> 4771f237
 
 use crate::error;
 use crate::params::NodeKeyParams;
@@ -61,19 +52,11 @@
 impl BuildSpecCmd {
 	/// Run the build-spec command
 	pub fn run(
-<<<<<<< HEAD
-		self,
-		config: Configuration,
-	) -> error::Result<()> {
-		info!("Building chain spec");
-		let mut spec = config.chain_spec.expect("`chain_spec` is set to `Some` in `update_config`");
-=======
 		&self,
 		mut spec: Box<dyn ChainSpec>,
 		network_config: NetworkConfiguration,
 	) -> error::Result<()> {
 		info!("Building chain spec");
->>>>>>> 4771f237
 		let raw_output = self.raw;
 
 		if spec.boot_nodes().is_empty() && !self.disable_default_bootnode {
@@ -87,42 +70,17 @@
 		}
 
 		let json = sc_service::chain_ops::build_spec(&*spec, raw_output)?;
-<<<<<<< HEAD
-
-		print!("{}", json);
-
-=======
 		if std::io::stdout().write_all(json.as_bytes()).is_err() {
 			let _ = std::io::stderr().write_all(b"Error writing to stdout\n");
 		}
->>>>>>> 4771f237
 		Ok(())
 	}
 }
 
-<<<<<<< HEAD
-	/// Update and prepare a `Configuration` with command line parameters
-	pub fn update_config<F>(
-		&self,
-		mut config: &mut Configuration,
-		spec_factory: F,
-		version: &VersionInfo,
-	) -> error::Result<()> where
-		F: FnOnce(&str) -> Result<Box<dyn ChainSpec>, String>,
-	{
-		self.shared_params.update_config(&mut config, spec_factory, version)?;
-
-		let net_config_path = config
-			.in_chain_config_dir(crate::commands::DEFAULT_NETWORK_CONFIG_PATH)
-			.expect("We provided a base_path");
-
-		self.node_key_params.update_config(&mut config, Some(&net_config_path))?;
-=======
 impl CliConfiguration for BuildSpecCmd {
 	fn shared_params(&self) -> &SharedParams {
 		&self.shared_params
 	}
->>>>>>> 4771f237
 
 	fn node_key_params(&self) -> Option<&NodeKeyParams> {
 		Some(&self.node_key_params)
