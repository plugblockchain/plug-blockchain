// This file is part of Substrate.

// Copyright (C) 2018-2020 Parity Technologies (UK) Ltd.
// SPDX-License-Identifier: GPL-3.0-or-later WITH Classpath-exception-2.0

// This program is free software: you can redistribute it and/or modify
// it under the terms of the GNU General Public License as published by
// the Free Software Foundation, either version 3 of the License, or
// (at your option) any later version.

// This program is distributed in the hope that it will be useful,
// but WITHOUT ANY WARRANTY; without even the implied warranty of
// MERCHANTABILITY or FITNESS FOR A PARTICULAR PURPOSE. See the
// GNU General Public License for more details.

// You should have received a copy of the GNU General Public License
// along with this program. If not, see <https://www.gnu.org/licenses/>.

<<<<<<< HEAD
use std::fmt::Debug;
use std::str::FromStr;
use structopt::StructOpt;
use sc_service::{
	Configuration, ServiceBuilderCommand, Roles, ChainSpec,
=======
use crate::{
	CliConfiguration, error, params::{ImportParams, SharedParams, BlockNumberOrHash},
>>>>>>> 4771f237
};
use sc_client_api::{BlockBackend, UsageProvider};
use sp_runtime::traits::{Block as BlockT, Header as HeaderT};
use std::{fmt::Debug, str::FromStr, sync::Arc};
use structopt::StructOpt;

/// The `check-block` command used to validate blocks.
#[derive(Debug, StructOpt)]
pub struct CheckBlockCmd {
	/// Block hash or number
	#[structopt(value_name = "HASH or NUMBER")]
	pub input: BlockNumberOrHash,

	/// The default number of 64KB pages to ever allocate for Wasm execution.
	///
	/// Don't alter this unless you know what you're doing.
	#[structopt(long = "default-heap-pages", value_name = "COUNT")]
	pub default_heap_pages: Option<u32>,

	#[allow(missing_docs)]
	#[structopt(flatten)]
	pub shared_params: SharedParams,

	#[allow(missing_docs)]
	#[structopt(flatten)]
	pub import_params: ImportParams,
}

impl CheckBlockCmd {
	/// Run the check-block command
<<<<<<< HEAD
	pub fn run<B, BC, BB>(
		self,
		config: Configuration,
		builder: B,
	) -> error::Result<()>
	where
		B: FnOnce(Configuration) -> Result<BC, sc_service::error::Error>,
		BC: ServiceBuilderCommand<Block = BB> + Unpin,
		BB: sp_runtime::traits::Block + Debug,
		<<<BB as BlockT>::Header as HeaderT>::Number as std::str::FromStr>::Err: std::fmt::Debug,
		<BB as BlockT>::Hash: std::str::FromStr,
=======
	pub async fn run<B, C, IQ>(
		&self,
		client: Arc<C>,
		import_queue: IQ,
	) -> error::Result<()>
	where
		B: BlockT + for<'de> serde::Deserialize<'de>,
		C: BlockBackend<B> + UsageProvider<B> + Send + Sync + 'static,
		IQ: sc_service::ImportQueue<B> + 'static,
		B::Hash: FromStr,
		<B::Hash as FromStr>::Err: Debug,
		<<B::Header as HeaderT>::Number as FromStr>::Err: Debug,
>>>>>>> 4771f237
	{
		let start = std::time::Instant::now();
		sc_service::chain_ops::check_block(client, import_queue, self.input.parse()?).await?;
		println!("Completed in {} ms.", start.elapsed().as_millis());

		Ok(())
	}
}

<<<<<<< HEAD
	/// Update and prepare a `Configuration` with command line parameters
	pub fn update_config<F>(
		&self,
		mut config: &mut Configuration,
		spec_factory: F,
		version: &VersionInfo,
	) -> error::Result<()> where
		F: FnOnce(&str) -> Result<Box<dyn ChainSpec>, String>,
	{
		self.shared_params.update_config(&mut config, spec_factory, version)?;
		self.import_params.update_config(&mut config, Roles::FULL, self.shared_params.dev)?;
		config.use_in_memory_keystore()?;
=======
impl CliConfiguration for CheckBlockCmd {
	fn shared_params(&self) -> &SharedParams {
		&self.shared_params
	}
>>>>>>> 4771f237

	fn import_params(&self) -> Option<&ImportParams> {
		Some(&self.import_params)
	}
}<|MERGE_RESOLUTION|>--- conflicted
+++ resolved
@@ -16,16 +16,8 @@
 // You should have received a copy of the GNU General Public License
 // along with this program. If not, see <https://www.gnu.org/licenses/>.
 
-<<<<<<< HEAD
-use std::fmt::Debug;
-use std::str::FromStr;
-use structopt::StructOpt;
-use sc_service::{
-	Configuration, ServiceBuilderCommand, Roles, ChainSpec,
-=======
 use crate::{
 	CliConfiguration, error, params::{ImportParams, SharedParams, BlockNumberOrHash},
->>>>>>> 4771f237
 };
 use sc_client_api::{BlockBackend, UsageProvider};
 use sp_runtime::traits::{Block as BlockT, Header as HeaderT};
@@ -56,19 +48,6 @@
 
 impl CheckBlockCmd {
 	/// Run the check-block command
-<<<<<<< HEAD
-	pub fn run<B, BC, BB>(
-		self,
-		config: Configuration,
-		builder: B,
-	) -> error::Result<()>
-	where
-		B: FnOnce(Configuration) -> Result<BC, sc_service::error::Error>,
-		BC: ServiceBuilderCommand<Block = BB> + Unpin,
-		BB: sp_runtime::traits::Block + Debug,
-		<<<BB as BlockT>::Header as HeaderT>::Number as std::str::FromStr>::Err: std::fmt::Debug,
-		<BB as BlockT>::Hash: std::str::FromStr,
-=======
 	pub async fn run<B, C, IQ>(
 		&self,
 		client: Arc<C>,
@@ -81,7 +60,6 @@
 		B::Hash: FromStr,
 		<B::Hash as FromStr>::Err: Debug,
 		<<B::Header as HeaderT>::Number as FromStr>::Err: Debug,
->>>>>>> 4771f237
 	{
 		let start = std::time::Instant::now();
 		sc_service::chain_ops::check_block(client, import_queue, self.input.parse()?).await?;
@@ -91,25 +69,10 @@
 	}
 }
 
-<<<<<<< HEAD
-	/// Update and prepare a `Configuration` with command line parameters
-	pub fn update_config<F>(
-		&self,
-		mut config: &mut Configuration,
-		spec_factory: F,
-		version: &VersionInfo,
-	) -> error::Result<()> where
-		F: FnOnce(&str) -> Result<Box<dyn ChainSpec>, String>,
-	{
-		self.shared_params.update_config(&mut config, spec_factory, version)?;
-		self.import_params.update_config(&mut config, Roles::FULL, self.shared_params.dev)?;
-		config.use_in_memory_keystore()?;
-=======
 impl CliConfiguration for CheckBlockCmd {
 	fn shared_params(&self) -> &SharedParams {
 		&self.shared_params
 	}
->>>>>>> 4771f237
 
 	fn import_params(&self) -> Option<&ImportParams> {
 		Some(&self.import_params)
