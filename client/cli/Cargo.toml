[package]
name = "sc-cli"
<<<<<<< HEAD
version = "0.8.0-alpha.5"
=======
version = "0.8.0"
>>>>>>> 4771f237
authors = ["Parity Technologies <admin@parity.io>"]
description = "Substrate CLI interface."
edition = "2018"
license = "GPL-3.0-or-later WITH Classpath-exception-2.0"
homepage = "https://substrate.dev"
repository = "https://github.com/paritytech/substrate/"
readme = "README.md"

[package.metadata.docs.rs]
targets = ["x86_64-unknown-linux-gnu"]

[dependencies]
derive_more = "0.99.2"
log = "0.4.8"
atty = "0.2.13"
regex = "1.3.4"
time = "0.1.42"
ansi_term = "0.12.1"
lazy_static = "1.4.0"
<<<<<<< HEAD
app_dirs = "1.2.1"
tokio = { version = "0.2.9", features = [ "signal", "rt-core", "rt-threaded" ] }
futures = "0.3.4"
fdlimit = "0.1.4"
serde_json = "1.0.41"
sc-informant = { version = "0.8.0-alpha.5", path = "../informant" }
sp-panic-handler = { version = "2.0.0-alpha.5", path = "../../primitives/panic-handler" }
sc-client-api = { version = "2.0.0-alpha.5", path = "../api" }
sp-blockchain = { version = "2.0.0-alpha.5", path = "../../primitives/blockchain" }
sc-network = { version = "0.8.0-alpha.5", path = "../network" }
sp-runtime = { version = "2.0.0-alpha.5", path = "../../primitives/runtime" }
sp-core = { version = "2.0.0-alpha.5", path = "../../primitives/core" }
sc-service = { version = "0.8.0-alpha.5", default-features = false, path = "../service" }
sp-state-machine = { version = "0.8.0-alpha.5", path = "../../primitives/state-machine" }
sc-telemetry = { version = "2.0.0-alpha.5", path = "../telemetry" }
substrate-prometheus-endpoint = { path = "../../utils/prometheus" , version = "0.8.0-alpha.5"}
sp-keyring = { version = "2.0.0-alpha.5", path = "../../primitives/keyring" }
names = "0.11.0"
structopt = "0.3.8"
sc-tracing = { version = "2.0.0-alpha.5", path = "../tracing" }
chrono = "0.4.10"
parity-util-mem = { version = "0.6.0", default-features = false, features = ["primitive-types"] }
=======
tokio = { version = "0.2.21", features = [ "signal", "rt-core", "rt-threaded", "blocking" ] }
futures = "0.3.4"
fdlimit = "0.2.0"
libp2p = "0.28.1"
parity-scale-codec = "1.3.0"
hex = "0.4.2"
rand = "0.7.3"
bip39 = "0.6.0-beta.1"
serde_json = "1.0.41"
sc-keystore = { version = "2.0.0", path = "../keystore" }
sc-informant = { version = "0.8.0", path = "../informant" }
sp-panic-handler = { version = "2.0.0", path = "../../primitives/panic-handler" }
sc-client-api = { version = "2.0.0", path = "../api" }
sp-blockchain = { version = "2.0.0", path = "../../primitives/blockchain" }
sc-network = { version = "0.8.0", path = "../network" }
sp-runtime = { version = "2.0.0", path = "../../primitives/runtime" }
sp-utils = { version = "2.0.0", path = "../../primitives/utils" }
sp-version = { version = "2.0.0", path = "../../primitives/version" }
sp-core = { version = "2.0.0", path = "../../primitives/core" }
sc-service = { version = "0.8.0", default-features = false, path = "../service" }
sp-state-machine = { version = "0.8.0", path = "../../primitives/state-machine" }
sc-telemetry = { version = "2.0.0", path = "../telemetry" }
substrate-prometheus-endpoint = { path = "../../utils/prometheus" , version = "0.8.0"}
sp-keyring = { version = "2.0.0", path = "../../primitives/keyring" }
names = "0.11.0"
structopt = "0.3.8"
sc-tracing = { version = "2.0.0", path = "../tracing" }
chrono = "0.4.10"
parity-util-mem = { version = "0.7.0", default-features = false, features = ["primitive-types"] }
serde = "1.0.111"
tracing = "0.1.10"
tracing-log = "0.1.1"
tracing-subscriber = "0.2.10"
>>>>>>> 4771f237

[target.'cfg(not(target_os = "unknown"))'.dependencies]
rpassword = "4.0.1"

[target.'cfg(target_family = "unix")'.dependencies]
nix = "0.17.0"

[dev-dependencies]
tempfile = "3.1.0"
sp-io = { version = "2.0.0", path = "../../primitives/io" }
sp-application-crypto = { version = "2.0.0", default-features = false, path = "../../primitives/application-crypto" }

[features]
wasmtime = [
	"sc-service/wasmtime",
]<|MERGE_RESOLUTION|>--- conflicted
+++ resolved
@@ -1,10 +1,6 @@
 [package]
 name = "sc-cli"
-<<<<<<< HEAD
-version = "0.8.0-alpha.5"
-=======
 version = "0.8.0"
->>>>>>> 4771f237
 authors = ["Parity Technologies <admin@parity.io>"]
 description = "Substrate CLI interface."
 edition = "2018"
@@ -24,30 +20,6 @@
 time = "0.1.42"
 ansi_term = "0.12.1"
 lazy_static = "1.4.0"
-<<<<<<< HEAD
-app_dirs = "1.2.1"
-tokio = { version = "0.2.9", features = [ "signal", "rt-core", "rt-threaded" ] }
-futures = "0.3.4"
-fdlimit = "0.1.4"
-serde_json = "1.0.41"
-sc-informant = { version = "0.8.0-alpha.5", path = "../informant" }
-sp-panic-handler = { version = "2.0.0-alpha.5", path = "../../primitives/panic-handler" }
-sc-client-api = { version = "2.0.0-alpha.5", path = "../api" }
-sp-blockchain = { version = "2.0.0-alpha.5", path = "../../primitives/blockchain" }
-sc-network = { version = "0.8.0-alpha.5", path = "../network" }
-sp-runtime = { version = "2.0.0-alpha.5", path = "../../primitives/runtime" }
-sp-core = { version = "2.0.0-alpha.5", path = "../../primitives/core" }
-sc-service = { version = "0.8.0-alpha.5", default-features = false, path = "../service" }
-sp-state-machine = { version = "0.8.0-alpha.5", path = "../../primitives/state-machine" }
-sc-telemetry = { version = "2.0.0-alpha.5", path = "../telemetry" }
-substrate-prometheus-endpoint = { path = "../../utils/prometheus" , version = "0.8.0-alpha.5"}
-sp-keyring = { version = "2.0.0-alpha.5", path = "../../primitives/keyring" }
-names = "0.11.0"
-structopt = "0.3.8"
-sc-tracing = { version = "2.0.0-alpha.5", path = "../tracing" }
-chrono = "0.4.10"
-parity-util-mem = { version = "0.6.0", default-features = false, features = ["primitive-types"] }
-=======
 tokio = { version = "0.2.21", features = [ "signal", "rt-core", "rt-threaded", "blocking" ] }
 futures = "0.3.4"
 fdlimit = "0.2.0"
@@ -81,7 +53,6 @@
 tracing = "0.1.10"
 tracing-log = "0.1.1"
 tracing-subscriber = "0.2.10"
->>>>>>> 4771f237
 
 [target.'cfg(not(target_os = "unknown"))'.dependencies]
 rpassword = "4.0.1"
