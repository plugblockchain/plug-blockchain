--- conflicted
+++ resolved
@@ -29,10 +29,6 @@
 //!
 //! ```rust
 //! use std::collections::HashMap;
-<<<<<<< HEAD
-//! use serde::{Serialize, Deserialize};
-=======
->>>>>>> 4771f237
 //! use sc_chain_spec::{GenericChainSpec, ChainSpecExtension};
 //!
 //! #[derive(Clone, Debug, serde::Serialize, serde::Deserialize, ChainSpecExtension)]
@@ -51,10 +47,6 @@
 //! block number.
 //!
 //! ```rust
-<<<<<<< HEAD
-//! use serde::{Serialize, Deserialize};
-=======
->>>>>>> 4771f237
 //! use sc_chain_spec::{Forks, ChainSpecGroup, ChainSpecExtension, GenericChainSpec};
 //!
 //! #[derive(Clone, Debug, serde::Serialize, serde::Deserialize, ChainSpecGroup)]
@@ -116,51 +108,33 @@
 mod chain_spec;
 mod extension;
 
-<<<<<<< HEAD
-pub use chain_spec::{ChainSpec as GenericChainSpec, Properties, NoExtension};
-=======
 pub use chain_spec::{
 	ChainSpec as GenericChainSpec, NoExtension, LightSyncState, SerializableLightSyncState,
 };
->>>>>>> 4771f237
 pub use extension::{Group, Fork, Forks, Extension, GetExtension, get_extension};
 pub use sc_chain_spec_derive::{ChainSpecExtension, ChainSpecGroup};
 pub use sp_chain_spec::{Properties, ChainType};
 
 use serde::{Serialize, de::DeserializeOwned};
 use sp_runtime::BuildStorage;
-<<<<<<< HEAD
-use sc_network::Multiaddr;
-use sc_telemetry::TelemetryEndpoints;
-=======
 use sc_network::config::MultiaddrWithPeerId;
 use sc_telemetry::TelemetryEndpoints;
 use sp_core::storage::Storage;
->>>>>>> 4771f237
 
 /// A set of traits for the runtime genesis config.
 pub trait RuntimeGenesis: Serialize + DeserializeOwned + BuildStorage {}
 impl<T: Serialize + DeserializeOwned + BuildStorage> RuntimeGenesis for T {}
 
-<<<<<<< HEAD
-/// Common interface to `GenericChainSpec`
-=======
 /// Common interface of a chain specification.
->>>>>>> 4771f237
 pub trait ChainSpec: BuildStorage + Send {
 	/// Spec name.
 	fn name(&self) -> &str;
 	/// Spec id.
 	fn id(&self) -> &str;
-<<<<<<< HEAD
-	/// A list of bootnode addresses.
-	fn boot_nodes(&self) -> &[String];
-=======
 	/// Type of the chain.
 	fn chain_type(&self) -> ChainType;
 	/// A list of bootnode addresses.
 	fn boot_nodes(&self) -> &[MultiaddrWithPeerId];
->>>>>>> 4771f237
 	/// Telemetry endpoints (if any)
 	fn telemetry_endpoints(&self) -> &Option<TelemetryEndpoints>;
 	/// Network protocol id.
@@ -172,17 +146,11 @@
 	/// Returns a reference to defined chain spec extensions.
 	fn extensions(&self) -> &dyn GetExtension;
 	/// Add a bootnode to the list.
-<<<<<<< HEAD
-	fn add_boot_node(&mut self, addr: Multiaddr);
-=======
 	fn add_boot_node(&mut self, addr: MultiaddrWithPeerId);
->>>>>>> 4771f237
 	/// Return spec as JSON.
 	fn as_json(&self, raw: bool) -> Result<String, String>;
 	/// Return StorageBuilder for this spec.
 	fn as_storage_builder(&self) -> &dyn BuildStorage;
-<<<<<<< HEAD
-=======
 	/// Returns a cloned `Box<dyn ChainSpec>`.
 	fn cloned_box(&self) -> Box<dyn ChainSpec>;
 	/// Set the storage that should be used by this chain spec.
@@ -197,5 +165,4 @@
 	fn fmt(&self, f: &mut std::fmt::Formatter) -> std::fmt::Result {
 		write!(f, "ChainSpec(name = {:?}, id = {:?})", self.name(), self.id())
 	}
->>>>>>> 4771f237
 }