// Copyright 2019-2020 Parity Technologies (UK) Ltd.
// This file is part of Substrate.

// Substrate is free software: you can redistribute it and/or modify
// it under the terms of the GNU General Public License as published by
// the Free Software Foundation, either version 3 of the License, or
// (at your option) any later version.

// Substrate is distributed in the hope that it will be useful,
// but WITHOUT ANY WARRANTY; without even the implied warranty of
// MERCHANTABILITY or FITNESS FOR A PARTICULAR PURPOSE.  See the
// GNU General Public License for more details.

// You should have received a copy of the GNU General Public License
// along with Substrate.  If not, see <http://www.gnu.org/licenses/>.

//! This module is composed of two structs: [`HttpApi`] and [`HttpWorker`]. Calling the [`http`]
//! function returns a pair of [`HttpApi`] and [`HttpWorker`] that share some state.
//!
//! The [`HttpApi`] is (indirectly) passed to the runtime when calling an offchain worker, while
//! the [`HttpWorker`] must be processed in the background. The [`HttpApi`] mimics the API of the
//! HTTP-related methods available to offchain workers.
//!
//! The reason for this design is driven by the fact that HTTP requests should continue running
//! (i.e.: the socket should continue being processed) in the background even if the runtime isn't
//! actively calling any function.

use crate::api::timestamp;
use bytes::buf::ext::{Reader, BufExt};
use fnv::FnvHashMap;
use futures::{prelude::*, future, channel::mpsc};
use log::error;
use sp_core::offchain::{HttpRequestId, Timestamp, HttpRequestStatus, HttpError};
use std::{convert::TryFrom, fmt, io::Read as _, pin::Pin, task::{Context, Poll}};
use sp_utils::mpsc::{tracing_unbounded, TracingUnboundedSender, TracingUnboundedReceiver};
use std::sync::Arc;
use hyper::{Client as HyperClient, Body, client};
use hyper_rustls::HttpsConnector;

/// Wrapper struct used for keeping the hyper_rustls client running.
#[derive(Clone)]
pub struct SharedClient(Arc<HyperClient<HttpsConnector<client::HttpConnector>, Body>>);

impl SharedClient {
	pub fn new() -> Self {
		Self(Arc::new(HyperClient::builder().build(HttpsConnector::new())))
	}
}

/// Creates a pair of [`HttpApi`] and [`HttpWorker`].
pub fn http(shared_client: SharedClient) -> (HttpApi, HttpWorker) {
	let (to_worker, from_api) = tracing_unbounded("mpsc_ocw_to_worker");
	let (to_api, from_worker) = tracing_unbounded("mpsc_ocw_to_api");

	let api = HttpApi {
		to_worker,
		from_worker: from_worker.fuse(),
		// We start with a random ID for the first HTTP request, to prevent mischievous people from
		// writing runtime code with hardcoded IDs.
		next_id: HttpRequestId(rand::random::<u16>() % 2000),
		requests: FnvHashMap::default(),
	};

	let engine = HttpWorker {
		to_api,
		from_api,
		http_client: shared_client.0,
		requests: Vec::new(),
	};

	(api, engine)
}

/// Provides HTTP capabilities.
///
/// Since this struct is a helper for offchain workers, its API is mimicking the API provided
/// to offchain workers.
pub struct HttpApi {
	/// Used to sends messages to the worker.
	to_worker: TracingUnboundedSender<ApiToWorker>,
	/// Used to receive messages from the worker.
	/// We use a `Fuse` in order to have an extra protection against panicking.
	from_worker: stream::Fuse<TracingUnboundedReceiver<WorkerToApi>>,
	/// Id to assign to the next HTTP request that is started.
	next_id: HttpRequestId,
	/// List of HTTP requests in preparation or in progress.
	requests: FnvHashMap<HttpRequestId, HttpApiRequest>,
}

/// One active request within `HttpApi`.
enum HttpApiRequest {
	/// The request object is being constructed locally and not started yet.
	NotDispatched(hyper::Request<hyper::Body>, hyper::body::Sender),
	/// The request has been dispatched and we're in the process of sending out the body (if the
	/// field is `Some`) or waiting for a response (if the field is `None`).
	Dispatched(Option<hyper::body::Sender>),
	/// Received a response.
	Response(HttpApiRequestRp),
	/// A request has been dispatched but the worker notified us of an error. We report this
	/// failure to the user as an `IoError` and remove the request from the list as soon as
	/// possible.
	Fail(hyper::Error),
}

/// A request within `HttpApi` that has received a response.
struct HttpApiRequestRp {
	/// We might still be writing the request's body when the response comes.
	/// This field allows to continue writing that body.
	sending_body: Option<hyper::body::Sender>,
	/// Status code of the response.
	status_code: hyper::StatusCode,
	/// Headers of the response.
	headers: hyper::HeaderMap,
	/// Body of the response, as a channel of `Chunk` objects.
	/// While the code is designed to drop the `Receiver` once it ends, we wrap it within a
	/// `Fuse` in order to be extra precautious about panics.
	/// Elements extracted from the channel are first put into `current_read_chunk`.
	/// If the channel produces an error, then that is translated into an `IoError` and the request
	/// is removed from the list.
	body: stream::Fuse<mpsc::Receiver<Result<hyper::body::Bytes, hyper::Error>>>,
	/// Chunk that has been extracted from the channel and that is currently being read.
	/// Reading data from the response should read from this field in priority.
	current_read_chunk: Option<Reader<hyper::body::Bytes>>,
}

impl HttpApi {
	/// Mimics the corresponding method in the offchain API.
	pub fn request_start(
		&mut self,
		method: &str,
		uri: &str
	) -> Result<HttpRequestId, ()> {
		// Start by building the prototype of the request.
		// We do this first so that we don't touch anything in `self` if building the prototype
		// fails.
		let (body_sender, body) = hyper::Body::channel();
		let mut request = hyper::Request::new(body);
		*request.method_mut() = hyper::Method::from_bytes(method.as_bytes()).map_err(|_| ())?;
		*request.uri_mut() = hyper::Uri::from_maybe_shared(uri.to_owned()).map_err(|_| ())?;

		let new_id = self.next_id;
		debug_assert!(!self.requests.contains_key(&new_id));
		match self.next_id.0.checked_add(1) {
			Some(new_id) => self.next_id.0 = new_id,
			None => {
				error!("Overflow in offchain worker HTTP request ID assignment");
				return Err(());
			}
		};
		self.requests.insert(new_id, HttpApiRequest::NotDispatched(request, body_sender));

		Ok(new_id)
	}

	/// Mimics the corresponding method in the offchain API.
	pub fn request_add_header(
		&mut self,
		request_id: HttpRequestId,
		name: &str,
		value: &str
	) -> Result<(), ()> {
		let request = match self.requests.get_mut(&request_id) {
			Some(&mut HttpApiRequest::NotDispatched(ref mut rq, _)) => rq,
			_ => return Err(())
		};

		let name = hyper::header::HeaderName::try_from(name).map_err(drop)?;
		let value = hyper::header::HeaderValue::try_from(value).map_err(drop)?;
		// Note that we're always appending headers and never replacing old values.
		// We assume here that the user knows what they're doing.
		request.headers_mut().append(name, value);
		Ok(())
	}

	/// Mimics the corresponding method in the offchain API.
	pub fn request_write_body(
		&mut self,
		request_id: HttpRequestId,
		chunk: &[u8],
		deadline: Option<Timestamp>
	) -> Result<(), HttpError> {
		// Extract the request from the list.
		// Don't forget to add it back if necessary when returning.
		let mut request = match self.requests.remove(&request_id) {
			None => return Err(HttpError::Invalid),
			Some(r) => r,
		};

		let mut deadline = timestamp::deadline_to_future(deadline);
		// Closure that writes data to a sender, taking the deadline into account. Can return `Ok`
		// (if the body has been written), or `DeadlineReached`, or `IoError`.
		// If `IoError` is returned, don't forget to remove the request from the list.
		let mut poll_sender = move |sender: &mut hyper::body::Sender| -> Result<(), HttpError> {
			let mut when_ready = future::maybe_done(future::poll_fn(|cx| sender.poll_ready(cx)));
			futures::executor::block_on(future::select(&mut when_ready, &mut deadline));
			match when_ready {
				future::MaybeDone::Done(Ok(())) => {}
				future::MaybeDone::Done(Err(_)) => return Err(HttpError::IoError),
				future::MaybeDone::Future(_) |
				future::MaybeDone::Gone => {
					debug_assert!(matches!(deadline, future::MaybeDone::Done(..)));
					return Err(HttpError::DeadlineReached)
				}
			};

			futures::executor::block_on(sender.send_data(hyper::body::Bytes::from(chunk.to_owned())))
				.map_err(|_| {
					error!("HTTP sender refused data despite being ready");
					HttpError::IoError
				})
		};

		loop {
			request = match request {
				HttpApiRequest::NotDispatched(request, sender) => {
					// If the request is not dispatched yet, dispatch it and loop again.
					let _ = self.to_worker.unbounded_send(ApiToWorker::Dispatch {
						id: request_id,
						request
					});
					HttpApiRequest::Dispatched(Some(sender))
				}

				HttpApiRequest::Dispatched(Some(mut sender)) =>
					if !chunk.is_empty() {
						match poll_sender(&mut sender) {
							Err(HttpError::IoError) => return Err(HttpError::IoError),
							other => {
								self.requests.insert(
									request_id,
									HttpApiRequest::Dispatched(Some(sender))
								);
								return other
							}
						}
					} else {
						// Writing an empty body is a hint that we should stop writing. Dropping
						// the sender.
						self.requests.insert(request_id, HttpApiRequest::Dispatched(None));
						return Ok(())
					}

				HttpApiRequest::Response(mut response @ HttpApiRequestRp { sending_body: Some(_), .. }) =>
					if !chunk.is_empty() {
						match poll_sender(response.sending_body.as_mut()
							.expect("Can only enter this match branch if Some; qed")) {
							Err(HttpError::IoError) => return Err(HttpError::IoError),
							other => {
								self.requests.insert(request_id, HttpApiRequest::Response(response));
								return other
							}
						}

					} else {
						// Writing an empty body is a hint that we should stop writing. Dropping
						// the sender.
						self.requests.insert(request_id, HttpApiRequest::Response(HttpApiRequestRp {
							sending_body: None,
							..response
						}));
						return Ok(())
					}

				HttpApiRequest::Fail(_) =>
					// If the request has already failed, return without putting back the request
					// in the list.
					return Err(HttpError::IoError),

				v @ HttpApiRequest::Dispatched(None) |
				v @ HttpApiRequest::Response(HttpApiRequestRp { sending_body: None, .. }) => {
					// We have already finished sending this body.
					self.requests.insert(request_id, v);
					return Err(HttpError::Invalid)
				}
			}
		}
	}

	/// Mimics the corresponding method in the offchain API.
	pub fn response_wait(
		&mut self,
		ids: &[HttpRequestId],
		deadline: Option<Timestamp>
	) -> Vec<HttpRequestStatus> {
		// First of all, dispatch all the non-dispatched requests and drop all senders so that the
		// user can't write anymore data.
		for id in ids {
			match self.requests.get_mut(id) {
				Some(HttpApiRequest::NotDispatched(_, _)) => {}
				Some(HttpApiRequest::Dispatched(sending_body)) |
				Some(HttpApiRequest::Response(HttpApiRequestRp { sending_body, .. })) => {
					let _ = sending_body.take();
					continue
				}
				_ => continue
			};

			let (request, _sender) = match self.requests.remove(id) {
				Some(HttpApiRequest::NotDispatched(rq, s)) => (rq, s),
				_ => unreachable!("we checked for NotDispatched above; qed")
			};

			let _ = self.to_worker.unbounded_send(ApiToWorker::Dispatch {
				id: *id,
				request
			});

			// We also destroy the sender in order to forbid writing more data.
			self.requests.insert(*id, HttpApiRequest::Dispatched(None));
		}

		let mut deadline = timestamp::deadline_to_future(deadline);

		loop {
			// Within that loop, first try to see if we have all the elements for a response.
			// This includes the situation where the deadline is reached.
			{
				let mut output = Vec::with_capacity(ids.len());
				let mut must_wait_more = false;
				for id in ids {
					output.push(match self.requests.get(id) {
						None => HttpRequestStatus::Invalid,
						Some(HttpApiRequest::NotDispatched(_, _)) =>
							unreachable!("we replaced all the NotDispatched with Dispatched earlier; qed"),
						Some(HttpApiRequest::Dispatched(_)) => {
							must_wait_more = true;
							HttpRequestStatus::DeadlineReached
						},
						Some(HttpApiRequest::Fail(_)) => HttpRequestStatus::IoError,
						Some(HttpApiRequest::Response(HttpApiRequestRp { status_code, .. })) =>
							HttpRequestStatus::Finished(status_code.as_u16()),
					});
				}
				debug_assert_eq!(output.len(), ids.len());

				// Are we ready to call `return`?
				let is_done = if let future::MaybeDone::Done(_) = deadline {
					true
				} else {
					!must_wait_more
				};

				if is_done {
					// Requests in "fail" mode are purged before returning.
					debug_assert_eq!(output.len(), ids.len());
					for n in (0..ids.len()).rev() {
						if let HttpRequestStatus::IoError = output[n] {
							self.requests.remove(&ids[n]);
						}
					}
					return output
				}
			}

			// Grab next message from the worker. We call `continue` if deadline is reached so that
			// we loop back and `return`.
			let next_message = {
				let mut next_msg = future::maybe_done(self.from_worker.next());
				futures::executor::block_on(future::select(&mut next_msg, &mut deadline));
				if let future::MaybeDone::Done(msg) = next_msg {
					msg
				} else {
					debug_assert!(matches!(deadline, future::MaybeDone::Done(..)));
					continue
				}
			};

			// Update internal state based on received message.
			match next_message {
				Some(WorkerToApi::Response { id, status_code, headers, body }) =>
					match self.requests.remove(&id) {
						Some(HttpApiRequest::Dispatched(sending_body)) => {
							self.requests.insert(id, HttpApiRequest::Response(HttpApiRequestRp {
								sending_body,
								status_code,
								headers,
								body: body.fuse(),
								current_read_chunk: None,
							}));
						}
						None => {}	// can happen if we detected an IO error when sending the body
						_ => error!("State mismatch between the API and worker"),
					}

				Some(WorkerToApi::Fail { id, error }) =>
					match self.requests.remove(&id) {
						Some(HttpApiRequest::Dispatched(_)) => {
							self.requests.insert(id, HttpApiRequest::Fail(error));
						}
						None => {}	// can happen if we detected an IO error when sending the body
						_ => error!("State mismatch between the API and worker"),
					}

				None => {
					error!("Worker has crashed");
					return ids.iter().map(|_| HttpRequestStatus::IoError).collect()
				}
			}

		}
	}

	/// Mimics the corresponding method in the offchain API.
	pub fn response_headers(
		&mut self,
		request_id: HttpRequestId
	) -> Vec<(Vec<u8>, Vec<u8>)> {
		// Do an implicit non-blocking wait on the request.
		let _ = self.response_wait(&[request_id], Some(timestamp::now()));

		let headers = match self.requests.get(&request_id) {
			Some(HttpApiRequest::Response(HttpApiRequestRp { headers, .. })) => headers,
			_ => return Vec::new()
		};

		headers
			.iter()
			.map(|(name, value)| (name.as_str().as_bytes().to_owned(), value.as_bytes().to_owned()))
			.collect()
	}

	/// Mimics the corresponding method in the offchain API.
	pub fn response_read_body(
		&mut self,
		request_id: HttpRequestId,
		buffer: &mut [u8],
		deadline: Option<Timestamp>
	) -> Result<usize, HttpError> {
		// Do an implicit wait on the request.
		let _ = self.response_wait(&[request_id], deadline);

		// Remove the request from the list and handle situations where the request is invalid or
		// in the wrong state.
		let mut response = match self.requests.remove(&request_id) {
			Some(HttpApiRequest::Response(r)) => r,
			// Because we called `response_wait` above, we know that the deadline has been reached
			// and we still haven't received a response.
			Some(rq @ HttpApiRequest::Dispatched(_)) => {
				self.requests.insert(request_id, rq);
				return Err(HttpError::DeadlineReached)
			},
			// The request has failed.
			Some(HttpApiRequest::Fail { .. }) =>
				return Err(HttpError::IoError),
			// Request hasn't been dispatched yet; reading the body is invalid.
			Some(rq @ HttpApiRequest::NotDispatched(_, _)) => {
				self.requests.insert(request_id, rq);
				return Err(HttpError::Invalid)
			}
			None => return Err(HttpError::Invalid)
		};

		// Convert the deadline into a `Future` that resolves when the deadline is reached.
		let mut deadline = timestamp::deadline_to_future(deadline);

		loop {
			// First read from `current_read_chunk`.
			if let Some(mut current_read_chunk) = response.current_read_chunk.take() {
				match current_read_chunk.read(buffer) {
					Ok(0) => {}
					Ok(n) => {
						self.requests.insert(request_id, HttpApiRequest::Response(HttpApiRequestRp {
							current_read_chunk: Some(current_read_chunk),
							.. response
						}));
						return Ok(n)
					},
					Err(err) => {
						// This code should never be reached unless there's a logic error somewhere.
						error!("Failed to read from current read chunk: {:?}", err);
						return Err(HttpError::IoError)
					}
				}
			}

			// If we reach here, that means the `current_read_chunk` is empty and needs to be
			// filled with a new chunk from `body`. We block on either the next body or the
			// deadline.
			let mut next_body = future::maybe_done(response.body.next());
			futures::executor::block_on(future::select(&mut next_body, &mut deadline));

			if let future::MaybeDone::Done(next_body) = next_body {
				match next_body {
					Some(Ok(chunk)) => response.current_read_chunk = Some(chunk.reader()),
					Some(Err(_)) => return Err(HttpError::IoError),
					None => return Ok(0),  // eof
				}
			}

			if let future::MaybeDone::Done(_) = deadline {
				self.requests.insert(request_id, HttpApiRequest::Response(response));
				return Err(HttpError::DeadlineReached)
			}
		}
	}
}

impl fmt::Debug for HttpApi {
	fn fmt(&self, f: &mut fmt::Formatter) -> fmt::Result {
		f.debug_list()
			.entries(self.requests.iter())
			.finish()
	}
}

impl fmt::Debug for HttpApiRequest {
	fn fmt(&self, f: &mut fmt::Formatter) -> fmt::Result {
		match self {
			HttpApiRequest::NotDispatched(_, _) =>
				f.debug_tuple("HttpApiRequest::NotDispatched").finish(),
			HttpApiRequest::Dispatched(_) =>
				f.debug_tuple("HttpApiRequest::Dispatched").finish(),
			HttpApiRequest::Response(HttpApiRequestRp { status_code, headers, .. }) =>
				f.debug_tuple("HttpApiRequest::Response").field(status_code).field(headers).finish(),
			HttpApiRequest::Fail(err) =>
				f.debug_tuple("HttpApiRequest::Fail").field(err).finish(),
		}
	}
}

/// Message send from the API to the worker.
enum ApiToWorker {
	/// Dispatches a new HTTP request.
	Dispatch {
		/// ID to send back when the response comes back.
		id: HttpRequestId,
		/// Request to start executing.
		request: hyper::Request<hyper::Body>,
	}
}

/// Message send from the API to the worker.
enum WorkerToApi {
	/// A request has succeeded.
	Response {
		/// The ID that was passed to the worker.
		id: HttpRequestId,
		/// Status code of the response.
		status_code: hyper::StatusCode,
		/// Headers of the response.
		headers: hyper::HeaderMap,
		/// Body of the response, as a channel of `Chunk` objects.
		/// We send the body back through a channel instead of returning the hyper `Body` object
		/// because we don't want the `HttpApi` to have to drive the reading.
		/// Instead, reading an item from the channel will notify the worker task, which will push
		/// the next item.
		/// Can also be used to send an error, in case an error happend on the HTTP socket. After
		/// an error is sent, the channel will close.
		body: mpsc::Receiver<Result<hyper::body::Bytes, hyper::Error>>,
	},
	/// A request has failed because of an error. The request is then no longer valid.
	Fail {
		/// The ID that was passed to the worker.
		id: HttpRequestId,
		/// Error that happened.
		error: hyper::Error,
	},
}

/// Must be continuously polled for the [`HttpApi`] to properly work.
pub struct HttpWorker {
	/// Used to sends messages to the `HttpApi`.
	to_api: TracingUnboundedSender<WorkerToApi>,
	/// Used to receive messages from the `HttpApi`.
	from_api: TracingUnboundedReceiver<ApiToWorker>,
	/// The engine that runs HTTP requests.
	http_client: Arc<HyperClient<HttpsConnector<client::HttpConnector>, Body>>,
	/// HTTP requests that are being worked on by the engine.
	requests: Vec<(HttpRequestId, HttpWorkerRequest)>,
}

/// HTTP request being processed by the worker.
enum HttpWorkerRequest {
	/// Request has been dispatched and is waiting for a response from the Internet.
	Dispatched(hyper::client::ResponseFuture),
	/// Progressively reading the body of the response and sending it to the channel.
	ReadBody {
		/// Body to read `Chunk`s from. Only used if the channel is ready to accept data.
		body: hyper::Body,
		/// Channel to the [`HttpApi`] where we send the chunks to.
		tx: mpsc::Sender<Result<hyper::body::Bytes, hyper::Error>>,
	},
}

impl Future for HttpWorker {
	type Output = ();

	fn poll(mut self: Pin<&mut Self>, cx: &mut Context) -> Poll<Self::Output> {
		// Reminder: this is continuously run in the background.

		// We use a `me` variable because the compiler isn't smart enough to allow borrowing
		// multiple fields at once through a `Deref`.
		let me = &mut *self;

		// We remove each element from `requests` one by one and add them back only if necessary.
		for n in (0..me.requests.len()).rev() {
			let (id, request) = me.requests.swap_remove(n);
			match request {
				HttpWorkerRequest::Dispatched(mut future) => {
					// Check for an HTTP response from the Internet.
					let response = match Future::poll(Pin::new(&mut future), cx) {
						Poll::Pending => {
							me.requests.push((id, HttpWorkerRequest::Dispatched(future)));
							continue
						},
						Poll::Ready(Ok(response)) => response,
						Poll::Ready(Err(error)) => {
							let _ = me.to_api.unbounded_send(WorkerToApi::Fail { id, error });
							continue;		// don't insert the request back
						}
					};

					// We received a response! Decompose it into its parts.
					let (head, body) = response.into_parts();
					let (status_code, headers) = (head.status, head.headers);

					let (body_tx, body_rx) = mpsc::channel(3);
					let _ = me.to_api.unbounded_send(WorkerToApi::Response {
						id,
						status_code,
						headers,
						body: body_rx,
					});

					me.requests.push((id, HttpWorkerRequest::ReadBody { body, tx: body_tx }));
					cx.waker().wake_by_ref();	// reschedule in order to poll the new future
					continue
				}

				HttpWorkerRequest::ReadBody { mut body, mut tx } => {
					// Before reading from the HTTP response, check that `tx` is ready to accept
					// a new chunk.
					match tx.poll_ready(cx) {
						Poll::Ready(Ok(())) => {}
						Poll::Ready(Err(_)) => continue,  // don't insert the request back
						Poll::Pending => {
							me.requests.push((id, HttpWorkerRequest::ReadBody { body, tx }));
							continue
						}
					}

					// `tx` is ready. Read a chunk from the socket and send it to the channel.
					match Stream::poll_next(Pin::new(&mut body), cx) {
						Poll::Ready(Some(Ok(chunk))) => {
							let _ = tx.start_send(Ok(chunk));
							me.requests.push((id, HttpWorkerRequest::ReadBody { body, tx }));
							cx.waker().wake_by_ref();	// reschedule in order to continue reading
						}
						Poll::Ready(Some(Err(err))) => {
							let _ = tx.start_send(Err(err));
							// don't insert the request back
						},
						Poll::Ready(None) => {}		// EOF; don't insert the request back
						Poll::Pending => {
							me.requests.push((id, HttpWorkerRequest::ReadBody { body, tx }));
						},
					}
				}
			}
		}

		// Check for messages coming from the [`HttpApi`].
		match Stream::poll_next(Pin::new(&mut me.from_api), cx) {
			Poll::Pending => {},
			Poll::Ready(None) => return Poll::Ready(()),	// stops the worker
			Poll::Ready(Some(ApiToWorker::Dispatch { id, request })) => {
				let future = me.http_client.request(request);
				debug_assert!(me.requests.iter().all(|(i, _)| *i != id));
				me.requests.push((id, HttpWorkerRequest::Dispatched(future)));
				cx.waker().wake_by_ref();	// reschedule the task to poll the request
			}
		}

		Poll::Pending
	}
}

impl fmt::Debug for HttpWorker {
	fn fmt(&self, f: &mut fmt::Formatter) -> fmt::Result {
		f.debug_list()
			.entries(self.requests.iter())
			.finish()
	}
}

impl fmt::Debug for HttpWorkerRequest {
	fn fmt(&self, f: &mut fmt::Formatter) -> fmt::Result {
		match self {
			HttpWorkerRequest::Dispatched(_) =>
				f.debug_tuple("HttpWorkerRequest::Dispatched").finish(),
			HttpWorkerRequest::ReadBody { .. } =>
				f.debug_tuple("HttpWorkerRequest::Response").finish(),
		}
	}
}

#[cfg(test)]
mod tests {
	use core::convert::Infallible;
	use crate::api::timestamp;
	use super::{http, SharedClient};
	use sp_core::offchain::{HttpError, HttpRequestId, HttpRequestStatus, Duration};
	use futures::future;
	use lazy_static::lazy_static;
	
	// Using lazy_static to avoid spawning lots of different SharedClients,
	// as spawning a SharedClient is CPU-intensive and opens lots of fds.
	lazy_static! {
		static ref SHARED_CLIENT: SharedClient = SharedClient::new();
	}

	// Returns an `HttpApi` whose worker is ran in the background, and a `SocketAddr` to an HTTP
	// server that runs in the background as well.
	macro_rules! build_api_server {
		() => {{
<<<<<<< HEAD
			fn tokio_run<T>(future: impl std::future::Future<Output = T>) {
				let _ = tokio::runtime::Runtime::new().unwrap().block_on(future);
			}

			// We spawn quite a bit of HTTP servers here due to how async API
			// works for offchain workers, so be sure to raise the FD limit
			// (particularly useful for macOS where the default soft limit may
			// not be enough).
			fdlimit::raise_fd_limit();

			let (api, worker) = http();
			std::thread::spawn(move || tokio_run(worker));
=======
			let hyper_client = SHARED_CLIENT.clone();
			let (api, worker) = http(hyper_client.clone());
>>>>>>> 4771f237

			let (addr_tx, addr_rx) = std::sync::mpsc::channel();
			std::thread::spawn(move || {
				let mut rt = tokio::runtime::Runtime::new().unwrap();
				let worker = rt.spawn(worker);
				let server = rt.spawn(async move {
					let server = hyper::Server::bind(&"127.0.0.1:0".parse().unwrap())
						.serve(hyper::service::make_service_fn(|_| { async move {
							Ok::<_, Infallible>(hyper::service::service_fn(move |_req| async move {
								Ok::<_, Infallible>(
									hyper::Response::new(hyper::Body::from("Hello World!"))
								)
							}))
						}}));
					let _ = addr_tx.send(server.local_addr());
					server.await.map_err(drop)
				});
				let _ = rt.block_on(future::join(worker, server));
			});
			(api, addr_rx.recv().unwrap())
		}};
	}

	#[test]
	fn basic_localhost() {
		let deadline = timestamp::now().add(Duration::from_millis(10_000));

		// Performs an HTTP query to a background HTTP server.

		let (mut api, addr) = build_api_server!();

		let id = api.request_start("POST", &format!("http://{}", addr)).unwrap();
		api.request_write_body(id, &[], Some(deadline)).unwrap();

		match api.response_wait(&[id], Some(deadline))[0] {
			HttpRequestStatus::Finished(200) => {},
			v => panic!("Connecting to localhost failed: {:?}", v)
		}

		let headers = api.response_headers(id);
		assert!(headers.iter().any(|(h, _)| h.eq_ignore_ascii_case(b"Date")));

		let mut buf = vec![0; 2048];
		let n = api.response_read_body(id, &mut buf, Some(deadline)).unwrap();
		assert_eq!(&buf[..n], b"Hello World!");
	}

	#[test]
	fn request_start_invalid_call() {
		let (mut api, addr) = build_api_server!();

		match api.request_start("\0", &format!("http://{}", addr)) {
			Err(()) => {}
			Ok(_) => panic!()
		};

		match api.request_start("GET", "http://\0localhost") {
			Err(()) => {}
			Ok(_) => panic!()
		};
	}

	#[test]
	fn request_add_header_invalid_call() {
		let (mut api, addr) = build_api_server!();

		match api.request_add_header(HttpRequestId(0xdead), "Foo", "bar") {
			Err(()) => {}
			Ok(_) => panic!()
		};

		let id = api.request_start("GET", &format!("http://{}", addr)).unwrap();
		match api.request_add_header(id, "\0", "bar") {
			Err(()) => {}
			Ok(_) => panic!()
		};

		let id = api.request_start("POST", &format!("http://{}", addr)).unwrap();
		match api.request_add_header(id, "Foo", "\0") {
			Err(()) => {}
			Ok(_) => panic!()
		};

		let id = api.request_start("POST", &format!("http://{}", addr)).unwrap();
		api.request_add_header(id, "Foo", "Bar").unwrap();
		api.request_write_body(id, &[1, 2, 3, 4], None).unwrap();
		match api.request_add_header(id, "Foo2", "Bar") {
			Err(()) => {}
			Ok(_) => panic!()
		};

		let id = api.request_start("GET", &format!("http://{}", addr)).unwrap();
		api.response_headers(id);
		match api.request_add_header(id, "Foo2", "Bar") {
			Err(()) => {}
			Ok(_) => panic!()
		};

		let id = api.request_start("GET", &format!("http://{}", addr)).unwrap();
		api.response_read_body(id, &mut [], None).unwrap();
		match api.request_add_header(id, "Foo2", "Bar") {
			Err(()) => {}
			Ok(_) => panic!()
		};
	}

	#[test]
	#[ignore]
	fn request_write_body_invalid_call() {
		let (mut api, addr) = build_api_server!();

		match api.request_write_body(HttpRequestId(0xdead), &[1, 2, 3], None) {
			Err(HttpError::Invalid) => {}
			_ => panic!()
		};

		match api.request_write_body(HttpRequestId(0xdead), &[], None) {
			Err(HttpError::Invalid) => {}
			_ => panic!()
		};

		let id = api.request_start("POST", &format!("http://{}", addr)).unwrap();
		api.request_write_body(id, &[1, 2, 3, 4], None).unwrap();
		api.request_write_body(id, &[1, 2, 3, 4], None).unwrap();
		api.request_write_body(id, &[], None).unwrap();
		match api.request_write_body(id, &[], None) {
			Err(HttpError::Invalid) => {}
			_ => panic!()
		};

		let id = api.request_start("POST", &format!("http://{}", addr)).unwrap();
		api.request_write_body(id, &[1, 2, 3, 4], None).unwrap();
		api.request_write_body(id, &[1, 2, 3, 4], None).unwrap();
		api.request_write_body(id, &[], None).unwrap();
		match api.request_write_body(id, &[1, 2, 3, 4], None) {
			Err(HttpError::Invalid) => {}
			_ => panic!()
		};

		let id = api.request_start("POST", &format!("http://{}", addr)).unwrap();
		api.request_write_body(id, &[1, 2, 3, 4], None).unwrap();
		api.response_wait(&[id], None);
		match api.request_write_body(id, &[], None) {
			Err(HttpError::Invalid) => {}
			_ => panic!()
		};

		let id = api.request_start("POST", &format!("http://{}", addr)).unwrap();
		api.request_write_body(id, &[1, 2, 3, 4], None).unwrap();
		api.response_wait(&[id], None);
		match api.request_write_body(id, &[1, 2, 3, 4], None) {
			Err(HttpError::Invalid) => {}
			_ => panic!()
		};

		let id = api.request_start("POST", &format!("http://{}", addr)).unwrap();
		api.response_headers(id);
		match api.request_write_body(id, &[1, 2, 3, 4], None) {
			Err(HttpError::Invalid) => {}
			_ => panic!()
		};

		let id = api.request_start("GET", &format!("http://{}", addr)).unwrap();
		api.response_headers(id);
		match api.request_write_body(id, &[], None) {
			Err(HttpError::Invalid) => {}
			_ => panic!()
		};

		let id = api.request_start("POST", &format!("http://{}", addr)).unwrap();
		api.response_read_body(id, &mut [], None).unwrap();
		match api.request_write_body(id, &[1, 2, 3, 4], None) {
			Err(HttpError::Invalid) => {}
			_ => panic!()
		};

		let id = api.request_start("POST", &format!("http://{}", addr)).unwrap();
		api.response_read_body(id, &mut [], None).unwrap();
		match api.request_write_body(id, &[], None) {
			Err(HttpError::Invalid) => {}
			_ => panic!()
		};
	}

	#[test]
	fn response_headers_invalid_call() {
		let (mut api, addr) = build_api_server!();
		assert_eq!(api.response_headers(HttpRequestId(0xdead)), &[]);

		let id = api.request_start("POST", &format!("http://{}", addr)).unwrap();
		assert_eq!(api.response_headers(id), &[]);

		let id = api.request_start("POST", &format!("http://{}", addr)).unwrap();
		api.request_write_body(id, &[], None).unwrap();
		while api.response_headers(id).is_empty() {
			std::thread::sleep(std::time::Duration::from_millis(100));
		}

		let id = api.request_start("GET", &format!("http://{}", addr)).unwrap();
		api.response_wait(&[id], None);
		assert_ne!(api.response_headers(id), &[]);

		let id = api.request_start("GET", &format!("http://{}", addr)).unwrap();
		let mut buf = [0; 128];
		while api.response_read_body(id, &mut buf, None).unwrap() != 0 {}
		assert_eq!(api.response_headers(id), &[]);
	}

	#[test]
	fn response_header_invalid_call() {
		let (mut api, addr) = build_api_server!();

		let id = api.request_start("POST", &format!("http://{}", addr)).unwrap();
		assert_eq!(api.response_headers(id), &[]);

		let id = api.request_start("POST", &format!("http://{}", addr)).unwrap();
		api.request_add_header(id, "Foo", "Bar").unwrap();
		assert_eq!(api.response_headers(id), &[]);

		let id = api.request_start("GET", &format!("http://{}", addr)).unwrap();
		api.request_add_header(id, "Foo", "Bar").unwrap();
		api.request_write_body(id, &[], None).unwrap();
		// Note: this test actually sends out the request, and is supposed to test a situation
		// where we haven't received any response yet. This test can theoretically fail if the
		// HTTP response comes back faster than the kernel schedules our thread, but that is highly
		// unlikely.
		assert_eq!(api.response_headers(id), &[]);
	}

	#[test]
	fn response_read_body_invalid_call() {
		let (mut api, addr) = build_api_server!();
		let mut buf = [0; 512];

		match api.response_read_body(HttpRequestId(0xdead), &mut buf, None) {
			Err(HttpError::Invalid) => {}
			_ => panic!()
		}

		let id = api.request_start("GET", &format!("http://{}", addr)).unwrap();
		while api.response_read_body(id, &mut buf, None).unwrap() != 0 {}
		match api.response_read_body(id, &mut buf, None) {
			Err(HttpError::Invalid) => {}
			_ => panic!()
		}
	}

	#[test]
	fn fuzzing() {
		// Uses the API in random ways to try to trigger panics.
		// Doesn't test some paths, such as waiting for multiple requests. Also doesn't test what
		// happens if the server force-closes our socket.

		let (mut api, addr) = build_api_server!();

		for _ in 0..50 {
			let id = api.request_start("POST", &format!("http://{}", addr)).unwrap();

			for _ in 0..250 {
				match rand::random::<u8>() % 6 {
					0 => { let _ = api.request_add_header(id, "Foo", "Bar"); }
					1 => { let _ = api.request_write_body(id, &[1, 2, 3, 4], None); }
					2 => { let _ = api.request_write_body(id, &[], None); }
					3 => { let _ = api.response_wait(&[id], None); }
					4 => { let _ = api.response_headers(id); }
					5 => {
						let mut buf = [0; 512];
						let _ = api.response_read_body(id, &mut buf, None);
					}
					6 ..= 255 => unreachable!()
				}
			}
		}
	}
}<|MERGE_RESOLUTION|>--- conflicted
+++ resolved
@@ -713,23 +713,8 @@
 	// server that runs in the background as well.
 	macro_rules! build_api_server {
 		() => {{
-<<<<<<< HEAD
-			fn tokio_run<T>(future: impl std::future::Future<Output = T>) {
-				let _ = tokio::runtime::Runtime::new().unwrap().block_on(future);
-			}
-
-			// We spawn quite a bit of HTTP servers here due to how async API
-			// works for offchain workers, so be sure to raise the FD limit
-			// (particularly useful for macOS where the default soft limit may
-			// not be enough).
-			fdlimit::raise_fd_limit();
-
-			let (api, worker) = http();
-			std::thread::spawn(move || tokio_run(worker));
-=======
 			let hyper_client = SHARED_CLIENT.clone();
 			let (api, worker) = http(hyper_client.clone());
->>>>>>> 4771f237
 
 			let (addr_tx, addr_rx) = std::sync::mpsc::channel();
 			std::thread::spawn(move || {
@@ -837,7 +822,6 @@
 	}
 
 	#[test]
-	#[ignore]
 	fn request_write_body_invalid_call() {
 		let (mut api, addr) = build_api_server!();
 
