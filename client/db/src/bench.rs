// This file is part of Substrate.

// Copyright (C) 2020 Parity Technologies (UK) Ltd.
// SPDX-License-Identifier: GPL-3.0-or-later WITH Classpath-exception-2.0

// This program is free software: you can redistribute it and/or modify
// it under the terms of the GNU General Public License as published by
// the Free Software Foundation, either version 3 of the License, or
// (at your option) any later version.

// This program is distributed in the hope that it will be useful,
// but WITHOUT ANY WARRANTY; without even the implied warranty of
// MERCHANTABILITY or FITNESS FOR A PARTICULAR PURPOSE. See the
// GNU General Public License for more details.

// You should have received a copy of the GNU General Public License
// along with this program. If not, see <https://www.gnu.org/licenses/>.

//! State backend that's useful for benchmarking

use std::sync::Arc;
use std::cell::{Cell, RefCell};
use std::collections::HashMap;

use hash_db::{Prefix, Hasher};
use sp_trie::{MemoryDB, prefixed_key};
<<<<<<< HEAD
use sp_core::storage::ChildInfo;
=======
use sp_core::{
	storage::{ChildInfo, TrackedStorageKey},
	hexdisplay::HexDisplay
};
>>>>>>> 4771f237
use sp_runtime::traits::{Block as BlockT, HashFor};
use sp_runtime::Storage;
use sp_state_machine::{
	DBValue, backend::Backend as StateBackend, StorageCollection, ChildStorageCollection
};
use kvdb::{KeyValueDB, DBTransaction};
use crate::storage_cache::{CachingState, SharedCache, new_shared_cache};

type DbState<B> = sp_state_machine::TrieBackend<
	Arc<dyn sp_state_machine::Storage<HashFor<B>>>, HashFor<B>
>;

type State<B> = CachingState<DbState<B>, B>;

struct StorageDb<Block: BlockT> {
	db: Arc<dyn KeyValueDB>,
	_block: std::marker::PhantomData<Block>,
}

impl<Block: BlockT> sp_state_machine::Storage<HashFor<Block>> for StorageDb<Block> {
	fn get(&self, key: &Block::Hash, prefix: Prefix) -> Result<Option<DBValue>, String> {
		let key = prefixed_key::<HashFor<Block>>(key, prefix);
		self.db.get(0, &key)
			.map_err(|e| format!("Database backend error: {:?}", e))
	}
}

/// Track whether a specific key has already been read or written to.
#[derive(Default, Clone, Copy)]
pub struct KeyTracker {
	has_been_read: bool,
	has_been_written: bool,
}

/// A simple object that counts the reads and writes at the key level to the underlying state db.
#[derive(Default, Clone, Copy, Debug)]
pub struct ReadWriteTracker {
	reads: u32,
	repeat_reads: u32,
	writes: u32,
	repeat_writes: u32,
}

impl ReadWriteTracker {
	fn add_read(&mut self) {
		self.reads += 1;
	}

	fn add_repeat_read(&mut self) {
		self.repeat_reads += 1;
	}

	fn add_write(&mut self) {
		self.writes += 1;
	}

	fn add_repeat_write(&mut self) {
		self.repeat_writes += 1;
	}
}

/// State that manages the backend database reference. Allows runtime to control the database.
pub struct BenchmarkingState<B: BlockT> {
	root: Cell<B::Hash>,
	genesis_root: B::Hash,
<<<<<<< HEAD
	state: RefCell<Option<DbState<B>>>,
	db: Cell<Option<Arc<dyn KeyValueDB>>>,
	genesis: <DbState<B> as StateBackend<HashFor<B>>>::Transaction,
=======
	state: RefCell<Option<State<B>>>,
	db: Cell<Option<Arc<dyn KeyValueDB>>>,
	genesis: HashMap<Vec<u8>, (Vec<u8>, i32)>,
	record: Cell<Vec<Vec<u8>>>,
	shared_cache: SharedCache<B>, // shared cache is always empty
	/// Key tracker for keys in the main trie.
	main_key_tracker: RefCell<HashMap<Vec<u8>, KeyTracker>>,
	/// Key tracker for keys in a child trie.
	/// Child trie are identified by their storage key (i.e. `ChildInfo::storage_key()`)
	child_key_tracker: RefCell<HashMap<Vec<u8>, HashMap<Vec<u8>, KeyTracker>>>,
	read_write_tracker: RefCell<ReadWriteTracker>,
	whitelist: RefCell<Vec<TrackedStorageKey>>,
>>>>>>> 4771f237
}

impl<B: BlockT> BenchmarkingState<B> {
	/// Create a new instance that creates a database in a temporary dir.
	pub fn new(genesis: Storage, _cache_size_mb: Option<usize>) -> Result<Self, String> {
		let mut root = B::Hash::default();
		let mut mdb = MemoryDB::<HashFor<B>>::default();
		sp_state_machine::TrieDBMut::<HashFor<B>>::new(&mut mdb, &mut root);

		let mut state = BenchmarkingState {
			state: RefCell::new(None),
			db: Cell::new(None),
			root: Cell::new(root),
			genesis: Default::default(),
			genesis_root: Default::default(),
<<<<<<< HEAD
=======
			record: Default::default(),
			shared_cache: new_shared_cache(0, (1, 10)),
			main_key_tracker: Default::default(),
			child_key_tracker: Default::default(),
			read_write_tracker: Default::default(),
			whitelist: Default::default(),
>>>>>>> 4771f237
		};

		state.add_whitelist_to_tracker();

		state.reopen()?;
		let child_delta = genesis.children_default.iter().map(|(_storage_key, child_content)| (
			&child_content.child_info,
			child_content.data.iter().map(|(k, v)| (k.as_ref(), Some(v.as_ref()))),
		));
		let (root, transaction): (B::Hash, _) = state.state.borrow_mut().as_mut().unwrap().full_storage_root(
<<<<<<< HEAD
			genesis.top.into_iter().map(|(k, v)| (k, Some(v))),
			child_delta,
		);
		state.genesis = transaction.clone();
		state.genesis_root = root.clone();
		state.commit(root, transaction)?;
=======
			genesis.top.iter().map(|(k, v)| (k.as_ref(), Some(v.as_ref()))),
			child_delta,
		);
		state.genesis = transaction.clone().drain();
		state.genesis_root = root.clone();
		state.commit(root, transaction, Vec::new(), Vec::new())?;
		state.record.take();
>>>>>>> 4771f237
		Ok(state)
	}

	fn reopen(&self) -> Result<(), String> {
		*self.state.borrow_mut() = None;
		let db = match self.db.take() {
			Some(db) => db,
			None => Arc::new(::kvdb_memorydb::create(1)),
		};
		self.db.set(Some(db.clone()));
		let storage_db = Arc::new(StorageDb::<B> { db, _block: Default::default() });
		*self.state.borrow_mut() = Some(State::new(
			DbState::<B>::new(storage_db, self.root.get()),
			self.shared_cache.clone(),
			None
		));
		Ok(())
	}

<<<<<<< HEAD
	fn kill(&self) -> Result<(), String> {
		self.db.set(None);
		*self.state.borrow_mut() = None;
		let mut root = B::Hash::default();
		let mut mdb = MemoryDB::<HashFor<B>>::default();
		sp_state_machine::TrieDBMut::<HashFor<B>>::new(&mut mdb, &mut root);
		self.root.set(root);
=======
	fn add_whitelist_to_tracker(&self) {
		let mut main_key_tracker = self.main_key_tracker.borrow_mut();

		let whitelist = self.whitelist.borrow();
>>>>>>> 4771f237

		whitelist.iter().for_each(|key| {
			let whitelisted = KeyTracker {
				has_been_read: key.has_been_read,
				has_been_written: key.has_been_written,
			};
			main_key_tracker.insert(key.key.clone(), whitelisted);
		});
	}

	fn wipe_tracker(&self) {
		*self.main_key_tracker.borrow_mut() = HashMap::new();
		*self.child_key_tracker.borrow_mut() = HashMap::new();
		self.add_whitelist_to_tracker();
		*self.read_write_tracker.borrow_mut() = Default::default();
	}

	// Childtrie is identified by its storage key (i.e. `ChildInfo::storage_key`)
	fn add_read_key(&self, childtrie: Option<&[u8]>, key: &[u8]) {
		let mut read_write_tracker = self.read_write_tracker.borrow_mut();
		let mut child_key_tracker = self.child_key_tracker.borrow_mut();
		let mut main_key_tracker = self.main_key_tracker.borrow_mut();

		let key_tracker = if let Some(childtrie) = childtrie {
			child_key_tracker.entry(childtrie.to_vec()).or_insert_with(|| HashMap::new())
	 	} else {
			&mut main_key_tracker
		};

		let read = match key_tracker.get(key) {
			None => {
				let has_been_read = KeyTracker {
					has_been_read: true,
					has_been_written: false,
				};
				key_tracker.insert(key.to_vec(), has_been_read);
				read_write_tracker.add_read();
				true
			},
			Some(tracker) => {
				if !tracker.has_been_read {
					let has_been_read = KeyTracker {
						has_been_read: true,
						has_been_written: tracker.has_been_written,
					};
					key_tracker.insert(key.to_vec(), has_been_read);
					read_write_tracker.add_read();
					true
				} else {
					read_write_tracker.add_repeat_read();
					false
				}
			}
		};

		if read {
			if let Some(childtrie) = childtrie {
				log::trace!(
					target: "benchmark",
					"Childtrie Read: {} {}", HexDisplay::from(&childtrie), HexDisplay::from(&key)
				);
			} else {
				log::trace!(target: "benchmark", "Read: {}", HexDisplay::from(&key));
			}
		}
	}

	// Childtrie is identified by its storage key (i.e. `ChildInfo::storage_key`)
	fn add_write_key(&self, childtrie: Option<&[u8]>, key: &[u8]) {
		let mut read_write_tracker = self.read_write_tracker.borrow_mut();
		let mut child_key_tracker = self.child_key_tracker.borrow_mut();
		let mut main_key_tracker = self.main_key_tracker.borrow_mut();

		let key_tracker = if let Some(childtrie) = childtrie {
			child_key_tracker.entry(childtrie.to_vec()).or_insert_with(|| HashMap::new())
	 	} else {
			&mut main_key_tracker
		};

		// If we have written to the key, we also consider that we have read from it.
		let has_been_written = KeyTracker {
			has_been_read: true,
			has_been_written: true,
		};

		let write = match key_tracker.get(key) {
			None => {
				key_tracker.insert(key.to_vec(), has_been_written);
				read_write_tracker.add_write();
				true
			},
			Some(tracker) => {
				if !tracker.has_been_written {
					key_tracker.insert(key.to_vec(), has_been_written);
					read_write_tracker.add_write();
					true
				} else {
					read_write_tracker.add_repeat_write();
					false
				}
			}
		};

		if write {
			if let Some(childtrie) = childtrie {
				log::trace!(
					target: "benchmark",
					"Childtrie Write: {} {}", HexDisplay::from(&childtrie), HexDisplay::from(&key)
				);
			} else {
				log::trace!(target: "benchmark", "Write: {}", HexDisplay::from(&key));
			}
		}
	}
}

fn state_err() -> String {
	"State is not open".into()
}

impl<B: BlockT> StateBackend<HashFor<B>> for BenchmarkingState<B> {
	type Error =  <DbState<B> as StateBackend<HashFor<B>>>::Error;
	type Transaction = <DbState<B> as StateBackend<HashFor<B>>>::Transaction;
	type TrieBackendStorage = <DbState<B> as StateBackend<HashFor<B>>>::TrieBackendStorage;

	fn storage(&self, key: &[u8]) -> Result<Option<Vec<u8>>, Self::Error> {
		self.add_read_key(None, key);
		self.state.borrow().as_ref().ok_or_else(state_err)?.storage(key)
	}

	fn storage_hash(&self, key: &[u8]) -> Result<Option<B::Hash>, Self::Error> {
		self.add_read_key(None, key);
		self.state.borrow().as_ref().ok_or_else(state_err)?.storage_hash(key)
	}

	fn child_storage(
		&self,
		child_info: &ChildInfo,
		key: &[u8],
	) -> Result<Option<Vec<u8>>, Self::Error> {
		self.add_read_key(Some(child_info.storage_key()), key);
		self.state.borrow().as_ref().ok_or_else(state_err)?.child_storage(child_info, key)
	}

	fn exists_storage(&self, key: &[u8]) -> Result<bool, Self::Error> {
		self.add_read_key(None, key);
		self.state.borrow().as_ref().ok_or_else(state_err)?.exists_storage(key)
	}

	fn exists_child_storage(
		&self,
		child_info: &ChildInfo,
		key: &[u8],
	) -> Result<bool, Self::Error> {
		self.add_read_key(Some(child_info.storage_key()), key);
		self.state.borrow().as_ref().ok_or_else(state_err)?.exists_child_storage(child_info, key)
	}

	fn next_storage_key(&self, key: &[u8]) -> Result<Option<Vec<u8>>, Self::Error> {
		self.add_read_key(None, key);
		self.state.borrow().as_ref().ok_or_else(state_err)?.next_storage_key(key)
	}

	fn next_child_storage_key(
		&self,
		child_info: &ChildInfo,
		key: &[u8],
	) -> Result<Option<Vec<u8>>, Self::Error> {
		self.add_read_key(Some(child_info.storage_key()), key);
		self.state.borrow().as_ref().ok_or_else(state_err)?.next_child_storage_key(child_info, key)
	}

	fn for_keys_with_prefix<F: FnMut(&[u8])>(&self, prefix: &[u8], f: F) {
		if let Some(ref state) = *self.state.borrow() {
			state.for_keys_with_prefix(prefix, f)
		}
	}

	fn for_key_values_with_prefix<F: FnMut(&[u8], &[u8])>(&self, prefix: &[u8], f: F) {
		if let Some(ref state) = *self.state.borrow() {
			state.for_key_values_with_prefix(prefix, f)
		}
	}

	fn for_keys_in_child_storage<F: FnMut(&[u8])>(
		&self,
		child_info: &ChildInfo,
		f: F,
	) {
		if let Some(ref state) = *self.state.borrow() {
			state.for_keys_in_child_storage(child_info, f)
		}
	}

	fn for_child_keys_with_prefix<F: FnMut(&[u8])>(
		&self,
		child_info: &ChildInfo,
		prefix: &[u8],
		f: F,
	) {
		if let Some(ref state) = *self.state.borrow() {
			state.for_child_keys_with_prefix(child_info, prefix, f)
		}
	}

	fn storage_root<'a>(
		&self,
		delta: impl Iterator<Item=(&'a [u8], Option<&'a [u8]>)>,
	) -> (B::Hash, Self::Transaction) where B::Hash: Ord {
		self.state.borrow().as_ref().map_or(Default::default(), |s| s.storage_root(delta))
	}

	fn child_storage_root<'a>(
		&self,
		child_info: &ChildInfo,
		delta: impl Iterator<Item=(&'a [u8], Option<&'a [u8]>)>,
	) -> (B::Hash, bool, Self::Transaction) where B::Hash: Ord {
		self.state.borrow().as_ref().map_or(Default::default(), |s| s.child_storage_root(child_info, delta))
	}

	fn pairs(&self) -> Vec<(Vec<u8>, Vec<u8>)> {
		self.state.borrow().as_ref().map_or(Default::default(), |s| s.pairs())
	}

	fn keys(&self, prefix: &[u8]) -> Vec<Vec<u8>> {
		self.state.borrow().as_ref().map_or(Default::default(), |s| s.keys(prefix))
	}

	fn child_keys(
		&self,
		child_info: &ChildInfo,
		prefix: &[u8],
	) -> Vec<Vec<u8>> {
		self.state.borrow().as_ref().map_or(Default::default(), |s| s.child_keys(child_info, prefix))
	}

	fn as_trie_backend(&mut self)
		-> Option<&sp_state_machine::TrieBackend<Self::TrieBackendStorage, HashFor<B>>>
	{
		None
	}

<<<<<<< HEAD
	fn commit(&self, storage_root: <HashFor<B> as Hasher>::Out, mut transaction: Self::Transaction)
		-> Result<(), Self::Error>
	{
=======
	fn commit(&self,
		storage_root: <HashFor<B> as Hasher>::Out,
		mut transaction: Self::Transaction,
		main_storage_changes: StorageCollection,
		child_storage_changes: ChildStorageCollection,
	) -> Result<(), Self::Error> {
>>>>>>> 4771f237
		if let Some(db) = self.db.take() {
			let mut db_transaction = DBTransaction::new();
			let changes = transaction.drain();
			let mut keys = Vec::with_capacity(changes.len());
			for (key, (val, rc)) in changes {
				if rc > 0 {
					db_transaction.put(0, &key, &val);
				} else if rc < 0 {
					db_transaction.delete(0, &key);
				}
				keys.push(key);
			}
			let mut record = self.record.take();
			record.extend(keys);
			self.record.set(record);
			db.write(db_transaction).map_err(|_| String::from("Error committing transaction"))?;
			self.root.set(storage_root);
			self.db.set(Some(db));

			// Track DB Writes
			main_storage_changes.iter().for_each(|(key, _)| {
				self.add_write_key(None, key);
			});
			child_storage_changes.iter().for_each(|(child_storage_key, storage_changes)| {
				storage_changes.iter().for_each(|(key, _)| {
					self.add_write_key(Some(child_storage_key), key);
				})
			});
		} else {
			return Err("Trying to commit to a closed db".into())
		}
		self.reopen()
	}

	fn wipe(&self) -> Result<(), Self::Error> {
		// Restore to genesis
		let record = self.record.take();
		if let Some(db) = self.db.take() {
			let mut db_transaction = DBTransaction::new();
			for key in record {
				match self.genesis.get(&key) {
					Some((v, _)) => db_transaction.put(0, &key, v),
					None => db_transaction.delete(0, &key),
				}
			}
			db.write(db_transaction).map_err(|_| String::from("Error committing transaction"))?;
			self.db.set(Some(db));
		}

		self.root.set(self.genesis_root.clone());
		self.reopen()?;
<<<<<<< HEAD
		self.commit(self.genesis_root.clone(), self.genesis.clone())?;
=======
		self.wipe_tracker();
>>>>>>> 4771f237
		Ok(())
	}

	/// Get the key tracking information for the state db.
	fn read_write_count(&self) -> (u32, u32, u32, u32) {
		let count = *self.read_write_tracker.borrow_mut();
		(count.reads, count.repeat_reads, count.writes, count.repeat_writes)
	}

	/// Reset the key tracking information for the state db.
	fn reset_read_write_count(&self) {
		self.wipe_tracker()
	}

	fn get_whitelist(&self) -> Vec<TrackedStorageKey> {
		self.whitelist.borrow().to_vec()
	}

	fn set_whitelist(&self, new: Vec<TrackedStorageKey>) {
		*self.whitelist.borrow_mut() = new;
	}

	fn register_overlay_stats(&mut self, stats: &sp_state_machine::StateMachineStats) {
		self.state.borrow_mut().as_mut().map(|s| s.register_overlay_stats(stats));
	}

	fn usage_info(&self) -> sp_state_machine::UsageInfo {
		self.state.borrow().as_ref().map_or(sp_state_machine::UsageInfo::empty(), |s| s.usage_info())
	}
}

impl<Block: BlockT> std::fmt::Debug for BenchmarkingState<Block> {
	fn fmt(&self, f: &mut std::fmt::Formatter<'_>) -> std::fmt::Result {
		write!(f, "Bench DB")
	}
<<<<<<< HEAD
=======
}

#[cfg(test)]
mod test {
	use crate::bench::BenchmarkingState;
	use sp_state_machine::backend::Backend as _;

	#[test]
	fn read_to_main_and_child_tries() {
		let bench_state = BenchmarkingState::<crate::tests::Block>::new(Default::default(), None)
			.unwrap();

		for _ in 0..2 {
			let child1 = sp_core::storage::ChildInfo::new_default(b"child1");
			let child2 = sp_core::storage::ChildInfo::new_default(b"child2");

			bench_state.storage(b"foo").unwrap();
			bench_state.child_storage(&child1, b"foo").unwrap();
			bench_state.child_storage(&child2, b"foo").unwrap();

			bench_state.storage(b"bar").unwrap();
			bench_state.child_storage(&child1, b"bar").unwrap();
			bench_state.child_storage(&child2, b"bar").unwrap();

			bench_state.commit(
				Default::default(),
				Default::default(),
				vec![
					("foo".as_bytes().to_vec(), None)
				],
				vec![
					("child1".as_bytes().to_vec(), vec![("foo".as_bytes().to_vec(), None)])
				]
			).unwrap();

			let rw_tracker = bench_state.read_write_tracker.borrow();
			assert_eq!(rw_tracker.reads, 6);
			assert_eq!(rw_tracker.repeat_reads, 0);
			assert_eq!(rw_tracker.writes, 2);
			assert_eq!(rw_tracker.repeat_writes, 0);
			drop(rw_tracker);
			bench_state.wipe().unwrap();
		}
	}
>>>>>>> 4771f237
}<|MERGE_RESOLUTION|>--- conflicted
+++ resolved
@@ -24,14 +24,10 @@
 
 use hash_db::{Prefix, Hasher};
 use sp_trie::{MemoryDB, prefixed_key};
-<<<<<<< HEAD
-use sp_core::storage::ChildInfo;
-=======
 use sp_core::{
 	storage::{ChildInfo, TrackedStorageKey},
 	hexdisplay::HexDisplay
 };
->>>>>>> 4771f237
 use sp_runtime::traits::{Block as BlockT, HashFor};
 use sp_runtime::Storage;
 use sp_state_machine::{
@@ -97,11 +93,6 @@
 pub struct BenchmarkingState<B: BlockT> {
 	root: Cell<B::Hash>,
 	genesis_root: B::Hash,
-<<<<<<< HEAD
-	state: RefCell<Option<DbState<B>>>,
-	db: Cell<Option<Arc<dyn KeyValueDB>>>,
-	genesis: <DbState<B> as StateBackend<HashFor<B>>>::Transaction,
-=======
 	state: RefCell<Option<State<B>>>,
 	db: Cell<Option<Arc<dyn KeyValueDB>>>,
 	genesis: HashMap<Vec<u8>, (Vec<u8>, i32)>,
@@ -114,7 +105,6 @@
 	child_key_tracker: RefCell<HashMap<Vec<u8>, HashMap<Vec<u8>, KeyTracker>>>,
 	read_write_tracker: RefCell<ReadWriteTracker>,
 	whitelist: RefCell<Vec<TrackedStorageKey>>,
->>>>>>> 4771f237
 }
 
 impl<B: BlockT> BenchmarkingState<B> {
@@ -130,15 +120,12 @@
 			root: Cell::new(root),
 			genesis: Default::default(),
 			genesis_root: Default::default(),
-<<<<<<< HEAD
-=======
 			record: Default::default(),
 			shared_cache: new_shared_cache(0, (1, 10)),
 			main_key_tracker: Default::default(),
 			child_key_tracker: Default::default(),
 			read_write_tracker: Default::default(),
 			whitelist: Default::default(),
->>>>>>> 4771f237
 		};
 
 		state.add_whitelist_to_tracker();
@@ -149,14 +136,6 @@
 			child_content.data.iter().map(|(k, v)| (k.as_ref(), Some(v.as_ref()))),
 		));
 		let (root, transaction): (B::Hash, _) = state.state.borrow_mut().as_mut().unwrap().full_storage_root(
-<<<<<<< HEAD
-			genesis.top.into_iter().map(|(k, v)| (k, Some(v))),
-			child_delta,
-		);
-		state.genesis = transaction.clone();
-		state.genesis_root = root.clone();
-		state.commit(root, transaction)?;
-=======
 			genesis.top.iter().map(|(k, v)| (k.as_ref(), Some(v.as_ref()))),
 			child_delta,
 		);
@@ -164,7 +143,6 @@
 		state.genesis_root = root.clone();
 		state.commit(root, transaction, Vec::new(), Vec::new())?;
 		state.record.take();
->>>>>>> 4771f237
 		Ok(state)
 	}
 
@@ -184,20 +162,10 @@
 		Ok(())
 	}
 
-<<<<<<< HEAD
-	fn kill(&self) -> Result<(), String> {
-		self.db.set(None);
-		*self.state.borrow_mut() = None;
-		let mut root = B::Hash::default();
-		let mut mdb = MemoryDB::<HashFor<B>>::default();
-		sp_state_machine::TrieDBMut::<HashFor<B>>::new(&mut mdb, &mut root);
-		self.root.set(root);
-=======
 	fn add_whitelist_to_tracker(&self) {
 		let mut main_key_tracker = self.main_key_tracker.borrow_mut();
 
 		let whitelist = self.whitelist.borrow();
->>>>>>> 4771f237
 
 		whitelist.iter().for_each(|key| {
 			let whitelisted = KeyTracker {
@@ -440,18 +408,12 @@
 		None
 	}
 
-<<<<<<< HEAD
-	fn commit(&self, storage_root: <HashFor<B> as Hasher>::Out, mut transaction: Self::Transaction)
-		-> Result<(), Self::Error>
-	{
-=======
 	fn commit(&self,
 		storage_root: <HashFor<B> as Hasher>::Out,
 		mut transaction: Self::Transaction,
 		main_storage_changes: StorageCollection,
 		child_storage_changes: ChildStorageCollection,
 	) -> Result<(), Self::Error> {
->>>>>>> 4771f237
 		if let Some(db) = self.db.take() {
 			let mut db_transaction = DBTransaction::new();
 			let changes = transaction.drain();
@@ -503,11 +465,7 @@
 
 		self.root.set(self.genesis_root.clone());
 		self.reopen()?;
-<<<<<<< HEAD
-		self.commit(self.genesis_root.clone(), self.genesis.clone())?;
-=======
 		self.wipe_tracker();
->>>>>>> 4771f237
 		Ok(())
 	}
 
@@ -543,8 +501,6 @@
 	fn fmt(&self, f: &mut std::fmt::Formatter<'_>) -> std::fmt::Result {
 		write!(f, "Bench DB")
 	}
-<<<<<<< HEAD
-=======
 }
 
 #[cfg(test)]
@@ -589,5 +545,4 @@
 			bench_state.wipe().unwrap();
 		}
 	}
->>>>>>> 4771f237
 }