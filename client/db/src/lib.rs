--- conflicted
+++ resolved
@@ -51,15 +51,9 @@
 use std::collections::{HashMap, HashSet};
 
 use sc_client_api::{
-<<<<<<< HEAD
-	ForkBlocks, UsageInfo, MemoryInfo, BadBlocks, IoInfo, MemorySize, CloneableSpawn,
-	execution_extensions::ExecutionExtensions,
-	backend::{NewBlockState, PrunableStateChangesTrieStorage},
-=======
 	UsageInfo, MemoryInfo, IoInfo, MemorySize,
 	backend::{NewBlockState, PrunableStateChangesTrieStorage, ProvideChtRoots},
 	leaves::{LeafSet, FinalizationDisplaced}, cht,
->>>>>>> 4771f237
 };
 use sp_blockchain::{
 	Result as ClientResult, Error as ClientError,
@@ -94,7 +88,6 @@
 // Re-export the Database trait so that one can pass an implementation of it.
 pub use sp_database::Database;
 pub use sc_state_db::PruningMode;
-use prometheus_endpoint::Registry;
 
 #[cfg(any(feature = "with-kvdb-rocksdb", test))]
 pub use bench::BenchmarkingState;
@@ -296,47 +289,6 @@
 	Custom(Arc<dyn Database<DbHash>>),
 }
 
-<<<<<<< HEAD
-/// Create an instance of db-backed client.
-pub fn new_client<E, Block, RA>(
-	settings: DatabaseSettings,
-	executor: E,
-	genesis_storage: &dyn BuildStorage,
-	fork_blocks: ForkBlocks<Block>,
-	bad_blocks: BadBlocks<Block>,
-	execution_extensions: ExecutionExtensions<Block>,
-	spawn_handle: Box<dyn CloneableSpawn>,
-	prometheus_registry: Option<Registry>,
-) -> Result<(
-		sc_client::Client<
-			Backend<Block>,
-			sc_client::LocalCallExecutor<Backend<Block>, E>,
-			Block,
-			RA,
-		>,
-		Arc<Backend<Block>>,
-	),
-	sp_blockchain::Error,
->
-	where
-		Block: BlockT,
-		E: CodeExecutor + RuntimeInfo,
-{
-	let backend = Arc::new(Backend::new(settings, CANONICALIZATION_DELAY)?);
-	let executor = sc_client::LocalCallExecutor::new(backend.clone(), executor, spawn_handle);
-	Ok((
-		sc_client::Client::new(
-			backend.clone(),
-			executor,
-			genesis_storage,
-			fork_blocks,
-			bad_blocks,
-			execution_extensions,
-			prometheus_registry,
-		)?,
-		backend,
-	))
-=======
 impl DatabaseSettingsSrc {
 	/// Return dabase path for databases that are on the disk.
 	pub fn path(&self) -> Option<&Path> {
@@ -364,7 +316,6 @@
 		};
 		write!(f, "{}", name)
 	}
->>>>>>> 4771f237
 }
 
 pub(crate) mod columns {
@@ -630,10 +581,7 @@
 	db_updates: PrefixedMemoryDB<HashFor<Block>>,
 	storage_updates: StorageCollection,
 	child_storage_updates: ChildStorageCollection,
-<<<<<<< HEAD
-=======
 	offchain_storage_updates: OffchainOverlayedChanges,
->>>>>>> 4771f237
 	changes_trie_updates: MemoryDB<HashFor<Block>>,
 	changes_trie_build_cache_update: Option<ChangesTrieCacheAction<Block::Hash, NumberFor<Block>>>,
 	changes_trie_config_update: Option<Option<ChangesTrieConfiguration>>,
@@ -796,11 +744,6 @@
 
 impl<Block: BlockT> sp_state_machine::Storage<HashFor<Block>> for StorageDb<Block> {
 	fn get(&self, key: &Block::Hash, prefix: Prefix) -> Result<Option<DBValue>, String> {
-<<<<<<< HEAD
-		let key = prefixed_key::<HashFor<Block>>(key, prefix);
-		self.state_db.get(&key, self)
-			.map_err(|e| format!("Database backend error: {:?}", e))
-=======
 		if self.prefix_keys {
 			let key = prefixed_key::<HashFor<Block>>(key, prefix);
 			self.state_db.get(&key, self)
@@ -808,7 +751,6 @@
 			self.state_db.get(key.as_ref(), self)
 		}
 		.map_err(|e| format!("Database backend error: {:?}", e))
->>>>>>> 4771f237
 	}
 }
 
@@ -1335,11 +1277,7 @@
 		};
 
 		let cache_update = if let Some(set_head) = operation.set_head {
-<<<<<<< HEAD
-			if let Some(header) = sc_client::blockchain::HeaderBackend::header(&self.blockchain, set_head)? {
-=======
 			if let Some(header) = sc_client_api::blockchain::HeaderBackend::header(&self.blockchain, set_head)? {
->>>>>>> 4771f237
 				let number = header.number();
 				let hash = header.hash();
 
@@ -1518,14 +1456,10 @@
 		Ok(())
 	}
 
-<<<<<<< HEAD
-	fn commit_operation(&self, operation: Self::BlockImportOperation) -> ClientResult<()> {
-=======
 	fn commit_operation(
 		&self,
 		operation: Self::BlockImportOperation,
 	) -> ClientResult<()> {
->>>>>>> 4771f237
 		let usage = operation.old_state.usage_info();
 		self.state_usage.merge_sm(usage);
 
@@ -2059,11 +1993,7 @@
 			assert_eq!(backend.storage.db.get(
 				columns::STATE,
 				&sp_trie::prefixed_key::<BlakeTwo256>(&key, EMPTY_PREFIX)
-<<<<<<< HEAD
-			).unwrap().unwrap(), &b"hello"[..]);
-=======
 			).unwrap(), &b"hello"[..]);
->>>>>>> 4771f237
 			hash
 		};
 
@@ -2100,11 +2030,7 @@
 			assert_eq!(backend.storage.db.get(
 				columns::STATE,
 				&sp_trie::prefixed_key::<BlakeTwo256>(&key, EMPTY_PREFIX)
-<<<<<<< HEAD
-			).unwrap().unwrap(), &b"hello"[..]);
-=======
 			).unwrap(), &b"hello"[..]);
->>>>>>> 4771f237
 			hash
 		};
 
@@ -2141,11 +2067,7 @@
 			assert!(backend.storage.db.get(
 				columns::STATE,
 				&sp_trie::prefixed_key::<BlakeTwo256>(&key, EMPTY_PREFIX)
-<<<<<<< HEAD
-			).unwrap().is_some());
-=======
 			).is_some());
->>>>>>> 4771f237
 			hash
 		};
 
@@ -2179,11 +2101,7 @@
 			assert!(backend.storage.db.get(
 				columns::STATE,
 				&sp_trie::prefixed_key::<BlakeTwo256>(&key, EMPTY_PREFIX)
-<<<<<<< HEAD
-			).unwrap().is_none());
-=======
 			).is_none());
->>>>>>> 4771f237
 		}
 
 		backend.finalize_block(BlockId::Number(1), None).unwrap();
@@ -2192,11 +2110,7 @@
 		assert!(backend.storage.db.get(
 			columns::STATE,
 			&sp_trie::prefixed_key::<BlakeTwo256>(&key, EMPTY_PREFIX)
-<<<<<<< HEAD
-		).unwrap().is_none());
-=======
 		).is_none());
->>>>>>> 4771f237
 	}
 
 	#[test]
