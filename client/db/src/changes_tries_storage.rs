// Copyright 2019 Parity Technologies (UK) Ltd.
// This file is part of Substrate.

// Substrate is free software: you can redistribute it and/or modify
// it under the terms of the GNU General Public License as published by
// the Free Software Foundation, either version 3 of the License, or
// (at your option) any later version.

// Substrate is distributed in the hope that it will be useful,
// but WITHOUT ANY WARRANTY; without even the implied warranty of
// MERCHANTABILITY or FITNESS FOR A PARTICULAR PURPOSE.  See the
// GNU General Public License for more details.

// You should have received a copy of the GNU General Public License
// along with Substrate.  If not, see <http://www.gnu.org/licenses/>.

//! DB-backed changes tries storage.

use std::collections::{HashMap, HashSet};
use std::sync::Arc;
use hash_db::Prefix;
use codec::{Decode, Encode};
use parking_lot::RwLock;
use sp_blockchain::{Error as ClientError, Result as ClientResult};
use sp_trie::MemoryDB;
use sc_client_api::backend::PrunableStateChangesTrieStorage;
use sp_blockchain::{well_known_cache_keys, Cache as BlockchainCache, HeaderMetadataCache};
use sp_core::{ChangesTrieConfiguration, ChangesTrieConfigurationRange, convert_hash};
use sp_core::storage::PrefixedStorageKey;
use sp_database::Transaction;
use sp_runtime::traits::{
	Block as BlockT, Header as HeaderT, HashFor, NumberFor, One, Zero, CheckedSub,
};
use sp_runtime::generic::{BlockId, DigestItem, ChangesTrieSignal};
use sp_state_machine::{ChangesTrieBuildCache, ChangesTrieCacheAction};
use crate::{Database, DbHash};
use crate::utils::{self, Meta, meta_keys};
use crate::cache::{
	DbCacheSync, DbCache, DbCacheTransactionOps,
	ComplexBlockId, EntryType as CacheEntryType,
};

/// Extract new changes trie configuration (if available) from the header.
pub fn extract_new_configuration<Header: HeaderT>(header: &Header) -> Option<&Option<ChangesTrieConfiguration>> {
	header.digest()
		.log(DigestItem::as_changes_trie_signal)
		.and_then(ChangesTrieSignal::as_new_configuration)
}

/// Opaque configuration cache transaction. During its lifetime, no-one should modify cache. This is currently
/// guaranteed because import lock is held during block import/finalization.
pub struct DbChangesTrieStorageTransaction<Block: BlockT> {
	/// Cache operations that must be performed after db transaction is committed.
	cache_ops: DbCacheTransactionOps<Block>,
	/// New configuration (if changed at current block).
	new_config: Option<Option<ChangesTrieConfiguration>>,
}

impl<Block: BlockT> DbChangesTrieStorageTransaction<Block> {
	/// Consume self and return transaction with given new configuration.
	pub fn with_new_config(mut self, new_config: Option<Option<ChangesTrieConfiguration>>) -> Self {
		self.new_config = new_config;
		self
	}
}

impl<Block: BlockT> From<DbCacheTransactionOps<Block>> for DbChangesTrieStorageTransaction<Block> {
	fn from(cache_ops: DbCacheTransactionOps<Block>) -> Self {
		DbChangesTrieStorageTransaction {
			cache_ops,
			new_config: None,
		}
	}
}

/// Changes tries storage.
///
/// Stores all tries in separate DB column.
/// Lock order: meta, tries_meta, cache, build_cache.
pub struct DbChangesTrieStorage<Block: BlockT> {
	db: Arc<dyn Database<DbHash>>,
	meta_column: u32,
	changes_tries_column: u32,
	key_lookup_column: u32,
	header_column: u32,
	meta: Arc<RwLock<Meta<NumberFor<Block>, Block::Hash>>>,
	tries_meta: RwLock<ChangesTriesMeta<Block>>,
	min_blocks_to_keep: Option<u32>,
	/// The cache stores all ever existing changes tries configurations.
	cache: DbCacheSync<Block>,
	/// Build cache is a map of block => set of storage keys changed at this block.
	/// They're used to build digest blocks - instead of reading+parsing tries from db
	/// we just use keys sets from the cache.
	build_cache: RwLock<ChangesTrieBuildCache<Block::Hash, NumberFor<Block>>>,
}

/// Persistent struct that contains all the changes tries metadata.
#[derive(Decode, Encode, Debug)]
struct ChangesTriesMeta<Block: BlockT> {
	/// Oldest unpruned max-level (or skewed) digest trie blocks range.
	/// The range is inclusive from both sides.
	/// Is None only if:
	/// 1) we haven't yet finalized any blocks (except genesis)
	/// 2) if best_finalized_block - min_blocks_to_keep points to the range where changes tries are disabled
	/// 3) changes tries pruning is disabled
	pub oldest_digest_range: Option<(NumberFor<Block>, NumberFor<Block>)>,
	/// End block (inclusive) of oldest pruned max-level (or skewed) digest trie blocks range.
	/// It is guaranteed that we have no any changes tries before (and including) this block.
	/// It is guaranteed that all existing changes tries after this block are not yet pruned (if created).
	pub oldest_pruned_digest_range_end: NumberFor<Block>,
}

impl<Block: BlockT> DbChangesTrieStorage<Block> {
	/// Create new changes trie storage.
	pub fn new(
		db: Arc<dyn Database<DbHash>>,
		header_metadata_cache: Arc<HeaderMetadataCache<Block>>,
		meta_column: u32,
		changes_tries_column: u32,
		key_lookup_column: u32,
		header_column: u32,
		cache_column: u32,
		meta: Arc<RwLock<Meta<NumberFor<Block>, Block::Hash>>>,
		min_blocks_to_keep: Option<u32>,
	) -> ClientResult<Self> {
		let (finalized_hash, finalized_number, genesis_hash) = {
			let meta = meta.read();
			(meta.finalized_hash, meta.finalized_number, meta.genesis_hash)
		};
		let tries_meta = read_tries_meta(&*db, meta_column)?;
		Ok(Self {
			db: db.clone(),
			meta_column,
			changes_tries_column,
			key_lookup_column,
			header_column,
			meta,
			min_blocks_to_keep,
			cache: DbCacheSync(RwLock::new(DbCache::new(
				db.clone(),
				header_metadata_cache,
				key_lookup_column,
				header_column,
				cache_column,
				genesis_hash,
				ComplexBlockId::new(finalized_hash, finalized_number),
			))),
			build_cache: RwLock::new(ChangesTrieBuildCache::new()),
			tries_meta: RwLock::new(tries_meta),
		})
	}

	/// Commit new changes trie.
	pub fn commit(
		&self,
<<<<<<< HEAD
		tx: &mut DBTransaction,
=======
		tx: &mut Transaction<DbHash>,
>>>>>>> 4771f237
		mut changes_trie: MemoryDB<HashFor<Block>>,
		parent_block: ComplexBlockId<Block>,
		block: ComplexBlockId<Block>,
		new_header: &Block::Header,
		finalized: bool,
		new_configuration: Option<Option<ChangesTrieConfiguration>>,
		cache_tx: Option<DbChangesTrieStorageTransaction<Block>>,
	) -> ClientResult<DbChangesTrieStorageTransaction<Block>> {
		// insert changes trie, associated with block, into DB
		for (key, (val, _)) in changes_trie.drain() {
			tx.set(self.changes_tries_column, key.as_ref(), &val);
		}

		// if configuration has not been changed AND block is not finalized => nothing to do here
		let new_configuration = match new_configuration {
			Some(new_configuration) => new_configuration,
			None if !finalized => return Ok(DbCacheTransactionOps::empty().into()),
			None => return self.finalize(
				tx,
				parent_block.hash,
				block.hash,
				block.number,
				Some(new_header),
				cache_tx,
			),
		};

		// update configuration cache
		let mut cache_at = HashMap::new();
		cache_at.insert(well_known_cache_keys::CHANGES_TRIE_CONFIG, new_configuration.encode());
		Ok(DbChangesTrieStorageTransaction::from(match cache_tx {
			Some(cache_tx) => self.cache.0.write()
				.transaction_with_ops(tx, cache_tx.cache_ops)
				.on_block_insert(
					parent_block,
					block,
					cache_at,
					if finalized { CacheEntryType::Final } else { CacheEntryType::NonFinal },
				)?
				.into_ops(),
			None => self.cache.0.write()
				.transaction(tx)
				.on_block_insert(
					parent_block,
					block,
					cache_at,
					if finalized { CacheEntryType::Final } else { CacheEntryType::NonFinal },
				)?
				.into_ops(),
		}).with_new_config(Some(new_configuration)))
	}

	/// Called when block is finalized.
	pub fn finalize(
		&self,
		tx: &mut Transaction<DbHash>,
		parent_block_hash: Block::Hash,
		block_hash: Block::Hash,
		block_num: NumberFor<Block>,
		new_header: Option<&Block::Header>,
		cache_tx: Option<DbChangesTrieStorageTransaction<Block>>,
	) -> ClientResult<DbChangesTrieStorageTransaction<Block>> {
		// prune obsolete changes tries
		self.prune(tx, block_hash, block_num, new_header.clone(), cache_tx.as_ref())?;

		// if we have inserted the block that we're finalizing in the same transaction
		// => then we have already finalized it from the commit() call
		if cache_tx.is_some() {
			if let Some(new_header) = new_header {
				if new_header.hash() == block_hash {
					return Ok(cache_tx.expect("guarded by cache_tx.is_some(); qed"));
				}
			}
		}

		// and finalize configuration cache entries
		let block = ComplexBlockId::new(block_hash, block_num);
		let parent_block_num = block_num.checked_sub(&One::one()).unwrap_or_else(|| Zero::zero());
		let parent_block = ComplexBlockId::new(parent_block_hash, parent_block_num);
		Ok(match cache_tx {
			Some(cache_tx) => DbChangesTrieStorageTransaction::from(
				self.cache.0.write()
					.transaction_with_ops(tx, cache_tx.cache_ops)
					.on_block_finalize(
						parent_block,
						block,
					)?
					.into_ops()
			).with_new_config(cache_tx.new_config),
			None => DbChangesTrieStorageTransaction::from(
				self.cache.0.write()
					.transaction(tx)
					.on_block_finalize(
						parent_block,
						block,
					)?
					.into_ops()
			),
		})
	}

	/// When block is reverted.
	pub fn revert(
		&self,
		tx: &mut Transaction<DbHash>,
		block: &ComplexBlockId<Block>,
	) -> ClientResult<DbChangesTrieStorageTransaction<Block>> {
		Ok(self.cache.0.write().transaction(tx)
			.on_block_revert(block)?
			.into_ops()
			.into())
	}

	/// When transaction has been committed.
	pub fn post_commit(&self, tx: Option<DbChangesTrieStorageTransaction<Block>>) {
		if let Some(tx) = tx {
			self.cache.0.write().commit(tx.cache_ops)
				.expect("only fails if cache with given name isn't loaded yet;\
						cache is already loaded because there is tx; qed");
		}
	}

	/// Commit changes into changes trie build cache.
	pub fn commit_build_cache(&self, cache_update: ChangesTrieCacheAction<Block::Hash, NumberFor<Block>>) {
		self.build_cache.write().perform(cache_update);
	}

	/// Prune obsolete changes tries.
	fn prune(
		&self,
		tx: &mut Transaction<DbHash>,
		block_hash: Block::Hash,
		block_num: NumberFor<Block>,
		new_header: Option<&Block::Header>,
		cache_tx: Option<&DbChangesTrieStorageTransaction<Block>>,
	) -> ClientResult<()> {
		// never prune on archive nodes
		let min_blocks_to_keep = match self.min_blocks_to_keep {
			Some(min_blocks_to_keep) => min_blocks_to_keep,
			None => return Ok(()),
		};

		let mut tries_meta = self.tries_meta.write();
		let mut next_digest_range_start = block_num;
		loop {
			// prune oldest digest if it is known
			// it could be unknown if:
			// 1) either we're finalizing block#1
			// 2) or we are (or were) in period where changes tries are disabled
			if let Some((begin, end)) = tries_meta.oldest_digest_range {
				if block_num <= end || block_num - end <= min_blocks_to_keep.into() {
					break;
				}

				tries_meta.oldest_pruned_digest_range_end = end;
				sp_state_machine::prune_changes_tries(
					&*self,
					begin,
					end,
					&sp_state_machine::ChangesTrieAnchorBlockId {
						hash: convert_hash(&block_hash),
						number: block_num,
					},
					|node| tx.remove(self.changes_tries_column, node.as_ref()),
				);

				next_digest_range_start = end + One::one();
			}

			// proceed to the next configuration range
			let next_digest_range_start_hash = match block_num == next_digest_range_start {
				true => block_hash,
				false => utils::require_header::<Block>(
					&*self.db,
					self.key_lookup_column,
					self.header_column,
					BlockId::Number(next_digest_range_start),
				)?.hash(),
			};

			let config_for_new_block = new_header
				.map(|header| *header.number() == next_digest_range_start)
				.unwrap_or(false);
			let next_config = match cache_tx {
				Some(cache_tx) if config_for_new_block && cache_tx.new_config.is_some() => {
					let config = cache_tx
						.new_config
						.clone()
						.expect("guarded by is_some(); qed");
					ChangesTrieConfigurationRange {
						zero: (block_num, block_hash),
						end: None,
						config,
					}
				},
				_ if config_for_new_block => {
					self.configuration_at(&BlockId::Hash(*new_header.expect(
						"config_for_new_block is only true when new_header is passed; qed"
					).parent_hash()))?
				},
				_ => self.configuration_at(&BlockId::Hash(next_digest_range_start_hash))?,
			};
			if let Some(config) = next_config.config {
				let mut oldest_digest_range = config
					.next_max_level_digest_range(next_config.zero.0, next_digest_range_start)
					.unwrap_or_else(|| (next_digest_range_start, next_digest_range_start));

				if let Some(end) = next_config.end {
					if end.0 < oldest_digest_range.1 {
						oldest_digest_range.1 = end.0;
					}
				}

				tries_meta.oldest_digest_range = Some(oldest_digest_range);
				continue;
			}

			tries_meta.oldest_digest_range = None;
			break;
		}

		write_tries_meta(tx, self.meta_column, &*tries_meta);
		Ok(())
	}
}

impl<Block: BlockT> PrunableStateChangesTrieStorage<Block> for DbChangesTrieStorage<Block> {
	fn storage(&self) -> &dyn sp_state_machine::ChangesTrieStorage<HashFor<Block>, NumberFor<Block>> {
		self
	}

	fn configuration_at(&self, at: &BlockId<Block>) -> ClientResult<
		ChangesTrieConfigurationRange<NumberFor<Block>, Block::Hash>
	> {
		self.cache
			.get_at(&well_known_cache_keys::CHANGES_TRIE_CONFIG, at)?
			.and_then(|(zero, end, encoded)| Decode::decode(&mut &encoded[..]).ok()
				.map(|config| ChangesTrieConfigurationRange { zero, end, config }))
			.ok_or_else(|| ClientError::ErrorReadingChangesTriesConfig)
	}

	fn oldest_pruned_digest_range_end(&self) -> NumberFor<Block> {
		self.tries_meta.read().oldest_pruned_digest_range_end
	}
}

impl<Block: BlockT> sp_state_machine::ChangesTrieRootsStorage<HashFor<Block>, NumberFor<Block>>
	for DbChangesTrieStorage<Block>
{
	fn build_anchor(
		&self,
		hash: Block::Hash,
	) -> Result<sp_state_machine::ChangesTrieAnchorBlockId<Block::Hash, NumberFor<Block>>, String> {
		utils::read_header::<Block>(&*self.db, self.key_lookup_column, self.header_column, BlockId::Hash(hash))
			.map_err(|e| e.to_string())
			.and_then(|maybe_header| maybe_header.map(|header|
				sp_state_machine::ChangesTrieAnchorBlockId {
					hash,
					number: *header.number(),
				}
			).ok_or_else(|| format!("Unknown header: {}", hash)))
	}

	fn root(
		&self,
		anchor: &sp_state_machine::ChangesTrieAnchorBlockId<Block::Hash, NumberFor<Block>>,
		block: NumberFor<Block>,
	) -> Result<Option<Block::Hash>, String> {
		// check API requirement: we can't get NEXT block(s) based on anchor
		if block > anchor.number {
			return Err(format!("Can't get changes trie root at {} using anchor at {}", block, anchor.number));
		}

		// we need to get hash of the block to resolve changes trie root
		let block_id = if block <= self.meta.read().finalized_number {
			// if block is finalized, we could just read canonical hash
			BlockId::Number(block)
		} else {
			// the block is not finalized
			let mut current_num = anchor.number;
			let mut current_hash: Block::Hash = convert_hash(&anchor.hash);
			let maybe_anchor_header: Block::Header = utils::require_header::<Block>(
				&*self.db, self.key_lookup_column, self.header_column, BlockId::Number(current_num)
			).map_err(|e| e.to_string())?;
			if maybe_anchor_header.hash() == current_hash {
				// if anchor is canonicalized, then the block is also canonicalized
				BlockId::Number(block)
			} else {
				// else (block is not finalized + anchor is not canonicalized):
				// => we should find the required block hash by traversing
				// back from the anchor to the block with given number
				while current_num != block {
					let current_header: Block::Header = utils::require_header::<Block>(
						&*self.db, self.key_lookup_column, self.header_column, BlockId::Hash(current_hash)
					).map_err(|e| e.to_string())?;

					current_hash = *current_header.parent_hash();
					current_num = current_num - One::one();
				}

				BlockId::Hash(current_hash)
			}
		};

		Ok(
			utils::require_header::<Block>(
				&*self.db,
				self.key_lookup_column,
				self.header_column,
				block_id,
			)
			.map_err(|e| e.to_string())?
			.digest()
			.log(DigestItem::as_changes_trie_root)
			.cloned()
		)
	}
}

impl<Block> sp_state_machine::ChangesTrieStorage<HashFor<Block>, NumberFor<Block>>
	for DbChangesTrieStorage<Block>
where
	Block: BlockT,
{
	fn as_roots_storage(&self) -> &dyn sp_state_machine::ChangesTrieRootsStorage<HashFor<Block>, NumberFor<Block>> {
		self
	}

	fn with_cached_changed_keys(
		&self,
		root: &Block::Hash,
		functor: &mut dyn FnMut(&HashMap<Option<PrefixedStorageKey>, HashSet<Vec<u8>>>),
	) -> bool {
		self.build_cache.read().with_changed_keys(root, functor)
	}

	fn get(&self, key: &Block::Hash, _prefix: Prefix) -> Result<Option<Vec<u8>>, String> {
		Ok(self.db.get(self.changes_tries_column, key.as_ref()))
	}
}

/// Read changes tries metadata from database.
fn read_tries_meta<Block: BlockT>(
	db: &dyn Database<DbHash>,
	meta_column: u32,
) -> ClientResult<ChangesTriesMeta<Block>> {
	match db.get(meta_column, meta_keys::CHANGES_TRIES_META) {
		Some(h) => match Decode::decode(&mut &h[..]) {
			Ok(h) => Ok(h),
			Err(err) => Err(ClientError::Backend(format!("Error decoding changes tries metadata: {}", err))),
		},
		None => Ok(ChangesTriesMeta {
			oldest_digest_range: None,
			oldest_pruned_digest_range_end: Zero::zero(),
		}),
	}
}

/// Write changes tries metadata from database.
fn write_tries_meta<Block: BlockT>(
	tx: &mut Transaction<DbHash>,
	meta_column: u32,
	meta: &ChangesTriesMeta<Block>,
) {
	tx.set_from_vec(meta_column, meta_keys::CHANGES_TRIES_META, meta.encode());
}

#[cfg(test)]
mod tests {
	use hash_db::EMPTY_PREFIX;
	use sc_client_api::backend::{
		Backend as ClientBackend, NewBlockState, BlockImportOperation, PrunableStateChangesTrieStorage,
	};
	use sp_blockchain::HeaderBackend as BlockchainHeaderBackend;
	use sp_core::H256;
	use sp_runtime::testing::{Digest, Header};
	use sp_runtime::traits::{Hash, BlakeTwo256};
	use sp_state_machine::{ChangesTrieRootsStorage, ChangesTrieStorage};
	use crate::Backend;
	use crate::tests::{Block, insert_header, prepare_changes};
	use super::*;

	fn changes(number: u64) -> Option<Vec<(Vec<u8>, Vec<u8>)>> {
		Some(vec![(number.to_le_bytes().to_vec(), number.to_le_bytes().to_vec())])
	}

	fn insert_header_with_configuration_change(
		backend: &Backend<Block>,
		number: u64,
		parent_hash: H256,
		changes: Option<Vec<(Vec<u8>, Vec<u8>)>>,
		new_configuration: Option<ChangesTrieConfiguration>,
	) -> H256 {
		let mut digest = Digest::default();
		let mut changes_trie_update = Default::default();
		if let Some(changes) = changes {
			let (root, update) = prepare_changes(changes);
			digest.push(DigestItem::ChangesTrieRoot(root));
			changes_trie_update = update;
		}
		digest.push(DigestItem::ChangesTrieSignal(ChangesTrieSignal::NewConfiguration(new_configuration)));

		let header = Header {
			number,
			parent_hash,
			state_root: BlakeTwo256::trie_root(Vec::new()),
			digest,
			extrinsics_root: Default::default(),
		};
		let header_hash = header.hash();

		let block_id = if number == 0 {
			BlockId::Hash(Default::default())
		} else {
			BlockId::Number(number - 1)
		};
		let mut op = backend.begin_operation().unwrap();
		backend.begin_state_operation(&mut op, block_id).unwrap();
		op.set_block_data(header, None, None, NewBlockState::Best).unwrap();
		op.update_changes_trie((changes_trie_update, ChangesTrieCacheAction::Clear)).unwrap();
		backend.commit_operation(op).unwrap();

		header_hash
	}

	#[test]
	fn changes_trie_storage_works() {
		let backend = Backend::<Block>::new_test(1000, 100);
		backend.changes_tries_storage.meta.write().finalized_number = 1000;

		let check_changes = |backend: &Backend<Block>, block: u64, changes: Vec<(Vec<u8>, Vec<u8>)>| {
			let (changes_root, mut changes_trie_update) = prepare_changes(changes);
			let anchor = sp_state_machine::ChangesTrieAnchorBlockId {
				hash: backend.blockchain().header(BlockId::Number(block)).unwrap().unwrap().hash(),
				number: block
			};
			assert_eq!(backend.changes_tries_storage.root(&anchor, block), Ok(Some(changes_root)));

			let storage = backend.changes_tries_storage.storage();
			for (key, (val, _)) in changes_trie_update.drain() {
				assert_eq!(storage.get(&key, EMPTY_PREFIX), Ok(Some(val)));
			}
		};

		let changes0 = vec![(b"key_at_0".to_vec(), b"val_at_0".to_vec())];
		let changes1 = vec![
			(b"key_at_1".to_vec(), b"val_at_1".to_vec()),
			(b"another_key_at_1".to_vec(), b"another_val_at_1".to_vec()),
		];
		let changes2 = vec![(b"key_at_2".to_vec(), b"val_at_2".to_vec())];

		let block0 = insert_header(&backend, 0, Default::default(), Some(changes0.clone()), Default::default());
		let block1 = insert_header(&backend, 1, block0, Some(changes1.clone()), Default::default());
		let _ = insert_header(&backend, 2, block1, Some(changes2.clone()), Default::default());

		// check that the storage contains tries for all blocks
		check_changes(&backend, 0, changes0);
		check_changes(&backend, 1, changes1);
		check_changes(&backend, 2, changes2);
	}

	#[test]
	fn changes_trie_storage_works_with_forks() {
		let backend = Backend::<Block>::new_test(1000, 100);

		let changes0 = vec![(b"k0".to_vec(), b"v0".to_vec())];
		let changes1 = vec![(b"k1".to_vec(), b"v1".to_vec())];
		let changes2 = vec![(b"k2".to_vec(), b"v2".to_vec())];
		let block0 = insert_header(&backend, 0, Default::default(), Some(changes0.clone()), Default::default());
		let block1 = insert_header(&backend, 1, block0, Some(changes1.clone()), Default::default());
		let block2 = insert_header(&backend, 2, block1, Some(changes2.clone()), Default::default());

		let changes2_1_0 = vec![(b"k3".to_vec(), b"v3".to_vec())];
		let changes2_1_1 = vec![(b"k4".to_vec(), b"v4".to_vec())];
		let block2_1_0 = insert_header(&backend, 3, block2, Some(changes2_1_0.clone()), Default::default());
		let block2_1_1 = insert_header(&backend, 4, block2_1_0, Some(changes2_1_1.clone()), Default::default());

		let changes2_2_0 = vec![(b"k5".to_vec(), b"v5".to_vec())];
		let changes2_2_1 = vec![(b"k6".to_vec(), b"v6".to_vec())];
		let block2_2_0 = insert_header(&backend, 3, block2, Some(changes2_2_0.clone()), Default::default());
		let block2_2_1 = insert_header(&backend, 4, block2_2_0, Some(changes2_2_1.clone()), Default::default());

		// finalize block1
		backend.changes_tries_storage.meta.write().finalized_number = 1;

		// branch1: when asking for finalized block hash
		let (changes1_root, _) = prepare_changes(changes1);
		let anchor = sp_state_machine::ChangesTrieAnchorBlockId { hash: block2_1_1, number: 4 };
		assert_eq!(backend.changes_tries_storage.root(&anchor, 1), Ok(Some(changes1_root)));

		// branch2: when asking for finalized block hash
		let anchor = sp_state_machine::ChangesTrieAnchorBlockId { hash: block2_2_1, number: 4 };
		assert_eq!(backend.changes_tries_storage.root(&anchor, 1), Ok(Some(changes1_root)));

		// branch1: when asking for non-finalized block hash (search by traversal)
		let (changes2_1_0_root, _) = prepare_changes(changes2_1_0);
		let anchor = sp_state_machine::ChangesTrieAnchorBlockId { hash: block2_1_1, number: 4 };
		assert_eq!(backend.changes_tries_storage.root(&anchor, 3), Ok(Some(changes2_1_0_root)));

		// branch2: when asking for non-finalized block hash (search using canonicalized hint)
		let (changes2_2_0_root, _) = prepare_changes(changes2_2_0);
		let anchor = sp_state_machine::ChangesTrieAnchorBlockId { hash: block2_2_1, number: 4 };
		assert_eq!(backend.changes_tries_storage.root(&anchor, 3), Ok(Some(changes2_2_0_root)));

		// finalize first block of branch2 (block2_2_0)
		backend.changes_tries_storage.meta.write().finalized_number = 3;

		// branch2: when asking for finalized block of this branch
		assert_eq!(backend.changes_tries_storage.root(&anchor, 3), Ok(Some(changes2_2_0_root)));

		// branch1: when asking for finalized block of other branch
		// => result is incorrect (returned for the block of branch1), but this is expected,
		// because the other fork is abandoned (forked before finalized header)
		let anchor = sp_state_machine::ChangesTrieAnchorBlockId { hash: block2_1_1, number: 4 };
		assert_eq!(backend.changes_tries_storage.root(&anchor, 3), Ok(Some(changes2_2_0_root)));
	}

	#[test]
	fn changes_tries_are_pruned_on_finalization() {
		let mut backend = Backend::<Block>::new_test(1000, 100);
		backend.changes_tries_storage.min_blocks_to_keep = Some(8);

		let parent_hash = |number| {
			if number == 0 {
				Default::default()
			} else {
				backend.blockchain().header(BlockId::Number(number - 1)).unwrap().unwrap().hash()
			}
		};

		let insert_regular_header = |with_changes, number| {
			insert_header(
				&backend,
				number,
				parent_hash(number),
				if with_changes { changes(number) } else { None },
				Default::default(),
			);
		};

		let is_pruned = |number| {
			let trie_root = backend
				.blockchain()
				.header(BlockId::Number(number))
				.unwrap().unwrap()
				.digest()
				.log(DigestItem::as_changes_trie_root)
				.cloned();
			match trie_root {
				Some(trie_root) => backend.changes_tries_storage.get(&trie_root, EMPTY_PREFIX).unwrap().is_none(),
				None => true,
			}
		};

		let finalize_block = |number| {
			let header = backend.blockchain().header(BlockId::Number(number)).unwrap().unwrap();
			let mut tx = Transaction::new();
			let cache_ops = backend.changes_tries_storage.finalize(
				&mut tx,
				*header.parent_hash(),
				header.hash(),
				number,
				None,
				None,
			).unwrap();
			backend.storage.db.commit(tx).unwrap();
			backend.changes_tries_storage.post_commit(Some(cache_ops));
		};

		// configuration ranges:
		// (0; 6] - None
		// [7; 17] - Some(2^2): D2 is built at #10, #14; SD is built at #17
		// [18; 21] - None
		// [22; 32] - Some(8^1): D1 is built at #29; SD is built at #32
		// [33; ... - Some(1)
		let config_at_6 = Some(ChangesTrieConfiguration::new(2, 2));
		let config_at_17 = None;
		let config_at_21 = Some(ChangesTrieConfiguration::new(8, 1));
		let config_at_32 = Some(ChangesTrieConfiguration::new(1, 0));

		(0..6).for_each(|number| insert_regular_header(false, number));
		insert_header_with_configuration_change(&backend, 6, parent_hash(6), None, config_at_6);
		(7..17).for_each(|number| insert_regular_header(true, number));
		insert_header_with_configuration_change(&backend, 17, parent_hash(17), changes(17), config_at_17);
		(18..21).for_each(|number| insert_regular_header(false, number));
		insert_header_with_configuration_change(&backend, 21, parent_hash(21), None, config_at_21);
		(22..32).for_each(|number| insert_regular_header(true, number));
		insert_header_with_configuration_change(&backend, 32, parent_hash(32), changes(32), config_at_32);
		(33..50).for_each(|number| insert_regular_header(true, number));

		// when only genesis is finalized, nothing is pruned
		(0..=6).for_each(|number| assert!(is_pruned(number)));
		(7..=17).for_each(|number| assert!(!is_pruned(number)));
		(18..=21).for_each(|number| assert!(is_pruned(number)));
		(22..50).for_each(|number| assert!(!is_pruned(number)));

		// when blocks [1; 18] are finalized, nothing is pruned
		(1..=18).for_each(|number| finalize_block(number));
		(0..=6).for_each(|number| assert!(is_pruned(number)));
		(7..=17).for_each(|number| assert!(!is_pruned(number)));
		(18..=21).for_each(|number| assert!(is_pruned(number)));
		(22..50).for_each(|number| assert!(!is_pruned(number)));

		// when block 19 is finalized, changes tries for blocks [7; 10] are pruned
		finalize_block(19);
		(0..=10).for_each(|number| assert!(is_pruned(number)));
		(11..=17).for_each(|number| assert!(!is_pruned(number)));
		(18..=21).for_each(|number| assert!(is_pruned(number)));
		(22..50).for_each(|number| assert!(!is_pruned(number)));

		// when blocks [20; 22] are finalized, nothing is pruned
		(20..=22).for_each(|number| finalize_block(number));
		(0..=10).for_each(|number| assert!(is_pruned(number)));
		(11..=17).for_each(|number| assert!(!is_pruned(number)));
		(18..=21).for_each(|number| assert!(is_pruned(number)));
		(22..50).for_each(|number| assert!(!is_pruned(number)));

		// when block 23 is finalized, changes tries for blocks [11; 14] are pruned
		finalize_block(23);
		(0..=14).for_each(|number| assert!(is_pruned(number)));
		(15..=17).for_each(|number| assert!(!is_pruned(number)));
		(18..=21).for_each(|number| assert!(is_pruned(number)));
		(22..50).for_each(|number| assert!(!is_pruned(number)));

		// when blocks [24; 25] are finalized, nothing is pruned
		(24..=25).for_each(|number| finalize_block(number));
		(0..=14).for_each(|number| assert!(is_pruned(number)));
		(15..=17).for_each(|number| assert!(!is_pruned(number)));
		(18..=21).for_each(|number| assert!(is_pruned(number)));
		(22..50).for_each(|number| assert!(!is_pruned(number)));

		// when block 26 is finalized, changes tries for blocks [15; 17] are pruned
		finalize_block(26);
		(0..=21).for_each(|number| assert!(is_pruned(number)));
		(22..50).for_each(|number| assert!(!is_pruned(number)));

		// when blocks [27; 37] are finalized, nothing is pruned
		(27..=37).for_each(|number| finalize_block(number));
		(0..=21).for_each(|number| assert!(is_pruned(number)));
		(22..50).for_each(|number| assert!(!is_pruned(number)));

		// when block 38 is finalized, changes tries for blocks [22; 29] are pruned
		finalize_block(38);
		(0..=29).for_each(|number| assert!(is_pruned(number)));
		(30..50).for_each(|number| assert!(!is_pruned(number)));

		// when blocks [39; 40] are finalized, nothing is pruned
		(39..=40).for_each(|number| finalize_block(number));
		(0..=29).for_each(|number| assert!(is_pruned(number)));
		(30..50).for_each(|number| assert!(!is_pruned(number)));

		// when block 41 is finalized, changes tries for blocks [30; 32] are pruned
		finalize_block(41);
		(0..=32).for_each(|number| assert!(is_pruned(number)));
		(33..50).for_each(|number| assert!(!is_pruned(number)));

		// when block 42 is finalized, changes trie for block 33 is pruned
		finalize_block(42);
		(0..=33).for_each(|number| assert!(is_pruned(number)));
		(34..50).for_each(|number| assert!(!is_pruned(number)));

		// when block 43 is finalized, changes trie for block 34 is pruned
		finalize_block(43);
		(0..=34).for_each(|number| assert!(is_pruned(number)));
		(35..50).for_each(|number| assert!(!is_pruned(number)));
	}

	#[test]
	fn changes_tries_configuration_is_updated_on_block_insert() {
		let backend = Backend::<Block>::new_test(1000, 100);

		// configurations at blocks
		let config_at_1 = Some(ChangesTrieConfiguration {
			digest_interval: 4,
			digest_levels: 2,
		});
		let config_at_3 = Some(ChangesTrieConfiguration {
			digest_interval: 8,
			digest_levels: 1,
		});
		let config_at_5 = None;
		let config_at_7 = Some(ChangesTrieConfiguration {
			digest_interval: 8,
			digest_levels: 1,
		});

		// insert some blocks
		let block0 = insert_header(&backend, 0, Default::default(), None, Default::default());
		let block1 = insert_header_with_configuration_change(&backend, 1, block0, None, config_at_1.clone());
		let block2 = insert_header(&backend, 2, block1, None, Default::default());
		let block3 = insert_header_with_configuration_change(&backend, 3, block2, None, config_at_3.clone());
		let block4 = insert_header(&backend, 4, block3, None, Default::default());
		let block5 = insert_header_with_configuration_change(&backend, 5, block4, None, config_at_5.clone());
		let block6 = insert_header(&backend, 6, block5, None, Default::default());
		let block7 = insert_header_with_configuration_change(&backend, 7, block6, None, config_at_7.clone());

		// test configuration cache
		let storage = &backend.changes_tries_storage;
		assert_eq!(
			storage.configuration_at(&BlockId::Hash(block1)).unwrap().config,
			config_at_1.clone(),
		);
		assert_eq!(
			storage.configuration_at(&BlockId::Hash(block2)).unwrap().config,
			config_at_1.clone(),
		);
		assert_eq!(
			storage.configuration_at(&BlockId::Hash(block3)).unwrap().config,
			config_at_3.clone(),
		);
		assert_eq!(
			storage.configuration_at(&BlockId::Hash(block4)).unwrap().config,
			config_at_3.clone(),
		);
		assert_eq!(
			storage.configuration_at(&BlockId::Hash(block5)).unwrap().config,
			config_at_5.clone(),
		);
		assert_eq!(
			storage.configuration_at(&BlockId::Hash(block6)).unwrap().config,
			config_at_5.clone(),
		);
		assert_eq!(
			storage.configuration_at(&BlockId::Hash(block7)).unwrap().config,
			config_at_7.clone(),
		);
	}

	#[test]
	fn test_finalize_several_configuration_change_blocks_in_single_operation() {
		let mut backend = Backend::<Block>::new_test(10, 10);
		backend.changes_tries_storage.min_blocks_to_keep = Some(8);

		let configs = (0..=7).map(|i| Some(ChangesTrieConfiguration::new(2, i))).collect::<Vec<_>>();

		// insert unfinalized headers
		let block0 = insert_header_with_configuration_change(&backend, 0, Default::default(), None, configs[0].clone());
		let block1 = insert_header_with_configuration_change(&backend, 1, block0, changes(1), configs[1].clone());
		let block2 = insert_header_with_configuration_change(&backend, 2, block1, changes(2), configs[2].clone());

		let side_config2_1 = Some(ChangesTrieConfiguration::new(3, 2));
		let side_config2_2 = Some(ChangesTrieConfiguration::new(3, 3));
		let block2_1 = insert_header_with_configuration_change(&backend, 2, block1, changes(8), side_config2_1.clone());
		let _ = insert_header_with_configuration_change(&backend, 3, block2_1, changes(9), side_config2_2.clone());

		// insert finalized header => 4 headers are finalized at once
		let header3 = Header {
			number: 3,
			parent_hash: block2,
			state_root: Default::default(),
			digest: Digest {
				logs: vec![
					DigestItem::ChangesTrieSignal(ChangesTrieSignal::NewConfiguration(configs[3].clone())),
				],
			},
			extrinsics_root: Default::default(),
		};
		let block3 = header3.hash();
		let mut op = backend.begin_operation().unwrap();
		backend.begin_state_operation(&mut op, BlockId::Hash(block2)).unwrap();
		op.mark_finalized(BlockId::Hash(block1), None).unwrap();
		op.mark_finalized(BlockId::Hash(block2), None).unwrap();
		op.set_block_data(header3, None, None, NewBlockState::Final).unwrap();
		backend.commit_operation(op).unwrap();

		// insert more unfinalized headers
		let block4 = insert_header_with_configuration_change(&backend, 4, block3, changes(4), configs[4].clone());
		let block5 = insert_header_with_configuration_change(&backend, 5, block4, changes(5), configs[5].clone());
		let block6 = insert_header_with_configuration_change(&backend, 6, block5, changes(6), configs[6].clone());

		// insert finalized header => 4 headers are finalized at once
		let header7 = Header {
			number: 7,
			parent_hash: block6,
			state_root: Default::default(),
			digest: Digest {
				logs: vec![
					DigestItem::ChangesTrieSignal(ChangesTrieSignal::NewConfiguration(configs[7].clone())),
				],
			},
			extrinsics_root: Default::default(),
		};
		let mut op = backend.begin_operation().unwrap();
		backend.begin_state_operation(&mut op, BlockId::Hash(block6)).unwrap();
		op.mark_finalized(BlockId::Hash(block4), None).unwrap();
		op.mark_finalized(BlockId::Hash(block5), None).unwrap();
		op.mark_finalized(BlockId::Hash(block6), None).unwrap();
		op.set_block_data(header7, None, None, NewBlockState::Final).unwrap();
		backend.commit_operation(op).unwrap();
	}

	#[test]
	fn changes_tries_configuration_is_reverted() {
		let backend = Backend::<Block>::new_test(10, 10);

		let config0 = Some(ChangesTrieConfiguration::new(2, 5));
		let block0 = insert_header_with_configuration_change(&backend, 0, Default::default(), None, config0);
		let config1 = Some(ChangesTrieConfiguration::new(2, 6));
		let block1 = insert_header_with_configuration_change(&backend, 1, block0, changes(0), config1);
		backend.finalize_block(BlockId::Number(1), Some(vec![42])).unwrap();
		let config2 = Some(ChangesTrieConfiguration::new(2, 7));
		let block2 = insert_header_with_configuration_change(&backend, 2, block1, changes(1), config2);
		let config2_1 = Some(ChangesTrieConfiguration::new(2, 8));
		let _ = insert_header_with_configuration_change(&backend, 3, block2, changes(10), config2_1);
		let config2_2 = Some(ChangesTrieConfiguration::new(2, 9));
		let block2_2 = insert_header_with_configuration_change(&backend, 3, block2, changes(20), config2_2);
		let config2_3 = Some(ChangesTrieConfiguration::new(2, 10));
		let _ = insert_header_with_configuration_change(&backend, 4, block2_2, changes(30), config2_3);

		// before truncate there are 2 unfinalized forks - block2_1+block2_3
		assert_eq!(
			backend.changes_tries_storage.cache.0.write()
				.get_cache(well_known_cache_keys::CHANGES_TRIE_CONFIG)
				.unwrap()
				.unfinalized()
				.iter()
				.map(|fork| fork.head().valid_from.number)
				.collect::<Vec<_>>(),
			vec![3, 4],
		);

		// after truncating block2_3 - there are 2 unfinalized forks - block2_1+block2_2
		backend.revert(1, false).unwrap();
		assert_eq!(
			backend.changes_tries_storage.cache.0.write()
				.get_cache(well_known_cache_keys::CHANGES_TRIE_CONFIG)
				.unwrap()
				.unfinalized()
				.iter()
				.map(|fork| fork.head().valid_from.number)
				.collect::<Vec<_>>(),
			vec![3, 3],
		);

		// after truncating block2_1 && block2_2 - there are still two unfinalized forks (cache impl specifics),
		// the 1st one points to the block #3 because it isn't truncated
		backend.revert(1, false).unwrap();
		assert_eq!(
			backend.changes_tries_storage.cache.0.write()
				.get_cache(well_known_cache_keys::CHANGES_TRIE_CONFIG)
				.unwrap()
				.unfinalized()
				.iter()
				.map(|fork| fork.head().valid_from.number)
				.collect::<Vec<_>>(),
			vec![3, 2],
		);

		// after truncating block2 - there are no unfinalized forks
		backend.revert(1, false).unwrap();
		assert!(
			backend.changes_tries_storage.cache.0.write()
				.get_cache(well_known_cache_keys::CHANGES_TRIE_CONFIG)
				.unwrap()
				.unfinalized()
				.iter()
				.map(|fork| fork.head().valid_from.number)
				.collect::<Vec<_>>()
				.is_empty(),
		);
	}
}<|MERGE_RESOLUTION|>--- conflicted
+++ resolved
@@ -153,11 +153,7 @@
 	/// Commit new changes trie.
 	pub fn commit(
 		&self,
-<<<<<<< HEAD
-		tx: &mut DBTransaction,
-=======
 		tx: &mut Transaction<DbHash>,
->>>>>>> 4771f237
 		mut changes_trie: MemoryDB<HashFor<Block>>,
 		parent_block: ComplexBlockId<Block>,
 		block: ComplexBlockId<Block>,
