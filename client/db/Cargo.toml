--- conflicted
+++ resolved
@@ -1,10 +1,6 @@
 [package]
 name = "sc-client-db"
-<<<<<<< HEAD
-version = "0.8.0-alpha.5"
-=======
 version = "0.8.0"
->>>>>>> 4771f237
 authors = ["Parity Technologies <admin@parity.io>"]
 edition = "2018"
 license = "GPL-3.0-or-later WITH Classpath-exception-2.0"
@@ -19,35 +15,6 @@
 [dependencies]
 parking_lot = "0.10.0"
 log = "0.4.8"
-<<<<<<< HEAD
-rand = "0.7"
-kvdb = "0.5.0"
-kvdb-rocksdb = { version = "0.7", optional = true }
-kvdb-memorydb = "0.5.0"
-linked-hash-map = "0.5.2"
-hash-db = "0.15.2"
-parity-util-mem = { version = "0.6.0", default-features = false, features = ["std"] }
-codec = { package = "parity-scale-codec", version = "1.3.0", features = ["derive"] }
-
-sc-client-api = { version = "2.0.0-alpha.5", path = "../api" }
-sp-core = { version = "2.0.0-alpha.5", path = "../../primitives/core" }
-sp-runtime = { version = "2.0.0-alpha.5", path = "../../primitives/runtime" }
-sc-client = { version = "0.8.0-alpha.5", path = "../" }
-sp-state-machine = { version = "0.8.0-alpha.5", path = "../../primitives/state-machine" }
-sc-executor = { version = "0.8.0-alpha.5", path = "../executor" }
-sc-state-db = { version = "0.8.0-alpha.5", path = "../state-db" }
-sp-trie = { version = "2.0.0-alpha.5", path = "../../primitives/trie" }
-sp-consensus = { version = "0.8.0-alpha.5", path = "../../primitives/consensus/common" }
-sp-blockchain = { version = "2.0.0-alpha.5", path = "../../primitives/blockchain" }
-prometheus-endpoint = { package = "substrate-prometheus-endpoint", version = "0.8.0-alpha.5", path = "../../utils/prometheus" }
-
-[dev-dependencies]
-sp-keyring = { version = "2.0.0-alpha.5", path = "../../primitives/keyring" }
-substrate-test-runtime-client = { version = "2.0.0-dev", path = "../../test-utils/runtime/client" }
-env_logger = "0.7.0"
-quickcheck = "0.9"
-kvdb-rocksdb = "0.7"
-=======
 kvdb = "0.7.0"
 kvdb-rocksdb = { version = "0.9.1", optional = true }
 kvdb-memorydb = "0.7.0"
@@ -77,7 +44,6 @@
 substrate-test-runtime-client = { version = "2.0.0", path = "../../test-utils/runtime/client" }
 quickcheck = "0.9"
 kvdb-rocksdb = "0.9.1"
->>>>>>> 4771f237
 tempfile = "3"
 
 [features]
