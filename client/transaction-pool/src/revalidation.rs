// This file is part of Substrate.

// Copyright (C) 2018-2020 Parity Technologies (UK) Ltd.
// SPDX-License-Identifier: GPL-3.0-or-later WITH Classpath-exception-2.0

// This program is free software: you can redistribute it and/or modify
// it under the terms of the GNU General Public License as published by
// the Free Software Foundation, either version 3 of the License, or
// (at your option) any later version.

// This program is distributed in the hope that it will be useful,
// but WITHOUT ANY WARRANTY; without even the implied warranty of
// MERCHANTABILITY or FITNESS FOR A PARTICULAR PURPOSE. See the
// GNU General Public License for more details.

// You should have received a copy of the GNU General Public License
// along with this program. If not, see <https://www.gnu.org/licenses/>.

//! Pool periodic revalidation.

use std::{sync::Arc, pin::Pin, collections::{HashMap, HashSet, BTreeMap}};

use sc_transaction_graph::{ChainApi, Pool, ExtrinsicHash, NumberFor, ValidatedTransaction};
use sp_runtime::traits::{Zero, SaturatedConversion};
use sp_runtime::generic::BlockId;
use sp_runtime::transaction_validity::TransactionValidityError;
use sp_utils::mpsc::{tracing_unbounded, TracingUnboundedSender, TracingUnboundedReceiver};

use futures::prelude::*;
use std::time::Duration;

#[cfg(not(test))]
const BACKGROUND_REVALIDATION_INTERVAL: Duration = Duration::from_millis(200);
#[cfg(test)]
pub const BACKGROUND_REVALIDATION_INTERVAL: Duration = Duration::from_millis(1);

const MIN_BACKGROUND_REVALIDATION_BATCH_SIZE: usize = 20;

/// Payload from queue to worker.
struct WorkerPayload<Api: ChainApi> {
	at: NumberFor<Api>,
	transactions: Vec<ExtrinsicHash<Api>>,
}

/// Async revalidation worker.
///
/// Implements future and can be spawned in place or in background.
struct RevalidationWorker<Api: ChainApi> {
	api: Arc<Api>,
	pool: Arc<Pool<Api>>,
	best_block: NumberFor<Api>,
	block_ordered: BTreeMap<NumberFor<Api>, HashSet<ExtrinsicHash<Api>>>,
	members: HashMap<ExtrinsicHash<Api>, NumberFor<Api>>,
}

impl<Api: ChainApi> Unpin for RevalidationWorker<Api> {}

/// Revalidate batch of transaction.
///
/// Each transaction is validated  against chain, and invalid are
/// removed from the `pool`, while valid are resubmitted.
async fn batch_revalidate<Api: ChainApi>(
	pool: Arc<Pool<Api>>,
	api: Arc<Api>,
	at: NumberFor<Api>,
	batch: impl IntoIterator<Item=ExtrinsicHash<Api>>,
) {
	let mut invalid_hashes = Vec::new();
	let mut revalidated = HashMap::new();

	let validation_results = futures::future::join_all(
		batch.into_iter().filter_map(|ext_hash| {
			pool.validated_pool().ready_by_hash(&ext_hash).map(|ext| {
				api.validate_transaction(&BlockId::Number(at), ext.source, ext.data.clone())
					.map(move |validation_result| (validation_result, ext_hash, ext))
			})
		})
	).await;

	for (validation_result, ext_hash, ext) in validation_results {
		match validation_result {
			Ok(Err(TransactionValidityError::Invalid(err))) => {
				log::debug!(target: "txpool", "[{:?}]: Revalidation: invalid {:?}", ext_hash, err);
				invalid_hashes.push(ext_hash);
			},
			Ok(Err(TransactionValidityError::Unknown(err))) => {
				// skipping unknown, they might be pushed by valid or invalid transaction
				// when latter resubmitted.
				log::trace!(target: "txpool", "[{:?}]: Unknown during revalidation: {:?}", ext_hash, err);
			},
			Ok(Ok(validity)) => {
				revalidated.insert(
					ext_hash.clone(),
					ValidatedTransaction::valid_at(
						at.saturated_into::<u64>(),
						ext_hash,
						ext.source,
						ext.data.clone(),
						api.hash_and_length(&ext.data).1,
						validity,
					)
				);
			},
			Err(validation_err) => {
				log::debug!(
					target: "txpool",
					"[{:?}]: Error during revalidation: {:?}. Removing.",
					ext_hash,
					validation_err
				);
				invalid_hashes.push(ext_hash);
			}
		}
	}

	pool.validated_pool().remove_invalid(&invalid_hashes);
	if revalidated.len() > 0 {
		pool.resubmit(revalidated);
	}
}

impl<Api: ChainApi> RevalidationWorker<Api> {
	fn new(
		api: Arc<Api>,
		pool: Arc<Pool<Api>>,
	) -> Self {
		Self {
			api,
			pool,
			block_ordered: Default::default(),
			members: Default::default(),
			best_block: Zero::zero(),
		}
	}

	fn prepare_batch(&mut self) -> Vec<ExtrinsicHash<Api>> {
		let mut queued_exts = Vec::new();
		let mut left = std::cmp::max(MIN_BACKGROUND_REVALIDATION_BATCH_SIZE, self.members.len() / 4);

		// Take maximum of count transaction by order
		// which they got into the pool
		while left > 0 {
			let first_block = match self.block_ordered.keys().next().cloned() {
				Some(bn) => bn,
				None => break,
			};
			let mut block_drained = false;
			if let Some(extrinsics) = self.block_ordered.get_mut(&first_block) {
				let to_queue = extrinsics.iter().take(left).cloned().collect::<Vec<_>>();
				if to_queue.len() == extrinsics.len() {
					block_drained = true;
				} else {
					for xt in &to_queue {
						extrinsics.remove(xt);
					}
				}
				left -= to_queue.len();
				queued_exts.extend(to_queue);
			}

			if block_drained {
				self.block_ordered.remove(&first_block);
			}
		}

		for hash in queued_exts.iter() {
			self.members.remove(hash);
		}

		queued_exts
	}

	fn len(&self) -> usize {
		self.block_ordered.iter().map(|b| b.1.len()).sum()
	}

	fn push(&mut self, worker_payload: WorkerPayload<Api>) {
		// we don't add something that already scheduled for revalidation
		let transactions = worker_payload.transactions;
		let block_number = worker_payload.at;

		for ext_hash in transactions {
			// we don't add something that already scheduled for revalidation
			if self.members.contains_key(&ext_hash) {
				log::trace!(
					target: "txpool",
					"[{:?}] Skipped adding for revalidation: Already there.",
					ext_hash,
				);

				continue;
			}

			self.block_ordered.entry(block_number)
				.and_modify(|value| { value.insert(ext_hash.clone()); })
				.or_insert_with(|| {
					let mut bt = HashSet::new();
					bt.insert(ext_hash.clone());
					bt
				});
			self.members.insert(ext_hash.clone(), block_number);
		}
	}

	/// Background worker main loop.
	///
	/// It does two things: periodically tries to process some transactions
	/// from the queue and also accepts messages to enqueue some more
	/// transactions from the pool.
	pub async fn run<R: intervalier::IntoStream>(
		mut self,
		from_queue: TracingUnboundedReceiver<WorkerPayload<Api>>,
		interval: R,
<<<<<<< HEAD
	) where R: Send, R::Guard: Send
	{
=======
	) where R: Send, R::Guard: Send {
>>>>>>> 4771f237
		let interval = interval.into_stream().fuse();
		let from_queue = from_queue.fuse();
		futures::pin_mut!(interval, from_queue);
		let this = &mut self;

		loop {
			futures::select! {
				_guard = interval.next() => {
					let next_batch = this.prepare_batch();
					let batch_len = next_batch.len();

					batch_revalidate(this.pool.clone(), this.api.clone(), this.best_block, next_batch).await;

					#[cfg(test)]
					{
						use intervalier::Guard;
						// only trigger test events if something was processed
						if batch_len == 0 {
							_guard.expect("Always some() in tests").skip();
						}
					}

					if batch_len > 0 || this.len() > 0 {
						log::debug!(
							target: "txpool",
							"Revalidated {} transactions. Left in the queue for revalidation: {}.",
							batch_len,
							this.len(),
						);
					}
				},
				workload = from_queue.next() => {
					match workload {
						Some(worker_payload) => {
							this.best_block = worker_payload.at;
							this.push(worker_payload);

							if this.members.len() > 0 {
								log::debug!(
									target: "txpool",
<<<<<<< HEAD
									"Updated revalidation queue at {}. Transactions: {:?}",
=======
									"Updated revalidation queue at {:?}. Transactions: {:?}",
>>>>>>> 4771f237
									this.best_block,
									this.members,
								);
							}

							continue;
						},
						// R.I.P. worker!
						None => break,
					}
				}
			}
		}
	}
}


/// Revalidation queue.
///
/// Can be configured background (`new_background`)
/// or immediate (just `new`).
pub struct RevalidationQueue<Api: ChainApi> {
	pool: Arc<Pool<Api>>,
	api: Arc<Api>,
	background: Option<TracingUnboundedSender<WorkerPayload<Api>>>,
}

impl<Api: ChainApi> RevalidationQueue<Api>
where
	Api: 'static,
{
	/// New revalidation queue without background worker.
	pub fn new(api: Arc<Api>, pool: Arc<Pool<Api>>) -> Self {
		Self {
			api,
			pool,
			background: None,
		}
	}

	pub fn new_with_interval<R: intervalier::IntoStream>(
		api: Arc<Api>,
		pool: Arc<Pool<Api>>,
		interval: R,
<<<<<<< HEAD
	) -> (Self, Pin<Box<dyn Future<Output=()> + Send>>)
	where R: Send + 'static, R::Guard: Send
	{
=======
	) -> (Self, Pin<Box<dyn Future<Output=()> + Send>>) where R: Send + 'static, R::Guard: Send {
>>>>>>> 4771f237
		let (to_worker, from_queue) = tracing_unbounded("mpsc_revalidation_queue");

		let worker = RevalidationWorker::new(api.clone(), pool.clone());

		let queue =
			Self {
				api,
				pool,
				background: Some(to_worker),
			};

		(queue, worker.run(from_queue, interval).boxed())
	}

	/// New revalidation queue with background worker.
	pub fn new_background(api: Arc<Api>, pool: Arc<Pool<Api>>) ->
		(Self, Pin<Box<dyn Future<Output=()> + Send>>)
	{
		Self::new_with_interval(api, pool, intervalier::Interval::new(BACKGROUND_REVALIDATION_INTERVAL))
	}

	/// New revalidation queue with background worker and test signal.
	#[cfg(test)]
	pub fn new_test(api: Arc<Api>, pool: Arc<Pool<Api>>) ->
		(Self, Pin<Box<dyn Future<Output=()> + Send>>, intervalier::BackSignalControl)
	{
		let (interval, notifier) = intervalier::BackSignalInterval::new(BACKGROUND_REVALIDATION_INTERVAL);
		let (queue, background) = Self::new_with_interval(api, pool, interval);

		(queue, background, notifier)
	}

	/// Queue some transaction for later revalidation.
	///
	/// If queue configured with background worker, this will return immediately.
	/// If queue configured without background worker, this will resolve after
	/// revalidation is actually done.
<<<<<<< HEAD
	pub async fn revalidate_later(&self, at: NumberFor<Api>, transactions: Vec<ExtrinsicHash<Api>>) {
		if transactions.len() > 0 {
			log::debug!(target: "txpool", "Sent {} transactions to revalidation queue", transactions.len());
=======
	pub async fn revalidate_later(
		&self,
		at: NumberFor<Api>,
		transactions: Vec<ExtrinsicHash<Api>>,
	) {
		if transactions.len() > 0 {
			log::debug!(
				target: "txpool", "Sent {} transactions to revalidation queue",
				transactions.len(),
			);
>>>>>>> 4771f237
		}

		if let Some(ref to_worker) = self.background {
			if let Err(e) = to_worker.unbounded_send(WorkerPayload { at, transactions }) {
				log::warn!(target: "txpool", "Failed to update background worker: {:?}", e);
			}
		} else {
			let pool = self.pool.clone();
			let api = self.api.clone();
			batch_revalidate(pool, api, at, transactions).await
		}
	}
}

#[cfg(test)]
mod tests {
	use super::*;
	use sc_transaction_graph::Pool;
	use sp_transaction_pool::TransactionSource;
	use substrate_test_runtime_transaction_pool::{TestApi, uxt};
	use futures::executor::block_on;
	use substrate_test_runtime_client::AccountKeyring::*;

	fn setup() -> (Arc<TestApi>, Pool<TestApi>) {
		let test_api = Arc::new(TestApi::empty());
		let pool = Pool::new(Default::default(), test_api.clone());
		(test_api, pool)
	}

	#[test]
	fn smoky() {
		let (api, pool) = setup();
		let pool = Arc::new(pool);
		let queue = Arc::new(RevalidationQueue::new(api.clone(), pool.clone()));

		let uxt = uxt(Alice, 0);
		let uxt_hash = block_on(
			pool.submit_one(&BlockId::number(0), TransactionSource::External, uxt.clone())
		).expect("Should be valid");

		block_on(queue.revalidate_later(0, vec![uxt_hash]));

		// revalidated in sync offload 2nd time
		assert_eq!(api.validation_requests().len(), 2);
		// number of ready
		assert_eq!(pool.validated_pool().status().ready, 1);
	}
}<|MERGE_RESOLUTION|>--- conflicted
+++ resolved
@@ -211,12 +211,7 @@
 		mut self,
 		from_queue: TracingUnboundedReceiver<WorkerPayload<Api>>,
 		interval: R,
-<<<<<<< HEAD
-	) where R: Send, R::Guard: Send
-	{
-=======
 	) where R: Send, R::Guard: Send {
->>>>>>> 4771f237
 		let interval = interval.into_stream().fuse();
 		let from_queue = from_queue.fuse();
 		futures::pin_mut!(interval, from_queue);
@@ -257,11 +252,7 @@
 							if this.members.len() > 0 {
 								log::debug!(
 									target: "txpool",
-<<<<<<< HEAD
-									"Updated revalidation queue at {}. Transactions: {:?}",
-=======
 									"Updated revalidation queue at {:?}. Transactions: {:?}",
->>>>>>> 4771f237
 									this.best_block,
 									this.members,
 								);
@@ -306,13 +297,7 @@
 		api: Arc<Api>,
 		pool: Arc<Pool<Api>>,
 		interval: R,
-<<<<<<< HEAD
-	) -> (Self, Pin<Box<dyn Future<Output=()> + Send>>)
-	where R: Send + 'static, R::Guard: Send
-	{
-=======
 	) -> (Self, Pin<Box<dyn Future<Output=()> + Send>>) where R: Send + 'static, R::Guard: Send {
->>>>>>> 4771f237
 		let (to_worker, from_queue) = tracing_unbounded("mpsc_revalidation_queue");
 
 		let worker = RevalidationWorker::new(api.clone(), pool.clone());
@@ -350,11 +335,6 @@
 	/// If queue configured with background worker, this will return immediately.
 	/// If queue configured without background worker, this will resolve after
 	/// revalidation is actually done.
-<<<<<<< HEAD
-	pub async fn revalidate_later(&self, at: NumberFor<Api>, transactions: Vec<ExtrinsicHash<Api>>) {
-		if transactions.len() > 0 {
-			log::debug!(target: "txpool", "Sent {} transactions to revalidation queue", transactions.len());
-=======
 	pub async fn revalidate_later(
 		&self,
 		at: NumberFor<Api>,
@@ -365,7 +345,6 @@
 				target: "txpool", "Sent {} transactions to revalidation queue",
 				transactions.len(),
 			);
->>>>>>> 4771f237
 		}
 
 		if let Some(ref to_worker) = self.background {
