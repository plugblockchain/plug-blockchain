// Copyright 2020 Parity Technologies (UK) Ltd.
// This file is part of Substrate.

// Substrate is free software: you can redistribute it and/or modify
// it under the terms of the GNU General Public License as published by
// the Free Software Foundation, either version 3 of the License, or
// (at your option) any later version.

// Substrate is distributed in the hope that it will be useful,
// but WITHOUT ANY WARRANTY; without even the implied warranty of
// MERCHANTABILITY or FITNESS FOR A PARTICULAR PURPOSE.  See the
// GNU General Public License for more details.

// You should have received a copy of the GNU General Public License
// along with Substrate.  If not, see <http://www.gnu.org/licenses/>.

use crate::*;
use sp_transaction_pool::TransactionStatus;
use futures::executor::block_on;
use txpool::{self, Pool};
use sp_runtime::{
	generic::BlockId,
	transaction_validity::ValidTransaction,
};
use substrate_test_runtime_client::{
	runtime::{Block, Hash, Index, Header, Extrinsic},
	AccountKeyring::*,
};
use substrate_test_runtime_transaction_pool::{TestApi, uxt};
<<<<<<< HEAD
use sp_transaction_pool::TransactionStatus;
=======
>>>>>>> 41bb2193
use crate::revalidation::BACKGROUND_REVALIDATION_INTERVAL;

fn pool() -> Pool<TestApi> {
	Pool::new(Default::default(), TestApi::with_alice_nonce(209).into())
}

fn maintained_pool() -> (BasicPool<TestApi, Block>, futures::executor::ThreadPool) {
	let (pool, background_task) = BasicPool::new(Default::default(), std::sync::Arc::new(TestApi::with_alice_nonce(209)));

	let thread_pool = futures::executor::ThreadPool::new().unwrap();
	thread_pool.spawn_ok(background_task.expect("basic pool have background task"));
	(pool, thread_pool)
}

fn header(number: u64) -> Header {
	Header {
		number,
		digest: Default::default(),
		extrinsics_root:  Default::default(),
		parent_hash: Default::default(),
		state_root: Default::default(),
	}
}

#[test]
fn submission_should_work() {
	let pool = pool();
	block_on(pool.submit_one(&BlockId::number(0), uxt(Alice, 209))).unwrap();

	let pending: Vec<_> = pool.validated_pool().ready().map(|a| a.data.transfer().nonce).collect();
	assert_eq!(pending, vec![209]);
}

#[test]
fn multiple_submission_should_work() {
	let pool = pool();
	block_on(pool.submit_one(&BlockId::number(0), uxt(Alice, 209))).unwrap();
	block_on(pool.submit_one(&BlockId::number(0), uxt(Alice, 210))).unwrap();

	let pending: Vec<_> = pool.validated_pool().ready().map(|a| a.data.transfer().nonce).collect();
	assert_eq!(pending, vec![209, 210]);
}

#[test]
fn early_nonce_should_be_culled() {
	let pool = pool();
	block_on(pool.submit_one(&BlockId::number(0), uxt(Alice, 208))).unwrap();

	let pending: Vec<_> = pool.validated_pool().ready().map(|a| a.data.transfer().nonce).collect();
	assert_eq!(pending, Vec::<Index>::new());
}

#[test]
fn late_nonce_should_be_queued() {
	let pool = pool();

	block_on(pool.submit_one(&BlockId::number(0), uxt(Alice, 210))).unwrap();
	let pending: Vec<_> = pool.validated_pool().ready().map(|a| a.data.transfer().nonce).collect();
	assert_eq!(pending, Vec::<Index>::new());

	block_on(pool.submit_one(&BlockId::number(0), uxt(Alice, 209))).unwrap();
	let pending: Vec<_> = pool.validated_pool().ready().map(|a| a.data.transfer().nonce).collect();
	assert_eq!(pending, vec![209, 210]);
}

#[test]
fn prune_tags_should_work() {
	let pool = pool();
	let hash209 = block_on(pool.submit_one(&BlockId::number(0), uxt(Alice, 209))).unwrap();
	block_on(pool.submit_one(&BlockId::number(0), uxt(Alice, 210))).unwrap();

	let pending: Vec<_> = pool.validated_pool().ready().map(|a| a.data.transfer().nonce).collect();
	assert_eq!(pending, vec![209, 210]);

	block_on(
		pool.prune_tags(
			&BlockId::number(1),
			vec![vec![209]],
			vec![hash209],
		)
	).expect("Prune tags");

	let pending: Vec<_> = pool.validated_pool().ready().map(|a| a.data.transfer().nonce).collect();
	assert_eq!(pending, vec![210]);
}

#[test]
fn should_ban_invalid_transactions() {
	let pool = pool();
	let uxt = uxt(Alice, 209);
	let hash = block_on(pool.submit_one(&BlockId::number(0), uxt.clone())).unwrap();
	pool.validated_pool().remove_invalid(&[hash]);
	block_on(pool.submit_one(&BlockId::number(0), uxt.clone())).unwrap_err();

	// when
	let pending: Vec<_> = pool.validated_pool().ready().map(|a| a.data.transfer().nonce).collect();
	assert_eq!(pending, Vec::<Index>::new());

	// then
	block_on(pool.submit_one(&BlockId::number(0), uxt.clone())).unwrap_err();
}

#[test]
fn should_correctly_prune_transactions_providing_more_than_one_tag() {
	let api = Arc::new(TestApi::with_alice_nonce(209));
	api.set_valid_modifier(Box::new(|v: &mut ValidTransaction| {
		v.provides.push(vec![155]);
	}));
	let pool = Pool::new(Default::default(), api.clone());
	let xt = uxt(Alice, 209);
	block_on(pool.submit_one(&BlockId::number(0), xt.clone())).expect("1. Imported");
	assert_eq!(pool.validated_pool().status().ready, 1);

	// remove the transaction that just got imported.
	api.increment_nonce(Alice.into());
	block_on(pool.prune_tags(&BlockId::number(1), vec![vec![209]], vec![])).expect("1. Pruned");
	assert_eq!(pool.validated_pool().status().ready, 0);
	// it's re-imported to future
	assert_eq!(pool.validated_pool().status().future, 1);

	// so now let's insert another transaction that also provides the 155
	api.increment_nonce(Alice.into());
	let xt = uxt(Alice, 211);
	block_on(pool.submit_one(&BlockId::number(2), xt.clone())).expect("2. Imported");
	assert_eq!(pool.validated_pool().status().ready, 1);
	assert_eq!(pool.validated_pool().status().future, 1);
	let pending: Vec<_> = pool.validated_pool().ready().map(|a| a.data.transfer().nonce).collect();
	assert_eq!(pending, vec![211]);

	// prune it and make sure the pool is empty
	api.increment_nonce(Alice.into());
	block_on(pool.prune_tags(&BlockId::number(3), vec![vec![155]], vec![])).expect("2. Pruned");
	assert_eq!(pool.validated_pool().status().ready, 0);
	assert_eq!(pool.validated_pool().status().future, 2);
}

fn block_event(id: u64) -> ChainEvent<Block> {
	ChainEvent::NewBlock {
		id: BlockId::number(id),
		is_new_best: true,
		retracted: vec![],
		header: header(id),
	}
}

fn block_event_with_retracted(id: u64, retracted: Vec<Hash>) -> ChainEvent<Block> {
	ChainEvent::NewBlock {
		id: BlockId::number(id),
		is_new_best: true,
		retracted: retracted,
		header: header(id),
	}
}


#[test]
fn should_prune_old_during_maintenance() {
	let xt = uxt(Alice, 209);

	let (pool, _guard) = maintained_pool();

	block_on(pool.submit_one(&BlockId::number(0), xt.clone())).expect("1. Imported");
	assert_eq!(pool.status().ready, 1);

	pool.api.push_block(1, vec![xt.clone()]);

	block_on(pool.maintain(block_event(1)));
	assert_eq!(pool.status().ready, 0);
}

#[test]
fn should_revalidate_during_maintenance() {
	let xt1 = uxt(Alice, 209);
	let xt2 = uxt(Alice, 210);

	let (pool, _guard) = maintained_pool();
	block_on(pool.submit_one(&BlockId::number(0), xt1.clone())).expect("1. Imported");
	block_on(pool.submit_one(&BlockId::number(0), xt2.clone())).expect("2. Imported");
	assert_eq!(pool.status().ready, 2);
	assert_eq!(pool.api.validation_requests().len(), 2);

	pool.api.push_block(1, vec![xt1.clone()]);

	block_on(pool.maintain(block_event(1)));

	// maintaince is in background
	block_on(futures_timer::Delay::new(BACKGROUND_REVALIDATION_INTERVAL*2));

	block_on(pool.maintain(block_event(1)));
	assert_eq!(pool.status().ready, 1);
	// test that pool revalidated transaction that left ready and not included in the block
	assert_eq!(pool.api.validation_requests().len(), 3);
}

#[test]
fn should_resubmit_from_retracted_during_maintenance() {
	let xt = uxt(Alice, 209);
	let retracted_hash = Hash::random();

	let (pool, _guard) = maintained_pool();

	block_on(pool.submit_one(&BlockId::number(0), xt.clone())).expect("1. Imported");
	assert_eq!(pool.status().ready, 1);

	pool.api.push_block(1, vec![]);
	pool.api.push_fork_block(retracted_hash, vec![xt.clone()]);
	let event = ChainEvent::NewBlock {
		id: BlockId::Number(1),
		is_new_best: true,
		header: header(1),
		retracted: vec![retracted_hash]
	};

	let event = block_event_with_retracted(1, vec![retracted_hash]);

<<<<<<< HEAD
=======
	let event = block_event_with_retracted(1, vec![retracted_hash]);

>>>>>>> 41bb2193
	block_on(pool.maintain(event));
	assert_eq!(pool.status().ready, 1);
}

#[test]
fn should_not_retain_invalid_hashes_from_retracted() {
	let xt = uxt(Alice, 209);
	let retracted_hash = Hash::random();

	let (pool, _guard) = maintained_pool();

	block_on(pool.submit_one(&BlockId::number(0), xt.clone())).expect("1. Imported");
	assert_eq!(pool.status().ready, 1);

	pool.api.push_block(1, vec![]);
	pool.api.push_fork_block(retracted_hash, vec![xt.clone()]);
	pool.api.add_invalid(&xt);

	let event = block_event_with_retracted(1, vec![retracted_hash]);

	block_on(pool.maintain(event));

	// maintenance is in background
	block_on(futures_timer::Delay::new(BACKGROUND_REVALIDATION_INTERVAL*2));

	let event = block_event_with_retracted(1, vec![retracted_hash]);

	block_on(pool.maintain(event));
	assert_eq!(pool.status().ready, 0);
}

#[test]
fn should_push_watchers_during_maintaince() {
	fn alice_uxt(nonce: u64) -> Extrinsic {
		uxt(Alice, 209 + nonce)
	}

	// given
	let (pool, _guard) = maintained_pool();

	let tx0 = alice_uxt(0);
	let watcher0 = block_on(pool.submit_and_watch(&BlockId::Number(0), tx0.clone())).unwrap();
	let tx1 = alice_uxt(1);
	let watcher1 = block_on(pool.submit_and_watch(&BlockId::Number(0), tx1.clone())).unwrap();
	let tx2 = alice_uxt(2);
	let watcher2 = block_on(pool.submit_and_watch(&BlockId::Number(0), tx2.clone())).unwrap();
	let tx3 = alice_uxt(3);
	let watcher3 = block_on(pool.submit_and_watch(&BlockId::Number(0), tx3.clone())).unwrap();
	let tx4 = alice_uxt(4);
	let watcher4 = block_on(pool.submit_and_watch(&BlockId::Number(0), tx4.clone())).unwrap();
	assert_eq!(pool.status().ready, 5);

	// when
	pool.api.add_invalid(&tx3);
	pool.api.add_invalid(&tx4);
	block_on(pool.maintain(block_event(0)));

	// revalidation is in background
	block_on(futures_timer::Delay::new(BACKGROUND_REVALIDATION_INTERVAL*2));

	// then
	// hash3 is now invalid
	// hash4 is now invalid

	assert_eq!(pool.status().ready, 3);
	assert_eq!(
		futures::executor::block_on_stream(watcher3).collect::<Vec<_>>(),
		vec![TransactionStatus::Ready, TransactionStatus::Invalid],
	);
	assert_eq!(
		futures::executor::block_on_stream(watcher4).collect::<Vec<_>>(),
		vec![TransactionStatus::Ready, TransactionStatus::Invalid],
	);

	// when
	let header_hash = pool.api.push_block(1, vec![tx0, tx1, tx2]).hash();
	block_on(pool.maintain(block_event(1)));

	let event = ChainEvent::Finalized { hash: header_hash.clone() };
	block_on(pool.maintain(event));

	// then
	// events for hash0 are: Ready, InBlock
	// events for hash1 are: Ready, InBlock
	// events for hash2 are: Ready, InBlock
	assert_eq!(
		futures::executor::block_on_stream(watcher0).collect::<Vec<_>>(),
		vec![TransactionStatus::Ready, TransactionStatus::InBlock(header_hash.clone()), TransactionStatus::Finalized(header_hash.clone())],
	);
	assert_eq!(
		futures::executor::block_on_stream(watcher1).collect::<Vec<_>>(),
		vec![TransactionStatus::Ready, TransactionStatus::InBlock(header_hash.clone()), TransactionStatus::Finalized(header_hash.clone())],
	);
	assert_eq!(
		futures::executor::block_on_stream(watcher2).collect::<Vec<_>>(),
		vec![TransactionStatus::Ready, TransactionStatus::InBlock(header_hash.clone()), TransactionStatus::Finalized(header_hash.clone())],
	);
}

#[test]
fn can_track_heap_size() {
	let (pool, _guard) = maintained_pool();
	block_on(pool.submit_one(&BlockId::number(0), uxt(Alice, 209))).expect("1. Imported");
	block_on(pool.submit_one(&BlockId::number(0), uxt(Alice, 210))).expect("1. Imported");
	block_on(pool.submit_one(&BlockId::number(0), uxt(Alice, 211))).expect("1. Imported");
	block_on(pool.submit_one(&BlockId::number(0), uxt(Alice, 212))).expect("1. Imported");

	assert!(parity_util_mem::malloc_size(&pool) > 3000);
}

#[test]
fn finalization() {
	let xt = uxt(Alice, 209);
	let api = TestApi::with_alice_nonce(209);
	api.push_block(1, vec![]);
	let (pool, _background) = BasicPool::new(Default::default(), api.into());
	let watcher = block_on(pool.submit_and_watch(&BlockId::number(1), xt.clone())).expect("1. Imported");
	pool.api.push_block(2, vec![xt.clone()]);

	let header = pool.api.chain().read().header_by_number.get(&2).cloned().unwrap();
	let event = ChainEvent::NewBlock {
		id: BlockId::Hash(header.hash()),
		is_new_best: true,
		header: header.clone(),
		retracted: vec![]
	};
	block_on(pool.maintain(event));

	let event = ChainEvent::Finalized { hash: header.hash() };
	block_on(pool.maintain(event));

	let mut stream = futures::executor::block_on_stream(watcher);
	assert_eq!(stream.next(), Some(TransactionStatus::Ready));
	assert_eq!(stream.next(), Some(TransactionStatus::InBlock(header.hash())));
	assert_eq!(stream.next(), Some(TransactionStatus::Finalized(header.hash())));
	assert_eq!(stream.next(), None);
}

#[test]
fn fork_aware_finalization() {
	let api = TestApi::empty();
	// starting block A1 (last finalized.)
	api.push_block(1, vec![]);

	let (pool, _background) = BasicPool::new(Default::default(), api.into());
	let mut canon_watchers = vec![];

	let from_alice = uxt(Alice, 1);
	let from_dave = uxt(Dave, 2);
	let from_bob = uxt(Bob, 1);
	let from_charlie = uxt(Charlie, 1);
	pool.api.increment_nonce(Alice.into());
	pool.api.increment_nonce(Dave.into());
	pool.api.increment_nonce(Charlie.into());
	pool.api.increment_nonce(Bob.into());

	let from_dave_watcher;
	let from_bob_watcher;
	let b1;
	let d1;
	let c2;
	let d2;


	// block B1
	{
		let watcher = block_on(pool.submit_and_watch(&BlockId::number(1), from_alice.clone())).expect("1. Imported");
		let header = pool.api.push_block(2, vec![from_alice.clone()]);
		canon_watchers.push((watcher, header.hash()));
		assert_eq!(pool.status().ready, 1);

		let event = ChainEvent::NewBlock {
			id: BlockId::Number(2),
			is_new_best: true,
			header: header.clone(),
			retracted: vec![],
		};
		b1 = header.hash();
		block_on(pool.maintain(event));
		assert_eq!(pool.status().ready, 0);
		let event = ChainEvent::Finalized { hash: b1 };
		block_on(pool.maintain(event));
	}

	// block C2
	{
		let header = pool.api.push_fork_block_with_parent(b1, vec![from_dave.clone()]);
		from_dave_watcher = block_on(pool.submit_and_watch(&BlockId::number(1), from_dave.clone()))
			.expect("1. Imported");
		assert_eq!(pool.status().ready, 1);
		let event = ChainEvent::NewBlock {
			id: BlockId::Hash(header.hash()),
			is_new_best: true,
			header: header.clone(),
			retracted: vec![]
		};
		c2 = header.hash();
		block_on(pool.maintain(event));
		assert_eq!(pool.status().ready, 0);
	}

	// block D2
	{
		from_bob_watcher = block_on(pool.submit_and_watch(&BlockId::number(1), from_bob.clone())).expect("1. Imported");
		assert_eq!(pool.status().ready, 1);
		let header = pool.api.push_fork_block_with_parent(c2, vec![from_bob.clone()]);

		let event = ChainEvent::NewBlock {
			id: BlockId::Hash(header.hash()),
			is_new_best: true,
			header: header.clone(),
			retracted: vec![]
		};
		d2 = header.hash();
		block_on(pool.maintain(event));
		assert_eq!(pool.status().ready, 0);
	}

	// block C1
	{
		let watcher = block_on(pool.submit_and_watch(&BlockId::number(1), from_charlie.clone())).expect("1.Imported");
		assert_eq!(pool.status().ready, 1);
		let header = pool.api.push_block(3, vec![from_charlie.clone()]);

		canon_watchers.push((watcher, header.hash()));
		let event = ChainEvent::NewBlock {
			id: BlockId::Number(3),
			is_new_best: true,
			header: header.clone(),
			retracted: vec![c2, d2],
		};
		block_on(pool.maintain(event));
		assert_eq!(pool.status().ready, 2);
		let event = ChainEvent::Finalized { hash: header.hash() };
		block_on(pool.maintain(event));
	}

	// block D1
	{
		let xt = uxt(Eve, 0);
		let w = block_on(pool.submit_and_watch(&BlockId::number(1), xt.clone())).expect("1. Imported");
		assert_eq!(pool.status().ready, 3);
		let header = pool.api.push_block(4, vec![xt.clone()]);
		canon_watchers.push((w, header.hash()));

		let event = ChainEvent::NewBlock {
			id: BlockId::Hash(header.hash()),
			is_new_best: true,
			header: header.clone(),
			retracted: vec![]
		};
		d1 = header.hash();
		block_on(pool.maintain(event));
		assert_eq!(pool.status().ready, 2);
		let event = ChainEvent::Finalized { hash: d1 };
		block_on(pool.maintain(event));
	}

	let e1;

	// block e1
	{
		let header = pool.api.push_block(5, vec![from_dave, from_bob]);
		e1 = header.hash();
		let event = ChainEvent::NewBlock {
			id: BlockId::Hash(header.hash()),
			is_new_best: true,
			header: header.clone(),
			retracted: vec![]
		};
		block_on(pool.maintain(event));
		assert_eq!(pool.status().ready, 0);
		block_on(pool.maintain(ChainEvent::Finalized { hash: e1 }));
	}


	for (canon_watcher, h) in canon_watchers {
		let mut stream = futures::executor::block_on_stream(canon_watcher);
		assert_eq!(stream.next(), Some(TransactionStatus::Ready));
		assert_eq!(stream.next(), Some(TransactionStatus::InBlock(h.clone())));
		assert_eq!(stream.next(), Some(TransactionStatus::Finalized(h)));
		assert_eq!(stream.next(), None);
	}


	{
		let mut stream= futures::executor::block_on_stream(from_dave_watcher);
		assert_eq!(stream.next(), Some(TransactionStatus::Ready));
		assert_eq!(stream.next(), Some(TransactionStatus::InBlock(c2.clone())));
		assert_eq!(stream.next(), Some(TransactionStatus::Retracted(c2)));
		assert_eq!(stream.next(), Some(TransactionStatus::Ready));
		assert_eq!(stream.next(), Some(TransactionStatus::InBlock(e1)));
		assert_eq!(stream.next(), Some(TransactionStatus::Finalized(e1.clone())));
		assert_eq!(stream.next(), None);
	}

	{
		let mut stream= futures::executor::block_on_stream(from_bob_watcher);
		assert_eq!(stream.next(), Some(TransactionStatus::Ready));
		assert_eq!(stream.next(), Some(TransactionStatus::InBlock(d2.clone())));
		assert_eq!(stream.next(), Some(TransactionStatus::Retracted(d2)));
		assert_eq!(stream.next(), Some(TransactionStatus::Ready));
		assert_eq!(stream.next(), Some(TransactionStatus::InBlock(e1)));
		assert_eq!(stream.next(), Some(TransactionStatus::Finalized(e1.clone())));
		assert_eq!(stream.next(), None);
	}

}<|MERGE_RESOLUTION|>--- conflicted
+++ resolved
@@ -27,10 +27,6 @@
 	AccountKeyring::*,
 };
 use substrate_test_runtime_transaction_pool::{TestApi, uxt};
-<<<<<<< HEAD
-use sp_transaction_pool::TransactionStatus;
-=======
->>>>>>> 41bb2193
 use crate::revalidation::BACKGROUND_REVALIDATION_INTERVAL;
 
 fn pool() -> Pool<TestApi> {
@@ -168,7 +164,7 @@
 }
 
 fn block_event(id: u64) -> ChainEvent<Block> {
-	ChainEvent::NewBlock {
+	ChainEvent::<Block>::NewBlock {
 		id: BlockId::number(id),
 		is_new_best: true,
 		retracted: vec![],
@@ -177,7 +173,7 @@
 }
 
 fn block_event_with_retracted(id: u64, retracted: Vec<Hash>) -> ChainEvent<Block> {
-	ChainEvent::NewBlock {
+	ChainEvent::<Block>::NewBlock {
 		id: BlockId::number(id),
 		is_new_best: true,
 		retracted: retracted,
@@ -237,7 +233,7 @@
 
 	pool.api.push_block(1, vec![]);
 	pool.api.push_fork_block(retracted_hash, vec![xt.clone()]);
-	let event = ChainEvent::NewBlock {
+	let _event = ChainEvent::<Block>::NewBlock {
 		id: BlockId::Number(1),
 		is_new_best: true,
 		header: header(1),
@@ -246,11 +242,6 @@
 
 	let event = block_event_with_retracted(1, vec![retracted_hash]);
 
-<<<<<<< HEAD
-=======
-	let event = block_event_with_retracted(1, vec![retracted_hash]);
-
->>>>>>> 41bb2193
 	block_on(pool.maintain(event));
 	assert_eq!(pool.status().ready, 1);
 }
@@ -329,7 +320,7 @@
 	let header_hash = pool.api.push_block(1, vec![tx0, tx1, tx2]).hash();
 	block_on(pool.maintain(block_event(1)));
 
-	let event = ChainEvent::Finalized { hash: header_hash.clone() };
+	let event = ChainEvent::<Block>::Finalized { hash: header_hash.clone() };
 	block_on(pool.maintain(event));
 
 	// then
@@ -371,7 +362,7 @@
 	pool.api.push_block(2, vec![xt.clone()]);
 
 	let header = pool.api.chain().read().header_by_number.get(&2).cloned().unwrap();
-	let event = ChainEvent::NewBlock {
+	let event = ChainEvent::<Block>::NewBlock {
 		id: BlockId::Hash(header.hash()),
 		is_new_best: true,
 		header: header.clone(),
@@ -379,7 +370,7 @@
 	};
 	block_on(pool.maintain(event));
 
-	let event = ChainEvent::Finalized { hash: header.hash() };
+	let event = ChainEvent::<Block>::Finalized { hash: header.hash() };
 	block_on(pool.maintain(event));
 
 	let mut stream = futures::executor::block_on_stream(watcher);
@@ -422,7 +413,7 @@
 		canon_watchers.push((watcher, header.hash()));
 		assert_eq!(pool.status().ready, 1);
 
-		let event = ChainEvent::NewBlock {
+		let event = ChainEvent::<Block>::NewBlock {
 			id: BlockId::Number(2),
 			is_new_best: true,
 			header: header.clone(),
@@ -431,7 +422,7 @@
 		b1 = header.hash();
 		block_on(pool.maintain(event));
 		assert_eq!(pool.status().ready, 0);
-		let event = ChainEvent::Finalized { hash: b1 };
+		let event = ChainEvent::<Block>::Finalized { hash: b1 };
 		block_on(pool.maintain(event));
 	}
 
@@ -441,7 +432,7 @@
 		from_dave_watcher = block_on(pool.submit_and_watch(&BlockId::number(1), from_dave.clone()))
 			.expect("1. Imported");
 		assert_eq!(pool.status().ready, 1);
-		let event = ChainEvent::NewBlock {
+		let event = ChainEvent::<Block>::NewBlock {
 			id: BlockId::Hash(header.hash()),
 			is_new_best: true,
 			header: header.clone(),
@@ -458,7 +449,7 @@
 		assert_eq!(pool.status().ready, 1);
 		let header = pool.api.push_fork_block_with_parent(c2, vec![from_bob.clone()]);
 
-		let event = ChainEvent::NewBlock {
+		let event = ChainEvent::<Block>::NewBlock {
 			id: BlockId::Hash(header.hash()),
 			is_new_best: true,
 			header: header.clone(),
@@ -476,7 +467,7 @@
 		let header = pool.api.push_block(3, vec![from_charlie.clone()]);
 
 		canon_watchers.push((watcher, header.hash()));
-		let event = ChainEvent::NewBlock {
+		let event = ChainEvent::<Block>::NewBlock {
 			id: BlockId::Number(3),
 			is_new_best: true,
 			header: header.clone(),
@@ -484,7 +475,7 @@
 		};
 		block_on(pool.maintain(event));
 		assert_eq!(pool.status().ready, 2);
-		let event = ChainEvent::Finalized { hash: header.hash() };
+		let event = ChainEvent::<Block>::Finalized { hash: header.hash() };
 		block_on(pool.maintain(event));
 	}
 
@@ -496,7 +487,7 @@
 		let header = pool.api.push_block(4, vec![xt.clone()]);
 		canon_watchers.push((w, header.hash()));
 
-		let event = ChainEvent::NewBlock {
+		let event = ChainEvent::<Block>::NewBlock {
 			id: BlockId::Hash(header.hash()),
 			is_new_best: true,
 			header: header.clone(),
@@ -505,7 +496,7 @@
 		d1 = header.hash();
 		block_on(pool.maintain(event));
 		assert_eq!(pool.status().ready, 2);
-		let event = ChainEvent::Finalized { hash: d1 };
+		let event = ChainEvent::<Block>::Finalized { hash: d1 };
 		block_on(pool.maintain(event));
 	}
 
@@ -515,7 +506,7 @@
 	{
 		let header = pool.api.push_block(5, vec![from_dave, from_bob]);
 		e1 = header.hash();
-		let event = ChainEvent::NewBlock {
+		let event = ChainEvent::<Block>::NewBlock {
 			id: BlockId::Hash(header.hash()),
 			is_new_best: true,
 			header: header.clone(),
@@ -523,7 +514,7 @@
 		};
 		block_on(pool.maintain(event));
 		assert_eq!(pool.status().ready, 0);
-		block_on(pool.maintain(ChainEvent::Finalized { hash: e1 }));
+		block_on(pool.maintain(ChainEvent::<Block>::Finalized { hash: e1 }));
 	}
 
 
