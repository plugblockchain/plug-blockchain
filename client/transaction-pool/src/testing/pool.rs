--- conflicted
+++ resolved
@@ -106,11 +106,7 @@
 	let pending: Vec<_> = pool.validated_pool().ready().map(|a| a.data.transfer().nonce).collect();
 	assert_eq!(pending, vec![209, 210]);
 
-<<<<<<< HEAD
-	pool.validated_pool().api().push_block(1, Vec::new());
-=======
 	pool.validated_pool().api().push_block(1, Vec::new(), true);
->>>>>>> 4771f237
 	block_on(
 		pool.prune_tags(
 			&BlockId::number(1),
@@ -145,27 +141,6 @@
 	let uxt = uxt(Alice, 209);
 
 	let _ = block_on(
-<<<<<<< HEAD
-		pool.submit_and_watch(&BlockId::number(1), SOURCE, uxt.clone())
-	).expect("1. Imported");
-	let header = pool.api.push_block(1, vec![uxt.clone()]);
-	assert_eq!(pool.status().ready, 1);
-
-	let event = ChainEvent::NewBlock {
-		hash: header.hash(),
-		is_new_best: false,
-		header: header.clone(),
-		tree_route: None,
-	};
-	block_on(pool.maintain(event));
-	assert_eq!(pool.status().ready, 1);
-
-	let header = pool.api.push_block(2, vec![uxt]);
-	let event = ChainEvent::NewBlock {
-		hash: header.hash(),
-		is_new_best: true,
-		header: header.clone(),
-=======
 		pool.submit_and_watch(&BlockId::number(0), SOURCE, uxt.clone())
 	).expect("1. Imported");
 	pool.api.push_block(1, vec![uxt.clone()], true);
@@ -174,7 +149,6 @@
 	let header = pool.api.push_block(2, vec![uxt], true);
 	let event = ChainEvent::NewBestBlock {
 		hash: header.hash(),
->>>>>>> 4771f237
 		tree_route: None,
 	};
 	block_on(pool.maintain(event));
@@ -194,11 +168,7 @@
 
 	// remove the transaction that just got imported.
 	api.increment_nonce(Alice.into());
-<<<<<<< HEAD
-	api.push_block(1, Vec::new());
-=======
 	api.push_block(1, Vec::new(), true);
->>>>>>> 4771f237
 	block_on(pool.prune_tags(&BlockId::number(1), vec![vec![209]], vec![])).expect("1. Pruned");
 	assert_eq!(pool.validated_pool().status().ready, 0);
 	// it's re-imported to future
@@ -206,11 +176,7 @@
 
 	// so now let's insert another transaction that also provides the 155
 	api.increment_nonce(Alice.into());
-<<<<<<< HEAD
-	api.push_block(2, Vec::new());
-=======
 	api.push_block(2, Vec::new(), true);
->>>>>>> 4771f237
 	let xt = uxt(Alice, 211);
 	block_on(pool.submit_one(&BlockId::number(2), SOURCE, xt.clone())).expect("2. Imported");
 	assert_eq!(pool.validated_pool().status().ready, 1);
@@ -220,28 +186,16 @@
 
 	// prune it and make sure the pool is empty
 	api.increment_nonce(Alice.into());
-<<<<<<< HEAD
-	api.push_block(3, Vec::new());
-=======
 	api.push_block(3, Vec::new(), true);
->>>>>>> 4771f237
 	block_on(pool.prune_tags(&BlockId::number(3), vec![vec![155]], vec![])).expect("2. Pruned");
 	assert_eq!(pool.validated_pool().status().ready, 0);
 	assert_eq!(pool.validated_pool().status().future, 2);
 }
 
 fn block_event(header: Header) -> ChainEvent<Block> {
-<<<<<<< HEAD
-	ChainEvent::NewBlock {
-		hash: header.hash(),
-		is_new_best: true,
-		tree_route: None,
-		header,
-=======
 	ChainEvent::NewBestBlock {
 		hash: header.hash(),
 		tree_route: None,
->>>>>>> 4771f237
 	}
 }
 
@@ -252,17 +206,9 @@
 ) -> ChainEvent<Block> {
 	let tree_route = api.tree_route(retracted_start, header.parent_hash).expect("Tree route exists");
 
-<<<<<<< HEAD
-	ChainEvent::NewBlock {
-		hash: header.hash(),
-		is_new_best: true,
-		tree_route: Some(Arc::new(tree_route)),
-		header,
-=======
 	ChainEvent::NewBestBlock {
 		hash: header.hash(),
 		tree_route: Some(Arc::new(tree_route)),
->>>>>>> 4771f237
 	}
 }
 
@@ -275,11 +221,7 @@
 	block_on(pool.submit_one(&BlockId::number(0), SOURCE, xt.clone())).expect("1. Imported");
 	assert_eq!(pool.status().ready, 1);
 
-<<<<<<< HEAD
-	let header = pool.api.push_block(1, vec![xt.clone()]);
-=======
 	let header = pool.api.push_block(1, vec![xt.clone()], true);
->>>>>>> 4771f237
 
 	block_on(pool.maintain(block_event(header)));
 	assert_eq!(pool.status().ready, 0);
@@ -296,11 +238,7 @@
 	assert_eq!(pool.status().ready, 2);
 	assert_eq!(pool.api.validation_requests().len(), 2);
 
-<<<<<<< HEAD
-	let header = pool.api.push_block(1, vec![xt1.clone()]);
-=======
 	let header = pool.api.push_block(1, vec![xt1.clone()], true);
->>>>>>> 4771f237
 
 	block_on(pool.maintain(block_event(header)));
 	assert_eq!(pool.status().ready, 1);
@@ -319,13 +257,8 @@
 	block_on(pool.submit_one(&BlockId::number(0), SOURCE, xt.clone())).expect("1. Imported");
 	assert_eq!(pool.status().ready, 1);
 
-<<<<<<< HEAD
-	let header = pool.api.push_block(1, vec![]);
-	let fork_header = pool.api.push_block(1, vec![]);
-=======
 	let header = pool.api.push_block(1, vec![], true);
 	let fork_header = pool.api.push_block(1, vec![], false);
->>>>>>> 4771f237
 
 	let event = block_event_with_retracted(header, fork_header.hash(), &*pool.api);
 
@@ -343,13 +276,8 @@
 	block_on(pool.submit_one(&BlockId::number(0), SOURCE, xt.clone())).expect("1. Imported");
 	assert_eq!(pool.status().ready, 1);
 
-<<<<<<< HEAD
-	let header = pool.api.push_block(1, vec![xt.clone()]);
-	let fork_header = pool.api.push_block(1, vec![xt]);
-=======
 	let header = pool.api.push_block(1, vec![xt.clone()], true);
 	let fork_header = pool.api.push_block(1, vec![xt], false);
->>>>>>> 4771f237
 
 	let event = block_event_with_retracted(header, fork_header.hash(), &*pool.api);
 
@@ -360,18 +288,6 @@
 #[test]
 fn should_not_retain_invalid_hashes_from_retracted() {
 	let xt = uxt(Alice, 209);
-<<<<<<< HEAD
-
-	let (pool, _guard, mut notifier) = maintained_pool();
-
-	block_on(pool.submit_one(&BlockId::number(0), SOURCE, xt.clone())).expect("1. Imported");
-	assert_eq!(pool.status().ready, 1);
-
-	let header = pool.api.push_block(1, vec![]);
-	let fork_header = pool.api.push_block(1, vec![xt.clone()]);
-	pool.api.add_invalid(&xt);
-
-=======
 
 	let (pool, _guard, mut notifier) = maintained_pool();
 
@@ -382,7 +298,6 @@
 	let fork_header = pool.api.push_block(1, vec![xt.clone()], false);
 	pool.api.add_invalid(&xt);
 
->>>>>>> 4771f237
 	let event = block_event_with_retracted(header, fork_header.hash(), &*pool.api);
 
 	block_on(pool.maintain(event));
@@ -400,22 +315,14 @@
 	block_on(pool.submit_one(&BlockId::number(0), SOURCE, xt.clone())).expect("1. Imported");
 	assert_eq!(pool.status().ready, 1);
 
-<<<<<<< HEAD
-	let header = pool.api.push_block(1, vec![xt.clone()]);
-=======
 	let header = pool.api.push_block(1, vec![xt.clone()], true);
->>>>>>> 4771f237
 
 	block_on(pool.maintain(block_event(header)));
 
 	block_on(pool.submit_one(&BlockId::number(0), SOURCE, xt.clone())).expect("1. Imported");
 	assert_eq!(pool.status().ready, 1);
 
-<<<<<<< HEAD
-	let header = pool.api.push_block(2, vec![]);
-=======
 	let header = pool.api.push_block(2, vec![], true);
->>>>>>> 4771f237
 	pool.api.add_invalid(&xt);
 
 	block_on(pool.maintain(block_event(header)));
@@ -432,20 +339,6 @@
 
 	let (pool, _guard, mut notifier) = maintained_pool();
 
-<<<<<<< HEAD
-	block_on(pool.submit_one(&BlockId::number(1), SOURCE, xt1.clone())).expect("1. Imported");
-	block_on(pool.submit_one(&BlockId::number(1), SOURCE, xt2.clone())).expect("1. Imported");
-	assert_eq!(pool.status().ready, 2);
-
-	let header = pool.api.push_block(1, vec![]);
-	block_on(pool.maintain(block_event(header)));
-	block_on(notifier.next());
-
-	block_on(pool.submit_one(&BlockId::number(2), SOURCE, xt3.clone())).expect("1. Imported");
-	assert_eq!(pool.status().ready, 3);
-
-	let header = pool.api.push_block(2, vec![xt1.clone()]);
-=======
 	block_on(pool.submit_one(&BlockId::number(0), SOURCE, xt1.clone())).expect("1. Imported");
 	block_on(pool.submit_one(&BlockId::number(0), SOURCE, xt2.clone())).expect("1. Imported");
 	assert_eq!(pool.status().ready, 2);
@@ -458,7 +351,6 @@
 	assert_eq!(pool.status().ready, 3);
 
 	let header = pool.api.push_block(2, vec![xt1.clone()], true);
->>>>>>> 4771f237
 	block_on(pool.maintain(block_event(header)));
 	block_on(notifier.next());
 
@@ -504,11 +396,7 @@
 	pool.api.add_invalid(&tx4);
 
 	// clear timer events if any
-<<<<<<< HEAD
-	let header = pool.api.push_block(1, vec![]);
-=======
 	let header = pool.api.push_block(1, vec![], true);
->>>>>>> 4771f237
 	block_on(pool.maintain(block_event(header)));
 	block_on(notifier.next());
 
@@ -526,11 +414,7 @@
 	);
 
 	// when
-<<<<<<< HEAD
-	let header = pool.api.push_block(2, vec![tx0, tx1, tx2]);
-=======
 	let header = pool.api.push_block(2, vec![tx0, tx1, tx2], true);
->>>>>>> 4771f237
 	let header_hash = header.hash();
 	block_on(pool.maintain(block_event(header)));
 
@@ -579,30 +463,16 @@
 fn finalization() {
 	let xt = uxt(Alice, 209);
 	let api = TestApi::with_alice_nonce(209);
-<<<<<<< HEAD
-	api.push_block(1, vec![]);
-=======
 	api.push_block(1, vec![], true);
->>>>>>> 4771f237
 	let (pool, _background, _) = BasicPool::new_test(api.into());
 	let watcher = block_on(
 		pool.submit_and_watch(&BlockId::number(1), SOURCE, xt.clone())
 	).expect("1. Imported");
-<<<<<<< HEAD
-	pool.api.push_block(2, vec![xt.clone()]);
-
-	let header = pool.api.chain().read().block_by_number.get(&2).unwrap()[0].header().clone();
-	let event = ChainEvent::NewBlock {
-		hash: header.hash(),
-		is_new_best: true,
-		header: header.clone(),
-=======
 	pool.api.push_block(2, vec![xt.clone()], true);
 
 	let header = pool.api.chain().read().block_by_number.get(&2).unwrap()[0].0.header().clone();
 	let event = ChainEvent::NewBestBlock {
 		hash: header.hash(),
->>>>>>> 4771f237
 		tree_route: None,
 	};
 	block_on(pool.maintain(event));
@@ -647,23 +517,12 @@
 		let watcher = block_on(
 			pool.submit_and_watch(&BlockId::number(1), SOURCE, from_alice.clone())
 		).expect("1. Imported");
-<<<<<<< HEAD
-		let header = pool.api.push_block(2, vec![from_alice.clone()]);
-		canon_watchers.push((watcher, header.hash()));
-		assert_eq!(pool.status().ready, 1);
-
-		let event = ChainEvent::NewBlock {
-			hash: header.hash(),
-			is_new_best: true,
-			header: header.clone(),
-=======
 		let header = pool.api.push_block(2, vec![from_alice.clone()], true);
 		canon_watchers.push((watcher, header.hash()));
 		assert_eq!(pool.status().ready, 1);
 
 		let event = ChainEvent::NewBestBlock {
 			hash: header.hash(),
->>>>>>> 4771f237
 			tree_route: None,
 		};
 		b1 = header.hash();
@@ -675,24 +534,13 @@
 
 	// block C2
 	{
-<<<<<<< HEAD
-		let header = pool.api.push_block_with_parent(b1, vec![from_dave.clone()]);
-=======
 		let header = pool.api.push_block_with_parent(b1, vec![from_dave.clone()], true);
->>>>>>> 4771f237
 		from_dave_watcher = block_on(
 			pool.submit_and_watch(&BlockId::number(1), SOURCE, from_dave.clone())
 		).expect("1. Imported");
 		assert_eq!(pool.status().ready, 1);
-<<<<<<< HEAD
-		let event = ChainEvent::NewBlock {
-			hash: header.hash(),
-			is_new_best: true,
-			header: header.clone(),
-=======
 		let event = ChainEvent::NewBestBlock {
 			hash: header.hash(),
->>>>>>> 4771f237
 			tree_route: None,
 		};
 		c2 = header.hash();
@@ -706,19 +554,10 @@
 			pool.submit_and_watch(&BlockId::number(1), SOURCE, from_bob.clone())
 		).expect("1. Imported");
 		assert_eq!(pool.status().ready, 1);
-<<<<<<< HEAD
-		let header = pool.api.push_block_with_parent(c2, vec![from_bob.clone()]);
-
-		let event = ChainEvent::NewBlock {
-			hash: header.hash(),
-			is_new_best: true,
-			header: header.clone(),
-=======
 		let header = pool.api.push_block_with_parent(c2, vec![from_bob.clone()], true);
 
 		let event = ChainEvent::NewBestBlock {
 			hash: header.hash(),
->>>>>>> 4771f237
 			tree_route: None,
 		};
 		d2 = header.hash();
@@ -753,15 +592,8 @@
 		let header = pool.api.push_block(4, vec![xt.clone()], true);
 		canon_watchers.push((w, header.hash()));
 
-<<<<<<< HEAD
-		let event = ChainEvent::NewBlock {
-			hash: header.hash(),
-			is_new_best: true,
-			header: header.clone(),
-=======
 		let event = ChainEvent::NewBestBlock {
 			hash: header.hash(),
->>>>>>> 4771f237
 			tree_route: None,
 		};
 		d1 = header.hash();
@@ -777,15 +609,8 @@
 	{
 		let header = pool.api.push_block(5, vec![from_dave, from_bob], true);
 		e1 = header.hash();
-<<<<<<< HEAD
-		let event = ChainEvent::NewBlock {
-			hash: header.hash(),
-			is_new_best: true,
-			header: header.clone(),
-=======
 		let event = ChainEvent::NewBestBlock {
 			hash: header.hash(),
->>>>>>> 4771f237
 			tree_route: None,
 		};
 		block_on(pool.maintain(event));
@@ -832,11 +657,7 @@
 fn prune_and_retract_tx_at_same_time() {
 	let api = TestApi::empty();
 	// starting block A1 (last finalized.)
-<<<<<<< HEAD
-	api.push_block(1, vec![]);
-=======
 	api.push_block(1, vec![], true);
->>>>>>> 4771f237
 
 	let (pool, _background, _) = BasicPool::new_test(api.into());
 
@@ -849,21 +670,11 @@
 
 	// Block B1
 	let b1 = {
-<<<<<<< HEAD
-		let header = pool.api.push_block(2, vec![from_alice.clone()]);
-		assert_eq!(pool.status().ready, 1);
-
-		let event = ChainEvent::NewBlock {
-			hash: header.hash(),
-			is_new_best: true,
-			header: header.clone(),
-=======
 		let header = pool.api.push_block(2, vec![from_alice.clone()], true);
 		assert_eq!(pool.status().ready, 1);
 
 		let event = ChainEvent::NewBestBlock {
 			hash: header.hash(),
->>>>>>> 4771f237
 			tree_route: None,
 		};
 		block_on(pool.maintain(event));
@@ -873,11 +684,7 @@
 
 	// Block B2
 	let b2 = {
-<<<<<<< HEAD
-		let header = pool.api.push_block(2, vec![from_alice.clone()]);
-=======
 		let header = pool.api.push_block(2, vec![from_alice.clone()], false);
->>>>>>> 4771f237
 		assert_eq!(pool.status().ready, 0);
 
 		let event = block_event_with_retracted(header.clone(), b1, &*pool.api);
@@ -921,11 +728,7 @@
 fn resubmit_tx_of_fork_that_is_not_part_of_retracted() {
 	let api = TestApi::empty();
 	// starting block A1 (last finalized.)
-<<<<<<< HEAD
-	api.push_block(1, vec![]);
-=======
 	api.push_block(1, vec![], true);
->>>>>>> 4771f237
 
 	let (pool, _background, _) = BasicPool::new_test(api.into());
 
@@ -941,21 +744,11 @@
 		let _ = block_on(
 			pool.submit_and_watch(&BlockId::number(1), SOURCE, tx0.clone())
 		).expect("1. Imported");
-<<<<<<< HEAD
-		let header = pool.api.push_block(2, vec![tx0.clone()]);
-		assert_eq!(pool.status().ready, 1);
-
-		let event = ChainEvent::NewBlock {
-			hash: header.hash(),
-			is_new_best: true,
-			header: header.clone(),
-=======
 		let header = pool.api.push_block(2, vec![tx0.clone()], true);
 		assert_eq!(pool.status().ready, 1);
 
 		let event = ChainEvent::NewBestBlock {
 			hash: header.hash(),
->>>>>>> 4771f237
 			tree_route: None,
 		};
 		d0 = header.hash();
@@ -968,31 +761,13 @@
 		let _ = block_on(
 			pool.submit_and_watch(&BlockId::number(1), SOURCE, tx1.clone())
 		).expect("1. Imported");
-<<<<<<< HEAD
-		let header = pool.api.push_block(2, vec![tx1.clone()]);
+		pool.api.push_block(2, vec![tx1.clone()], false);
 		assert_eq!(pool.status().ready, 1);
-		let event = ChainEvent::NewBlock {
-			hash: header.hash(),
-			is_new_best: false,
-			header: header.clone(),
-			tree_route: None,
-		};
-		block_on(pool.maintain(event));
-
-		// Only transactions from new best should be pruned
-=======
-		pool.api.push_block(2, vec![tx1.clone()], false);
->>>>>>> 4771f237
-		assert_eq!(pool.status().ready, 1);
 	}
 
 	// Block D2
 	{
-<<<<<<< HEAD
-		let header = pool.api.push_block(2, vec![]);
-=======
 		let header = pool.api.push_block(2, vec![], false);
->>>>>>> 4771f237
 		let event = block_event_with_retracted(header, d0, &*pool.api);
 		block_on(pool.maintain(event));
 		assert_eq!(pool.status().ready, 2);
@@ -1003,11 +778,7 @@
 fn resubmit_from_retracted_fork() {
 	let api = TestApi::empty();
 	// starting block A1 (last finalized.)
-<<<<<<< HEAD
-	api.push_block(1, vec![]);
-=======
 	api.push_block(1, vec![], true);
->>>>>>> 4771f237
 
 	let (pool, _background, _) = BasicPool::new_test(api.into());
 
@@ -1032,23 +803,10 @@
 		let _ = block_on(
 			pool.submit_and_watch(&BlockId::number(1), SOURCE, tx0.clone())
 		).expect("1. Imported");
-<<<<<<< HEAD
-		let header = pool.api.push_block(2, vec![tx0.clone()]);
-		assert_eq!(pool.status().ready, 1);
-
-		let event = ChainEvent::NewBlock {
-			hash: header.hash(),
-			is_new_best: true,
-			header: header.clone(),
-			tree_route: None,
-		};
-		block_on(pool.maintain(event));
-=======
 		let header = pool.api.push_block(2, vec![tx0.clone()], true);
 		assert_eq!(pool.status().ready, 1);
 
 		block_on(pool.maintain(block_event(header)));
->>>>>>> 4771f237
 		assert_eq!(pool.status().ready, 0);
 	}
 
@@ -1057,19 +815,8 @@
 		let _ = block_on(
 			pool.submit_and_watch(&BlockId::number(1), SOURCE, tx1.clone())
 		).expect("1. Imported");
-<<<<<<< HEAD
-		let header = pool.api.push_block(3, vec![tx1.clone()]);
-		let event = ChainEvent::NewBlock {
-			hash: header.hash(),
-			is_new_best: true,
-			header: header.clone(),
-			tree_route: None,
-		};
-		block_on(pool.maintain(event));
-=======
 		let header = pool.api.push_block(3, vec![tx1.clone()], true);
 		block_on(pool.maintain(block_event(header)));
->>>>>>> 4771f237
 		assert_eq!(pool.status().ready, 0);
 	}
 
@@ -1078,19 +825,8 @@
 		let _ = block_on(
 			pool.submit_and_watch(&BlockId::number(1), SOURCE, tx2.clone())
 		).expect("1. Imported");
-<<<<<<< HEAD
-		let header = pool.api.push_block(4, vec![tx2.clone()]);
-		let event = ChainEvent::NewBlock {
-			hash: header.hash(),
-			is_new_best: true,
-			header: header.clone(),
-			tree_route: None,
-		};
-		block_on(pool.maintain(event));
-=======
 		let header = pool.api.push_block(4, vec![tx2.clone()], true);
 		block_on(pool.maintain(block_event(header.clone())));
->>>>>>> 4771f237
 		assert_eq!(pool.status().ready, 0);
 		header.hash()
 	};
@@ -1100,18 +836,7 @@
 		let _ = block_on(
 			pool.submit_and_watch(&BlockId::number(1), SOURCE, tx3.clone())
 		).expect("1. Imported");
-<<<<<<< HEAD
-		let header = pool.api.push_block(2, vec![tx3.clone()]);
-		let event = ChainEvent::NewBlock {
-			hash: header.hash(),
-			is_new_best: false,
-			header: header.clone(),
-			tree_route: None,
-		};
-		block_on(pool.maintain(event));
-=======
 		let header = pool.api.push_block(2, vec![tx3.clone()], true);
->>>>>>> 4771f237
 		assert_eq!(pool.status().ready, 1);
 		header.hash()
 	};
@@ -1121,18 +846,7 @@
 		let _ = block_on(
 			pool.submit_and_watch(&BlockId::number(1), SOURCE, tx4.clone())
 		).expect("1. Imported");
-<<<<<<< HEAD
-		let header = pool.api.push_block_with_parent(d1.clone(), vec![tx4.clone()]);
-		let event = ChainEvent::NewBlock {
-			hash: header.hash(),
-			is_new_best: false,
-			header: header.clone(),
-			tree_route: None,
-		};
-		block_on(pool.maintain(event));
-=======
 		let header = pool.api.push_block_with_parent(d1.clone(), vec![tx4.clone()], true);
->>>>>>> 4771f237
 		assert_eq!(pool.status().ready, 2);
 		header.hash()
 	};
@@ -1142,11 +856,7 @@
 		let _ = block_on(
 			pool.submit_and_watch(&BlockId::number(1), SOURCE, tx5.clone())
 		).expect("1. Imported");
-<<<<<<< HEAD
-		let header = pool.api.push_block_with_parent(e1.clone(), vec![tx5.clone()]);
-=======
 		let header = pool.api.push_block_with_parent(e1.clone(), vec![tx5.clone()], true);
->>>>>>> 4771f237
 		// Don't announce the block event to the pool directly, because we will
 		// re-org to this block.
 		assert_eq!(pool.status().ready, 3);
@@ -1170,11 +880,7 @@
 fn ready_set_should_not_resolve_before_block_update() {
 	let (pool, _guard, _notifier) = maintained_pool();
 	let xt1 = uxt(Alice, 209);
-<<<<<<< HEAD
-	block_on(pool.submit_one(&BlockId::number(1), SOURCE, xt1.clone())).expect("1. Imported");
-=======
 	block_on(pool.submit_one(&BlockId::number(0), SOURCE, xt1.clone())).expect("1. Imported");
->>>>>>> 4771f237
 
 	assert!(pool.ready_at(1).now_or_never().is_none());
 }
@@ -1182,11 +888,7 @@
 #[test]
 fn ready_set_should_resolve_after_block_update() {
 	let (pool, _guard, _notifier) = maintained_pool();
-<<<<<<< HEAD
-	let header = pool.api.push_block(1, vec![]);
-=======
 	let header = pool.api.push_block(1, vec![], true);
->>>>>>> 4771f237
 
 	let xt1 = uxt(Alice, 209);
 
@@ -1199,11 +901,7 @@
 #[test]
 fn ready_set_should_eventually_resolve_when_block_update_arrives() {
 	let (pool, _guard, _notifier) = maintained_pool();
-<<<<<<< HEAD
-	let header = pool.api.push_block(1, vec![]);
-=======
 	let header = pool.api.push_block(1, vec![], true);
->>>>>>> 4771f237
 
 	let xt1 = uxt(Alice, 209);
 
@@ -1237,11 +935,7 @@
 	let client = Arc::new(substrate_test_runtime_client::new());
 
 	let pool = Arc::new(
-<<<<<<< HEAD
-		BasicPool::new_test(Arc::new(FullChainApi::new(client))).0
-=======
 		BasicPool::new_test(Arc::new(FullChainApi::new(client, None))).0
->>>>>>> 4771f237
 	);
 
 	let transfer = Transfer {
@@ -1277,8 +971,7 @@
 	let mut client = Arc::new(substrate_test_runtime_client::new());
 
 	let pool = Arc::new(
-<<<<<<< HEAD
-		BasicPool::new_test(Arc::new(FullChainApi::new(client.clone()))).0
+		BasicPool::new_test(Arc::new(FullChainApi::new(client.clone(), None))).0
 	);
 
 	// Prepare the extrisic, push it to the pool and check that it was added.
@@ -1297,7 +990,7 @@
 	// Get the notification of the block import and maintain the pool with it,
 	// Now, the pool should not contain any transactions.
 	let evt = import_stream.next().expect("Importing a block leads to an event");
-	block_on(pool.maintain(evt.into()));
+	block_on(pool.maintain(evt.try_into().expect("Imported as new best block")));
 	assert_eq!(pool.status().ready, 0);
 }
 
@@ -1309,7 +1002,7 @@
 	let xt1 = Extrinsic::IncludeData(Vec::new());
 
 	block_on(pool.submit_one(&BlockId::number(0), SOURCE, xt1.clone())).expect("1. Imported");
-	let header = pool.api.push_block(1, vec![xt1.clone()]);
+	let header = pool.api.push_block(1, vec![xt1.clone()], true);
 
 	// This will prune `xt1`.
 	block_on(pool.maintain(block_event(header)));
@@ -1324,53 +1017,6 @@
 	// If the tx was not removed from the best txs, the tx would be
 	// returned a second time by the iterator.
 	assert!(iterator.next().is_none());
-=======
-		BasicPool::new_test(Arc::new(FullChainApi::new(client.clone(), None))).0
-	);
-
-	// Prepare the extrisic, push it to the pool and check that it was added.
-	let xt = uxt(Alice, 0);
-	block_on(pool.submit_one(&BlockId::number(0), SOURCE, xt.clone())).expect("1. Imported");
-	assert_eq!(pool.status().ready, 1);
-
-	let mut import_stream = block_on_stream(client.import_notification_stream());
-
-	// Build the block with the transaction included
-	let mut block_builder = client.new_block(Default::default()).unwrap();
-	block_builder.push(xt).unwrap();
-	let block = block_builder.build().unwrap().block;
-	client.import(BlockOrigin::Own, block).unwrap();
-
-	// Get the notification of the block import and maintain the pool with it,
-	// Now, the pool should not contain any transactions.
-	let evt = import_stream.next().expect("Importing a block leads to an event");
-	block_on(pool.maintain(evt.try_into().expect("Imported as new best block")));
-	assert_eq!(pool.status().ready, 0);
-}
-
-// When we prune transactions, we need to make sure that we remove
-#[test]
-fn pruning_a_transaction_should_remove_it_from_best_transaction() {
-	let (pool, _guard, _notifier) = maintained_pool();
-
-	let xt1 = Extrinsic::IncludeData(Vec::new());
-
-	block_on(pool.submit_one(&BlockId::number(0), SOURCE, xt1.clone())).expect("1. Imported");
-	let header = pool.api.push_block(1, vec![xt1.clone()], true);
-
-	// This will prune `xt1`.
-	block_on(pool.maintain(block_event(header)));
-
-	// Submit the tx again.
-	block_on(pool.submit_one(&BlockId::number(1), SOURCE, xt1.clone())).expect("2. Imported");
-
-	let mut iterator = block_on(pool.ready_at(1));
-
-	assert_eq!(iterator.next().unwrap().data, xt1.clone());
-
-	// If the tx was not removed from the best txs, the tx would be
-	// returned a second time by the iterator.
-	assert!(iterator.next().is_none());
 }
 
 #[test]
@@ -1391,5 +1037,4 @@
 	block_on(notifier.next());
 
 	assert_eq!(pool.status().ready, 1);
->>>>>>> 4771f237
 }