// This file is part of Substrate.

// Copyright (C) 2018-2020 Parity Technologies (UK) Ltd.
// SPDX-License-Identifier: GPL-3.0-or-later WITH Classpath-exception-2.0

// This program is free software: you can redistribute it and/or modify
// it under the terms of the GNU General Public License as published by
// the Free Software Foundation, either version 3 of the License, or
// (at your option) any later version.

// This program is distributed in the hope that it will be useful,
// but WITHOUT ANY WARRANTY; without even the implied warranty of
// MERCHANTABILITY or FITNESS FOR A PARTICULAR PURPOSE. See the
// GNU General Public License for more details.

// You should have received a copy of the GNU General Public License
// along with this program. If not, see <https://www.gnu.org/licenses/>.

//! Substrate transaction pool implementation.

#![recursion_limit="256"]
#![warn(missing_docs)]
#![warn(unused_extern_crates)]

mod api;
mod revalidation;
mod metrics;
<<<<<<< HEAD

pub mod error;

=======

pub mod error;

>>>>>>> 4771f237
#[cfg(test)]
pub mod testing;

pub use sc_transaction_graph as txpool;
pub use crate::api::{FullChainApi, LightChainApi};

<<<<<<< HEAD
use std::{collections::{HashMap, HashSet}, sync::Arc, pin::Pin};
=======
use std::{collections::{HashMap, HashSet}, sync::Arc, pin::Pin, convert::TryInto};
>>>>>>> 4771f237
use futures::{prelude::*, future::{self, ready}, channel::oneshot};
use parking_lot::Mutex;

use sp_runtime::{
	generic::BlockId,
	traits::{Block as BlockT, NumberFor, AtLeast32Bit, Extrinsic, Zero},
};
use sp_core::traits::SpawnNamed;
use sp_transaction_pool::{
	TransactionPool, PoolStatus, ImportNotificationStream, TxHash, TransactionFor,
	TransactionStatusStreamFor, MaintainedTransactionPool, PoolFuture, ChainEvent,
	TransactionSource,
};
use sc_transaction_graph::{ChainApi, ExtrinsicHash};
use wasm_timer::Instant;

use prometheus_endpoint::Registry as PrometheusRegistry;
use crate::metrics::MetricsLink as PrometheusMetrics;

type BoxedReadyIterator<Hash, Data> = Box<
	dyn Iterator<Item=Arc<sc_transaction_graph::base_pool::Transaction<Hash, Data>>> + Send
>;

type ReadyIteratorFor<PoolApi> = BoxedReadyIterator<
	sc_transaction_graph::ExtrinsicHash<PoolApi>, sc_transaction_graph::ExtrinsicFor<PoolApi>
>;

type PolledIterator<PoolApi> = Pin<Box<dyn Future<Output=ReadyIteratorFor<PoolApi>> + Send>>;

<<<<<<< HEAD
=======
/// A transaction pool for a full node.
pub type FullPool<Block, Client> = BasicPool<FullChainApi<Client, Block>, Block>;
/// A transaction pool for a light node.
pub type LightPool<Block, Client, Fetcher> = BasicPool<LightChainApi<Client, Fetcher, Block>, Block>;

>>>>>>> 4771f237
/// Basic implementation of transaction pool that can be customized by providing PoolApi.
pub struct BasicPool<PoolApi, Block>
	where
		Block: BlockT,
		PoolApi: ChainApi<Block=Block>,
{
	pool: Arc<sc_transaction_graph::Pool<PoolApi>>,
	api: Arc<PoolApi>,
	revalidation_strategy: Arc<Mutex<RevalidationStrategy<NumberFor<Block>>>>,
	revalidation_queue: Arc<revalidation::RevalidationQueue<PoolApi>>,
	ready_poll: Arc<Mutex<ReadyPoll<ReadyIteratorFor<PoolApi>, Block>>>,
	metrics: PrometheusMetrics,
}

struct ReadyPoll<T, Block: BlockT> {
	updated_at: NumberFor<Block>,
	pollers: Vec<(NumberFor<Block>, oneshot::Sender<T>)>,
}

impl<T, Block: BlockT> Default for ReadyPoll<T, Block> {
	fn default() -> Self {
		Self {
			updated_at: NumberFor::<Block>::zero(),
			pollers: Default::default(),
		}
	}
}

impl<T, Block: BlockT> ReadyPoll<T, Block> {
	fn trigger(&mut self, number: NumberFor<Block>, iterator_factory: impl Fn() -> T) {
		self.updated_at = number;

		let mut idx = 0;
		while idx < self.pollers.len() {
			if self.pollers[idx].0 <= number {
				let poller_sender = self.pollers.swap_remove(idx);
				log::debug!(target: "txpool", "Sending ready signal at block {}", number);
				let _ = poller_sender.1.send(iterator_factory());
			} else {
				idx += 1;
			}
		}
	}

	fn add(&mut self, number: NumberFor<Block>) -> oneshot::Receiver<T> {
		let (sender, receiver) = oneshot::channel();
		self.pollers.push((number, sender));
		receiver
	}

	fn updated_at(&self) -> NumberFor<Block> {
		self.updated_at
	}
}

#[cfg(not(target_os = "unknown"))]
impl<PoolApi, Block> parity_util_mem::MallocSizeOf for BasicPool<PoolApi, Block>
where
	PoolApi: ChainApi<Block=Block>,
	Block: BlockT,
{
	fn size_of(&self, ops: &mut parity_util_mem::MallocSizeOfOps) -> usize {
		// other entries insignificant or non-primary references
		self.pool.size_of(ops)
	}
}

/// Type of revalidation.
pub enum RevalidationType {
	/// Light revalidation type.
	///
	/// During maintenance, transaction pool makes periodic revalidation
	/// of all transactions depending on number of blocks or time passed.
	/// Also this kind of revalidation does not resubmit transactions from
	/// retracted blocks, since it is too expensive.
	Light,

	/// Full revalidation type.
	///
	/// During maintenance, transaction pool revalidates some fixed amount of
	/// transactions from the pool of valid transactions.
	Full,
}

impl<PoolApi, Block> BasicPool<PoolApi, Block>
	where
		Block: BlockT,
		PoolApi: ChainApi<Block=Block> + 'static,
{
	/// Create new basic transaction pool with provided api, for tests.
	#[cfg(test)]
	pub fn new_test(
		pool_api: Arc<PoolApi>,
<<<<<<< HEAD
		prometheus: Option<&PrometheusRegistry>,
	) -> (Self, Option<Pin<Box<dyn Future<Output=()> + Send>>>) {
		Self::with_revalidation_type(options, pool_api, prometheus, RevalidationType::Full)
	}

	/// Create new basic transaction pool with provided api, for tests.
	#[cfg(test)]
	pub fn new_test(
		pool_api: Arc<PoolApi>,
=======
>>>>>>> 4771f237
	) -> (Self, Pin<Box<dyn Future<Output=()> + Send>>, intervalier::BackSignalControl) {
		let pool = Arc::new(sc_transaction_graph::Pool::new(Default::default(), pool_api.clone()));
		let (revalidation_queue, background_task, notifier) =
			revalidation::RevalidationQueue::new_test(pool_api.clone(), pool.clone());
		(
			BasicPool {
				api: pool_api,
				pool,
				revalidation_queue: Arc::new(revalidation_queue),
				revalidation_strategy: Arc::new(Mutex::new(RevalidationStrategy::Always)),
				ready_poll: Default::default(),
				metrics: Default::default(),
			},
			background_task,
			notifier,
		)
	}

	/// Create new basic transaction pool with provided api and custom
	/// revalidation type.
	pub fn with_revalidation_type(
		options: sc_transaction_graph::Options,
		pool_api: Arc<PoolApi>,
		prometheus: Option<&PrometheusRegistry>,
		revalidation_type: RevalidationType,
		spawner: impl SpawnNamed,
	) -> Self {
		let pool = Arc::new(sc_transaction_graph::Pool::new(options, pool_api.clone()));
		let (revalidation_queue, background_task) = match revalidation_type {
			RevalidationType::Light => (revalidation::RevalidationQueue::new(pool_api.clone(), pool.clone()), None),
			RevalidationType::Full => {
				let (queue, background) = revalidation::RevalidationQueue::new_background(pool_api.clone(), pool.clone());
				(queue, Some(background))
			},
		};

<<<<<<< HEAD
		(
			BasicPool {
				api: pool_api,
				pool,
				revalidation_queue: Arc::new(revalidation_queue),
				revalidation_strategy: Arc::new(Mutex::new(
					match revalidation_type {
						RevalidationType::Light => RevalidationStrategy::Light(RevalidationStatus::NotScheduled),
						RevalidationType::Full => RevalidationStrategy::Always,
					}
				)),
				ready_poll: Default::default(),
				metrics: PrometheusMetrics::new(prometheus),
			},
			background_task,
		)
=======
		if let Some(background_task) = background_task {
			spawner.spawn("txpool-background", background_task);
		}

		BasicPool {
			api: pool_api,
			pool,
			revalidation_queue: Arc::new(revalidation_queue),
			revalidation_strategy: Arc::new(Mutex::new(
				match revalidation_type {
					RevalidationType::Light => RevalidationStrategy::Light(RevalidationStatus::NotScheduled),
					RevalidationType::Full => RevalidationStrategy::Always,
				}
			)),
			ready_poll: Default::default(),
			metrics: PrometheusMetrics::new(prometheus),
		}
>>>>>>> 4771f237
	}

	/// Gets shared reference to the underlying pool.
	pub fn pool(&self) -> &Arc<sc_transaction_graph::Pool<PoolApi>> {
		&self.pool
	}
}

impl<PoolApi, Block> TransactionPool for BasicPool<PoolApi, Block>
	where
		Block: BlockT,
		PoolApi: 'static + ChainApi<Block=Block>,
{
	type Block = PoolApi::Block;
	type Hash = sc_transaction_graph::ExtrinsicHash<PoolApi>;
	type InPoolTransaction = sc_transaction_graph::base_pool::Transaction<
		TxHash<Self>, TransactionFor<Self>
	>;
	type Error = PoolApi::Error;

	fn submit_at(
		&self,
		at: &BlockId<Self::Block>,
		source: TransactionSource,
		xts: Vec<TransactionFor<Self>>,
	) -> PoolFuture<Vec<Result<TxHash<Self>, Self::Error>>, Self::Error> {
		let pool = self.pool.clone();
		let at = *at;

<<<<<<< HEAD
		self.metrics.report(|metrics| metrics.validations_scheduled.inc_by(xts.len() as u64));

		let metrics = self.metrics.clone();
		async move {
			let tx_count = xts.len();
			let res = pool.submit_at(&at, source, xts, false).await;
			metrics.report(|metrics| metrics.validations_finished.inc_by(tx_count as u64));
			res
		}.boxed()
=======
		self.metrics.report(|metrics| metrics.submitted_transactions.inc_by(xts.len() as u64));

		async move { pool.submit_at(&at, source, xts).await }.boxed()
>>>>>>> 4771f237
	}

	fn submit_one(
		&self,
		at: &BlockId<Self::Block>,
		source: TransactionSource,
		xt: TransactionFor<Self>,
	) -> PoolFuture<TxHash<Self>, Self::Error> {
		let pool = self.pool.clone();
		let at = *at;

<<<<<<< HEAD
		self.metrics.report(|metrics| metrics.validations_scheduled.inc());

		let metrics = self.metrics.clone();
		async move {
			let res = pool.submit_one(&at, source, xt).await;

			metrics.report(|metrics| metrics.validations_finished.inc());
			res

		}.boxed()
=======
		self.metrics.report(|metrics| metrics.submitted_transactions.inc());

		async move { pool.submit_one(&at, source, xt).await }.boxed()
>>>>>>> 4771f237
	}

	fn submit_and_watch(
		&self,
		at: &BlockId<Self::Block>,
		source: TransactionSource,
		xt: TransactionFor<Self>,
	) -> PoolFuture<Box<TransactionStatusStreamFor<Self>>, Self::Error> {
		let at = *at;
		let pool = self.pool.clone();

<<<<<<< HEAD
		self.metrics.report(|metrics| metrics.validations_scheduled.inc());

		let metrics = self.metrics.clone();
		async move {
			let result = pool.submit_and_watch(&at, source, xt)
=======
		self.metrics.report(|metrics| metrics.submitted_transactions.inc());

		async move {
			pool.submit_and_watch(&at, source, xt)
>>>>>>> 4771f237
				.map(|result| result.map(|watcher| Box::new(watcher.into_stream()) as _))
				.await;

			metrics.report(|metrics| metrics.validations_finished.inc());

			result
		}.boxed()
	}

	fn remove_invalid(&self, hashes: &[TxHash<Self>]) -> Vec<Arc<Self::InPoolTransaction>> {
		let removed = self.pool.validated_pool().remove_invalid(hashes);
		self.metrics.report(|metrics| metrics.validations_invalid.inc_by(removed.len() as u64));
		removed
	}

	fn status(&self) -> PoolStatus {
		self.pool.validated_pool().status()
	}

	fn import_notification_stream(&self) -> ImportNotificationStream<TxHash<Self>> {
		self.pool.validated_pool().import_notification_stream()
	}

	fn hash_of(&self, xt: &TransactionFor<Self>) -> TxHash<Self> {
		self.pool.hash_of(xt)
	}

	fn on_broadcasted(&self, propagations: HashMap<TxHash<Self>, Vec<String>>) {
		self.pool.validated_pool().on_broadcasted(propagations)
	}

	fn ready_transaction(&self, hash: &TxHash<Self>) -> Option<Arc<Self::InPoolTransaction>> {
		self.pool.validated_pool().ready_by_hash(hash)
	}

	fn ready_at(&self, at: NumberFor<Self::Block>) -> PolledIterator<PoolApi> {
		if self.ready_poll.lock().updated_at() >= at {
			log::trace!(target: "txpool", "Transaction pool already processed block  #{}", at);
			let iterator: ReadyIteratorFor<PoolApi> = Box::new(self.pool.validated_pool().ready());
			return Box::pin(futures::future::ready(iterator));
		}

		Box::pin(
			self.ready_poll
				.lock()
				.add(at)
				.map(|received| received.unwrap_or_else(|e| {
					log::warn!("Error receiving pending set: {:?}", e);
					Box::new(vec![].into_iter())
				}))
		)
	}

	fn ready(&self) -> ReadyIteratorFor<PoolApi> {
		Box::new(self.pool.validated_pool().ready())
	}
<<<<<<< HEAD
=======
}

impl<Block, Client, Fetcher> LightPool<Block, Client, Fetcher>
where
	Block: BlockT,
	Client: sp_blockchain::HeaderBackend<Block> + 'static,
	Fetcher: sc_client_api::Fetcher<Block> + 'static,
{
	/// Create new basic transaction pool for a light node with the provided api.
	pub fn new_light(
		options: sc_transaction_graph::Options,
		prometheus: Option<&PrometheusRegistry>,
		spawner: impl SpawnNamed,
		client: Arc<Client>,
		fetcher: Arc<Fetcher>,
	) -> Self {
		let pool_api = Arc::new(LightChainApi::new(client, fetcher));
		Self::with_revalidation_type(
			options, pool_api, prometheus, RevalidationType::Light, spawner,
		)
	}
}

impl<Block, Client> FullPool<Block, Client>
where
	Block: BlockT,
	Client: sp_api::ProvideRuntimeApi<Block>
		+ sc_client_api::BlockBackend<Block>
		+ sp_runtime::traits::BlockIdTo<Block>,
	Client: sc_client_api::ExecutorProvider<Block> + Send + Sync + 'static,
	Client::Api: sp_transaction_pool::runtime_api::TaggedTransactionQueue<Block>,
	sp_api::ApiErrorFor<Client, Block>: Send + std::fmt::Display,
{
	/// Create new basic transaction pool for a full node with the provided api.
	pub fn new_full(
		options: sc_transaction_graph::Options,
		prometheus: Option<&PrometheusRegistry>,
		spawner: impl SpawnNamed,
		client: Arc<Client>,
	) -> Arc<Self> {
		let pool_api = Arc::new(FullChainApi::new(client.clone(), prometheus));
		let pool = Arc::new(Self::with_revalidation_type(
			options, pool_api, prometheus, RevalidationType::Full, spawner
		));

		// make transaction pool available for off-chain runtime calls.
		client.execution_extensions().register_transaction_pool(&pool);

		pool
	}
}

impl<Block, Client> sp_transaction_pool::LocalTransactionPool
	for BasicPool<FullChainApi<Client, Block>, Block>
where
	Block: BlockT,
	Client: sp_api::ProvideRuntimeApi<Block>
		+ sc_client_api::BlockBackend<Block>
		+ sp_runtime::traits::BlockIdTo<Block>,
	Client: Send + Sync + 'static,
	Client::Api: sp_transaction_pool::runtime_api::TaggedTransactionQueue<Block>,
	sp_api::ApiErrorFor<Client, Block>: Send + std::fmt::Display,
{
	type Block = Block;
	type Hash = sc_transaction_graph::ExtrinsicHash<FullChainApi<Client, Block>>;
	type Error = <FullChainApi<Client, Block> as ChainApi>::Error;

	fn submit_local(
		&self,
		at: &BlockId<Self::Block>,
		xt: sp_transaction_pool::LocalTransactionFor<Self>,
	) -> Result<Self::Hash, Self::Error> {
		use sc_transaction_graph::ValidatedTransaction;
		use sp_runtime::traits::SaturatedConversion;
		use sp_runtime::transaction_validity::TransactionValidityError;

		let validity = self
			.api
			.validate_transaction_blocking(at, TransactionSource::Local, xt.clone())?
			.map_err(|e| {
				Self::Error::Pool(match e {
					TransactionValidityError::Invalid(i) => i.into(),
					TransactionValidityError::Unknown(u) => u.into(),
				})
			})?;

		let (hash, bytes) = self.pool.validated_pool().api().hash_and_length(&xt);
		let block_number = self
			.api
			.block_id_to_number(at)?
			.ok_or_else(|| error::Error::BlockIdConversion(format!("{:?}", at)))?;

		let validated = ValidatedTransaction::valid_at(
			block_number.saturated_into::<u64>(),
			hash.clone(),
			TransactionSource::Local,
			xt,
			bytes,
			validity,
		);

		self.pool.validated_pool().submit(vec![validated]).remove(0)
	}
>>>>>>> 4771f237
}

#[cfg_attr(test, derive(Debug))]
enum RevalidationStatus<N> {
	/// The revalidation has never been completed.
	NotScheduled,
	/// The revalidation is scheduled.
	Scheduled(Option<Instant>, Option<N>),
	/// The revalidation is in progress.
	InProgress,
}

enum RevalidationStrategy<N> {
	Always,
	Light(RevalidationStatus<N>),
}

struct RevalidationAction {
	revalidate: bool,
	resubmit: bool,
}

impl<N: Clone + Copy + AtLeast32Bit> RevalidationStrategy<N> {
	pub fn clear(&mut self) {
		if let Self::Light(status) = self {
			status.clear()
		}
	}

	pub fn next(
		&mut self,
		block: N,
		revalidate_time_period: Option<std::time::Duration>,
		revalidate_block_period: Option<N>,
	) -> RevalidationAction {
		match self {
			Self::Light(status) => RevalidationAction {
				revalidate: status.next_required(
					block,
					revalidate_time_period,
					revalidate_block_period,
				),
				resubmit: false,
			},
			Self::Always => RevalidationAction {
				revalidate: true,
				resubmit: true,
			}
		}
	}
}

impl<N: Clone + Copy + AtLeast32Bit> RevalidationStatus<N> {
	/// Called when revalidation is completed.
	pub fn clear(&mut self) {
		*self = Self::NotScheduled;
	}

	/// Returns true if revalidation is required.
	pub fn next_required(
		&mut self,
		block: N,
		revalidate_time_period: Option<std::time::Duration>,
		revalidate_block_period: Option<N>,
	) -> bool {
		match *self {
			Self::NotScheduled => {
				*self = Self::Scheduled(
					revalidate_time_period.map(|period| Instant::now() + period),
					revalidate_block_period.map(|period| block + period),
				);
				false
			}
			Self::Scheduled(revalidate_at_time, revalidate_at_block) => {
				let is_required = revalidate_at_time.map(|at| Instant::now() >= at).unwrap_or(false)
					|| revalidate_at_block.map(|at| block >= at).unwrap_or(false);
				if is_required {
					*self = Self::InProgress;
				}
				is_required
			}
			Self::InProgress => false,
		}
	}
}

/// Prune the known txs for the given block.
async fn prune_known_txs_for_block<Block: BlockT, Api: ChainApi<Block = Block>>(
	block_id: BlockId<Block>,
	api: &Api,
	pool: &sc_transaction_graph::Pool<Api>,
) -> Vec<ExtrinsicHash<Api>> {
	let hashes = api.block_body(&block_id).await
		.unwrap_or_else(|e| {
			log::warn!("Prune known transactions: error request {:?}!", e);
			None
		})
		.unwrap_or_default()
		.into_iter()
		.map(|tx| pool.hash_of(&tx))
		.collect::<Vec<_>>();

	log::trace!(target: "txpool", "Pruning transactions: {:?}", hashes);

	if let Err(e) = pool.prune_known(&block_id, &hashes) {
		log::error!("Cannot prune known in the pool {:?}!", e);
	}

	hashes
}

impl<PoolApi, Block> MaintainedTransactionPool for BasicPool<PoolApi, Block>
	where
		Block: BlockT,
		PoolApi: 'static + ChainApi<Block=Block>,
{
	fn maintain(&self, event: ChainEvent<Self::Block>) -> Pin<Box<dyn Future<Output=()> + Send>> {
		match event {
<<<<<<< HEAD
			ChainEvent::NewBlock { hash, tree_route, is_new_best, .. } => {
=======
			ChainEvent::NewBestBlock { hash, tree_route } => {
>>>>>>> 4771f237
				let pool = self.pool.clone();
				let api = self.api.clone();

				let id = BlockId::hash(hash);
				let block_number = match api.block_id_to_number(&id) {
					Ok(Some(number)) => number,
					_ => {
						log::trace!(
							target: "txpool",
							"Skipping chain event - no number for that block {:?}",
							id,
						);
						return Box::pin(ready(()));
					}
				};

				let next_action = self.revalidation_strategy.lock().next(
					block_number,
					Some(std::time::Duration::from_secs(60)),
					Some(20.into()),
				);
				let revalidation_strategy = self.revalidation_strategy.clone();
				let revalidation_queue = self.revalidation_queue.clone();
				let ready_poll = self.ready_poll.clone();
				let metrics = self.metrics.clone();

				async move {
					// We keep track of everything we prune so that later we won't add
					// tranactions with those hashes from the retracted blocks.
					let mut pruned_log = HashSet::<ExtrinsicHash<PoolApi>>::new();

					// If there is a tree route, we use this to prune known tx based on the enacted
					// blocks. Before pruning enacted transactions, we inform the listeners about
					// retracted blocks and their transactions. This order is important, because
					// if we enact and retract the same transaction at the same time, we want to
					// send first the retract and than the prune event.
					if let Some(ref tree_route) = tree_route {
						for retracted in tree_route.retracted() {
							// notify txs awaiting finality that it has been retracted
							pool.validated_pool().on_block_retracted(retracted.hash.clone());
						}

						future::join_all(
							tree_route
								.enacted()
								.iter()
								.map(|h|
									prune_known_txs_for_block(
										BlockId::Hash(h.hash.clone()),
										&*api,
										&*pool,
									),
								),
						).await.into_iter().for_each(|enacted_log|{
							pruned_log.extend(enacted_log);
						})
					}

<<<<<<< HEAD
					// If this is a new best block, we need to prune its transactions from the pool.
					if is_new_best {
						pruned_log.extend(prune_known_txs_for_block(id.clone(), &*api, &*pool).await);
					}
=======
					pruned_log.extend(prune_known_txs_for_block(id.clone(), &*api, &*pool).await);
>>>>>>> 4771f237

					metrics.report(
						|metrics| metrics.block_transactions_pruned.inc_by(pruned_log.len() as u64)
					);

					if let (true, Some(tree_route)) = (next_action.resubmit, tree_route) {
						let mut resubmit_transactions = Vec::new();

						for retracted in tree_route.retracted() {
							let hash = retracted.hash.clone();

							let block_transactions = api.block_body(&BlockId::hash(hash))
								.await
								.unwrap_or_else(|e| {
									log::warn!("Failed to fetch block body {:?}!", e);
									None
								})
								.unwrap_or_default()
								.into_iter()
								.filter(|tx| tx.is_signed().unwrap_or(true));

							let mut resubmitted_to_report = 0;

							resubmit_transactions.extend(
								block_transactions.into_iter().filter(|tx| {
									let tx_hash = pool.hash_of(&tx);
									let contains = pruned_log.contains(&tx_hash);

									// need to count all transactions, not just filtered, here
									resubmitted_to_report += 1;

									if !contains {
										log::debug!(
											target: "txpool",
											"[{:?}]: Resubmitting from retracted block {:?}",
											tx_hash,
											hash,
										);
									}
									!contains
								})
							);

							metrics.report(
								|metrics| metrics.block_transactions_resubmitted.inc_by(resubmitted_to_report)
							);
						}

<<<<<<< HEAD
						if let Err(e) = pool.submit_at(
=======
						if let Err(e) = pool.resubmit_at(
>>>>>>> 4771f237
							&id,
							// These transactions are coming from retracted blocks, we should
							// simply consider them external.
							TransactionSource::External,
							resubmit_transactions,
<<<<<<< HEAD
							true,
=======
>>>>>>> 4771f237
						).await {
							log::debug!(
								target: "txpool",
								"[{:?}] Error re-submitting transactions: {:?}",
								id,
								e,
							)
						}
					}

					let extra_pool = pool.clone();
					// After #5200 lands, this arguably might be moved to the
					// handler of "all blocks notification".
					ready_poll.lock().trigger(
						block_number,
						move || Box::new(extra_pool.validated_pool().ready()),
					);

					if next_action.revalidate {
						let hashes = pool.validated_pool()
							.ready()
							.map(|tx| tx.hash.clone())
							.collect();
						revalidation_queue.revalidate_later(block_number, hashes).await;

						revalidation_strategy.lock().clear();
					}
				}.boxed()
			}
			ChainEvent::Finalized { hash } => {
				let pool = self.pool.clone();
				async move {
					if let Err(e) = pool.validated_pool().on_block_finalized(hash).await {
						log::warn!(
							target: "txpool",
							"Error [{}] occurred while attempting to notify watchers of finalization {}",
							e, hash
						)
					}
				}.boxed()
			}
		}
	}
}

/// Inform the transaction pool about imported and finalized blocks.
pub async fn notification_future<Client, Pool, Block>(
	client: Arc<Client>,
	txpool: Arc<Pool>
)
	where
		Block: BlockT,
		Client: sc_client_api::BlockchainEvents<Block>,
		Pool: MaintainedTransactionPool<Block=Block>,
{
<<<<<<< HEAD
	let import_stream = client.import_notification_stream().map(Into::into).fuse();
=======
	let import_stream = client.import_notification_stream()
		.filter_map(|n| ready(n.try_into().ok()))
		.fuse();
>>>>>>> 4771f237
	let finality_stream = client.finality_notification_stream()
		.map(Into::into)
		.fuse();

	futures::stream::select(import_stream, finality_stream)
		.for_each(|evt| txpool.maintain(evt))
		.await
}<|MERGE_RESOLUTION|>--- conflicted
+++ resolved
@@ -25,26 +25,16 @@
 mod api;
 mod revalidation;
 mod metrics;
-<<<<<<< HEAD
 
 pub mod error;
 
-=======
-
-pub mod error;
-
->>>>>>> 4771f237
 #[cfg(test)]
 pub mod testing;
 
 pub use sc_transaction_graph as txpool;
 pub use crate::api::{FullChainApi, LightChainApi};
 
-<<<<<<< HEAD
-use std::{collections::{HashMap, HashSet}, sync::Arc, pin::Pin};
-=======
 use std::{collections::{HashMap, HashSet}, sync::Arc, pin::Pin, convert::TryInto};
->>>>>>> 4771f237
 use futures::{prelude::*, future::{self, ready}, channel::oneshot};
 use parking_lot::Mutex;
 
@@ -74,14 +64,11 @@
 
 type PolledIterator<PoolApi> = Pin<Box<dyn Future<Output=ReadyIteratorFor<PoolApi>> + Send>>;
 
-<<<<<<< HEAD
-=======
 /// A transaction pool for a full node.
 pub type FullPool<Block, Client> = BasicPool<FullChainApi<Client, Block>, Block>;
 /// A transaction pool for a light node.
 pub type LightPool<Block, Client, Fetcher> = BasicPool<LightChainApi<Client, Fetcher, Block>, Block>;
 
->>>>>>> 4771f237
 /// Basic implementation of transaction pool that can be customized by providing PoolApi.
 pub struct BasicPool<PoolApi, Block>
 	where
@@ -175,18 +162,6 @@
 	#[cfg(test)]
 	pub fn new_test(
 		pool_api: Arc<PoolApi>,
-<<<<<<< HEAD
-		prometheus: Option<&PrometheusRegistry>,
-	) -> (Self, Option<Pin<Box<dyn Future<Output=()> + Send>>>) {
-		Self::with_revalidation_type(options, pool_api, prometheus, RevalidationType::Full)
-	}
-
-	/// Create new basic transaction pool with provided api, for tests.
-	#[cfg(test)]
-	pub fn new_test(
-		pool_api: Arc<PoolApi>,
-=======
->>>>>>> 4771f237
 	) -> (Self, Pin<Box<dyn Future<Output=()> + Send>>, intervalier::BackSignalControl) {
 		let pool = Arc::new(sc_transaction_graph::Pool::new(Default::default(), pool_api.clone()));
 		let (revalidation_queue, background_task, notifier) =
@@ -223,24 +198,6 @@
 			},
 		};
 
-<<<<<<< HEAD
-		(
-			BasicPool {
-				api: pool_api,
-				pool,
-				revalidation_queue: Arc::new(revalidation_queue),
-				revalidation_strategy: Arc::new(Mutex::new(
-					match revalidation_type {
-						RevalidationType::Light => RevalidationStrategy::Light(RevalidationStatus::NotScheduled),
-						RevalidationType::Full => RevalidationStrategy::Always,
-					}
-				)),
-				ready_poll: Default::default(),
-				metrics: PrometheusMetrics::new(prometheus),
-			},
-			background_task,
-		)
-=======
 		if let Some(background_task) = background_task {
 			spawner.spawn("txpool-background", background_task);
 		}
@@ -258,7 +215,6 @@
 			ready_poll: Default::default(),
 			metrics: PrometheusMetrics::new(prometheus),
 		}
->>>>>>> 4771f237
 	}
 
 	/// Gets shared reference to the underlying pool.
@@ -288,21 +244,9 @@
 		let pool = self.pool.clone();
 		let at = *at;
 
-<<<<<<< HEAD
-		self.metrics.report(|metrics| metrics.validations_scheduled.inc_by(xts.len() as u64));
-
-		let metrics = self.metrics.clone();
-		async move {
-			let tx_count = xts.len();
-			let res = pool.submit_at(&at, source, xts, false).await;
-			metrics.report(|metrics| metrics.validations_finished.inc_by(tx_count as u64));
-			res
-		}.boxed()
-=======
 		self.metrics.report(|metrics| metrics.submitted_transactions.inc_by(xts.len() as u64));
 
 		async move { pool.submit_at(&at, source, xts).await }.boxed()
->>>>>>> 4771f237
 	}
 
 	fn submit_one(
@@ -314,22 +258,9 @@
 		let pool = self.pool.clone();
 		let at = *at;
 
-<<<<<<< HEAD
-		self.metrics.report(|metrics| metrics.validations_scheduled.inc());
-
-		let metrics = self.metrics.clone();
-		async move {
-			let res = pool.submit_one(&at, source, xt).await;
-
-			metrics.report(|metrics| metrics.validations_finished.inc());
-			res
-
-		}.boxed()
-=======
 		self.metrics.report(|metrics| metrics.submitted_transactions.inc());
 
 		async move { pool.submit_one(&at, source, xt).await }.boxed()
->>>>>>> 4771f237
 	}
 
 	fn submit_and_watch(
@@ -341,24 +272,12 @@
 		let at = *at;
 		let pool = self.pool.clone();
 
-<<<<<<< HEAD
-		self.metrics.report(|metrics| metrics.validations_scheduled.inc());
-
-		let metrics = self.metrics.clone();
-		async move {
-			let result = pool.submit_and_watch(&at, source, xt)
-=======
 		self.metrics.report(|metrics| metrics.submitted_transactions.inc());
 
 		async move {
 			pool.submit_and_watch(&at, source, xt)
->>>>>>> 4771f237
 				.map(|result| result.map(|watcher| Box::new(watcher.into_stream()) as _))
-				.await;
-
-			metrics.report(|metrics| metrics.validations_finished.inc());
-
-			result
+				.await
 		}.boxed()
 	}
 
@@ -409,8 +328,6 @@
 	fn ready(&self) -> ReadyIteratorFor<PoolApi> {
 		Box::new(self.pool.validated_pool().ready())
 	}
-<<<<<<< HEAD
-=======
 }
 
 impl<Block, Client, Fetcher> LightPool<Block, Client, Fetcher>
@@ -514,7 +431,6 @@
 
 		self.pool.validated_pool().submit(vec![validated]).remove(0)
 	}
->>>>>>> 4771f237
 }
 
 #[cfg_attr(test, derive(Debug))]
@@ -633,11 +549,7 @@
 {
 	fn maintain(&self, event: ChainEvent<Self::Block>) -> Pin<Box<dyn Future<Output=()> + Send>> {
 		match event {
-<<<<<<< HEAD
-			ChainEvent::NewBlock { hash, tree_route, is_new_best, .. } => {
-=======
 			ChainEvent::NewBestBlock { hash, tree_route } => {
->>>>>>> 4771f237
 				let pool = self.pool.clone();
 				let api = self.api.clone();
 
@@ -696,14 +608,7 @@
 						})
 					}
 
-<<<<<<< HEAD
-					// If this is a new best block, we need to prune its transactions from the pool.
-					if is_new_best {
-						pruned_log.extend(prune_known_txs_for_block(id.clone(), &*api, &*pool).await);
-					}
-=======
 					pruned_log.extend(prune_known_txs_for_block(id.clone(), &*api, &*pool).await);
->>>>>>> 4771f237
 
 					metrics.report(
 						|metrics| metrics.block_transactions_pruned.inc_by(pruned_log.len() as u64)
@@ -752,20 +657,12 @@
 							);
 						}
 
-<<<<<<< HEAD
-						if let Err(e) = pool.submit_at(
-=======
 						if let Err(e) = pool.resubmit_at(
->>>>>>> 4771f237
 							&id,
 							// These transactions are coming from retracted blocks, we should
 							// simply consider them external.
 							TransactionSource::External,
 							resubmit_transactions,
-<<<<<<< HEAD
-							true,
-=======
->>>>>>> 4771f237
 						).await {
 							log::debug!(
 								target: "txpool",
@@ -821,13 +718,9 @@
 		Client: sc_client_api::BlockchainEvents<Block>,
 		Pool: MaintainedTransactionPool<Block=Block>,
 {
-<<<<<<< HEAD
-	let import_stream = client.import_notification_stream().map(Into::into).fuse();
-=======
 	let import_stream = client.import_notification_stream()
 		.filter_map(|n| ready(n.try_into().ok()))
 		.fuse();
->>>>>>> 4771f237
 	let finality_stream = client.finality_notification_stream()
 		.map(Into::into)
 		.fuse();
