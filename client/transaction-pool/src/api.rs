// This file is part of Substrate.

// Copyright (C) 2018-2020 Parity Technologies (UK) Ltd.
// SPDX-License-Identifier: GPL-3.0-or-later WITH Classpath-exception-2.0

// This program is free software: you can redistribute it and/or modify
// it under the terms of the GNU General Public License as published by
// the Free Software Foundation, either version 3 of the License, or
// (at your option) any later version.

// This program is distributed in the hope that it will be useful,
// but WITHOUT ANY WARRANTY; without even the implied warranty of
// MERCHANTABILITY or FITNESS FOR A PARTICULAR PURPOSE. See the
// GNU General Public License for more details.

// You should have received a copy of the GNU General Public License
// along with this program. If not, see <https://www.gnu.org/licenses/>.

//! Chain api required for the transaction pool.

use std::{marker::PhantomData, pin::Pin, sync::Arc};
use codec::{Decode, Encode};
use futures::{
	channel::oneshot, executor::{ThreadPool, ThreadPoolBuilder}, future::{Future, FutureExt, ready, Ready},
};

use sc_client_api::{
	blockchain::HeaderBackend, light::{Fetcher, RemoteCallRequest, RemoteBodyRequest}, BlockBackend,
};
use sp_runtime::{
	generic::BlockId, traits::{self, Block as BlockT, BlockIdTo, Header as HeaderT, Hash as HashT},
	transaction_validity::{TransactionValidity, TransactionSource},
};
use sp_transaction_pool::runtime_api::TaggedTransactionQueue;
use sp_api::{ProvideRuntimeApi, ApiExt};
<<<<<<< HEAD
=======
use prometheus_endpoint::Registry as PrometheusRegistry;
>>>>>>> 4771f237

use crate::{metrics::{ApiMetrics, ApiMetricsExt}, error::{self, Error}};

/// The transaction pool logic for full client.
pub struct FullChainApi<Client, Block> {
	client: Arc<Client>,
	pool: ThreadPool,
	_marker: PhantomData<Block>,
	metrics: Option<Arc<ApiMetrics>>,
}

impl<Client, Block> FullChainApi<Client, Block> {
	/// Create new transaction pool logic.
	pub fn new(
		client: Arc<Client>,
		prometheus: Option<&PrometheusRegistry>,
	) -> Self {
		let metrics = prometheus.map(ApiMetrics::register).and_then(|r| {
			match r {
				Err(err) => {
					log::warn!(
						target: "txpool",
						"Failed to register transaction pool api prometheus metrics: {:?}",
						err,
					);
					None
				},
				Ok(api) => Some(Arc::new(api))
			}
		});

		FullChainApi {
			client,
			pool: ThreadPoolBuilder::new()
				.pool_size(2)
				.name_prefix("txpool-verifier")
				.create()
				.expect("Failed to spawn verifier threads, that are critical for node operation."),
			_marker: Default::default(),
<<<<<<< HEAD
=======
			metrics,
>>>>>>> 4771f237
		}
	}
}

impl<Client, Block> sc_transaction_graph::ChainApi for FullChainApi<Client, Block>
where
	Block: BlockT,
	Client: ProvideRuntimeApi<Block> + BlockBackend<Block> + BlockIdTo<Block>,
	Client: Send + Sync + 'static,
	Client::Api: TaggedTransactionQueue<Block>,
	sp_api::ApiErrorFor<Client, Block>: Send + std::fmt::Display,
{
	type Block = Block;
	type Error = error::Error;
	type ValidationFuture = Pin<
		Box<dyn Future<Output = error::Result<TransactionValidity>> + Send>
	>;
	type BodyFuture = Ready<error::Result<Option<Vec<<Self::Block as BlockT>::Extrinsic>>>>;

	fn block_body(&self, id: &BlockId<Self::Block>) -> Self::BodyFuture {
		ready(self.client.block_body(&id).map_err(|e| error::Error::from(e)))
	}

	fn validate_transaction(
		&self,
		at: &BlockId<Self::Block>,
		source: TransactionSource,
		uxt: sc_transaction_graph::ExtrinsicFor<Self>,
	) -> Self::ValidationFuture {
		let (tx, rx) = oneshot::channel();
		let client = self.client.clone();
		let at = at.clone();

<<<<<<< HEAD
=======
		let metrics = self.metrics.clone();
		metrics.report(|m| m.validations_scheduled.inc());

>>>>>>> 4771f237
		self.pool.spawn_ok(futures_diagnose::diagnose(
			"validate-transaction",
			async move {
				let res = validate_transaction_blocking(&*client, &at, source, uxt);
				if let Err(e) = tx.send(res) {
					log::warn!("Unable to send a validate transaction result: {:?}", e);
				}
<<<<<<< HEAD
=======
				metrics.report(|m| m.validations_finished.inc());
>>>>>>> 4771f237
			},
		));

		Box::pin(async move {
			match rx.await {
				Ok(r) => r,
				Err(_) => Err(Error::RuntimeApi("Validation was canceled".into())),
			}
		})
	}

	fn block_id_to_number(
		&self,
		at: &BlockId<Self::Block>,
	) -> error::Result<Option<sc_transaction_graph::NumberFor<Self>>> {
		self.client.to_number(at).map_err(|e| Error::BlockIdConversion(format!("{:?}", e)))
	}

	fn block_id_to_hash(
		&self,
		at: &BlockId<Self::Block>,
	) -> error::Result<Option<sc_transaction_graph::BlockHash<Self>>> {
		self.client.to_hash(at).map_err(|e| Error::BlockIdConversion(format!("{:?}", e)))
	}

	fn hash_and_length(
		&self,
		ex: &sc_transaction_graph::ExtrinsicFor<Self>,
	) -> (sc_transaction_graph::ExtrinsicHash<Self>, usize) {
		ex.using_encoded(|x| {
			(<traits::HashFor::<Block> as traits::Hash>::hash(x), x.len())
		})
	}
}

/// Helper function to validate a transaction using a full chain API.
/// This method will call into the runtime to perform the validation.
fn validate_transaction_blocking<Client, Block>(
	client: &Client,
	at: &BlockId<Block>,
	source: TransactionSource,
	uxt: sc_transaction_graph::ExtrinsicFor<FullChainApi<Client, Block>>,
) -> error::Result<TransactionValidity>
where
	Block: BlockT,
	Client: ProvideRuntimeApi<Block> + BlockBackend<Block> + BlockIdTo<Block>,
	Client: Send + Sync + 'static,
	Client::Api: TaggedTransactionQueue<Block>,
	sp_api::ApiErrorFor<Client, Block>: Send + std::fmt::Display,
{
<<<<<<< HEAD
	sp_tracing::enter_span!("validate_transaction");
	let runtime_api = client.runtime_api();
	let has_v2 = sp_tracing::tracing_span! { "check_version";
		runtime_api
			.has_api_with::<dyn TaggedTransactionQueue<Block, Error=()>, _>(&at, |v| v >= 2)
			.unwrap_or_default()
	};

	sp_tracing::enter_span!("runtime::validate_transaction");
	let res = if has_v2 {
		runtime_api.validate_transaction(&at, source, uxt)
	} else {
		#[allow(deprecated)] // old validate_transaction
		runtime_api.validate_transaction_before_version_2(&at, uxt)
	};

	res.map_err(|e| Error::RuntimeApi(e.to_string()))
=======
	sp_tracing::within_span!(sp_tracing::Level::TRACE, "validate_transaction";
	{
		let runtime_api = client.runtime_api();
		let has_v2 = sp_tracing::within_span! { sp_tracing::Level::TRACE, "check_version";
			runtime_api
				.has_api_with::<dyn TaggedTransactionQueue<Block, Error=()>, _>(&at, |v| v >= 2)
				.unwrap_or_default()
		};

		let res = sp_tracing::within_span!(
			sp_tracing::Level::TRACE, "runtime::validate_transaction";
		{
			if has_v2 {
				runtime_api.validate_transaction(&at, source, uxt)
			} else {
				#[allow(deprecated)] // old validate_transaction
				runtime_api.validate_transaction_before_version_2(&at, uxt)
			}
		});

		res.map_err(|e| Error::RuntimeApi(e.to_string()))
	})
>>>>>>> 4771f237
}

impl<Client, Block> FullChainApi<Client, Block>
where
	Block: BlockT,
	Client: ProvideRuntimeApi<Block> + BlockBackend<Block> + BlockIdTo<Block>,
	Client: Send + Sync + 'static,
	Client::Api: TaggedTransactionQueue<Block>,
	sp_api::ApiErrorFor<Client, Block>: Send + std::fmt::Display,
{
	/// Validates a transaction by calling into the runtime, same as
	/// `validate_transaction` but blocks the current thread when performing
	/// validation. Only implemented for `FullChainApi` since we can call into
	/// the runtime locally.
	pub fn validate_transaction_blocking(
		&self,
		at: &BlockId<Block>,
		source: TransactionSource,
		uxt: sc_transaction_graph::ExtrinsicFor<Self>,
	) -> error::Result<TransactionValidity> {
		validate_transaction_blocking(&*self.client, at, source, uxt)
	}
}

/// The transaction pool logic for light client.
pub struct LightChainApi<Client, F, Block> {
	client: Arc<Client>,
	fetcher: Arc<F>,
	_phantom: PhantomData<Block>,
}

impl<Client, F, Block> LightChainApi<Client, F, Block> {
	/// Create new transaction pool logic.
	pub fn new(client: Arc<Client>, fetcher: Arc<F>) -> Self {
		LightChainApi {
			client,
			fetcher,
			_phantom: Default::default(),
		}
	}
}

impl<Client, F, Block> sc_transaction_graph::ChainApi for
	LightChainApi<Client, F, Block> where
		Block: BlockT,
		Client: HeaderBackend<Block> + 'static,
		F: Fetcher<Block> + 'static,
{
	type Block = Block;
	type Error = error::Error;
	type ValidationFuture = Box<
		dyn Future<Output = error::Result<TransactionValidity>> + Send + Unpin
	>;
	type BodyFuture = Pin<
		Box<
			dyn Future<Output = error::Result<Option<Vec<<Self::Block as BlockT>::Extrinsic>>>>
				+ Send
		>
	>;

	fn validate_transaction(
		&self,
		at: &BlockId<Self::Block>,
		source: TransactionSource,
		uxt: sc_transaction_graph::ExtrinsicFor<Self>,
	) -> Self::ValidationFuture {
		let header_hash = self.client.expect_block_hash_from_id(at);
		let header_and_hash = header_hash
			.and_then(|header_hash| self.client.expect_header(BlockId::Hash(header_hash))
				.map(|header| (header_hash, header)));
		let (block, header) = match header_and_hash {
			Ok((header_hash, header)) => (header_hash, header),
			Err(err) => return Box::new(ready(Err(err.into()))),
		};
		let remote_validation_request = self.fetcher.remote_call(RemoteCallRequest {
			block,
			header,
			method: "TaggedTransactionQueue_validate_transaction".into(),
			call_data: (source, uxt).encode(),
			retry_count: None,
		});
		let remote_validation_request = remote_validation_request.then(move |result| {
			let result: error::Result<TransactionValidity> = result
				.map_err(Into::into)
				.and_then(|result| Decode::decode(&mut &result[..])
					.map_err(|e| Error::RuntimeApi(
						format!("Error decoding tx validation result: {:?}", e)
					))
				);
			ready(result)
		});

		Box::new(remote_validation_request)
	}

	fn block_id_to_number(
		&self,
		at: &BlockId<Self::Block>,
	) -> error::Result<Option<sc_transaction_graph::NumberFor<Self>>> {
		Ok(self.client.block_number_from_id(at)?)
	}

	fn block_id_to_hash(
		&self,
		at: &BlockId<Self::Block>,
	) -> error::Result<Option<sc_transaction_graph::BlockHash<Self>>> {
		Ok(self.client.block_hash_from_id(at)?)
	}

	fn hash_and_length(
		&self,
		ex: &sc_transaction_graph::ExtrinsicFor<Self>,
	) -> (sc_transaction_graph::ExtrinsicHash<Self>, usize) {
		ex.using_encoded(|x| {
			(<<Block::Header as HeaderT>::Hashing as HashT>::hash(x), x.len())
		})
	}

	fn block_body(&self, id: &BlockId<Self::Block>) -> Self::BodyFuture {
		let header = self.client.header(*id)
			.and_then(|h| h.ok_or_else(|| sp_blockchain::Error::UnknownBlock(format!("{}", id))));
		let header = match header {
			Ok(header) => header,
			Err(err) => {
				log::warn!(target: "txpool", "Failed to query header: {:?}", err);
				return Box::pin(ready(Ok(None)));
			}
		};

		let fetcher = self.fetcher.clone();
		async move {
			let transactions = fetcher.remote_body({
					RemoteBodyRequest {
						header,
						retry_count: None,
					}
				})
				.await
				.unwrap_or_else(|e| {
					log::warn!(target: "txpool", "Failed to fetch block body: {:?}", e);
					Vec::new()
				});

			Ok(Some(transactions))
		}.boxed()
	}
}<|MERGE_RESOLUTION|>--- conflicted
+++ resolved
@@ -33,10 +33,7 @@
 };
 use sp_transaction_pool::runtime_api::TaggedTransactionQueue;
 use sp_api::{ProvideRuntimeApi, ApiExt};
-<<<<<<< HEAD
-=======
 use prometheus_endpoint::Registry as PrometheusRegistry;
->>>>>>> 4771f237
 
 use crate::{metrics::{ApiMetrics, ApiMetricsExt}, error::{self, Error}};
 
@@ -76,10 +73,7 @@
 				.create()
 				.expect("Failed to spawn verifier threads, that are critical for node operation."),
 			_marker: Default::default(),
-<<<<<<< HEAD
-=======
 			metrics,
->>>>>>> 4771f237
 		}
 	}
 }
@@ -113,12 +107,9 @@
 		let client = self.client.clone();
 		let at = at.clone();
 
-<<<<<<< HEAD
-=======
 		let metrics = self.metrics.clone();
 		metrics.report(|m| m.validations_scheduled.inc());
 
->>>>>>> 4771f237
 		self.pool.spawn_ok(futures_diagnose::diagnose(
 			"validate-transaction",
 			async move {
@@ -126,10 +117,7 @@
 				if let Err(e) = tx.send(res) {
 					log::warn!("Unable to send a validate transaction result: {:?}", e);
 				}
-<<<<<<< HEAD
-=======
 				metrics.report(|m| m.validations_finished.inc());
->>>>>>> 4771f237
 			},
 		));
 
@@ -180,25 +168,6 @@
 	Client::Api: TaggedTransactionQueue<Block>,
 	sp_api::ApiErrorFor<Client, Block>: Send + std::fmt::Display,
 {
-<<<<<<< HEAD
-	sp_tracing::enter_span!("validate_transaction");
-	let runtime_api = client.runtime_api();
-	let has_v2 = sp_tracing::tracing_span! { "check_version";
-		runtime_api
-			.has_api_with::<dyn TaggedTransactionQueue<Block, Error=()>, _>(&at, |v| v >= 2)
-			.unwrap_or_default()
-	};
-
-	sp_tracing::enter_span!("runtime::validate_transaction");
-	let res = if has_v2 {
-		runtime_api.validate_transaction(&at, source, uxt)
-	} else {
-		#[allow(deprecated)] // old validate_transaction
-		runtime_api.validate_transaction_before_version_2(&at, uxt)
-	};
-
-	res.map_err(|e| Error::RuntimeApi(e.to_string()))
-=======
 	sp_tracing::within_span!(sp_tracing::Level::TRACE, "validate_transaction";
 	{
 		let runtime_api = client.runtime_api();
@@ -221,7 +190,6 @@
 
 		res.map_err(|e| Error::RuntimeApi(e.to_string()))
 	})
->>>>>>> 4771f237
 }
 
 impl<Client, Block> FullChainApi<Client, Block>
