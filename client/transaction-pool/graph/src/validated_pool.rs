// This file is part of Substrate.

// Copyright (C) 2018-2020 Parity Technologies (UK) Ltd.
// SPDX-License-Identifier: GPL-3.0-or-later WITH Classpath-exception-2.0

// This program is free software: you can redistribute it and/or modify
// it under the terms of the GNU General Public License as published by
// the Free Software Foundation, either version 3 of the License, or
// (at your option) any later version.

// This program is distributed in the hope that it will be useful,
// but WITHOUT ANY WARRANTY; without even the implied warranty of
// MERCHANTABILITY or FITNESS FOR A PARTICULAR PURPOSE. See the
// GNU General Public License for more details.

// You should have received a copy of the GNU General Public License
// along with this program. If not, see <https://www.gnu.org/licenses/>.

use std::{
	collections::{HashSet, HashMap},
	hash,
	sync::Arc,
};

use crate::base_pool as base;
use crate::listener::Listener;
use crate::rotator::PoolRotator;
use crate::watcher::Watcher;
use serde::Serialize;

use parking_lot::{Mutex, RwLock};
use sp_runtime::{
	generic::BlockId,
	traits::{self, SaturatedConversion},
	transaction_validity::{TransactionTag as Tag, ValidTransaction, TransactionSource},
};
use sp_transaction_pool::{error, PoolStatus};
use wasm_timer::Instant;
<<<<<<< HEAD
use sp_utils::mpsc::{tracing_unbounded, TracingUnboundedSender};
=======
use futures::channel::mpsc::{channel, Sender};
use retain_mut::RetainMut;
>>>>>>> 4771f237

use crate::base_pool::PruneStatus;
use crate::pool::{
	EventStream, Options, ChainApi, BlockHash, ExtrinsicHash, ExtrinsicFor, TransactionFor,
};

/// Pre-validated transaction. Validated pool only accepts transactions wrapped in this enum.
#[derive(Debug)]
pub enum ValidatedTransaction<Hash, Ex, Error> {
	/// Transaction that has been validated successfully.
	Valid(base::Transaction<Hash, Ex>),
	/// Transaction that is invalid.
	Invalid(Hash, Error),
	/// Transaction which validity can't be determined.
	///
	/// We're notifying watchers about failure, if 'unknown' transaction is submitted.
	Unknown(Hash, Error),
}

impl<Hash, Ex, Error> ValidatedTransaction<Hash, Ex, Error> {
	/// Consume validity result, transaction data and produce ValidTransaction.
	pub fn valid_at(
		at: u64,
		hash: Hash,
		source: TransactionSource,
		data: Ex,
		bytes: usize,
		validity: ValidTransaction,
	) -> Self {
		Self::Valid(base::Transaction {
			data,
			bytes,
			hash,
			source,
			priority: validity.priority,
			requires: validity.requires,
			provides: validity.provides,
			propagate: validity.propagate,
			valid_till: at
				.saturated_into::<u64>()
				.saturating_add(validity.longevity),
		})
	}
}

/// A type of validated transaction stored in the pool.
pub type ValidatedTransactionFor<B> = ValidatedTransaction<
	ExtrinsicHash<B>,
	ExtrinsicFor<B>,
	<B as ChainApi>::Error,
>;

/// Pool that deals with validated transactions.
pub struct ValidatedPool<B: ChainApi> {
	api: Arc<B>,
	options: Options,
	listener: RwLock<Listener<ExtrinsicHash<B>, B>>,
	pool: RwLock<base::BasePool<
		ExtrinsicHash<B>,
		ExtrinsicFor<B>,
	>>,
<<<<<<< HEAD
	import_notification_sinks: Mutex<Vec<TracingUnboundedSender<ExtrinsicHash<B>>>>,
=======
	import_notification_sinks: Mutex<Vec<Sender<ExtrinsicHash<B>>>>,
>>>>>>> 4771f237
	rotator: PoolRotator<ExtrinsicHash<B>>,
}

#[cfg(not(target_os = "unknown"))]
impl<B: ChainApi> parity_util_mem::MallocSizeOf for ValidatedPool<B>
where
	ExtrinsicFor<B>: parity_util_mem::MallocSizeOf,
{
	fn size_of(&self, ops: &mut parity_util_mem::MallocSizeOfOps) -> usize {
		// other entries insignificant or non-primary references
		self.pool.size_of(ops)
	}
}

impl<B: ChainApi> ValidatedPool<B> {
	/// Create a new transaction pool.
	pub fn new(options: Options, api: Arc<B>) -> Self {
		let base_pool = base::BasePool::new(options.reject_future_transactions);
		ValidatedPool {
			options,
			listener: Default::default(),
			api,
			pool: RwLock::new(base_pool),
			import_notification_sinks: Default::default(),
			rotator: Default::default(),
		}
	}

	/// Bans given set of hashes.
	pub fn ban(&self, now: &Instant, hashes: impl IntoIterator<Item=ExtrinsicHash<B>>) {
		self.rotator.ban(now, hashes)
	}

	/// Returns true if transaction with given hash is currently banned from the pool.
	pub fn is_banned(&self, hash: &ExtrinsicHash<B>) -> bool {
		self.rotator.is_banned(hash)
	}

	/// A fast check before doing any further processing of a transaction, like validation.
	///
	/// If `ingore_banned` is `true`, it will not check if the transaction is banned.
	///
	/// It checks if the transaction is already imported or banned. If so, it returns an error.
	pub fn check_is_known(
		&self,
		tx_hash: &ExtrinsicHash<B>,
		ignore_banned: bool,
	) -> Result<(), B::Error> {
		if !ignore_banned && self.is_banned(tx_hash) {
			Err(error::Error::TemporarilyBanned.into())
		} else if self.pool.read().is_imported(tx_hash) {
			Err(error::Error::AlreadyImported(Box::new(tx_hash.clone())).into())
		} else {
			Ok(())
		}
	}

	/// Imports a bunch of pre-validated transactions to the pool.
<<<<<<< HEAD
	pub fn submit<T>(&self, txs: T) -> Vec<Result<ExtrinsicHash<B>, B::Error>> where
		T: IntoIterator<Item=ValidatedTransactionFor<B>>
	{
=======
	pub fn submit(
		&self,
		txs: impl IntoIterator<Item=ValidatedTransactionFor<B>>,
	) -> Vec<Result<ExtrinsicHash<B>, B::Error>> {
>>>>>>> 4771f237
		let results = txs.into_iter()
			.map(|validated_tx| self.submit_one(validated_tx))
			.collect::<Vec<_>>();

		// only enforce limits if there is at least one imported transaction
		let removed = if results.iter().any(|res| res.is_ok()) {
			self.enforce_limits()
		} else {
			Default::default()
		};

		results.into_iter().map(|res| match res {
			Ok(ref hash) if removed.contains(hash) => Err(error::Error::ImmediatelyDropped.into()),
			other => other,
		}).collect()
	}

	/// Submit single pre-validated transaction to the pool.
	fn submit_one(&self, tx: ValidatedTransactionFor<B>) -> Result<ExtrinsicHash<B>, B::Error> {
		match tx {
			ValidatedTransaction::Valid(tx) => {
				let imported = self.pool.write().import(tx)?;

				if let base::Imported::Ready { ref hash, .. } = imported {
					self.import_notification_sinks.lock()
						.retain_mut(|sink| {
							match sink.try_send(hash.clone()) {
								Ok(()) => true,
								Err(e) => {
									if e.is_full() {
										log::warn!(target: "txpool", "[{:?}] Trying to notify an import but the channel is full", hash);
										true
									} else {
										false
									}
								},
							}
						});
				}

				let mut listener = self.listener.write();
				fire_events(&mut *listener, &imported);
				Ok(imported.hash().clone())
			},
			ValidatedTransaction::Invalid(hash, err) => {
				self.rotator.ban(&Instant::now(), std::iter::once(hash));
				Err(err.into())
			},
			ValidatedTransaction::Unknown(hash, err) => {
				self.listener.write().invalid(&hash, false);
				Err(err.into())
			},
		}
	}

	fn enforce_limits(&self) -> HashSet<ExtrinsicHash<B>> {
		let status = self.pool.read().status();
		let ready_limit = &self.options.ready;
		let future_limit = &self.options.future;

		log::debug!(target: "txpool", "Pool Status: {:?}", status);
		if ready_limit.is_exceeded(status.ready, status.ready_bytes)
			|| future_limit.is_exceeded(status.future, status.future_bytes)
		{
			log::debug!(
				target: "txpool",
				"Enforcing limits ({}/{}kB ready, {}/{}kB future",
				ready_limit.count, ready_limit.total_bytes / 1024,
				future_limit.count, future_limit.total_bytes / 1024,
			);

			// clean up the pool
			let removed = {
				let mut pool = self.pool.write();
				let removed = pool.enforce_limits(ready_limit, future_limit)
					.into_iter().map(|x| x.hash.clone()).collect::<HashSet<_>>();
				// ban all removed transactions
				self.rotator.ban(&Instant::now(), removed.iter().map(|x| x.clone()));
				removed
			};
			if !removed.is_empty() {
				log::debug!(target: "txpool", "Enforcing limits: {} dropped", removed.len());
			}

			// run notifications
			let mut listener = self.listener.write();
			for h in &removed {
				listener.dropped(h, None);
			}

			removed
		} else {
			Default::default()
		}
	}

	/// Import a single extrinsic and starts to watch their progress in the pool.
	pub fn submit_and_watch(
		&self,
		tx: ValidatedTransactionFor<B>,
	) -> Result<Watcher<ExtrinsicHash<B>, ExtrinsicHash<B>>, B::Error> {
		match tx {
			ValidatedTransaction::Valid(tx) => {
				let hash = self.api.hash_and_length(&tx.data).0;
				let watcher = self.listener.write().create_watcher(hash);
				self.submit(std::iter::once(ValidatedTransaction::Valid(tx)))
					.pop()
					.expect("One extrinsic passed; one result returned; qed")
					.map(|_| watcher)
			},
			ValidatedTransaction::Invalid(hash, err) => {
				self.rotator.ban(&Instant::now(), std::iter::once(hash));
				Err(err.into())
			},
			ValidatedTransaction::Unknown(_, err) => Err(err.into()),
		}
	}

	/// Resubmits revalidated transactions back to the pool.
	///
	/// Removes and then submits passed transactions and all dependent transactions.
	/// Transactions that are missing from the pool are not submitted.
	pub fn resubmit(&self, mut updated_transactions: HashMap<ExtrinsicHash<B>, ValidatedTransactionFor<B>>) {
		#[derive(Debug, Clone, Copy, PartialEq)]
		enum Status { Future, Ready, Failed, Dropped };

		let (mut initial_statuses, final_statuses) = {
			let mut pool = self.pool.write();

			// remove all passed transactions from the ready/future queues
			// (this may remove additional transactions as well)
			//
			// for every transaction that has an entry in the `updated_transactions`,
			// we store updated validation result in txs_to_resubmit
			// for every transaction that has no entry in the `updated_transactions`,
			// we store last validation result (i.e. the pool entry) in txs_to_resubmit
			let mut initial_statuses = HashMap::new();
			let mut txs_to_resubmit = Vec::with_capacity(updated_transactions.len());
			while !updated_transactions.is_empty() {
				let hash = updated_transactions.keys().next().cloned().expect("transactions is not empty; qed");

				// note we are not considering tx with hash invalid here - we just want
				// to remove it along with dependent transactions and `remove_subtree()`
				// does exactly what we need
				let removed = pool.remove_subtree(&[hash.clone()]);
				for removed_tx in removed {
					let removed_hash = removed_tx.hash.clone();
					let updated_transaction = updated_transactions.remove(&removed_hash);
					let tx_to_resubmit = if let Some(updated_tx) = updated_transaction {
						updated_tx
					} else {
						// in most cases we'll end up in successful `try_unwrap`, but if not
						// we still need to reinsert transaction back to the pool => duplicate call
						let transaction = match Arc::try_unwrap(removed_tx) {
							Ok(transaction) => transaction,
							Err(transaction) => transaction.duplicate(),
						};
						ValidatedTransaction::Valid(transaction)
					};

					initial_statuses.insert(removed_hash.clone(), Status::Ready);
					txs_to_resubmit.push((removed_hash, tx_to_resubmit));
				}
				// make sure to remove the hash even if it's not present in the pool any more.
				updated_transactions.remove(&hash);
			}

			// if we're rejecting future transactions, then insertion order matters here:
			// if tx1 depends on tx2, then if tx1 is inserted before tx2, then it goes
			// to the future queue and gets rejected immediately
			// => let's temporary stop rejection and clear future queue before return
			pool.with_futures_enabled(|pool, reject_future_transactions| {
				// now resubmit all removed transactions back to the pool
				let mut final_statuses = HashMap::new();
				for (hash, tx_to_resubmit) in txs_to_resubmit {
					match tx_to_resubmit {
						ValidatedTransaction::Valid(tx) => match pool.import(tx) {
							Ok(imported) => match imported {
								base::Imported::Ready { promoted, failed, removed, .. } => {
									final_statuses.insert(hash, Status::Ready);
									for hash in promoted {
										final_statuses.insert(hash, Status::Ready);
									}
									for hash in failed {
										final_statuses.insert(hash, Status::Failed);
									}
									for tx in removed {
										final_statuses.insert(tx.hash.clone(), Status::Dropped);
									}
								},
								base::Imported::Future { .. } => {
									final_statuses.insert(hash, Status::Future);
								},
							},
							Err(err) => {
								// we do not want to fail if single transaction import has failed
								// nor we do want to propagate this error, because it could tx unknown to caller
								// => let's just notify listeners (and issue debug message)
								log::warn!(
									target: "txpool",
									"[{:?}] Removing invalid transaction from update: {}",
									hash,
									err,
								);
								final_statuses.insert(hash, Status::Failed);
							},
						},
						ValidatedTransaction::Invalid(_, _) | ValidatedTransaction::Unknown(_, _) => {
							final_statuses.insert(hash, Status::Failed);
						},
					}
				}

				// if the pool is configured to reject future transactions, let's clear the future
				// queue, updating final statuses as required
				if reject_future_transactions {
					for future_tx in pool.clear_future() {
						final_statuses.insert(future_tx.hash.clone(), Status::Dropped);
					}
				}

				(initial_statuses, final_statuses)
			})
		};

		// and now let's notify listeners about status changes
		let mut listener = self.listener.write();
		for (hash, final_status) in final_statuses {
			let initial_status = initial_statuses.remove(&hash);
			if initial_status.is_none() || Some(final_status) != initial_status {
				match final_status {
					Status::Future => listener.future(&hash),
					Status::Ready => listener.ready(&hash, None),
					Status::Dropped => listener.dropped(&hash, None),
					Status::Failed => listener.invalid(&hash, initial_status.is_some()),
				}
			}
		}
	}

	/// For each extrinsic, returns tags that it provides (if known), or None (if it is unknown).
	pub fn extrinsics_tags(&self, hashes: &[ExtrinsicHash<B>]) -> Vec<Option<Vec<Tag>>> {
		self.pool.read().by_hashes(&hashes)
			.into_iter()
			.map(|existing_in_pool| existing_in_pool
				.map(|transaction| transaction.provides.iter().cloned().collect()))
			.collect()
	}

	/// Get ready transaction by hash
	pub fn ready_by_hash(&self, hash: &ExtrinsicHash<B>) -> Option<TransactionFor<B>> {
		self.pool.read().ready_by_hash(hash)
	}

	/// Prunes ready transactions that provide given list of tags.
	pub fn prune_tags(
		&self,
		tags: impl IntoIterator<Item=Tag>,
	) -> Result<PruneStatus<ExtrinsicHash<B>, ExtrinsicFor<B>>, B::Error> {
		// Perform tag-based pruning in the base pool
		let status = self.pool.write().prune_tags(tags);
		// Notify event listeners of all transactions
		// that were promoted to `Ready` or were dropped.
		{
			let mut listener = self.listener.write();
			for promoted in &status.promoted {
				fire_events(&mut *listener, promoted);
			}
			for f in &status.failed {
				listener.dropped(f, None);
			}
		}

		Ok(status)
	}

	/// Resubmit transactions that have been revalidated after prune_tags call.
	pub fn resubmit_pruned(
		&self,
		at: &BlockId<B::Block>,
		known_imported_hashes: impl IntoIterator<Item=ExtrinsicHash<B>> + Clone,
		pruned_hashes: Vec<ExtrinsicHash<B>>,
		pruned_xts: Vec<ValidatedTransactionFor<B>>,
	) -> Result<(), B::Error> {
		debug_assert_eq!(pruned_hashes.len(), pruned_xts.len());

		// Resubmit pruned transactions
		let results = self.submit(pruned_xts);

		// Collect the hashes of transactions that now became invalid (meaning that they are successfully pruned).
		let hashes = results
			.into_iter()
			.enumerate()
			.filter_map(|(idx, r)| match r.map_err(error::IntoPoolError::into_pool_error) {
				Err(Ok(error::Error::InvalidTransaction(_))) => Some(pruned_hashes[idx].clone()),
				_ => None,
			});
		// Fire `pruned` notifications for collected hashes and make sure to include
		// `known_imported_hashes` since they were just imported as part of the block.
		let hashes = hashes.chain(known_imported_hashes.into_iter());
		self.fire_pruned(at, hashes)?;

		// perform regular cleanup of old transactions in the pool
		// and update temporary bans.
		self.clear_stale(at)?;
		Ok(())
	}

	/// Fire notifications for pruned transactions.
	pub fn fire_pruned(
		&self,
		at: &BlockId<B::Block>,
		hashes: impl Iterator<Item=ExtrinsicHash<B>>,
	) -> Result<(), B::Error> {
		let header_hash = self.api.block_id_to_hash(at)?
			.ok_or_else(|| error::Error::InvalidBlockId(format!("{:?}", at)).into())?;
		let mut listener = self.listener.write();
		let mut set = HashSet::with_capacity(hashes.size_hint().0);
		for h in hashes {
			// `hashes` has possibly duplicate hashes.
			// we'd like to send out the `InBlock` notification only once.
			if !set.contains(&h) {
				listener.pruned(header_hash, &h);
				set.insert(h);
			}
		}
		Ok(())
	}

	/// Removes stale transactions from the pool.
	///
	/// Stale transactions are transaction beyond their longevity period.
	/// Note this function does not remove transactions that are already included in the chain.
	/// See `prune_tags` if you want this.
	pub fn clear_stale(&self, at: &BlockId<B::Block>) -> Result<(), B::Error> {
		let block_number = self.api.block_id_to_number(at)?
			.ok_or_else(|| error::Error::InvalidBlockId(format!("{:?}", at)).into())?
			.saturated_into::<u64>();
		let now = Instant::now();
		let to_remove = {
			self.ready()
				.filter(|tx| self.rotator.ban_if_stale(&now, block_number, &tx))
				.map(|tx| tx.hash.clone())
				.collect::<Vec<_>>()
		};
		let futures_to_remove: Vec<ExtrinsicHash<B>> = {
			let p = self.pool.read();
			let mut hashes = Vec::new();
			for tx in p.futures() {
				if self.rotator.ban_if_stale(&now, block_number, &tx) {
					hashes.push(tx.hash.clone());
				}
			}
			hashes
		};
		// removing old transactions
		self.remove_invalid(&to_remove);
		self.remove_invalid(&futures_to_remove);
		// clear banned transactions timeouts
		self.rotator.clear_timeouts(&now);

		Ok(())
	}

	/// Get rotator reference.
	#[cfg(test)]
	pub fn rotator(&self) -> &PoolRotator<ExtrinsicHash<B>> {
		&self.rotator
	}

	/// Get api reference.
	pub fn api(&self) -> &B {
		&self.api
	}

	/// Return an event stream of notifications for when transactions are imported to the pool.
	///
	/// Consumers of this stream should use the `ready` method to actually get the
	/// pending transactions in the right order.
	pub fn import_notification_stream(&self) -> EventStream<ExtrinsicHash<B>> {
<<<<<<< HEAD
		let (sink, stream) = tracing_unbounded("mpsc_import_notifications");
=======
		const CHANNEL_BUFFER_SIZE: usize = 1024;

		let (sink, stream) = channel(CHANNEL_BUFFER_SIZE);
>>>>>>> 4771f237
		self.import_notification_sinks.lock().push(sink);
		stream
	}

	/// Invoked when extrinsics are broadcasted.
	pub fn on_broadcasted(&self, propagated: HashMap<ExtrinsicHash<B>, Vec<String>>) {
		let mut listener = self.listener.write();
		for (hash, peers) in propagated.into_iter() {
			listener.broadcasted(&hash, peers);
		}
	}

	/// Remove a subtree of transactions from the pool and mark them invalid.
	///
	/// The transactions passed as an argument will be additionally banned
	/// to prevent them from entering the pool right away.
	/// Note this is not the case for the dependent transactions - those may
	/// still be valid so we want to be able to re-import them.
	pub fn remove_invalid(&self, hashes: &[ExtrinsicHash<B>]) -> Vec<TransactionFor<B>> {
		// early exit in case there is no invalid transactions.
		if hashes.is_empty() {
			return vec![];
		}

		log::debug!(target: "txpool", "Removing invalid transactions: {:?}", hashes);

		// temporarily ban invalid transactions
		self.rotator.ban(&Instant::now(), hashes.iter().cloned());

		let invalid = self.pool.write().remove_subtree(hashes);

		log::debug!(target: "txpool", "Removed invalid transactions: {:?}", invalid);

		let mut listener = self.listener.write();
		for tx in &invalid {
			listener.invalid(&tx.hash, true);
		}

		invalid
	}

	/// Get an iterator for ready transactions ordered by priority
	pub fn ready(&self) -> impl Iterator<Item=TransactionFor<B>> + Send {
		self.pool.read().ready()
	}

	/// Returns pool status.
	pub fn status(&self) -> PoolStatus {
		self.pool.read().status()
	}

	/// Notify all watchers that transactions in the block with hash have been finalized
	pub async fn on_block_finalized(&self, block_hash: BlockHash<B>) -> Result<(), B::Error> {
		log::trace!(target: "txpool", "Attempting to notify watchers of finalization for {}", block_hash);
		self.listener.write().finalized(block_hash);
		Ok(())
	}

	/// Notify the listener of retracted blocks
	pub fn on_block_retracted(&self, block_hash: BlockHash<B>) {
		self.listener.write().retracted(block_hash)
	}
}

fn fire_events<H, B, Ex>(
	listener: &mut Listener<H, B>,
	imported: &base::Imported<H, Ex>,
) where
	H: hash::Hash + Eq + traits::Member + Serialize,
	B: ChainApi,
{
	match *imported {
		base::Imported::Ready { ref promoted, ref failed, ref removed, ref hash } => {
			listener.ready(hash, None);
			for f in failed {
				listener.invalid(f, true);
			}
			for r in removed {
				listener.dropped(&r.hash, Some(hash));
			}
			for p in promoted {
				listener.ready(p, None);
			}
		},
		base::Imported::Future { ref hash } => {
			listener.future(hash)
		},
	}
}<|MERGE_RESOLUTION|>--- conflicted
+++ resolved
@@ -36,12 +36,8 @@
 };
 use sp_transaction_pool::{error, PoolStatus};
 use wasm_timer::Instant;
-<<<<<<< HEAD
-use sp_utils::mpsc::{tracing_unbounded, TracingUnboundedSender};
-=======
 use futures::channel::mpsc::{channel, Sender};
 use retain_mut::RetainMut;
->>>>>>> 4771f237
 
 use crate::base_pool::PruneStatus;
 use crate::pool::{
@@ -103,11 +99,7 @@
 		ExtrinsicHash<B>,
 		ExtrinsicFor<B>,
 	>>,
-<<<<<<< HEAD
-	import_notification_sinks: Mutex<Vec<TracingUnboundedSender<ExtrinsicHash<B>>>>,
-=======
 	import_notification_sinks: Mutex<Vec<Sender<ExtrinsicHash<B>>>>,
->>>>>>> 4771f237
 	rotator: PoolRotator<ExtrinsicHash<B>>,
 }
 
@@ -166,16 +158,10 @@
 	}
 
 	/// Imports a bunch of pre-validated transactions to the pool.
-<<<<<<< HEAD
-	pub fn submit<T>(&self, txs: T) -> Vec<Result<ExtrinsicHash<B>, B::Error>> where
-		T: IntoIterator<Item=ValidatedTransactionFor<B>>
-	{
-=======
 	pub fn submit(
 		&self,
 		txs: impl IntoIterator<Item=ValidatedTransactionFor<B>>,
 	) -> Vec<Result<ExtrinsicHash<B>, B::Error>> {
->>>>>>> 4771f237
 		let results = txs.into_iter()
 			.map(|validated_tx| self.submit_one(validated_tx))
 			.collect::<Vec<_>>();
@@ -556,13 +542,9 @@
 	/// Consumers of this stream should use the `ready` method to actually get the
 	/// pending transactions in the right order.
 	pub fn import_notification_stream(&self) -> EventStream<ExtrinsicHash<B>> {
-<<<<<<< HEAD
-		let (sink, stream) = tracing_unbounded("mpsc_import_notifications");
-=======
 		const CHANNEL_BUFFER_SIZE: usize = 1024;
 
 		let (sink, stream) = channel(CHANNEL_BUFFER_SIZE);
->>>>>>> 4771f237
 		self.import_notification_sinks.lock().push(sink);
 		stream
 	}
