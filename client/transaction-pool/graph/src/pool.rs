--- conflicted
+++ resolved
@@ -23,11 +23,7 @@
 
 use crate::{base_pool as base, watcher::Watcher};
 
-<<<<<<< HEAD
-use futures::{Future, FutureExt};
-=======
 use futures::Future;
->>>>>>> 4771f237
 use sp_runtime::{
 	generic::BlockId,
 	traits::{self, SaturatedConversion, Block as BlockT},
@@ -37,21 +33,13 @@
 };
 use sp_transaction_pool::error;
 use wasm_timer::Instant;
-<<<<<<< HEAD
-use sp_utils::mpsc::TracingUnboundedReceiver;
-=======
 use futures::channel::mpsc::Receiver;
->>>>>>> 4771f237
 
 use crate::validated_pool::ValidatedPool;
 pub use crate::validated_pool::ValidatedTransaction;
 
 /// Modification notification event stream type;
-<<<<<<< HEAD
-pub type EventStream<H> = TracingUnboundedReceiver<H>;
-=======
 pub type EventStream<H> = Receiver<H>;
->>>>>>> 4771f237
 
 /// Block hash type for a pool.
 pub type BlockHash<A> = <<A as ChainApi>::Block as traits::Block>::Hash;
@@ -169,25 +157,6 @@
 	}
 
 	/// Imports a bunch of unverified extrinsics to the pool
-<<<<<<< HEAD
-	pub async fn submit_at<T>(
-		&self,
-		at: &BlockId<B::Block>,
-		source: TransactionSource,
-		xts: T,
-		force: bool,
-	) -> Result<Vec<Result<ExtrinsicHash<B>, B::Error>>, B::Error> where
-		T: IntoIterator<Item=ExtrinsicFor<B>>,
-	{
-		let validated_pool = self.validated_pool.clone();
-		let xts = xts.into_iter().map(|xt| (source, xt));
-		self.verify(at, xts, force)
-			.map(move |validated_transactions| validated_transactions
-				.map(|validated_transactions| validated_pool.submit(validated_transactions
-					.into_iter()
-					.map(|(_, tx)| tx))))
-			.await
-=======
 	pub async fn submit_at(
 		&self,
 		at: &BlockId<B::Block>,
@@ -211,7 +180,6 @@
 		let xts = xts.into_iter().map(|xt| (source, xt));
 		let validated_transactions = self.verify(at, xts, CheckBannedBeforeVerify::No).await?;
 		Ok(self.validated_pool.submit(validated_transactions.into_iter().map(|(_, tx)| tx)))
->>>>>>> 4771f237
 	}
 
 	/// Imports one unverified extrinsic to the pool
@@ -221,17 +189,8 @@
 		source: TransactionSource,
 		xt: ExtrinsicFor<B>,
 	) -> Result<ExtrinsicHash<B>, B::Error> {
-<<<<<<< HEAD
-		self.submit_at(at, source, std::iter::once(xt), false)
-			.map(|import_result| import_result.and_then(|mut import_result| import_result
-				.pop()
-				.expect("One extrinsic passed; one result returned; qed")
-			))
-			.await
-=======
 		let res = self.submit_at(at, source, std::iter::once(xt)).await?.pop();
 		res.expect("One extrinsic passed; one result returned; qed")
->>>>>>> 4771f237
 	}
 
 	/// Import a single extrinsic and starts to watch their progress in the pool.
@@ -243,15 +202,11 @@
 	) -> Result<Watcher<ExtrinsicHash<B>, ExtrinsicHash<B>>, B::Error> {
 		let block_number = self.resolve_block_number(at)?;
 		let (_, tx) = self.verify_one(
-<<<<<<< HEAD
-			at, block_number, source, xt, false
-=======
 			at,
 			block_number,
 			source,
 			xt,
 			CheckBannedBeforeVerify::Yes,
->>>>>>> 4771f237
 		).await;
 		self.validated_pool.submit_and_watch(tx)
 	}
@@ -387,15 +342,11 @@
 			.into_iter()
 			.map(|tx| (tx.source, tx.data.clone()));
 
-<<<<<<< HEAD
-		let reverified_transactions = self.verify(at, pruned_transactions, false).await?;
-=======
 		let reverified_transactions = self.verify(
 			at,
 			pruned_transactions,
 			CheckBannedBeforeVerify::Yes,
 		).await?;
->>>>>>> 4771f237
 
 		log::trace!(target: "txpool", "Pruning at {:?}. Resubmitting transactions.", at);
 		// And finally - submit reverified transactions back to the pool
@@ -425,28 +376,10 @@
 		&self,
 		at: &BlockId<B::Block>,
 		xts: impl IntoIterator<Item=(TransactionSource, ExtrinsicFor<B>)>,
-<<<<<<< HEAD
-		force: bool,
-	) -> Result<HashMap<ExtrinsicHash<B>, ValidatedTransactionFor<B>>, B::Error> {
-		// we need a block number to compute tx validity
-		let block_number = self.resolve_block_number(at)?;
-		let mut result = HashMap::new();
-
-		for (hash, validated_tx) in
-			futures::future::join_all(
-				xts.into_iter()
-					.map(|(source, xt)| self.verify_one(at, block_number, source, xt, force))
-			)
-			.await
-		{
-			result.insert(hash, validated_tx);
-		}
-=======
 		check: CheckBannedBeforeVerify,
 	) -> Result<HashMap<ExtrinsicHash<B>, ValidatedTransactionFor<B>>, B::Error> {
 		// we need a block number to compute tx validity
 		let block_number = self.resolve_block_number(at)?;
->>>>>>> 4771f237
 
 		let res = futures::future::join_all(
 			xts.into_iter()
@@ -463,11 +396,7 @@
 		block_number: NumberFor<B>,
 		source: TransactionSource,
 		xt: ExtrinsicFor<B>,
-<<<<<<< HEAD
-		force: bool,
-=======
 		check: CheckBannedBeforeVerify,
->>>>>>> 4771f237
 	) -> (ExtrinsicHash<B>, ValidatedTransactionFor<B>) {
 		let (hash, bytes) = self.validated_pool.api().hash_and_length(&xt);
 
@@ -533,12 +462,8 @@
 	use super::*;
 	use sp_transaction_pool::TransactionStatus;
 	use sp_runtime::{
-<<<<<<< HEAD
-		transaction_validity::{ValidTransaction, InvalidTransaction, TransactionSource}, traits::Hash,
-=======
 		traits::Hash,
 		transaction_validity::{ValidTransaction, InvalidTransaction, TransactionSource},
->>>>>>> 4771f237
 	};
 	use codec::Encode;
 	use substrate_test_runtime::{Block, Extrinsic, Transfer, H256, AccountId, Hashing};
