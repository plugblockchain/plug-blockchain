--- conflicted
+++ resolved
@@ -1,10 +1,6 @@
 [package]
 name = "sc-transaction-pool"
-<<<<<<< HEAD
-version = "2.0.0-rc3"
-=======
 version = "2.0.0"
->>>>>>> 4771f237
 authors = ["Parity Technologies <admin@parity.io>"]
 edition = "2018"
 license = "GPL-3.0-or-later WITH Classpath-exception-2.0"
@@ -16,34 +12,13 @@
 [package.metadata.docs.rs]
 targets = ["x86_64-unknown-linux-gnu"]
 
-[package.metadata.docs.rs]
-targets = ["x86_64-unknown-linux-gnu"]
-
 [dependencies]
-<<<<<<< HEAD
-codec = { package = "parity-scale-codec", version = "1.3.0" }
-=======
 codec = { package = "parity-scale-codec", version = "1.3.4" }
->>>>>>> 4771f237
 derive_more = "0.99.2"
 futures = { version = "0.3.1", features = ["compat"] }
 futures-diagnose = "1.0"
 intervalier = "0.4.0"
 log = "0.4.8"
-<<<<<<< HEAD
-parity-util-mem = { version = "0.6.1", default-features = false, features = ["primitive-types"] }
-parking_lot = "0.10.0"
-prometheus-endpoint = { package = "substrate-prometheus-endpoint", path = "../../utils/prometheus", version = "0.8.0-alpha.5"}
-sc-client-api = { version = "2.0.0-alpha.5", path = "../api" }
-sc-transaction-graph = { version = "2.0.0-rc3", path = "./graph" }
-sp-api = { version = "2.0.0-alpha.5", path = "../../primitives/api" }
-sp-core = { version = "2.0.0-alpha.5", path = "../../primitives/core" }
-sp-runtime = { version = "2.0.0-alpha.5", path = "../../primitives/runtime" }
-sp-tracing = { version = "2.0.0-rc3", path = "../../primitives/tracing" }
-sp-transaction-pool = { version = "2.0.0-rc2", path = "../../primitives/transaction-pool" }
-sp-blockchain = { version = "2.0.0-alpha.5", path = "../../primitives/blockchain" }
-sp-utils = { version = "2.0.0-rc3", path = "../../primitives/utils" }
-=======
 parity-util-mem = { version = "0.7.0", default-features = false, features = ["primitive-types"] }
 parking_lot = "0.10.0"
 prometheus-endpoint = { package = "substrate-prometheus-endpoint", path = "../../utils/prometheus", version = "0.8.0"}
@@ -56,22 +31,13 @@
 sp-transaction-pool = { version = "2.0.0", path = "../../primitives/transaction-pool" }
 sp-blockchain = { version = "2.0.0", path = "../../primitives/blockchain" }
 sp-utils = { version = "2.0.0", path = "../../primitives/utils" }
->>>>>>> 4771f237
 wasm-timer = "0.2"
 
 [dev-dependencies]
 assert_matches = "1.3.0"
 hex = "0.4"
-<<<<<<< HEAD
-sp-keyring = { version = "2.0.0-alpha.5", path = "../../primitives/keyring" }
-sp-consensus = { version = "0.8.0-alpha.5", path = "../../primitives/consensus/common" }
-substrate-test-runtime-transaction-pool = { version = "2.0.0-alpha.5", path = "../../test-utils/runtime/transaction-pool" }
-substrate-test-runtime-client = { version = "2.0.0-alpha.5", path = "../../test-utils/runtime/client" }
-sc-block-builder = { version = "0.8.0-alpha.5", path = "../block-builder" }
-=======
 sp-keyring = { version = "2.0.0", path = "../../primitives/keyring" }
 sp-consensus = { version = "0.8.0", path = "../../primitives/consensus/common" }
 substrate-test-runtime-transaction-pool = { version = "2.0.0", path = "../../test-utils/runtime/transaction-pool" }
 substrate-test-runtime-client = { version = "2.0.0", path = "../../test-utils/runtime/client" }
-sc-block-builder = { version = "0.8.0", path = "../block-builder" }
->>>>>>> 4771f237
+sc-block-builder = { version = "0.8.0", path = "../block-builder" }