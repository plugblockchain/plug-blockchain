[package]
name = "sc-block-builder"
<<<<<<< HEAD
version = "0.8.0-alpha.5"
=======
version = "0.8.0"
>>>>>>> 4771f237
authors = ["Parity Technologies <admin@parity.io>"]
edition = "2018"
license = "GPL-3.0-or-later WITH Classpath-exception-2.0"
homepage = "https://substrate.dev"
repository = "https://github.com/paritytech/substrate/"
description = "Substrate block builder"
readme = "README.md"

[package.metadata.docs.rs]
targets = ["x86_64-unknown-linux-gnu"]


[dependencies]
<<<<<<< HEAD
sp-state-machine = { version = "0.8.0-alpha.5", path = "../../primitives/state-machine" }
sp-runtime = { version = "2.0.0-alpha.5", path = "../../primitives/runtime" }
sp-api = { version = "2.0.0-alpha.5", path = "../../primitives/api" }
sp-consensus = { version = "0.8.0-alpha.5", path = "../../primitives/consensus/common" }
sp-blockchain = { version = "2.0.0-alpha.5", path = "../../primitives/blockchain" }
sp-core = { version = "2.0.0-alpha.5", path = "../../primitives/core" }
sp-block-builder = { version = "2.0.0-alpha.5", path = "../../primitives/block-builder" }
sc-client-api = { version = "2.0.0-alpha.5", path = "../api" }
codec = { package = "parity-scale-codec", version = "1.3.0", features = ["derive"] }

[dev-dependencies]
substrate-test-runtime-client = { path = "../../test-utils/runtime/client" }
sp-trie = { version = "2.0.0-alpha.5", path = "../../primitives/trie" }
=======
sp-state-machine = { version = "0.8.0", path = "../../primitives/state-machine" }
sp-runtime = { version = "2.0.0", path = "../../primitives/runtime" }
sp-api = { version = "2.0.0", path = "../../primitives/api" }
sp-consensus = { version = "0.8.0", path = "../../primitives/consensus/common" }
sp-blockchain = { version = "2.0.0", path = "../../primitives/blockchain" }
sp-core = { version = "2.0.0", path = "../../primitives/core" }
sp-block-builder = { version = "2.0.0", path = "../../primitives/block-builder" }
sp-inherents = { version = "2.0.0", path = "../../primitives/inherents" }
sc-client-api = { version = "2.0.0", path = "../api" }
codec = { package = "parity-scale-codec", version = "1.3.4", features = ["derive"] }

[dev-dependencies]
substrate-test-runtime-client = { path = "../../test-utils/runtime/client" }
sp-trie = { version = "2.0.0", path = "../../primitives/trie" }
>>>>>>> 4771f237
<|MERGE_RESOLUTION|>--- conflicted
+++ resolved
@@ -1,10 +1,6 @@
 [package]
 name = "sc-block-builder"
-<<<<<<< HEAD
-version = "0.8.0-alpha.5"
-=======
 version = "0.8.0"
->>>>>>> 4771f237
 authors = ["Parity Technologies <admin@parity.io>"]
 edition = "2018"
 license = "GPL-3.0-or-later WITH Classpath-exception-2.0"
@@ -18,21 +14,6 @@
 
 
 [dependencies]
-<<<<<<< HEAD
-sp-state-machine = { version = "0.8.0-alpha.5", path = "../../primitives/state-machine" }
-sp-runtime = { version = "2.0.0-alpha.5", path = "../../primitives/runtime" }
-sp-api = { version = "2.0.0-alpha.5", path = "../../primitives/api" }
-sp-consensus = { version = "0.8.0-alpha.5", path = "../../primitives/consensus/common" }
-sp-blockchain = { version = "2.0.0-alpha.5", path = "../../primitives/blockchain" }
-sp-core = { version = "2.0.0-alpha.5", path = "../../primitives/core" }
-sp-block-builder = { version = "2.0.0-alpha.5", path = "../../primitives/block-builder" }
-sc-client-api = { version = "2.0.0-alpha.5", path = "../api" }
-codec = { package = "parity-scale-codec", version = "1.3.0", features = ["derive"] }
-
-[dev-dependencies]
-substrate-test-runtime-client = { path = "../../test-utils/runtime/client" }
-sp-trie = { version = "2.0.0-alpha.5", path = "../../primitives/trie" }
-=======
 sp-state-machine = { version = "0.8.0", path = "../../primitives/state-machine" }
 sp-runtime = { version = "2.0.0", path = "../../primitives/runtime" }
 sp-api = { version = "2.0.0", path = "../../primitives/api" }
@@ -46,5 +27,4 @@
 
 [dev-dependencies]
 substrate-test-runtime-client = { path = "../../test-utils/runtime/client" }
-sp-trie = { version = "2.0.0", path = "../../primitives/trie" }
->>>>>>> 4771f237
+sp-trie = { version = "2.0.0", path = "../../primitives/trie" }