[package]
name = "sc-rpc-api"
<<<<<<< HEAD
version = "0.8.0-alpha.5"
=======
version = "0.8.0"
>>>>>>> 4771f237
authors = ["Parity Technologies <admin@parity.io>"]
edition = "2018"
license = "GPL-3.0-or-later WITH Classpath-exception-2.0"
homepage = "https://substrate.dev"
repository = "https://github.com/paritytech/substrate/"
description = "Substrate RPC interfaces."
readme = "README.md"

[package.metadata.docs.rs]
targets = ["x86_64-unknown-linux-gnu"]

[dependencies]
<<<<<<< HEAD
codec = { package = "parity-scale-codec", version = "1.3.0" }
=======
codec = { package = "parity-scale-codec", version = "1.3.4" }
>>>>>>> 4771f237
derive_more = "0.99.2"
futures = { version = "0.3.1", features = ["compat"] }
jsonrpc-core = "15.0.0"
jsonrpc-core-client = "15.0.0"
jsonrpc-derive = "15.0.0"
jsonrpc-pubsub = "15.0.0"
log = "0.4.8"
parking_lot = "0.10.0"
<<<<<<< HEAD
sp-core = { version = "2.0.0-alpha.5", path = "../../primitives/core" }
sp-version = { version = "2.0.0-alpha.5", path = "../../primitives/version" }
sp-runtime = { path = "../../primitives/runtime", version = "2.0.0-alpha.5"}
serde = { version = "1.0.101", features = ["derive"] }
serde_json = "1.0.41"
sp-transaction-pool = { version = "2.0.0-alpha.5", path = "../../primitives/transaction-pool" }
sp-rpc = { version = "2.0.0-alpha.5", path = "../../primitives/rpc" }
=======
sp-core = { version = "2.0.0", path = "../../primitives/core" }
sp-version = { version = "2.0.0", path = "../../primitives/version" }
sp-runtime = { path = "../../primitives/runtime" , version = "2.0.0"}
sp-chain-spec = { path = "../../primitives/chain-spec" , version = "2.0.0"}
serde = { version = "1.0.101", features = ["derive"] }
serde_json = "1.0.41"
sp-transaction-pool = { version = "2.0.0", path = "../../primitives/transaction-pool" }
sp-rpc = { version = "2.0.0", path = "../../primitives/rpc" }
>>>>>>> 4771f237
<|MERGE_RESOLUTION|>--- conflicted
+++ resolved
@@ -1,10 +1,6 @@
 [package]
 name = "sc-rpc-api"
-<<<<<<< HEAD
-version = "0.8.0-alpha.5"
-=======
 version = "0.8.0"
->>>>>>> 4771f237
 authors = ["Parity Technologies <admin@parity.io>"]
 edition = "2018"
 license = "GPL-3.0-or-later WITH Classpath-exception-2.0"
@@ -17,11 +13,7 @@
 targets = ["x86_64-unknown-linux-gnu"]
 
 [dependencies]
-<<<<<<< HEAD
-codec = { package = "parity-scale-codec", version = "1.3.0" }
-=======
 codec = { package = "parity-scale-codec", version = "1.3.4" }
->>>>>>> 4771f237
 derive_more = "0.99.2"
 futures = { version = "0.3.1", features = ["compat"] }
 jsonrpc-core = "15.0.0"
@@ -30,15 +22,6 @@
 jsonrpc-pubsub = "15.0.0"
 log = "0.4.8"
 parking_lot = "0.10.0"
-<<<<<<< HEAD
-sp-core = { version = "2.0.0-alpha.5", path = "../../primitives/core" }
-sp-version = { version = "2.0.0-alpha.5", path = "../../primitives/version" }
-sp-runtime = { path = "../../primitives/runtime", version = "2.0.0-alpha.5"}
-serde = { version = "1.0.101", features = ["derive"] }
-serde_json = "1.0.41"
-sp-transaction-pool = { version = "2.0.0-alpha.5", path = "../../primitives/transaction-pool" }
-sp-rpc = { version = "2.0.0-alpha.5", path = "../../primitives/rpc" }
-=======
 sp-core = { version = "2.0.0", path = "../../primitives/core" }
 sp-version = { version = "2.0.0", path = "../../primitives/version" }
 sp-runtime = { path = "../../primitives/runtime" , version = "2.0.0"}
@@ -46,5 +29,4 @@
 serde = { version = "1.0.101", features = ["derive"] }
 serde_json = "1.0.41"
 sp-transaction-pool = { version = "2.0.0", path = "../../primitives/transaction-pool" }
-sp-rpc = { version = "2.0.0", path = "../../primitives/rpc" }
->>>>>>> 4771f237
+sp-rpc = { version = "2.0.0", path = "../../primitives/rpc" }