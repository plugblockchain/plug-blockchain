--- conflicted
+++ resolved
@@ -103,13 +103,10 @@
 		at: Option<Hash>,
 	) -> FutureResult<Vec<StorageChangeSet<Hash>>>;
 
-<<<<<<< HEAD
-=======
 	/// Returns proof of storage entries at a specific block's state.
 	#[rpc(name = "state_getReadProof")]
 	fn read_proof(&self, keys: Vec<StorageKey>, hash: Option<Hash>) -> FutureResult<ReadProof<Hash>>;
 
->>>>>>> 4771f237
 	/// New runtime version subscription
 	#[pubsub(
 		subscription = "state_runtimeVersion",
