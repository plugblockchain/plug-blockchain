--- conflicted
+++ resolved
@@ -35,11 +35,7 @@
 use sc_block_builder::{BlockBuilderApi, BlockBuilderProvider};
 use sp_api::{ProvideRuntimeApi, ApiExt};
 use futures::{executor, future, future::Either};
-<<<<<<< HEAD
-use sp_blockchain::{HeaderBackend, ApplyExtrinsicFailed};
-=======
 use sp_blockchain::{HeaderBackend, ApplyExtrinsicFailed::Validity, Error::ApplyExtrinsicFailed};
->>>>>>> 4771f237
 use std::marker::PhantomData;
 
 use prometheus_endpoint::Registry as PrometheusRegistry;
@@ -203,18 +199,6 @@
 			record_proof,
 		)?;
 
-<<<<<<< HEAD
-		// We don't check the API versions any further here since the dispatch compatibility
-		// check should be enough.
-		for extrinsic in self.client.runtime_api()
-			.inherent_extrinsics_with_context(
-				&self.parent_id,
-				ExecutionContext::BlockConstruction,
-				inherent_data
-			)?
-		{
-			block_builder.push(extrinsic)?;
-=======
 		for inherent in block_builder.create_inherents(inherent_data)? {
 			match block_builder.push(inherent) {
 				Err(ApplyExtrinsicFailed(Validity(e))) if e.exhausted_resources() =>
@@ -228,7 +212,6 @@
 				}
 				Ok(_) => {}
 			}
->>>>>>> 4771f237
 		}
 
 		// proceed with transactions
@@ -242,12 +225,8 @@
 			Either::Left((iterator, _)) => iterator,
 			Either::Right(_) => {
 				log::warn!(
-<<<<<<< HEAD
-					"Timeout fired waiting for transaction pool to be ready. Proceeding to block production anyway.",
-=======
 					"Timeout fired waiting for transaction pool at block #{}. Proceeding with production.",
 					self.parent_number,
->>>>>>> 4771f237
 				);
 				self.transaction_pool.ready()
 			}
@@ -271,11 +250,7 @@
 				Ok(()) => {
 					debug!("[{:?}] Pushed to the block.", pending_tx_hash);
 				}
-<<<<<<< HEAD
-				Err(sp_blockchain::Error::ApplyExtrinsicFailed(ApplyExtrinsicFailed::Validity(e)))
-=======
 				Err(ApplyExtrinsicFailed(Validity(e)))
->>>>>>> 4771f237
 						if e.exhausted_resources() => {
 					if skipped < MAX_SKIPPED_TRANSACTIONS {
 						skipped += 1;
@@ -306,8 +281,6 @@
 
 		let (block, storage_changes, proof) = block_builder.build()?.into_inner();
 
-<<<<<<< HEAD
-=======
 		self.metrics.report(
 			|metrics| {
 				metrics.number_of_transactions.set(block.extrinsics().len() as u64);
@@ -315,7 +288,6 @@
 			}
 		);
 
->>>>>>> 4771f237
 		info!("🎁 Prepared block for proposing at {} [hash: {:?}; parent_hash: {}; extrinsics ({}): [{}]]",
 			block.header().number(),
 			<Block as BlockT>::Hash::from(block.header().hash()),
@@ -351,25 +323,14 @@
 	use parking_lot::Mutex;
 	use sp_consensus::{BlockOrigin, Proposer};
 	use substrate_test_runtime_client::{
-<<<<<<< HEAD
-		prelude::*,
-		runtime::{Extrinsic, Transfer},
-	};
-	use sp_transaction_pool::{ChainEvent, MaintainedTransactionPool, TransactionSource};
-	use sc_transaction_pool::{BasicPool, FullChainApi};
-=======
 		prelude::*, TestClientBuilder, runtime::{Extrinsic, Transfer}, TestClientBuilderExt,
 	};
 	use sp_transaction_pool::{ChainEvent, MaintainedTransactionPool, TransactionSource};
 	use sc_transaction_pool::BasicPool;
->>>>>>> 4771f237
 	use sp_api::Core;
 	use sp_blockchain::HeaderBackend;
 	use sp_runtime::traits::NumberFor;
-<<<<<<< HEAD
-=======
 	use sc_client_api::Backend;
->>>>>>> 4771f237
 
 	const SOURCE: TransactionSource = TransactionSource::External;
 
@@ -385,17 +346,9 @@
 	fn chain_event<B: BlockT>(header: B::Header) -> ChainEvent<B>
 		where NumberFor<B>: From<u64>
 	{
-<<<<<<< HEAD
-		ChainEvent::NewBlock {
-			hash: header.hash(),
-			tree_route: None,
-			is_new_best: true,
-			header,
-=======
 		ChainEvent::NewBestBlock {
 			hash: header.hash(),
 			tree_route: None,
->>>>>>> 4771f237
 		}
 	}
 
@@ -403,21 +356,12 @@
 	fn should_cease_building_block_when_deadline_is_reached() {
 		// given
 		let client = Arc::new(substrate_test_runtime_client::new());
-<<<<<<< HEAD
-		let txpool = Arc::new(
-			BasicPool::new(
-				Default::default(),
-				Arc::new(FullChainApi::new(client.clone())),
-				None,
-			).0
-=======
 		let spawner = sp_core::testing::TaskExecutor::new();
 		let txpool = BasicPool::new_full(
 			Default::default(),
 			None,
 			spawner,
 			client.clone(),
->>>>>>> 4771f237
 		);
 
 		futures::executor::block_on(
@@ -426,16 +370,6 @@
 
 		futures::executor::block_on(
 			txpool.maintain(chain_event(
-<<<<<<< HEAD
-				client.header(&BlockId::Number(0u64)).expect("header get error").expect("there should be header")
-			))
-		);
-
-		let mut proposer_factory = ProposerFactory::new(client.clone(), txpool.clone());
-
-		let cell = Mutex::new((false, time::Instant::now()));
-		let mut proposer = proposer_factory.init_with_now(
-=======
 				client.header(&BlockId::Number(0u64))
 					.expect("header get error")
 					.expect("there should be header")
@@ -446,7 +380,6 @@
 
 		let cell = Mutex::new((false, time::Instant::now()));
 		let proposer = proposer_factory.init_with_now(
->>>>>>> 4771f237
 			&client.header(&BlockId::number(0)).unwrap().unwrap(),
 			Box::new(move || {
 				let mut value = cell.lock();
@@ -476,20 +409,6 @@
 	#[test]
 	fn should_not_panic_when_deadline_is_reached() {
 		let client = Arc::new(substrate_test_runtime_client::new());
-<<<<<<< HEAD
-		let txpool = Arc::new(
-			BasicPool::new(
-				Default::default(),
-				Arc::new(FullChainApi::new(client.clone())),
-				None,
-			).0
-		);
-
-		let mut proposer_factory = ProposerFactory::new(client.clone(), txpool.clone());
-
-		let cell = Mutex::new((false, time::Instant::now()));
-		let mut proposer = proposer_factory.init_with_now(
-=======
 		let spawner = sp_core::testing::TaskExecutor::new();
 		let txpool = BasicPool::new_full(
 			Default::default(),
@@ -502,7 +421,6 @@
 
 		let cell = Mutex::new((false, time::Instant::now()));
 		let proposer = proposer_factory.init_with_now(
->>>>>>> 4771f237
 			&client.header(&BlockId::number(0)).unwrap().unwrap(),
 			Box::new(move || {
 				let mut value = cell.lock();
@@ -526,21 +444,12 @@
 	fn proposed_storage_changes_should_match_execute_block_storage_changes() {
 		let (client, backend) = TestClientBuilder::new().build_with_backend();
 		let client = Arc::new(client);
-<<<<<<< HEAD
-		let txpool = Arc::new(
-			BasicPool::new(
-				Default::default(),
-				Arc::new(FullChainApi::new(client.clone())),
-				None,
-			).0
-=======
 		let spawner = sp_core::testing::TaskExecutor::new();
 		let txpool = BasicPool::new_full(
 			Default::default(),
 			None,
 			spawner,
 			client.clone(),
->>>>>>> 4771f237
 		);
 
 		let genesis_hash = client.info().best_hash;
@@ -552,13 +461,6 @@
 
 		futures::executor::block_on(
 			txpool.maintain(chain_event(
-<<<<<<< HEAD
-				client.header(&BlockId::Number(0u64)).expect("header get error").expect("there should be header")
-			))
-		);
-
-		let mut proposer_factory = ProposerFactory::new(client.clone(), txpool.clone());
-=======
 				client.header(&BlockId::Number(0u64))
 					.expect("header get error")
 					.expect("there should be header"),
@@ -566,7 +468,6 @@
 		);
 
 		let mut proposer_factory = ProposerFactory::new(client.clone(), txpool.clone(), None);
->>>>>>> 4771f237
 
 		let proposer = proposer_factory.init_with_now(
 			&client.header(&block_id).unwrap().unwrap(),
@@ -605,21 +506,12 @@
 	fn should_not_remove_invalid_transactions_when_skipping() {
 		// given
 		let mut client = Arc::new(substrate_test_runtime_client::new());
-<<<<<<< HEAD
-		let txpool = Arc::new(
-			BasicPool::new(
-				Default::default(),
-				Arc::new(FullChainApi::new(client.clone())),
-				None,
-			).0
-=======
 		let spawner = sp_core::testing::TaskExecutor::new();
 		let txpool = BasicPool::new_full(
 			Default::default(),
 			None,
 			spawner,
 			client.clone(),
->>>>>>> 4771f237
 		);
 
 		futures::executor::block_on(
@@ -644,22 +536,14 @@
 			])
 		).unwrap();
 
-<<<<<<< HEAD
-		let mut proposer_factory = ProposerFactory::new(client.clone(), txpool.clone());
-=======
 		let mut proposer_factory = ProposerFactory::new(client.clone(), txpool.clone(), None);
->>>>>>> 4771f237
 		let mut propose_block = |
 			client: &TestClient,
 			number,
 			expected_block_extrinsics,
 			expected_pool_transactions,
 		| {
-<<<<<<< HEAD
-			let mut proposer = proposer_factory.init_with_now(
-=======
 			let proposer = proposer_factory.init_with_now(
->>>>>>> 4771f237
 				&client.header(&BlockId::number(number)).unwrap().unwrap(),
 				Box::new(move || time::Instant::now()),
 			);
@@ -680,13 +564,9 @@
 
 		futures::executor::block_on(
 			txpool.maintain(chain_event(
-<<<<<<< HEAD
-				client.header(&BlockId::Number(0u64)).expect("header get error").expect("there should be header")
-=======
 				client.header(&BlockId::Number(0u64))
 					.expect("header get error")
 					.expect("there should be header")
->>>>>>> 4771f237
 			))
 		);
 
@@ -696,13 +576,9 @@
 
 		futures::executor::block_on(
 			txpool.maintain(chain_event(
-<<<<<<< HEAD
-				client.header(&BlockId::Number(1)).expect("header get error").expect("there should be header")
-=======
 				client.header(&BlockId::Number(1))
 					.expect("header get error")
 					.expect("there should be header")
->>>>>>> 4771f237
 			))
 		);
 
