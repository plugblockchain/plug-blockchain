[package]
name = "sc-service"
<<<<<<< HEAD
version = "0.8.0-alpha.5"
=======
version = "0.8.0"
>>>>>>> 4771f237
authors = ["Parity Technologies <admin@parity.io>"]
edition = "2018"
license = "GPL-3.0-or-later WITH Classpath-exception-2.0"
homepage = "https://substrate.dev"
repository = "https://github.com/paritytech/substrate/"
description = "Substrate service. Starts a thread that spins up the network, client, and extrinsic pool. Manages communication between them."
readme = "README.md"

[package.metadata.docs.rs]
targets = ["x86_64-unknown-linux-gnu"]

[features]
default = ["db"]
# The RocksDB feature activates the RocksDB database backend. If it is not activated, and you pass
# a path to a database, an error will be produced at runtime.
db = ["sc-client-db/with-kvdb-rocksdb", "sc-client-db/with-parity-db"]
wasmtime = [
	"sc-executor/wasmtime",
]
# exposes the client type
test-helpers = []

[dependencies]
derive_more = "0.99.2"
futures01 = { package = "futures", version = "0.1.29" }
<<<<<<< HEAD
futures = "0.3.4"
futures-diagnose = "1.0"
=======
futures = { version = "0.3.4", features = ["compat"] }
jsonrpc-pubsub = "15.0"
jsonrpc-core = "15.0"
rand = "0.7.3"
>>>>>>> 4771f237
parking_lot = "0.10.0"
lazy_static = "1.4.0"
log = "0.4.8"
slog = { version = "2.5.2", features = ["nested-values"] }
futures-timer = "3.0.1"
wasm-timer = "0.2"
exit-future = "0.2.0"
pin-project = "0.4.8"
hash-db = "0.15.2"
serde = "1.0.101"
serde_json = "1.0.41"
<<<<<<< HEAD
sysinfo = "0.13.3"
target_info = "0.1.0"
sc-keystore = { version = "2.0.0-alpha.5", path = "../keystore" }
sp-io = { version = "2.0.0-alpha.5", path = "../../primitives/io" }
sp-runtime = { version = "2.0.0-alpha.5", path = "../../primitives/runtime" }
sp-blockchain = { version = "2.0.0-alpha.5", path = "../../primitives/blockchain" }
sp-core = { version = "2.0.0-alpha.5", path = "../../primitives/core" }
sp-session = { version = "2.0.0-alpha.5", path = "../../primitives/session" }
sp-application-crypto = { version = "2.0.0-alpha.5", path = "../../primitives/application-crypto" }
sp-consensus = { version = "0.8.0-alpha.5", path = "../../primitives/consensus/common" }
sc-network = { version = "0.8.0-alpha.5", path = "../network" }
sc-chain-spec = { version = "2.0.0-alpha.5", path = "../chain-spec" }
sc-client-api = { version = "2.0.0-alpha.5", path = "../api" }
sc-client = { version = "0.8.0-alpha.5", path = "../" }
sp-api = { version = "2.0.0-alpha.5", path = "../../primitives/api" }
sc-client-db = { version = "0.8.0-alpha.5", path = "../db" }
codec = { package = "parity-scale-codec", version = "1.3.0" }
sc-executor = { version = "0.8.0-alpha.5", path = "../executor" }
sc-transaction-pool = { version = "2.0.0-rc3", path = "../transaction-pool" }
sp-transaction-pool = { version = "2.0.0-rc2", path = "../../primitives/transaction-pool" }
sc-rpc-server = { version = "2.0.0-alpha.5", path = "../rpc-servers" }
sc-rpc = { version = "2.0.0-alpha.5", path = "../rpc" }
sc-telemetry = { version = "2.0.0-alpha.5", path = "../telemetry" }
sp-utils = { version = "2.0.0-rc3", path = "../../primitives/utils" }
sc-offchain = { version = "2.0.0-alpha.5", path = "../offchain" }
parity-multiaddr = { package = "parity-multiaddr", version = "0.7.3" }
prometheus-endpoint = { package = "substrate-prometheus-endpoint", path = "../../utils/prometheus" , version = "0.8.0-alpha.5"}
sc-tracing = { version = "2.0.0-alpha.5", path = "../tracing" }
tracing = "0.1.10"
parity-util-mem = { version = "0.6.0", default-features = false, features = ["primitive-types"] }

[dev-dependencies]
substrate-test-runtime-client = { version = "2.0.0-dev", path = "../../test-utils/runtime/client" }
sp-consensus-babe = { version = "0.8.0-alpha.5", path = "../../primitives/consensus/babe" }
grandpa = { version = "0.8.0-alpha.5", package = "sc-finality-grandpa", path = "../finality-grandpa" }
grandpa-primitives = { version = "2.0.0-alpha.5", package = "sp-finality-grandpa", path = "../../primitives/finality-grandpa" }
=======
sc-keystore = { version = "2.0.0", path = "../keystore" }
sp-io = { version = "2.0.0", path = "../../primitives/io" }
sp-runtime = { version = "2.0.0", path = "../../primitives/runtime" }
sp-trie = { version = "2.0.0", path = "../../primitives/trie" }
sp-externalities = { version = "0.8.0", path = "../../primitives/externalities" }
sp-utils = { version = "2.0.0", path = "../../primitives/utils" }
sp-version = { version = "2.0.0", path = "../../primitives/version" }
sp-blockchain = { version = "2.0.0", path = "../../primitives/blockchain" }
sp-core = { version = "2.0.0", path = "../../primitives/core" }
sp-session = { version = "2.0.0", path = "../../primitives/session" }
sp-state-machine = { version = "0.8.0", path = "../../primitives/state-machine" }
sp-application-crypto = { version = "2.0.0", path = "../../primitives/application-crypto" }
sp-consensus = { version = "0.8.0", path = "../../primitives/consensus/common" }
sp-inherents = { version = "2.0.0", path = "../../primitives/inherents" }
sc-network = { version = "0.8.0", path = "../network" }
sc-chain-spec = { version = "2.0.0", path = "../chain-spec" }
sc-light = { version = "2.0.0", path = "../light" }
sc-client-api = { version = "2.0.0", path = "../api" }
sp-api = { version = "2.0.0", path = "../../primitives/api" }
sc-client-db = { version = "0.8.0", default-features = false, path = "../db" }
codec = { package = "parity-scale-codec", version = "1.3.4" }
sc-executor = { version = "0.8.0", path = "../executor" }
sc-transaction-pool = { version = "2.0.0", path = "../transaction-pool" }
sp-transaction-pool = { version = "2.0.0", path = "../../primitives/transaction-pool" }
sc-rpc-server = { version = "2.0.0", path = "../rpc-servers" }
sc-rpc = { version = "2.0.0", path = "../rpc" }
sc-block-builder = { version = "0.8.0", path = "../block-builder" }
sp-block-builder = { version = "2.0.0", path = "../../primitives/block-builder" }
sc-informant = { version = "0.8.0", path = "../informant" }
sc-telemetry = { version = "2.0.0", path = "../telemetry" }
sc-offchain = { version = "2.0.0", path = "../offchain" }
prometheus-endpoint = { package = "substrate-prometheus-endpoint", path = "../../utils/prometheus", version = "0.8.0"}
sc-tracing = { version = "2.0.0", path = "../tracing" }
sp-tracing = { version = "2.0.0", path = "../../primitives/tracing" }
tracing = "0.1.19"
parity-util-mem = { version = "0.7.0", default-features = false, features = ["primitive-types"] }

[target.'cfg(not(target_os = "unknown"))'.dependencies]
tempfile = "3.1.0"
directories = "2.0.2"

[dev-dependencies]
substrate-test-runtime-client = { version = "2.0.0", path = "../../test-utils/runtime/client" }
sp-consensus-babe = { version = "0.8.0", path = "../../primitives/consensus/babe" }
grandpa = { version = "0.8.0", package = "sc-finality-grandpa", path = "../finality-grandpa" }
grandpa-primitives = { version = "2.0.0", package = "sp-finality-grandpa", path = "../../primitives/finality-grandpa" }
tokio = { version = "0.2", default-features = false }
async-std = { version = "1.6", default-features = false }
>>>>>>> 4771f237
<|MERGE_RESOLUTION|>--- conflicted
+++ resolved
@@ -1,10 +1,6 @@
 [package]
 name = "sc-service"
-<<<<<<< HEAD
-version = "0.8.0-alpha.5"
-=======
 version = "0.8.0"
->>>>>>> 4771f237
 authors = ["Parity Technologies <admin@parity.io>"]
 edition = "2018"
 license = "GPL-3.0-or-later WITH Classpath-exception-2.0"
@@ -30,15 +26,10 @@
 [dependencies]
 derive_more = "0.99.2"
 futures01 = { package = "futures", version = "0.1.29" }
-<<<<<<< HEAD
-futures = "0.3.4"
-futures-diagnose = "1.0"
-=======
 futures = { version = "0.3.4", features = ["compat"] }
 jsonrpc-pubsub = "15.0"
 jsonrpc-core = "15.0"
 rand = "0.7.3"
->>>>>>> 4771f237
 parking_lot = "0.10.0"
 lazy_static = "1.4.0"
 log = "0.4.8"
@@ -50,44 +41,6 @@
 hash-db = "0.15.2"
 serde = "1.0.101"
 serde_json = "1.0.41"
-<<<<<<< HEAD
-sysinfo = "0.13.3"
-target_info = "0.1.0"
-sc-keystore = { version = "2.0.0-alpha.5", path = "../keystore" }
-sp-io = { version = "2.0.0-alpha.5", path = "../../primitives/io" }
-sp-runtime = { version = "2.0.0-alpha.5", path = "../../primitives/runtime" }
-sp-blockchain = { version = "2.0.0-alpha.5", path = "../../primitives/blockchain" }
-sp-core = { version = "2.0.0-alpha.5", path = "../../primitives/core" }
-sp-session = { version = "2.0.0-alpha.5", path = "../../primitives/session" }
-sp-application-crypto = { version = "2.0.0-alpha.5", path = "../../primitives/application-crypto" }
-sp-consensus = { version = "0.8.0-alpha.5", path = "../../primitives/consensus/common" }
-sc-network = { version = "0.8.0-alpha.5", path = "../network" }
-sc-chain-spec = { version = "2.0.0-alpha.5", path = "../chain-spec" }
-sc-client-api = { version = "2.0.0-alpha.5", path = "../api" }
-sc-client = { version = "0.8.0-alpha.5", path = "../" }
-sp-api = { version = "2.0.0-alpha.5", path = "../../primitives/api" }
-sc-client-db = { version = "0.8.0-alpha.5", path = "../db" }
-codec = { package = "parity-scale-codec", version = "1.3.0" }
-sc-executor = { version = "0.8.0-alpha.5", path = "../executor" }
-sc-transaction-pool = { version = "2.0.0-rc3", path = "../transaction-pool" }
-sp-transaction-pool = { version = "2.0.0-rc2", path = "../../primitives/transaction-pool" }
-sc-rpc-server = { version = "2.0.0-alpha.5", path = "../rpc-servers" }
-sc-rpc = { version = "2.0.0-alpha.5", path = "../rpc" }
-sc-telemetry = { version = "2.0.0-alpha.5", path = "../telemetry" }
-sp-utils = { version = "2.0.0-rc3", path = "../../primitives/utils" }
-sc-offchain = { version = "2.0.0-alpha.5", path = "../offchain" }
-parity-multiaddr = { package = "parity-multiaddr", version = "0.7.3" }
-prometheus-endpoint = { package = "substrate-prometheus-endpoint", path = "../../utils/prometheus" , version = "0.8.0-alpha.5"}
-sc-tracing = { version = "2.0.0-alpha.5", path = "../tracing" }
-tracing = "0.1.10"
-parity-util-mem = { version = "0.6.0", default-features = false, features = ["primitive-types"] }
-
-[dev-dependencies]
-substrate-test-runtime-client = { version = "2.0.0-dev", path = "../../test-utils/runtime/client" }
-sp-consensus-babe = { version = "0.8.0-alpha.5", path = "../../primitives/consensus/babe" }
-grandpa = { version = "0.8.0-alpha.5", package = "sc-finality-grandpa", path = "../finality-grandpa" }
-grandpa-primitives = { version = "2.0.0-alpha.5", package = "sp-finality-grandpa", path = "../../primitives/finality-grandpa" }
-=======
 sc-keystore = { version = "2.0.0", path = "../keystore" }
 sp-io = { version = "2.0.0", path = "../../primitives/io" }
 sp-runtime = { version = "2.0.0", path = "../../primitives/runtime" }
@@ -135,5 +88,4 @@
 grandpa = { version = "0.8.0", package = "sc-finality-grandpa", path = "../finality-grandpa" }
 grandpa-primitives = { version = "2.0.0", package = "sp-finality-grandpa", path = "../../primitives/finality-grandpa" }
 tokio = { version = "0.2", default-features = false }
-async-std = { version = "1.6", default-features = false }
->>>>>>> 4771f237
+async-std = { version = "1.6", default-features = false }