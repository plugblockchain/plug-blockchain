--- conflicted
+++ resolved
@@ -155,15 +155,7 @@
 			}
 		};
 
-<<<<<<< HEAD
 		let join_handle = self.executor.spawn(future.in_current_span().boxed(), task_type);
-=======
-		let future = future.in_current_span().boxed();
-		let join_handle = self.executor.spawn(
-			WithTelemetrySpan::new(self.telemetry_span.clone(), future).boxed(),
-			task_type,
-		);
->>>>>>> 4904ce00
 
 		let mut task_notifier = self.task_notifier.clone();
 		self.executor.spawn(
@@ -288,16 +280,9 @@
 impl TaskManager {
 	/// If a Prometheus registry is passed, it will be used to report statistics about the
 	/// service tasks.
-<<<<<<< HEAD
 	pub fn new(
 		executor: TaskExecutor,
 		prometheus_registry: Option<&Registry>,
-=======
-	pub(super) fn new(
-		executor: TaskExecutor,
-		prometheus_registry: Option<&Registry>,
-		telemetry_span: Option<TelemetrySpan>,
->>>>>>> 4904ce00
 	) -> Result<Self, PrometheusError> {
 		let (signal, on_exit) = exit_future::signal();
 
