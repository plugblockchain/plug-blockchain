[package]
name = "sc-service-test"
version = "2.0.0"
authors = ["Parity Technologies <admin@parity.io>"]
edition = "2018"
license = "GPL-3.0-or-later WITH Classpath-exception-2.0"
publish = false
homepage = "https://substrate.dev"
repository = "https://github.com/paritytech/substrate/"

[package.metadata.docs.rs]
targets = ["x86_64-unknown-linux-gnu"]

[dependencies]
hex-literal = "0.3.1"
tempfile = "3.1.0"
tokio = "0.1.22"
futures01 = { package = "futures", version = "0.1.29" }
log = "0.4.8"
<<<<<<< HEAD
env_logger = "0.7.0"
fdlimit = "0.1.4"
futures = { version = "0.3.1", features = ["compat"] }
sc-service = { version = "0.8.0-alpha.5", default-features = false, path = "../../service" }
sc-network = { version = "0.8.0-alpha.5", path = "../../network" }
sp-consensus = { version = "0.8.0-alpha.5", path = "../../../primitives/consensus/common" }
sc-client = { version = "0.8.0-alpha.5", path = "../../" }
sp-runtime = { version = "2.0.0-alpha.5", path = "../../../primitives/runtime" }
sp-core = { version = "2.0.0-alpha.5", path = "../../../primitives/core" }
sp-transaction-pool = { version = "2.0.0-alpha.5", path = "../../../primitives/transaction-pool" }
=======
fdlimit = "0.2.0"
parking_lot = "0.10.0"
sc-light = { version = "2.0.0", path = "../../light" }
sp-blockchain = { version = "2.0.0", path = "../../../primitives/blockchain" }
sp-api = { version = "2.0.0", path = "../../../primitives/api" }
sp-state-machine = { version = "0.8.0", path = "../../../primitives/state-machine" }
sp-externalities = { version = "0.8.0", path = "../../../primitives/externalities" }
sp-trie = { version = "2.0.0", path = "../../../primitives/trie" }
sp-storage = { version = "2.0.0", path = "../../../primitives/storage" }
sc-client-db = { version = "0.8.0", default-features = false, path = "../../db" }
futures = { version = "0.3.1", features = ["compat"] }
sc-service = { version = "0.8.0", default-features = false, features = ["test-helpers"], path = "../../service" }
sc-network = { version = "0.8.0", path = "../../network" }
sp-consensus = { version = "0.8.0", path = "../../../primitives/consensus/common" }
sp-runtime = { version = "2.0.0", path = "../../../primitives/runtime" }
sp-core = { version = "2.0.0", path = "../../../primitives/core" }
sp-transaction-pool = { version = "2.0.0", path = "../../../primitives/transaction-pool" }
substrate-test-runtime = { version = "2.0.0", path = "../../../test-utils/runtime" }
substrate-test-runtime-client = { version = "2.0.0", path = "../../../test-utils/runtime/client" }
sc-client-api = { version = "2.0.0", path = "../../api" }
sc-block-builder = { version = "0.8.0", path = "../../block-builder" }
sc-executor = { version = "0.8.0", path = "../../executor" }
sp-panic-handler = { version = "2.0.0", path = "../../../primitives/panic-handler" }
parity-scale-codec = "1.3.4"
sp-tracing = { version = "2.0.0", path = "../../../primitives/tracing" }
>>>>>>> 4771f237
<|MERGE_RESOLUTION|>--- conflicted
+++ resolved
@@ -17,18 +17,6 @@
 tokio = "0.1.22"
 futures01 = { package = "futures", version = "0.1.29" }
 log = "0.4.8"
-<<<<<<< HEAD
-env_logger = "0.7.0"
-fdlimit = "0.1.4"
-futures = { version = "0.3.1", features = ["compat"] }
-sc-service = { version = "0.8.0-alpha.5", default-features = false, path = "../../service" }
-sc-network = { version = "0.8.0-alpha.5", path = "../../network" }
-sp-consensus = { version = "0.8.0-alpha.5", path = "../../../primitives/consensus/common" }
-sc-client = { version = "0.8.0-alpha.5", path = "../../" }
-sp-runtime = { version = "2.0.0-alpha.5", path = "../../../primitives/runtime" }
-sp-core = { version = "2.0.0-alpha.5", path = "../../../primitives/core" }
-sp-transaction-pool = { version = "2.0.0-alpha.5", path = "../../../primitives/transaction-pool" }
-=======
 fdlimit = "0.2.0"
 parking_lot = "0.10.0"
 sc-light = { version = "2.0.0", path = "../../light" }
@@ -53,5 +41,4 @@
 sc-executor = { version = "0.8.0", path = "../../executor" }
 sp-panic-handler = { version = "2.0.0", path = "../../../primitives/panic-handler" }
 parity-scale-codec = "1.3.4"
-sp-tracing = { version = "2.0.0", path = "../../../primitives/tracing" }
->>>>>>> 4771f237
+sp-tracing = { version = "2.0.0", path = "../../../primitives/tracing" }