// This file is part of Substrate.

// Copyright (C) 2017-2020 Parity Technologies (UK) Ltd.
// SPDX-License-Identifier: GPL-3.0-or-later WITH Classpath-exception-2.0

// This program is free software: you can redistribute it and/or modify
// it under the terms of the GNU General Public License as published by
// the Free Software Foundation, either version 3 of the License, or
// (at your option) any later version.

// This program is distributed in the hope that it will be useful,
// but WITHOUT ANY WARRANTY; without even the implied warranty of
// MERCHANTABILITY or FITNESS FOR A PARTICULAR PURPOSE. See the
// GNU General Public License for more details.

// You should have received a copy of the GNU General Public License
// along with this program. If not, see <https://www.gnu.org/licenses/>.

use crate::{Network, MessageIntent, Validator, ValidatorContext, ValidationResult};

use std::collections::{HashMap, HashSet};
use std::sync::Arc;
use std::iter;
use std::time;
<<<<<<< HEAD
use log::trace;
use futures::channel::mpsc;
=======
use log::{error, trace};
>>>>>>> 4771f237
use lru::LruCache;
use libp2p::PeerId;
use sp_runtime::traits::{Block as BlockT, Hash, HashFor};
use sp_runtime::ConsensusEngineId;
<<<<<<< HEAD
use sc_network::config::Roles;
=======
use sc_network::ObservedRole;
>>>>>>> 4771f237
use wasm_timer::Instant;

// FIXME: Add additional spam/DoS attack protection: https://github.com/paritytech/substrate/issues/1115
const KNOWN_MESSAGES_CACHE_SIZE: usize = 4096;

const REBROADCAST_INTERVAL: time::Duration = time::Duration::from_secs(30);

pub(crate) const PERIODIC_MAINTENANCE_INTERVAL: time::Duration = time::Duration::from_millis(1100);

mod rep {
	use sc_network::ReputationChange as Rep;
	/// Reputation change when a peer sends us a gossip message that we didn't know about.
	pub const GOSSIP_SUCCESS: Rep = Rep::new(1 << 4, "Successfull gossip");
	/// Reputation change when a peer sends us a gossip message that we already knew about.
	pub const DUPLICATE_GOSSIP: Rep = Rep::new(-(1 << 2), "Duplicate gossip");
}

struct PeerConsensus<H> {
	known_messages: HashSet<H>,
}

/// Topic stream message with sender.
#[derive(Clone, Debug, Eq, PartialEq)]
pub struct TopicNotification {
	/// Message data.
	pub message: Vec<u8>,
	/// Sender if available.
	pub sender: Option<PeerId>,
}

struct MessageEntry<B: BlockT> {
	message_hash: B::Hash,
	topic: B::Hash,
<<<<<<< HEAD
	engine_id: ConsensusEngineId,
=======
>>>>>>> 4771f237
	message: Vec<u8>,
	sender: Option<PeerId>,
}

/// Local implementation of `ValidatorContext`.
struct NetworkContext<'g, 'p, B: BlockT> {
	gossip: &'g mut ConsensusGossip<B>,
	network: &'p mut dyn Network<B>,
}

impl<'g, 'p, B: BlockT> ValidatorContext<B> for NetworkContext<'g, 'p, B> {
	/// Broadcast all messages with given topic to peers that do not have it yet.
	fn broadcast_topic(&mut self, topic: B::Hash, force: bool) {
		self.gossip.broadcast_topic(self.network, topic, force);
	}

	/// Broadcast a message to all peers that have not received it previously.
	fn broadcast_message(&mut self, topic: B::Hash, message: Vec<u8>, force: bool) {
		self.gossip.multicast(
			self.network,
			topic,
<<<<<<< HEAD
			self.engine_id.clone(),
=======
>>>>>>> 4771f237
			message,
			force,
		);
	}

	/// Send addressed message to a peer.
	fn send_message(&mut self, who: &PeerId, message: Vec<u8>) {
		self.network.write_notification(who.clone(), self.gossip.engine_id, message);
	}

	/// Send all messages with given topic to a peer.
	fn send_topic(&mut self, who: &PeerId, topic: B::Hash, force: bool) {
		self.gossip.send_topic(self.network, who, topic, force);
	}
}

fn propagate<'a, B: BlockT, I>(
	network: &mut dyn Network<B>,
	engine_id: ConsensusEngineId,
	messages: I,
	intent: MessageIntent,
	peers: &mut HashMap<PeerId, PeerConsensus<B::Hash>>,
	validator: &Arc<dyn Validator<B>>,
)
	// (msg_hash, topic, message)
<<<<<<< HEAD
	where I: Clone + IntoIterator<Item=(&'a B::Hash, &'a B::Hash, ConsensusEngineId, &'a Vec<u8>)>,
{
	let mut check_fns = HashMap::new();
	let mut message_allowed = move |who: &PeerId, intent: MessageIntent, topic: &B::Hash, engine_id: ConsensusEngineId, message: &Vec<u8>| {
		let check_fn = match check_fns.entry(engine_id) {
			Entry::Occupied(entry) => entry.into_mut(),
			Entry::Vacant(vacant) => match validators.get(&engine_id) {
				None => return false, // treat all messages with no validator as not allowed
				Some(validator) => vacant.insert(validator.message_allowed()),
			}
		};

		(check_fn)(who, intent, topic, &message)
	};
=======
	where I: Clone + IntoIterator<Item=(&'a B::Hash, &'a B::Hash, &'a Vec<u8>)>,
{
	let mut message_allowed = validator.message_allowed();
>>>>>>> 4771f237

	for (id, ref mut peer) in peers.iter_mut() {
		for (message_hash, topic, engine_id, message) in messages.clone() {
			let intent = match intent {
				MessageIntent::Broadcast { .. } =>
					if peer.known_messages.contains(&message_hash) {
						continue;
					} else {
						MessageIntent::Broadcast
					},
				MessageIntent::PeriodicRebroadcast =>
					if peer.known_messages.contains(&message_hash) {
						MessageIntent::PeriodicRebroadcast
					} else {
						// peer doesn't know message, so the logic should treat it as an
						// initial broadcast.
						MessageIntent::Broadcast
					},
				other => other,
			};

			if !message_allowed(id, intent, &topic, engine_id, &message) {
				continue;
			}

			peer.known_messages.insert(message_hash.clone());

			trace!(target: "gossip", "Propagating to {}: {:?}", id, message);
			network.write_notification(id.clone(), engine_id, message.clone());
		}
	}
}

/// Consensus network protocol handler. Manages statements and candidate requests.
pub struct ConsensusGossip<B: BlockT> {
	peers: HashMap<PeerId, PeerConsensus<B::Hash>>,
	messages: Vec<MessageEntry<B>>,
	known_messages: LruCache<B::Hash, ()>,
	engine_id: ConsensusEngineId,
	validator: Arc<dyn Validator<B>>,
	next_broadcast: Instant,
}

impl<B: BlockT> ConsensusGossip<B> {
	/// Create a new instance using the given validator.
	pub fn new(validator: Arc<dyn Validator<B>>, engine_id: ConsensusEngineId) -> Self {
		ConsensusGossip {
			peers: HashMap::new(),
			messages: Default::default(),
			known_messages: LruCache::new(KNOWN_MESSAGES_CACHE_SIZE),
			engine_id,
			validator,
			next_broadcast: Instant::now() + REBROADCAST_INTERVAL,
		}
	}

	/// Handle new connected peer.
	pub fn new_peer(&mut self, network: &mut dyn Network<B>, who: PeerId, role: ObservedRole) {
		// light nodes are not valid targets for consensus gossip messages
		if role.is_light() {
			return;
		}

		trace!(target:"gossip", "Registering {:?} {}", role, who);
		self.peers.insert(who.clone(), PeerConsensus {
			known_messages: HashSet::new(),
		});

		let validator = self.validator.clone();
		let mut context = NetworkContext { gossip: self, network };
		validator.new_peer(&mut context, &who, role);
	}

	fn register_message_hashed(
		&mut self,
		message_hash: B::Hash,
		topic: B::Hash,
<<<<<<< HEAD
		engine_id: ConsensusEngineId,
=======
>>>>>>> 4771f237
		message: Vec<u8>,
		sender: Option<PeerId>,
	) {
		if self.known_messages.put(message_hash.clone(), ()).is_none() {
			self.messages.push(MessageEntry {
				message_hash,
				topic,
				engine_id,
				message,
				sender,
			});
		}
	}

	/// Registers a message without propagating it to any peers. The message
	/// becomes available to new peers or when the service is asked to gossip
	/// the message's topic. No validation is performed on the message, if the
	/// message is already expired it should be dropped on the next garbage
	/// collection.
	pub fn register_message(
		&mut self,
		topic: B::Hash,
<<<<<<< HEAD
		engine_id: ConsensusEngineId,
		message: Vec<u8>,
	) {
		let message_hash = HashFor::<B>::hash(&message[..]);
		self.register_message_hashed(message_hash, topic, engine_id, message, None);
=======
		message: Vec<u8>,
	) {
		let message_hash = HashFor::<B>::hash(&message[..]);
		self.register_message_hashed(message_hash, topic, message, None);
>>>>>>> 4771f237
	}

	/// Call when a peer has been disconnected to stop tracking gossip status.
	pub fn peer_disconnected(&mut self, network: &mut dyn Network<B>, who: PeerId) {
		let validator = self.validator.clone();
		let mut context = NetworkContext { gossip: self, network };
		validator.peer_disconnected(&mut context, &who);
		self.peers.remove(&who);
	}

	/// Perform periodic maintenance
	pub fn tick(&mut self, network: &mut dyn Network<B>) {
		self.collect_garbage();
		if Instant::now() >= self.next_broadcast {
			self.rebroadcast(network);
			self.next_broadcast = Instant::now() + REBROADCAST_INTERVAL;
		}
	}

	/// Rebroadcast all messages to all peers.
	fn rebroadcast(&mut self, network: &mut dyn Network<B>) {
		let messages = self.messages.iter()
<<<<<<< HEAD
			.map(|entry| (&entry.message_hash, &entry.topic, entry.engine_id, &entry.message));
		propagate(network, messages, MessageIntent::PeriodicRebroadcast, &mut self.peers, &self.validators);
=======
			.map(|entry| (&entry.message_hash, &entry.topic, &entry.message));
		propagate(network, self.engine_id, messages, MessageIntent::PeriodicRebroadcast, &mut self.peers, &self.validator);
>>>>>>> 4771f237
	}

	/// Broadcast all messages with given topic.
	pub fn broadcast_topic(&mut self, network: &mut dyn Network<B>, topic: B::Hash, force: bool) {
		let messages = self.messages.iter()
			.filter_map(|entry|
				if entry.topic == topic {
<<<<<<< HEAD
					Some((&entry.message_hash, &entry.topic, entry.engine_id, &entry.message))
=======
					Some((&entry.message_hash, &entry.topic, &entry.message))
>>>>>>> 4771f237
				} else { None }
			);
		let intent = if force { MessageIntent::ForcedBroadcast } else { MessageIntent::Broadcast };
		propagate(network, self.engine_id, messages, intent, &mut self.peers, &self.validator);
	}

	/// Prune old or no longer relevant consensus messages. Provide a predicate
	/// for pruning, which returns `false` when the items with a given topic should be pruned.
	pub fn collect_garbage(&mut self) {
		let known_messages = &mut self.known_messages;
		let before = self.messages.len();
<<<<<<< HEAD
		let validators = &self.validators;

		let mut check_fns = HashMap::new();
		let mut message_expired = move |entry: &MessageEntry<B>| {
			let engine_id = entry.engine_id;
			let check_fn = match check_fns.entry(engine_id) {
				Entry::Occupied(entry) => entry.into_mut(),
				Entry::Vacant(vacant) => match validators.get(&engine_id) {
					None => return true, // treat all messages with no validator as expired
					Some(validator) => vacant.insert(validator.message_expired()),
				}
			};

			(check_fn)(entry.topic, &entry.message)
		};
=======
>>>>>>> 4771f237

		let mut message_expired = self.validator.message_expired();
		self.messages.retain(|entry| !message_expired(entry.topic, &entry.message));

		trace!(target: "gossip", "Cleaned up {} stale messages, {} left ({} known)",
			before - self.messages.len(),
			self.messages.len(),
			known_messages.len(),
		);

		for (_, ref mut peer) in self.peers.iter_mut() {
			peer.known_messages.retain(|h| known_messages.contains(h));
		}
	}

<<<<<<< HEAD
	/// Get data of valid, incoming messages for a topic (but might have expired meanwhile)
	pub fn messages_for(&mut self, engine_id: ConsensusEngineId, topic: B::Hash)
		-> mpsc::UnboundedReceiver<TopicNotification>
	{
		let (tx, rx) = mpsc::unbounded();
		for entry in self.messages.iter_mut()
			.filter(|e| e.topic == topic && e.engine_id == engine_id)
		{
			tx.unbounded_send(TopicNotification {
					message: entry.message.clone(),
					sender: entry.sender.clone(),
				})
				.expect("receiver known to be live; qed");
		}

		self.live_message_sinks.entry((engine_id, topic)).or_default().push(tx);

		rx
	}

	/// Handle an incoming message for topic by who via protocol. Discard message if topic already
	/// known, the message is old, its source peers isn't a registered peer or the connection to
	/// them is broken.
=======
	/// Get valid messages received in the past for a topic (might have expired meanwhile).
	pub fn messages_for(&mut self, topic: B::Hash) -> impl Iterator<Item = TopicNotification> + '_ {
		self.messages.iter().filter(move |e| e.topic == topic).map(|entry| TopicNotification {
			message: entry.message.clone(),
			sender: entry.sender.clone(),
		})
	}

	/// Register incoming messages and return the ones that are new and valid (according to a gossip
	/// validator) and should thus be forwarded to the upper layers.
>>>>>>> 4771f237
	pub fn on_incoming(
		&mut self,
		network: &mut dyn Network<B>,
		who: PeerId,
<<<<<<< HEAD
		messages: Vec<(ConsensusEngineId, Vec<u8>)>,
	) {
=======
		messages: Vec<Vec<u8>>,
	) -> Vec<(B::Hash, TopicNotification)> {
		let mut to_forward = vec![];

>>>>>>> 4771f237
		if !messages.is_empty() {
			trace!(target: "gossip", "Received {} messages from peer {}", messages.len(), who);
		}

<<<<<<< HEAD
		for (engine_id, message) in messages {
=======
		for message in messages {
>>>>>>> 4771f237
			let message_hash = HashFor::<B>::hash(&message[..]);

			if self.known_messages.contains(&message_hash) {
				trace!(target:"gossip", "Ignored already known message from {}", who);
				network.report_peer(who.clone(), rep::DUPLICATE_GOSSIP);
				continue;
			}

			// validate the message
<<<<<<< HEAD
			let validation = self.validators.get(&engine_id)
				.cloned()
				.map(|v| {
					let mut context = NetworkContext { gossip: self, network, engine_id };
					v.validate(&mut context, &who, &message)
				});
=======
			let validation = {
				let validator = self.validator.clone();
				let mut context = NetworkContext { gossip: self, network };
				validator.validate(&mut context, &who, &message)
			};

			let (topic, keep) = match validation {
				ValidationResult::ProcessAndKeep(topic) => (topic, true),
				ValidationResult::ProcessAndDiscard(topic) => (topic, false),
				ValidationResult::Discard => {
					trace!(target:"gossip", "Discard message from peer {}", who);
					continue;
				},
			};
>>>>>>> 4771f237

			let peer = match self.peers.get_mut(&who) {
				Some(peer) => peer,
				None => {
					error!(target:"gossip", "Got message from unregistered peer {}", who);
					continue;
				}
			};

<<<<<<< HEAD
			if let Some((topic, keep)) = validation_result {
				network.report_peer(who.clone(), rep::GOSSIP_SUCCESS);
				if let Some(ref mut peer) = self.peers.get_mut(&who) {
					peer.known_messages.insert(message_hash);
					if let Entry::Occupied(mut entry) = self.live_message_sinks.entry((engine_id, topic)) {
						trace!(target: "gossip", "Pushing consensus message to sinks for {}.", topic);
						entry.get_mut().retain(|sink| {
							if let Err(e) = sink.unbounded_send(TopicNotification {
								message: message.clone(),
								sender: Some(who.clone())
							}) {
								trace!(target: "gossip", "Error broadcasting message notification: {:?}", e);
							}
							!sink.is_closed()
						});
						if entry.get().is_empty() {
							entry.remove_entry();
						}
					}
					if keep {
						self.register_message_hashed(message_hash, topic, engine_id, message, Some(who.clone()));
					}
				} else {
					trace!(target:"gossip", "Ignored statement from unregistered peer {}", who);
					network.report_peer(who.clone(), rep::UNREGISTERED_TOPIC);
				}
			} else {
				trace!(target:"gossip", "Discard message from peer {}", who);
=======
			network.report_peer(who.clone(), rep::GOSSIP_SUCCESS);
			peer.known_messages.insert(message_hash);
			to_forward.push((topic, TopicNotification {
				message: message.clone(),
				sender: Some(who.clone())
			}));

			if keep {
				self.register_message_hashed(
					message_hash,
					topic,
					message,
					Some(who.clone()),
				);
>>>>>>> 4771f237
			}
		}

		to_forward
	}

	/// Send all messages with given topic to a peer.
	pub fn send_topic(
		&mut self,
		network: &mut dyn Network<B>,
		who: &PeerId,
		topic: B::Hash,
		force: bool
	) {
		let mut message_allowed = self.validator.message_allowed();

		if let Some(ref mut peer) = self.peers.get_mut(who) {
<<<<<<< HEAD
			for entry in self.messages.iter().filter(|m| m.topic == topic && m.engine_id == engine_id) {
=======
			for entry in self.messages.iter().filter(|m| m.topic == topic) {
>>>>>>> 4771f237
				let intent = if force {
					MessageIntent::ForcedBroadcast
				} else {
					MessageIntent::Broadcast
				};

				if !force && peer.known_messages.contains(&entry.message_hash) {
					continue;
				}

				if !message_allowed(who, intent, &entry.topic, &entry.message) {
					continue;
				}

				peer.known_messages.insert(entry.message_hash.clone());

				trace!(target: "gossip", "Sending topic message to {}: {:?}", who, entry.message);
<<<<<<< HEAD
				network.write_notification(who.clone(), engine_id, entry.message.clone());
=======
				network.write_notification(who.clone(), self.engine_id, entry.message.clone());
>>>>>>> 4771f237
			}
		}
	}

	/// Multicast a message to all peers.
	pub fn multicast(
		&mut self,
		network: &mut dyn Network<B>,
		topic: B::Hash,
<<<<<<< HEAD
		engine_id: ConsensusEngineId,
=======
>>>>>>> 4771f237
		message: Vec<u8>,
		force: bool,
	) {
		let message_hash = HashFor::<B>::hash(&message);
<<<<<<< HEAD
		self.register_message_hashed(message_hash, topic, engine_id, message.clone(), None);
		let intent = if force { MessageIntent::ForcedBroadcast } else { MessageIntent::Broadcast };
		propagate(network, iter::once((&message_hash, &topic, engine_id, &message)), intent, &mut self.peers, &self.validators);
=======
		self.register_message_hashed(message_hash, topic, message.clone(), None);
		let intent = if force { MessageIntent::ForcedBroadcast } else { MessageIntent::Broadcast };
		propagate(network, self.engine_id, iter::once((&message_hash, &topic, &message)), intent, &mut self.peers, &self.validator);
>>>>>>> 4771f237
	}

	/// Send addressed message to a peer. The message is not kept or multicast
	/// later on.
	pub fn send_message(
		&mut self,
		network: &mut dyn Network<B>,
		who: &PeerId,
<<<<<<< HEAD
		engine_id: ConsensusEngineId,
=======
>>>>>>> 4771f237
		message: Vec<u8>,
	) {
		let peer = match self.peers.get_mut(who) {
			None => return,
			Some(peer) => peer,
		};

		let message_hash = HashFor::<B>::hash(&message);

		trace!(target: "gossip", "Sending direct to {}: {:?}", who, message);

		peer.known_messages.insert(message_hash);
<<<<<<< HEAD
		network.write_notification(who.clone(), engine_id, message);
=======
		network.write_notification(who.clone(), self.engine_id, message);
>>>>>>> 4771f237
	}
}

#[cfg(test)]
mod tests {
	use futures::prelude::*;
	use sc_network::{Event, ReputationChange};
	use sp_runtime::testing::{H256, Block as RawBlock, ExtrinsicWrapper};
	use std::{borrow::Cow, pin::Pin, sync::{Arc, Mutex}};
	use super::*;

	type Block = RawBlock<ExtrinsicWrapper<u64>>;

	macro_rules! push_msg {
		($consensus:expr, $topic:expr, $hash: expr, $m:expr) => {
			if $consensus.known_messages.put($hash, ()).is_none() {
				$consensus.messages.push(MessageEntry {
					message_hash: $hash,
					topic: $topic,
<<<<<<< HEAD
					engine_id: [0, 0, 0, 0],
=======
>>>>>>> 4771f237
					message: $m,
					sender: None,
				});
			}
		}
	}

	struct AllowAll;
	impl Validator<Block> for AllowAll {
		fn validate(
			&self,
			_context: &mut dyn ValidatorContext<Block>,
			_sender: &PeerId,
			_data: &[u8],
		) -> ValidationResult<H256> {
			ValidationResult::ProcessAndKeep(H256::default())
		}
	}

	struct DiscardAll;
	impl Validator<Block> for DiscardAll{
		fn validate(
			&self,
			_context: &mut dyn ValidatorContext<Block>,
			_sender: &PeerId,
			_data: &[u8],
		) -> ValidationResult<H256> {
			ValidationResult::Discard
		}
	}

	#[derive(Clone, Default)]
	struct NoOpNetwork {
		inner: Arc<Mutex<NoOpNetworkInner>>,
	}

	#[derive(Clone, Default)]
	struct NoOpNetworkInner {
		peer_reports: Vec<(PeerId, ReputationChange)>,
	}

	impl<B: BlockT> Network<B> for NoOpNetwork {
		fn event_stream(&self) -> Pin<Box<dyn Stream<Item = Event> + Send>> {
			unimplemented!();
		}

		fn report_peer(&self, peer_id: PeerId, reputation_change: ReputationChange) {
			self.inner.lock().unwrap().peer_reports.push((peer_id, reputation_change));
		}

		fn disconnect_peer(&self, _: PeerId) {
			unimplemented!();
		}

		fn write_notification(&self, _: PeerId, _: ConsensusEngineId, _: Vec<u8>) {
			unimplemented!();
		}

		fn register_notifications_protocol(&self, _: ConsensusEngineId, _: Cow<'static, str>) {}

		fn announce(&self, _: B::Hash, _: Vec<u8>) {
			unimplemented!();
		}
	}

	#[test]
	fn collects_garbage() {
		struct AllowOne;
		impl Validator<Block> for AllowOne {
			fn validate(
				&self,
				_context: &mut dyn ValidatorContext<Block>,
				_sender: &PeerId,
				data: &[u8],
			) -> ValidationResult<H256> {
				if data[0] == 1 {
					ValidationResult::ProcessAndKeep(H256::default())
				} else {
					ValidationResult::Discard
				}
			}

			fn message_expired<'a>(&'a self) -> Box<dyn FnMut(H256, &[u8]) -> bool + 'a> {
				Box::new(move |_topic, data| data[0] != 1)
			}
		}

		let prev_hash = H256::random();
		let best_hash = H256::random();
		let mut consensus = ConsensusGossip::<Block>::new(Arc::new(AllowAll), [0, 0, 0, 0]);
		let m1_hash = H256::random();
		let m2_hash = H256::random();
		let m1 = vec![1, 2, 3];
		let m2 = vec![4, 5, 6];

		push_msg!(consensus, prev_hash, m1_hash, m1);
		push_msg!(consensus, best_hash, m2_hash, m2);
		consensus.known_messages.put(m1_hash, ());
		consensus.known_messages.put(m2_hash, ());

		consensus.collect_garbage();
		assert_eq!(consensus.messages.len(), 2);
		assert_eq!(consensus.known_messages.len(), 2);

		consensus.validator = Arc::new(AllowOne);

		// m2 is expired
		consensus.collect_garbage();
		assert_eq!(consensus.messages.len(), 1);
		// known messages are only pruned based on size.
		assert_eq!(consensus.known_messages.len(), 2);
		assert!(consensus.known_messages.contains(&m2_hash));
	}

	#[test]
	fn message_stream_include_those_sent_before_asking() {
		let mut consensus = ConsensusGossip::<Block>::new(Arc::new(AllowAll), [0, 0, 0, 0]);

<<<<<<< HEAD
		let engine_id = [0, 0, 0, 0];
		let message = vec![4, 5, 6];
		let topic = HashFor::<Block>::hash(&[1,2,3]);

		consensus.register_message(topic, engine_id, message.clone());
		let mut stream = block_on_stream(consensus.messages_for([0, 0, 0, 0], topic));

		assert_eq!(stream.next(), Some(TopicNotification { message: message, sender: None }));
=======
		// Register message.
		let message = vec![4, 5, 6];
		let topic = HashFor::<Block>::hash(&[1,2,3]);
		consensus.register_message(topic, message.clone());

		assert_eq!(
			consensus.messages_for(topic).next(),
			Some(TopicNotification { message: message, sender: None }),
		);
>>>>>>> 4771f237
	}

	#[test]
	fn can_keep_multiple_messages_per_topic() {
		let mut consensus = ConsensusGossip::<Block>::new(Arc::new(AllowAll), [0, 0, 0, 0]);

		let topic = [1; 32].into();
		let msg_a = vec![1, 2, 3];
		let msg_b = vec![4, 5, 6];

		consensus.register_message(topic, [0, 0, 0, 0], msg_a);
		consensus.register_message(topic, [0, 0, 0, 0], msg_b);

		assert_eq!(consensus.messages.len(), 2);
	}

	#[test]
<<<<<<< HEAD
	fn can_keep_multiple_subscribers_per_topic() {
		let mut consensus = ConsensusGossip::<Block>::new();
		consensus.register_validator_internal([0, 0, 0, 0], Arc::new(AllowAll));

		let message = vec![4, 5, 6];
		let topic = HashFor::<Block>::hash(&[1, 2, 3]);

		consensus.register_message(topic, [0, 0, 0, 0], message.clone());
=======
	fn peer_is_removed_on_disconnect() {
		let mut consensus = ConsensusGossip::<Block>::new(Arc::new(AllowAll), [0, 0, 0, 0]);

		let mut network = NoOpNetwork::default();
>>>>>>> 4771f237

		let peer_id = PeerId::random();
		consensus.new_peer(&mut network, peer_id.clone(), ObservedRole::Full);
		assert!(consensus.peers.contains_key(&peer_id));

<<<<<<< HEAD
		assert_eq!(stream1.next(), Some(TopicNotification { message: message.clone(), sender: None }));
		assert_eq!(stream2.next(), Some(TopicNotification { message, sender: None }));
	}

	#[test]
	fn topics_are_localized_to_engine_id() {
		let mut consensus = ConsensusGossip::<Block>::new();
		consensus.register_validator_internal([0, 0, 0, 0], Arc::new(AllowAll));

		let topic = [1; 32].into();
		let msg_a = vec![1, 2, 3];
		let msg_b = vec![4, 5, 6];

		consensus.register_message(topic, [0, 0, 0, 0], msg_a);
		consensus.register_message(topic, [0, 0, 0, 1], msg_b);

		let mut stream = block_on_stream(consensus.messages_for([0, 0, 0, 0], topic));

		assert_eq!(stream.next(), Some(TopicNotification { message: vec![1, 2, 3], sender: None }));
=======
		consensus.peer_disconnected(&mut network, peer_id.clone());
		assert!(!consensus.peers.contains_key(&peer_id));
	}

	#[test]
	fn on_incoming_ignores_discarded_messages() {
		let to_forward = ConsensusGossip::<Block>::new(
			Arc::new(DiscardAll),
			[0, 0, 0, 0],
		).on_incoming(
			&mut NoOpNetwork::default(),
			PeerId::random(),
			vec![vec![1, 2, 3]],
		);
>>>>>>> 4771f237

		assert!(
			to_forward.is_empty(),
			"Expected `on_incoming` to ignore discarded message but got {:?}", to_forward,
		);
	}

	#[test]
	fn on_incoming_ignores_unregistered_peer() {
		let mut network = NoOpNetwork::default();
		let remote = PeerId::random();

		let to_forward = ConsensusGossip::<Block>::new(
			Arc::new(AllowAll),
			[0, 0, 0, 0],
		).on_incoming(
			&mut network,
			// Unregistered peer.
			remote.clone(),
			vec![vec![1, 2, 3]],
		);

		assert!(
			to_forward.is_empty(),
			"Expected `on_incoming` to ignore message from unregistered peer but got {:?}",
			to_forward,
		);
	}
}<|MERGE_RESOLUTION|>--- conflicted
+++ resolved
@@ -22,21 +22,12 @@
 use std::sync::Arc;
 use std::iter;
 use std::time;
-<<<<<<< HEAD
-use log::trace;
-use futures::channel::mpsc;
-=======
 use log::{error, trace};
->>>>>>> 4771f237
 use lru::LruCache;
 use libp2p::PeerId;
 use sp_runtime::traits::{Block as BlockT, Hash, HashFor};
 use sp_runtime::ConsensusEngineId;
-<<<<<<< HEAD
-use sc_network::config::Roles;
-=======
 use sc_network::ObservedRole;
->>>>>>> 4771f237
 use wasm_timer::Instant;
 
 // FIXME: Add additional spam/DoS attack protection: https://github.com/paritytech/substrate/issues/1115
@@ -70,10 +61,6 @@
 struct MessageEntry<B: BlockT> {
 	message_hash: B::Hash,
 	topic: B::Hash,
-<<<<<<< HEAD
-	engine_id: ConsensusEngineId,
-=======
->>>>>>> 4771f237
 	message: Vec<u8>,
 	sender: Option<PeerId>,
 }
@@ -95,10 +82,6 @@
 		self.gossip.multicast(
 			self.network,
 			topic,
-<<<<<<< HEAD
-			self.engine_id.clone(),
-=======
->>>>>>> 4771f237
 			message,
 			force,
 		);
@@ -124,29 +107,12 @@
 	validator: &Arc<dyn Validator<B>>,
 )
 	// (msg_hash, topic, message)
-<<<<<<< HEAD
-	where I: Clone + IntoIterator<Item=(&'a B::Hash, &'a B::Hash, ConsensusEngineId, &'a Vec<u8>)>,
-{
-	let mut check_fns = HashMap::new();
-	let mut message_allowed = move |who: &PeerId, intent: MessageIntent, topic: &B::Hash, engine_id: ConsensusEngineId, message: &Vec<u8>| {
-		let check_fn = match check_fns.entry(engine_id) {
-			Entry::Occupied(entry) => entry.into_mut(),
-			Entry::Vacant(vacant) => match validators.get(&engine_id) {
-				None => return false, // treat all messages with no validator as not allowed
-				Some(validator) => vacant.insert(validator.message_allowed()),
-			}
-		};
-
-		(check_fn)(who, intent, topic, &message)
-	};
-=======
 	where I: Clone + IntoIterator<Item=(&'a B::Hash, &'a B::Hash, &'a Vec<u8>)>,
 {
 	let mut message_allowed = validator.message_allowed();
->>>>>>> 4771f237
 
 	for (id, ref mut peer) in peers.iter_mut() {
-		for (message_hash, topic, engine_id, message) in messages.clone() {
+		for (message_hash, topic, message) in messages.clone() {
 			let intent = match intent {
 				MessageIntent::Broadcast { .. } =>
 					if peer.known_messages.contains(&message_hash) {
@@ -165,7 +131,7 @@
 				other => other,
 			};
 
-			if !message_allowed(id, intent, &topic, engine_id, &message) {
+			if !message_allowed(id, intent, &topic, &message) {
 				continue;
 			}
 
@@ -221,10 +187,6 @@
 		&mut self,
 		message_hash: B::Hash,
 		topic: B::Hash,
-<<<<<<< HEAD
-		engine_id: ConsensusEngineId,
-=======
->>>>>>> 4771f237
 		message: Vec<u8>,
 		sender: Option<PeerId>,
 	) {
@@ -232,7 +194,6 @@
 			self.messages.push(MessageEntry {
 				message_hash,
 				topic,
-				engine_id,
 				message,
 				sender,
 			});
@@ -247,18 +208,10 @@
 	pub fn register_message(
 		&mut self,
 		topic: B::Hash,
-<<<<<<< HEAD
-		engine_id: ConsensusEngineId,
-		message: Vec<u8>,
-	) {
-		let message_hash = HashFor::<B>::hash(&message[..]);
-		self.register_message_hashed(message_hash, topic, engine_id, message, None);
-=======
 		message: Vec<u8>,
 	) {
 		let message_hash = HashFor::<B>::hash(&message[..]);
 		self.register_message_hashed(message_hash, topic, message, None);
->>>>>>> 4771f237
 	}
 
 	/// Call when a peer has been disconnected to stop tracking gossip status.
@@ -281,13 +234,8 @@
 	/// Rebroadcast all messages to all peers.
 	fn rebroadcast(&mut self, network: &mut dyn Network<B>) {
 		let messages = self.messages.iter()
-<<<<<<< HEAD
-			.map(|entry| (&entry.message_hash, &entry.topic, entry.engine_id, &entry.message));
-		propagate(network, messages, MessageIntent::PeriodicRebroadcast, &mut self.peers, &self.validators);
-=======
 			.map(|entry| (&entry.message_hash, &entry.topic, &entry.message));
 		propagate(network, self.engine_id, messages, MessageIntent::PeriodicRebroadcast, &mut self.peers, &self.validator);
->>>>>>> 4771f237
 	}
 
 	/// Broadcast all messages with given topic.
@@ -295,11 +243,7 @@
 		let messages = self.messages.iter()
 			.filter_map(|entry|
 				if entry.topic == topic {
-<<<<<<< HEAD
-					Some((&entry.message_hash, &entry.topic, entry.engine_id, &entry.message))
-=======
 					Some((&entry.message_hash, &entry.topic, &entry.message))
->>>>>>> 4771f237
 				} else { None }
 			);
 		let intent = if force { MessageIntent::ForcedBroadcast } else { MessageIntent::Broadcast };
@@ -311,24 +255,6 @@
 	pub fn collect_garbage(&mut self) {
 		let known_messages = &mut self.known_messages;
 		let before = self.messages.len();
-<<<<<<< HEAD
-		let validators = &self.validators;
-
-		let mut check_fns = HashMap::new();
-		let mut message_expired = move |entry: &MessageEntry<B>| {
-			let engine_id = entry.engine_id;
-			let check_fn = match check_fns.entry(engine_id) {
-				Entry::Occupied(entry) => entry.into_mut(),
-				Entry::Vacant(vacant) => match validators.get(&engine_id) {
-					None => return true, // treat all messages with no validator as expired
-					Some(validator) => vacant.insert(validator.message_expired()),
-				}
-			};
-
-			(check_fn)(entry.topic, &entry.message)
-		};
-=======
->>>>>>> 4771f237
 
 		let mut message_expired = self.validator.message_expired();
 		self.messages.retain(|entry| !message_expired(entry.topic, &entry.message));
@@ -344,31 +270,6 @@
 		}
 	}
 
-<<<<<<< HEAD
-	/// Get data of valid, incoming messages for a topic (but might have expired meanwhile)
-	pub fn messages_for(&mut self, engine_id: ConsensusEngineId, topic: B::Hash)
-		-> mpsc::UnboundedReceiver<TopicNotification>
-	{
-		let (tx, rx) = mpsc::unbounded();
-		for entry in self.messages.iter_mut()
-			.filter(|e| e.topic == topic && e.engine_id == engine_id)
-		{
-			tx.unbounded_send(TopicNotification {
-					message: entry.message.clone(),
-					sender: entry.sender.clone(),
-				})
-				.expect("receiver known to be live; qed");
-		}
-
-		self.live_message_sinks.entry((engine_id, topic)).or_default().push(tx);
-
-		rx
-	}
-
-	/// Handle an incoming message for topic by who via protocol. Discard message if topic already
-	/// known, the message is old, its source peers isn't a registered peer or the connection to
-	/// them is broken.
-=======
 	/// Get valid messages received in the past for a topic (might have expired meanwhile).
 	pub fn messages_for(&mut self, topic: B::Hash) -> impl Iterator<Item = TopicNotification> + '_ {
 		self.messages.iter().filter(move |e| e.topic == topic).map(|entry| TopicNotification {
@@ -379,29 +280,19 @@
 
 	/// Register incoming messages and return the ones that are new and valid (according to a gossip
 	/// validator) and should thus be forwarded to the upper layers.
->>>>>>> 4771f237
 	pub fn on_incoming(
 		&mut self,
 		network: &mut dyn Network<B>,
 		who: PeerId,
-<<<<<<< HEAD
-		messages: Vec<(ConsensusEngineId, Vec<u8>)>,
-	) {
-=======
 		messages: Vec<Vec<u8>>,
 	) -> Vec<(B::Hash, TopicNotification)> {
 		let mut to_forward = vec![];
 
->>>>>>> 4771f237
 		if !messages.is_empty() {
 			trace!(target: "gossip", "Received {} messages from peer {}", messages.len(), who);
 		}
 
-<<<<<<< HEAD
-		for (engine_id, message) in messages {
-=======
 		for message in messages {
->>>>>>> 4771f237
 			let message_hash = HashFor::<B>::hash(&message[..]);
 
 			if self.known_messages.contains(&message_hash) {
@@ -411,14 +302,6 @@
 			}
 
 			// validate the message
-<<<<<<< HEAD
-			let validation = self.validators.get(&engine_id)
-				.cloned()
-				.map(|v| {
-					let mut context = NetworkContext { gossip: self, network, engine_id };
-					v.validate(&mut context, &who, &message)
-				});
-=======
 			let validation = {
 				let validator = self.validator.clone();
 				let mut context = NetworkContext { gossip: self, network };
@@ -433,7 +316,6 @@
 					continue;
 				},
 			};
->>>>>>> 4771f237
 
 			let peer = match self.peers.get_mut(&who) {
 				Some(peer) => peer,
@@ -443,36 +325,6 @@
 				}
 			};
 
-<<<<<<< HEAD
-			if let Some((topic, keep)) = validation_result {
-				network.report_peer(who.clone(), rep::GOSSIP_SUCCESS);
-				if let Some(ref mut peer) = self.peers.get_mut(&who) {
-					peer.known_messages.insert(message_hash);
-					if let Entry::Occupied(mut entry) = self.live_message_sinks.entry((engine_id, topic)) {
-						trace!(target: "gossip", "Pushing consensus message to sinks for {}.", topic);
-						entry.get_mut().retain(|sink| {
-							if let Err(e) = sink.unbounded_send(TopicNotification {
-								message: message.clone(),
-								sender: Some(who.clone())
-							}) {
-								trace!(target: "gossip", "Error broadcasting message notification: {:?}", e);
-							}
-							!sink.is_closed()
-						});
-						if entry.get().is_empty() {
-							entry.remove_entry();
-						}
-					}
-					if keep {
-						self.register_message_hashed(message_hash, topic, engine_id, message, Some(who.clone()));
-					}
-				} else {
-					trace!(target:"gossip", "Ignored statement from unregistered peer {}", who);
-					network.report_peer(who.clone(), rep::UNREGISTERED_TOPIC);
-				}
-			} else {
-				trace!(target:"gossip", "Discard message from peer {}", who);
-=======
 			network.report_peer(who.clone(), rep::GOSSIP_SUCCESS);
 			peer.known_messages.insert(message_hash);
 			to_forward.push((topic, TopicNotification {
@@ -487,7 +339,6 @@
 					message,
 					Some(who.clone()),
 				);
->>>>>>> 4771f237
 			}
 		}
 
@@ -505,11 +356,7 @@
 		let mut message_allowed = self.validator.message_allowed();
 
 		if let Some(ref mut peer) = self.peers.get_mut(who) {
-<<<<<<< HEAD
-			for entry in self.messages.iter().filter(|m| m.topic == topic && m.engine_id == engine_id) {
-=======
 			for entry in self.messages.iter().filter(|m| m.topic == topic) {
->>>>>>> 4771f237
 				let intent = if force {
 					MessageIntent::ForcedBroadcast
 				} else {
@@ -527,11 +374,7 @@
 				peer.known_messages.insert(entry.message_hash.clone());
 
 				trace!(target: "gossip", "Sending topic message to {}: {:?}", who, entry.message);
-<<<<<<< HEAD
-				network.write_notification(who.clone(), engine_id, entry.message.clone());
-=======
 				network.write_notification(who.clone(), self.engine_id, entry.message.clone());
->>>>>>> 4771f237
 			}
 		}
 	}
@@ -541,23 +384,13 @@
 		&mut self,
 		network: &mut dyn Network<B>,
 		topic: B::Hash,
-<<<<<<< HEAD
-		engine_id: ConsensusEngineId,
-=======
->>>>>>> 4771f237
 		message: Vec<u8>,
 		force: bool,
 	) {
 		let message_hash = HashFor::<B>::hash(&message);
-<<<<<<< HEAD
-		self.register_message_hashed(message_hash, topic, engine_id, message.clone(), None);
-		let intent = if force { MessageIntent::ForcedBroadcast } else { MessageIntent::Broadcast };
-		propagate(network, iter::once((&message_hash, &topic, engine_id, &message)), intent, &mut self.peers, &self.validators);
-=======
 		self.register_message_hashed(message_hash, topic, message.clone(), None);
 		let intent = if force { MessageIntent::ForcedBroadcast } else { MessageIntent::Broadcast };
 		propagate(network, self.engine_id, iter::once((&message_hash, &topic, &message)), intent, &mut self.peers, &self.validator);
->>>>>>> 4771f237
 	}
 
 	/// Send addressed message to a peer. The message is not kept or multicast
@@ -566,10 +399,6 @@
 		&mut self,
 		network: &mut dyn Network<B>,
 		who: &PeerId,
-<<<<<<< HEAD
-		engine_id: ConsensusEngineId,
-=======
->>>>>>> 4771f237
 		message: Vec<u8>,
 	) {
 		let peer = match self.peers.get_mut(who) {
@@ -582,11 +411,7 @@
 		trace!(target: "gossip", "Sending direct to {}: {:?}", who, message);
 
 		peer.known_messages.insert(message_hash);
-<<<<<<< HEAD
-		network.write_notification(who.clone(), engine_id, message);
-=======
 		network.write_notification(who.clone(), self.engine_id, message);
->>>>>>> 4771f237
 	}
 }
 
@@ -606,10 +431,6 @@
 				$consensus.messages.push(MessageEntry {
 					message_hash: $hash,
 					topic: $topic,
-<<<<<<< HEAD
-					engine_id: [0, 0, 0, 0],
-=======
->>>>>>> 4771f237
 					message: $m,
 					sender: None,
 				});
@@ -728,16 +549,6 @@
 	fn message_stream_include_those_sent_before_asking() {
 		let mut consensus = ConsensusGossip::<Block>::new(Arc::new(AllowAll), [0, 0, 0, 0]);
 
-<<<<<<< HEAD
-		let engine_id = [0, 0, 0, 0];
-		let message = vec![4, 5, 6];
-		let topic = HashFor::<Block>::hash(&[1,2,3]);
-
-		consensus.register_message(topic, engine_id, message.clone());
-		let mut stream = block_on_stream(consensus.messages_for([0, 0, 0, 0], topic));
-
-		assert_eq!(stream.next(), Some(TopicNotification { message: message, sender: None }));
-=======
 		// Register message.
 		let message = vec![4, 5, 6];
 		let topic = HashFor::<Block>::hash(&[1,2,3]);
@@ -747,7 +558,6 @@
 			consensus.messages_for(topic).next(),
 			Some(TopicNotification { message: message, sender: None }),
 		);
->>>>>>> 4771f237
 	}
 
 	#[test]
@@ -758,54 +568,22 @@
 		let msg_a = vec![1, 2, 3];
 		let msg_b = vec![4, 5, 6];
 
-		consensus.register_message(topic, [0, 0, 0, 0], msg_a);
-		consensus.register_message(topic, [0, 0, 0, 0], msg_b);
+		consensus.register_message(topic, msg_a);
+		consensus.register_message(topic, msg_b);
 
 		assert_eq!(consensus.messages.len(), 2);
 	}
 
 	#[test]
-<<<<<<< HEAD
-	fn can_keep_multiple_subscribers_per_topic() {
-		let mut consensus = ConsensusGossip::<Block>::new();
-		consensus.register_validator_internal([0, 0, 0, 0], Arc::new(AllowAll));
-
-		let message = vec![4, 5, 6];
-		let topic = HashFor::<Block>::hash(&[1, 2, 3]);
-
-		consensus.register_message(topic, [0, 0, 0, 0], message.clone());
-=======
 	fn peer_is_removed_on_disconnect() {
 		let mut consensus = ConsensusGossip::<Block>::new(Arc::new(AllowAll), [0, 0, 0, 0]);
 
 		let mut network = NoOpNetwork::default();
->>>>>>> 4771f237
 
 		let peer_id = PeerId::random();
 		consensus.new_peer(&mut network, peer_id.clone(), ObservedRole::Full);
 		assert!(consensus.peers.contains_key(&peer_id));
 
-<<<<<<< HEAD
-		assert_eq!(stream1.next(), Some(TopicNotification { message: message.clone(), sender: None }));
-		assert_eq!(stream2.next(), Some(TopicNotification { message, sender: None }));
-	}
-
-	#[test]
-	fn topics_are_localized_to_engine_id() {
-		let mut consensus = ConsensusGossip::<Block>::new();
-		consensus.register_validator_internal([0, 0, 0, 0], Arc::new(AllowAll));
-
-		let topic = [1; 32].into();
-		let msg_a = vec![1, 2, 3];
-		let msg_b = vec![4, 5, 6];
-
-		consensus.register_message(topic, [0, 0, 0, 0], msg_a);
-		consensus.register_message(topic, [0, 0, 0, 1], msg_b);
-
-		let mut stream = block_on_stream(consensus.messages_for([0, 0, 0, 0], topic));
-
-		assert_eq!(stream.next(), Some(TopicNotification { message: vec![1, 2, 3], sender: None }));
-=======
 		consensus.peer_disconnected(&mut network, peer_id.clone());
 		assert!(!consensus.peers.contains_key(&peer_id));
 	}
@@ -820,7 +598,6 @@
 			PeerId::random(),
 			vec![vec![1, 2, 3]],
 		);
->>>>>>> 4771f237
 
 		assert!(
 			to_forward.is_empty(),
