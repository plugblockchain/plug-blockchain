// Copyright 2019-2020 Parity Technologies (UK) Ltd.
// This file is part of Substrate.

// Substrate is free software: you can redistribute it and/or modify
// it under the terms of the GNU General Public License as published by
// the Free Software Foundation, either version 3 of the License, or
// (at your option) any later version.

// Substrate is distributed in the hope that it will be useful,
// but WITHOUT ANY WARRANTY; without even the implied warranty of
// MERCHANTABILITY or FITNESS FOR A PARTICULAR PURPOSE.  See the
// GNU General Public License for more details.

// You should have received a copy of the GNU General Public License
// along with Substrate.  If not, see <http://www.gnu.org/licenses/>.

use crate::{Network, Validator};
use crate::state_machine::{ConsensusGossip, TopicNotification, PERIODIC_MAINTENANCE_INTERVAL};

use sc_network::{Event, ReputationChange};

use futures::prelude::*;
use futures::channel::mpsc::{channel, Sender, Receiver};
use libp2p::PeerId;
<<<<<<< HEAD
=======
use log::trace;
>>>>>>> 4771f237
use sp_runtime::{traits::Block as BlockT, ConsensusEngineId};
use std::{
	borrow::Cow,
	collections::{HashMap, VecDeque},
	pin::Pin,
	sync::Arc,
	task::{Context, Poll},
};

/// Wraps around an implementation of the `Network` crate and provides gossiping capabilities on
/// top of it.
pub struct GossipEngine<B: BlockT> {
	state_machine: ConsensusGossip<B>,
	network: Box<dyn Network<B> + Send>,
	periodic_maintenance_interval: futures_timer::Delay,
	engine_id: ConsensusEngineId,

	/// Incoming events from the network.
	network_event_stream: Pin<Box<dyn Stream<Item = Event> + Send>>,
	/// Outgoing events to the consumer.
	message_sinks: HashMap<B::Hash, Vec<Sender<TopicNotification>>>,
	/// Buffered messages (see [`ForwardingState`]).
	forwarding_state: ForwardingState<B>,
}

/// A gossip engine receives messages from the network via the `network_event_stream` and forwards
/// them to upper layers via the `message sinks`. In the scenario where messages have been received
/// from the network but a subscribed message sink is not yet ready to receive the messages, the
/// messages are buffered. To model this process a gossip engine can be in two states.
enum ForwardingState<B: BlockT> {
	/// The gossip engine is currently not forwarding any messages and will poll the network for
	/// more messages to forward.
	Idle,
	/// The gossip engine is in the progress of forwarding messages and thus will not poll the
	/// network for more messages until it has send all current messages into the subscribed message
	/// sinks.
	Busy(VecDeque<(B::Hash, TopicNotification)>),
}

impl<B: BlockT> Unpin for GossipEngine<B> {}

impl<B: BlockT> GossipEngine<B> {
	/// Create a new instance.
	pub fn new<N: Network<B> + Send + Clone + 'static>(
		network: N,
		engine_id: ConsensusEngineId,
		protocol_name: impl Into<Cow<'static, str>>,
		validator: Arc<dyn Validator<B>>,
	) -> Self where B: 'static {
		// We grab the event stream before registering the notifications protocol, otherwise we
		// might miss events.
		let network_event_stream = network.event_stream();
		network.register_notifications_protocol(engine_id, protocol_name.into());

		GossipEngine {
<<<<<<< HEAD
			state_machine,
			network: Box::new(network),
			periodic_maintenance_interval: futures_timer::Delay::new(PERIODIC_MAINTENANCE_INTERVAL),
			network_event_stream,
			engine_id,
=======
			state_machine: ConsensusGossip::new(validator, engine_id),
			network: Box::new(network),
			periodic_maintenance_interval: futures_timer::Delay::new(PERIODIC_MAINTENANCE_INTERVAL),
			engine_id,

			network_event_stream,
			message_sinks: HashMap::new(),
			forwarding_state: ForwardingState::Idle,
>>>>>>> 4771f237
		}
	}

	pub fn report(&self, who: PeerId, reputation: ReputationChange) {
		self.network.report_peer(who, reputation);
	}

	/// Registers a message without propagating it to any peers. The message
	/// becomes available to new peers or when the service is asked to gossip
	/// the message's topic. No validation is performed on the message, if the
	/// message is already expired it should be dropped on the next garbage
	/// collection.
	pub fn register_gossip_message(
		&mut self,
		topic: B::Hash,
		message: Vec<u8>,
	) {
<<<<<<< HEAD
		self.state_machine.register_message(topic, self.engine_id, message);
=======
		self.state_machine.register_message(topic, message);
>>>>>>> 4771f237
	}

	/// Broadcast all messages with given topic.
	pub fn broadcast_topic(&mut self, topic: B::Hash, force: bool) {
		self.state_machine.broadcast_topic(&mut *self.network, topic, force);
	}

	/// Get data of valid, incoming messages for a topic (but might have expired meanwhile).
	pub fn messages_for(&mut self, topic: B::Hash)
<<<<<<< HEAD
		-> mpsc::UnboundedReceiver<TopicNotification>
	{
		self.state_machine.messages_for(self.engine_id, topic)
=======
		-> Receiver<TopicNotification>
	{
		let past_messages = self.state_machine.messages_for(topic).collect::<Vec<_>>();
		// The channel length is not critical for correctness. By the implementation of `channel`
		// each sender is guaranteed a single buffer slot, making it a non-rendezvous channel and
		// thus preventing direct dead-locks. A minimum channel length of 10 is an estimate based on
		// the fact that despite `NotificationsReceived` having a `Vec` of messages, it only ever
		// contains a single message.
		let (mut tx, rx) = channel(usize::max(past_messages.len(), 10));

		for notification in past_messages{
			tx.try_send(notification)
				.expect("receiver known to be live, and buffer size known to suffice; qed");
		}

		self.message_sinks.entry(topic).or_default().push(tx);

		rx
>>>>>>> 4771f237
	}

	/// Send all messages with given topic to a peer.
	pub fn send_topic(
		&mut self,
		who: &PeerId,
		topic: B::Hash,
		force: bool
	) {
<<<<<<< HEAD
		self.state_machine.send_topic(&mut *self.network, who, topic, self.engine_id, force)
=======
		self.state_machine.send_topic(&mut *self.network, who, topic, force)
>>>>>>> 4771f237
	}

	/// Multicast a message to all peers.
	pub fn gossip_message(
		&mut self,
		topic: B::Hash,
		message: Vec<u8>,
		force: bool,
	) {
<<<<<<< HEAD
		self.state_machine.multicast(&mut *self.network, topic, self.engine_id, message, force)
=======
		self.state_machine.multicast(&mut *self.network, topic, message, force)
>>>>>>> 4771f237
	}

	/// Send addressed message to the given peers. The message is not kept or multicast
	/// later on.
	pub fn send_message(&mut self, who: Vec<sc_network::PeerId>, data: Vec<u8>) {
		for who in &who {
<<<<<<< HEAD
			self.state_machine.send_message(&mut *self.network, who, self.engine_id, data.clone());
=======
			self.state_machine.send_message(&mut *self.network, who, data.clone());
>>>>>>> 4771f237
		}
	}

	/// Notify everyone we're connected to that we have the given block.
	///
	/// Note: this method isn't strictly related to gossiping and should eventually be moved
	/// somewhere else.
	pub fn announce(&self, block: B::Hash, associated_data: Vec<u8>) {
		self.network.announce(block, associated_data);
	}
}

impl<B: BlockT> Future for GossipEngine<B> {
	type Output = ();

	fn poll(mut self: Pin<&mut Self>, cx: &mut Context) -> Poll<Self::Output> {
		let this = &mut *self;

<<<<<<< HEAD
		loop {
			match this.network_event_stream.poll_next_unpin(cx) {
				Poll::Ready(Some(event)) => match event {
					Event::NotificationStreamOpened { remote, engine_id: msg_engine_id, roles } => {
						if msg_engine_id != this.engine_id {
							continue;
						}
						this.state_machine.new_peer(&mut *this.network, remote, roles);
					}
					Event::NotificationStreamClosed { remote, engine_id: msg_engine_id } => {
						if msg_engine_id != this.engine_id {
							continue;
						}
						this.state_machine.peer_disconnected(&mut *this.network, remote);
					},
					Event::NotificationsReceived { remote, messages } => {
						let engine_id = this.engine_id.clone();
						this.state_machine.on_incoming(
							&mut *this.network,
							remote,
							messages.into_iter()
								.filter_map(|(engine, data)| if engine == engine_id {
									Some((engine, data.to_vec()))
								} else { None })
								.collect()
						);
					},
					Event::Dht(_) => {}
				}
				// The network event stream closed. Do the same for [`GossipValidator`].
				Poll::Ready(None) => return Poll::Ready(()),
				Poll::Pending => break,
=======
		'outer: loop {
			match &mut this.forwarding_state {
				ForwardingState::Idle => {
					match this.network_event_stream.poll_next_unpin(cx) {
						Poll::Ready(Some(event)) => match event {
							Event::NotificationStreamOpened { remote, engine_id, role } => {
								if engine_id != this.engine_id {
									continue;
								}
								this.state_machine.new_peer(&mut *this.network, remote, role);
							}
							Event::NotificationStreamClosed { remote, engine_id } => {
								if engine_id != this.engine_id {
									continue;
								}
								this.state_machine.peer_disconnected(&mut *this.network, remote);
							},
							Event::NotificationsReceived { remote, messages } => {
								let messages = messages.into_iter().filter_map(|(engine, data)| {
									if engine == this.engine_id {
										Some(data.to_vec())
									} else {
										None
									}
								}).collect();

								let to_forward = this.state_machine.on_incoming(
									&mut *this.network,
									remote,
									messages,
								);

								this.forwarding_state = ForwardingState::Busy(to_forward.into());
							},
							Event::Dht(_) => {}
						}
						// The network event stream closed. Do the same for [`GossipValidator`].
						Poll::Ready(None) => return Poll::Ready(()),
						Poll::Pending => break,
					}
				}
				ForwardingState::Busy(to_forward) => {
					let (topic, notification) = match to_forward.pop_front() {
						Some(n) => n,
						None => {
							this.forwarding_state = ForwardingState::Idle;
							continue;
						}
					};

					let sinks = match this.message_sinks.get_mut(&topic) {
						Some(sinks) => sinks,
						None => {
							continue;
						},
					};

					// Make sure all sinks for the given topic are ready.
					for sink in sinks.iter_mut() {
						match sink.poll_ready(cx) {
							Poll::Ready(Ok(())) => {},
							// Receiver has been dropped. Ignore for now, filtered out in (1).
							Poll::Ready(Err(_)) => {},
							Poll::Pending => {
								// Push back onto queue for later.
								to_forward.push_front((topic, notification));
								break 'outer;
							}
						}
					}

					// Filter out all closed sinks.
					sinks.retain(|sink| !sink.is_closed()); // (1)

					if sinks.is_empty() {
						this.message_sinks.remove(&topic);
						continue;
					}

					trace!(
						target: "gossip",
						"Pushing consensus message to sinks for {}.", topic,
					);

					// Send the notification on each sink.
					for sink in sinks {
						match sink.start_send(notification.clone()) {
							Ok(()) => {},
							Err(e) if e.is_full() => unreachable!(
								"Previously ensured that all sinks are ready; qed.",
							),
							// Receiver got dropped. Will be removed in next iteration (See (1)).
							Err(_) => {},
						}
					}
				}
>>>>>>> 4771f237
			}
		}


		while let Poll::Ready(()) = this.periodic_maintenance_interval.poll_unpin(cx) {
			this.periodic_maintenance_interval.reset(PERIODIC_MAINTENANCE_INTERVAL);
			this.state_machine.tick(&mut *this.network);

			this.message_sinks.retain(|_, sinks| {
				sinks.retain(|sink| !sink.is_closed());
				!sinks.is_empty()
			});
		}

		Poll::Pending
	}
}

#[cfg(test)]
mod tests {
<<<<<<< HEAD
	use super::*;
	use crate::{ValidationResult, ValidatorContext};
	use substrate_test_runtime_client::runtime::Block;

	struct TestNetwork {}

	impl<B: BlockT> Network<B> for Arc<TestNetwork> {
		fn event_stream(&self) -> Pin<Box<dyn Stream<Item = Event> + Send>> {
			let (_tx, rx) = futures::channel::mpsc::channel(0);

			// Return rx and drop tx. Thus the given channel will yield `Poll::Ready(None)` on first
			// poll.
=======
	use async_std::task::spawn;
	use crate::{ValidationResult, ValidatorContext};
	use futures::{channel::mpsc::{unbounded, UnboundedSender}, executor::{block_on, block_on_stream}, future::poll_fn};
	use quickcheck::{Arbitrary, Gen, QuickCheck};
	use rand::Rng;
	use sc_network::ObservedRole;
	use sp_runtime::{testing::H256, traits::{Block as BlockT}};
	use std::convert::TryInto;
	use std::sync::{Arc, Mutex};
	use substrate_test_runtime_client::runtime::Block;
	use super::*;

	#[derive(Clone, Default)]
	struct TestNetwork {
		inner: Arc<Mutex<TestNetworkInner>>,
	}

	#[derive(Clone, Default)]
	struct TestNetworkInner {
		event_senders: Vec<UnboundedSender<Event>>,
	}

	impl<B: BlockT> Network<B> for TestNetwork {
		fn event_stream(&self) -> Pin<Box<dyn Stream<Item = Event> + Send>> {
			let (tx, rx) = unbounded();
			self.inner.lock().unwrap().event_senders.push(tx);

>>>>>>> 4771f237
			Box::pin(rx)
		}

		fn report_peer(&self, _: PeerId, _: ReputationChange) {
<<<<<<< HEAD
			unimplemented!();
=======
>>>>>>> 4771f237
		}

		fn disconnect_peer(&self, _: PeerId) {
			unimplemented!();
		}

		fn write_notification(&self, _: PeerId, _: ConsensusEngineId, _: Vec<u8>) {
			unimplemented!();
		}

<<<<<<< HEAD
		fn register_notifications_protocol(&self, _: ConsensusEngineId, _: Cow<'static, [u8]>) {}
=======
		fn register_notifications_protocol(&self, _: ConsensusEngineId, _: Cow<'static, str>) {}
>>>>>>> 4771f237

		fn announce(&self, _: B::Hash, _: Vec<u8>) {
			unimplemented!();
		}
	}

<<<<<<< HEAD
	struct TestValidator {}

	impl<B: BlockT> Validator<B> for TestValidator {
		fn validate(
			&self,
			_: &mut dyn ValidatorContext<B>,
			_: &PeerId,
			_: &[u8]
		) -> ValidationResult<B::Hash> {
			unimplemented!();
=======
	struct AllowAll;
	impl Validator<Block> for AllowAll {
		fn validate(
			&self,
			_context: &mut dyn ValidatorContext<Block>,
			_sender: &PeerId,
			_data: &[u8],
		) -> ValidationResult<H256> {
			ValidationResult::ProcessAndKeep(H256::default())
		}
	}

	/// Regression test for the case where the `GossipEngine.network_event_stream` closes. One
	/// should not ignore a `Poll::Ready(None)` as `poll_next_unpin` will panic on subsequent calls.
	///
	/// See https://github.com/paritytech/substrate/issues/5000 for details.
	#[test]
	fn returns_when_network_event_stream_closes() {
		let network = TestNetwork::default();
		let mut gossip_engine = GossipEngine::<Block>::new(
			network.clone(),
			[1, 2, 3, 4],
			"my_protocol",
			Arc::new(AllowAll{}),
		);

		// Drop network event stream sender side.
		drop(network.inner.lock().unwrap().event_senders.pop());

		block_on(poll_fn(move |ctx| {
			if let Poll::Pending = gossip_engine.poll_unpin(ctx) {
				panic!(
					"Expected gossip engine to finish on first poll, given that \
					 `GossipEngine.network_event_stream` closes right away."
				)
			}
			Poll::Ready(())
		}))
	}

	#[test]
	fn keeps_multiple_subscribers_per_topic_updated_with_both_old_and_new_messages() {
		let topic = H256::default();
		let engine_id = [1, 2, 3, 4];
		let remote_peer = PeerId::random();
		let network = TestNetwork::default();

		let mut gossip_engine = GossipEngine::<Block>::new(
			network.clone(),
			engine_id.clone(),
			"my_protocol",
			Arc::new(AllowAll{}),
		);

		let mut event_sender = network.inner.lock()
			.unwrap()
			.event_senders
			.pop()
			.unwrap();

		// Register the remote peer.
		event_sender.start_send(
			Event::NotificationStreamOpened {
				remote: remote_peer.clone(),
				engine_id: engine_id.clone(),
				role: ObservedRole::Authority,
			}
		).expect("Event stream is unbounded; qed.");

		let messages = vec![vec![1], vec![2]];
		let events = messages.iter().cloned().map(|m| {
			Event::NotificationsReceived {
				remote: remote_peer.clone(),
				messages: vec![(engine_id, m.into())]
			}
		}).collect::<Vec<_>>();

		// Send first event before subscribing.
		event_sender.start_send(events[0].clone()).expect("Event stream is unbounded; qed.");

		let mut subscribers = vec![];
		for _ in 0..2 {
			subscribers.push(gossip_engine.messages_for(topic));
>>>>>>> 4771f237
		}

		// Send second event after subscribing.
		event_sender.start_send(events[1].clone()).expect("Event stream is unbounded; qed.");

		spawn(gossip_engine);

		let mut subscribers = subscribers.into_iter()
			.map(|s| block_on_stream(s))
			.collect::<Vec<_>>();

		// Expect each subscriber to receive both events.
		for message in messages {
			for subscriber in subscribers.iter_mut() {
				assert_eq!(
					subscriber.next(),
					Some(TopicNotification {
						message: message.clone(),
						sender: Some(remote_peer.clone()),
					}),
				);
			}
		}
	}

	#[test]
	fn forwarding_to_different_size_and_topic_channels() {
		#[derive(Clone, Debug)]
		struct ChannelLengthAndTopic{
			length: usize,
			topic: H256,
		}

		impl Arbitrary for ChannelLengthAndTopic {
			fn arbitrary<G: Gen>(g: &mut G) -> Self {
				Self {
					length: g.gen_range(0, 100),
					// Make sure channel topics and message topics overlap by choosing a small
					// range.
					topic: H256::from_low_u64_ne(g.gen_range(0, 10)),
				}
			}
		}

		#[derive(Clone, Debug)]
		struct Message {
			topic: H256,
		}

		impl Arbitrary for Message{
			fn arbitrary<G: Gen>(g: &mut G) -> Self {
				Self {
					// Make sure channel topics and message topics overlap by choosing a small
					// range.
					topic: H256::from_low_u64_ne(g.gen_range(0, 10)),
				}
			}
		}

		/// Validator that always returns `ProcessAndKeep` interpreting the first 32 bytes of data
		/// as the message topic.
		struct TestValidator;

		impl Validator<Block> for TestValidator {
			fn validate(
				&self,
				_context: &mut dyn ValidatorContext<Block>,
				_sender: &PeerId,
				data: &[u8],
			) -> ValidationResult<H256> {
				ValidationResult::ProcessAndKeep(H256::from_slice(&data[0..32]))
			}
		}

		fn prop(channels: Vec<ChannelLengthAndTopic>, notifications: Vec<Vec<Message>>) {
			let engine_id = [1, 2, 3, 4];
			let remote_peer = PeerId::random();
			let network = TestNetwork::default();

			let num_channels_per_topic = channels.iter()
				.fold(HashMap::new(), |mut acc, ChannelLengthAndTopic { topic, .. }| {
					acc.entry(topic).and_modify(|e| *e += 1).or_insert(1);
					acc
				});

			let expected_msgs_per_topic_all_chan = notifications.iter()
				.fold(HashMap::new(), |mut acc, messages| {
					for message in messages {
						acc.entry(message.topic).and_modify(|e| *e += 1).or_insert(1);
					}
					acc
				})
				.into_iter()
				// Messages are cloned for each channel with the corresponding topic, thus multiply
				// with the amount of channels per topic. If there is no channel for a given topic,
				// don't expect any messages for the topic to be received.
				.map(|(topic, num)| (topic, num_channels_per_topic.get(&topic).unwrap_or(&0) * num))
				.collect::<HashMap<H256, _>>();

			let mut gossip_engine = GossipEngine::<Block>::new(
				network.clone(),
				engine_id.clone(),
				"my_protocol",
				Arc::new(TestValidator{}),
			);

			// Create channels.
			let (txs, mut rxs) = channels.iter()
				.map(|ChannelLengthAndTopic { length, topic }| {
					(topic.clone(), channel(*length))
				})
				.fold((vec![], vec![]), |mut acc, (topic, (tx, rx))| {
					acc.0.push((topic, tx)); acc.1.push((topic, rx));
					acc
				});

			// Insert sender sides into `gossip_engine`.
			for (topic, tx) in txs {
				match gossip_engine.message_sinks.get_mut(&topic) {
					Some(entry) =>  entry.push(tx),
					None => {gossip_engine.message_sinks.insert(topic, vec![tx]);},
				}
			}


			let mut event_sender = network.inner.lock()
				.unwrap()
				.event_senders
				.pop()
				.unwrap();

			// Register the remote peer.
			event_sender.start_send(
				Event::NotificationStreamOpened {
					remote: remote_peer.clone(),
					engine_id: engine_id.clone(),
					role: ObservedRole::Authority,
				}
			).expect("Event stream is unbounded; qed.");

			// Send messages into the network event stream.
			for (i_notification, messages) in notifications.iter().enumerate() {
				let messages = messages.into_iter().enumerate()
					.map(|(i_message, Message { topic })| {
						// Embed the topic in the first 256 bytes of the message to be extracted by
						// the [`TestValidator`] later on.
						let mut message = topic.as_bytes().to_vec();

						// Make sure the message is unique via `i_notification` and `i_message` to
						// ensure [`ConsensusBridge`] does not deduplicate it.
						message.push(i_notification.try_into().unwrap());
						message.push(i_message.try_into().unwrap());

						(engine_id, message.into())
					}).collect();

				event_sender.start_send(Event::NotificationsReceived {
					remote: remote_peer.clone(),
					messages,
				}).expect("Event stream is unbounded; qed.");
			}

			let mut received_msgs_per_topic_all_chan = HashMap::<H256, _>::new();

			// Poll both gossip engine and each receiver and track the amount of received messages.
			block_on(poll_fn(|cx| {
				loop {
					if let Poll::Ready(()) = gossip_engine.poll_unpin(cx) {
						unreachable!(
							"Event stream sender side is not dropped, thus gossip engine does not \
							 terminate",
						);
					}

					let mut progress = false;

					for (topic, rx) in rxs.iter_mut() {
						match rx.poll_next_unpin(cx) {
							Poll::Ready(Some(_)) => {
								progress = true;
								received_msgs_per_topic_all_chan.entry(*topic)
									.and_modify(|e| *e += 1)
									.or_insert(1);
							},
							Poll::Ready(None) => unreachable!(
								"Sender side of channel is never dropped",
							),
							Poll::Pending => {},
						}
					}

					if !progress {
						break;
					}
				}
				Poll::Ready(())
			}));

			// Compare amount of expected messages with amount of received messages.
			for (expected_topic, expected_num) in expected_msgs_per_topic_all_chan.iter() {
				assert_eq!(
					received_msgs_per_topic_all_chan.get(&expected_topic).unwrap_or(&0),
					expected_num,
				);
			}
			for (received_topic, received_num) in expected_msgs_per_topic_all_chan.iter() {
				assert_eq!(
					expected_msgs_per_topic_all_chan.get(&received_topic).unwrap_or(&0),
					received_num,
				);
			}
		}

		// Past regressions.
		prop(vec![], vec![vec![Message{ topic: H256::default()}]]);
		prop(
			vec![ChannelLengthAndTopic {length: 71, topic: H256::default()}],
			vec![vec![Message{ topic: H256::default()}]],
		);

		QuickCheck::new().quickcheck(prop as fn(_, _))
	}

	/// Regression test for the case where the `GossipEngine.network_event_stream` closes. One
	/// should not ignore a `Poll::Ready(None)` as `poll_next_unpin` will panic on subsequent calls.
	///
	/// See https://github.com/paritytech/substrate/issues/5000 for details.
	#[test]
	fn returns_when_network_event_stream_closes() {
		let mut gossip_engine = GossipEngine::<Block>::new(
			Arc::new(TestNetwork{}),
			[1, 2, 3, 4],
			"my_protocol".as_bytes(),
			Arc::new(TestValidator{}),
		);

		futures::executor::block_on(futures::future::poll_fn(move |ctx| {
			if let Poll::Pending = gossip_engine.poll_unpin(ctx) {
				panic!(
					"Expected gossip engine to finish on first poll, given that \
					 `GossipEngine.network_event_stream` closes right away."
				)
			}
			Poll::Ready(())
		}))
	}
}<|MERGE_RESOLUTION|>--- conflicted
+++ resolved
@@ -22,10 +22,7 @@
 use futures::prelude::*;
 use futures::channel::mpsc::{channel, Sender, Receiver};
 use libp2p::PeerId;
-<<<<<<< HEAD
-=======
 use log::trace;
->>>>>>> 4771f237
 use sp_runtime::{traits::Block as BlockT, ConsensusEngineId};
 use std::{
 	borrow::Cow,
@@ -81,13 +78,6 @@
 		network.register_notifications_protocol(engine_id, protocol_name.into());
 
 		GossipEngine {
-<<<<<<< HEAD
-			state_machine,
-			network: Box::new(network),
-			periodic_maintenance_interval: futures_timer::Delay::new(PERIODIC_MAINTENANCE_INTERVAL),
-			network_event_stream,
-			engine_id,
-=======
 			state_machine: ConsensusGossip::new(validator, engine_id),
 			network: Box::new(network),
 			periodic_maintenance_interval: futures_timer::Delay::new(PERIODIC_MAINTENANCE_INTERVAL),
@@ -96,7 +86,6 @@
 			network_event_stream,
 			message_sinks: HashMap::new(),
 			forwarding_state: ForwardingState::Idle,
->>>>>>> 4771f237
 		}
 	}
 
@@ -114,11 +103,7 @@
 		topic: B::Hash,
 		message: Vec<u8>,
 	) {
-<<<<<<< HEAD
-		self.state_machine.register_message(topic, self.engine_id, message);
-=======
 		self.state_machine.register_message(topic, message);
->>>>>>> 4771f237
 	}
 
 	/// Broadcast all messages with given topic.
@@ -128,11 +113,6 @@
 
 	/// Get data of valid, incoming messages for a topic (but might have expired meanwhile).
 	pub fn messages_for(&mut self, topic: B::Hash)
-<<<<<<< HEAD
-		-> mpsc::UnboundedReceiver<TopicNotification>
-	{
-		self.state_machine.messages_for(self.engine_id, topic)
-=======
 		-> Receiver<TopicNotification>
 	{
 		let past_messages = self.state_machine.messages_for(topic).collect::<Vec<_>>();
@@ -151,7 +131,6 @@
 		self.message_sinks.entry(topic).or_default().push(tx);
 
 		rx
->>>>>>> 4771f237
 	}
 
 	/// Send all messages with given topic to a peer.
@@ -161,11 +140,7 @@
 		topic: B::Hash,
 		force: bool
 	) {
-<<<<<<< HEAD
-		self.state_machine.send_topic(&mut *self.network, who, topic, self.engine_id, force)
-=======
 		self.state_machine.send_topic(&mut *self.network, who, topic, force)
->>>>>>> 4771f237
 	}
 
 	/// Multicast a message to all peers.
@@ -175,22 +150,14 @@
 		message: Vec<u8>,
 		force: bool,
 	) {
-<<<<<<< HEAD
-		self.state_machine.multicast(&mut *self.network, topic, self.engine_id, message, force)
-=======
 		self.state_machine.multicast(&mut *self.network, topic, message, force)
->>>>>>> 4771f237
 	}
 
 	/// Send addressed message to the given peers. The message is not kept or multicast
 	/// later on.
 	pub fn send_message(&mut self, who: Vec<sc_network::PeerId>, data: Vec<u8>) {
 		for who in &who {
-<<<<<<< HEAD
-			self.state_machine.send_message(&mut *self.network, who, self.engine_id, data.clone());
-=======
 			self.state_machine.send_message(&mut *self.network, who, data.clone());
->>>>>>> 4771f237
 		}
 	}
 
@@ -209,40 +176,6 @@
 	fn poll(mut self: Pin<&mut Self>, cx: &mut Context) -> Poll<Self::Output> {
 		let this = &mut *self;
 
-<<<<<<< HEAD
-		loop {
-			match this.network_event_stream.poll_next_unpin(cx) {
-				Poll::Ready(Some(event)) => match event {
-					Event::NotificationStreamOpened { remote, engine_id: msg_engine_id, roles } => {
-						if msg_engine_id != this.engine_id {
-							continue;
-						}
-						this.state_machine.new_peer(&mut *this.network, remote, roles);
-					}
-					Event::NotificationStreamClosed { remote, engine_id: msg_engine_id } => {
-						if msg_engine_id != this.engine_id {
-							continue;
-						}
-						this.state_machine.peer_disconnected(&mut *this.network, remote);
-					},
-					Event::NotificationsReceived { remote, messages } => {
-						let engine_id = this.engine_id.clone();
-						this.state_machine.on_incoming(
-							&mut *this.network,
-							remote,
-							messages.into_iter()
-								.filter_map(|(engine, data)| if engine == engine_id {
-									Some((engine, data.to_vec()))
-								} else { None })
-								.collect()
-						);
-					},
-					Event::Dht(_) => {}
-				}
-				// The network event stream closed. Do the same for [`GossipValidator`].
-				Poll::Ready(None) => return Poll::Ready(()),
-				Poll::Pending => break,
-=======
 		'outer: loop {
 			match &mut this.forwarding_state {
 				ForwardingState::Idle => {
@@ -339,7 +272,6 @@
 						}
 					}
 				}
->>>>>>> 4771f237
 			}
 		}
 
@@ -360,20 +292,6 @@
 
 #[cfg(test)]
 mod tests {
-<<<<<<< HEAD
-	use super::*;
-	use crate::{ValidationResult, ValidatorContext};
-	use substrate_test_runtime_client::runtime::Block;
-
-	struct TestNetwork {}
-
-	impl<B: BlockT> Network<B> for Arc<TestNetwork> {
-		fn event_stream(&self) -> Pin<Box<dyn Stream<Item = Event> + Send>> {
-			let (_tx, rx) = futures::channel::mpsc::channel(0);
-
-			// Return rx and drop tx. Thus the given channel will yield `Poll::Ready(None)` on first
-			// poll.
-=======
 	use async_std::task::spawn;
 	use crate::{ValidationResult, ValidatorContext};
 	use futures::{channel::mpsc::{unbounded, UnboundedSender}, executor::{block_on, block_on_stream}, future::poll_fn};
@@ -401,15 +319,10 @@
 			let (tx, rx) = unbounded();
 			self.inner.lock().unwrap().event_senders.push(tx);
 
->>>>>>> 4771f237
 			Box::pin(rx)
 		}
 
 		fn report_peer(&self, _: PeerId, _: ReputationChange) {
-<<<<<<< HEAD
-			unimplemented!();
-=======
->>>>>>> 4771f237
 		}
 
 		fn disconnect_peer(&self, _: PeerId) {
@@ -420,29 +333,13 @@
 			unimplemented!();
 		}
 
-<<<<<<< HEAD
-		fn register_notifications_protocol(&self, _: ConsensusEngineId, _: Cow<'static, [u8]>) {}
-=======
 		fn register_notifications_protocol(&self, _: ConsensusEngineId, _: Cow<'static, str>) {}
->>>>>>> 4771f237
 
 		fn announce(&self, _: B::Hash, _: Vec<u8>) {
 			unimplemented!();
 		}
 	}
 
-<<<<<<< HEAD
-	struct TestValidator {}
-
-	impl<B: BlockT> Validator<B> for TestValidator {
-		fn validate(
-			&self,
-			_: &mut dyn ValidatorContext<B>,
-			_: &PeerId,
-			_: &[u8]
-		) -> ValidationResult<B::Hash> {
-			unimplemented!();
-=======
 	struct AllowAll;
 	impl Validator<Block> for AllowAll {
 		fn validate(
@@ -526,7 +423,6 @@
 		let mut subscribers = vec![];
 		for _ in 0..2 {
 			subscribers.push(gossip_engine.messages_for(topic));
->>>>>>> 4771f237
 		}
 
 		// Send second event after subscribing.
@@ -749,28 +645,4 @@
 
 		QuickCheck::new().quickcheck(prop as fn(_, _))
 	}
-
-	/// Regression test for the case where the `GossipEngine.network_event_stream` closes. One
-	/// should not ignore a `Poll::Ready(None)` as `poll_next_unpin` will panic on subsequent calls.
-	///
-	/// See https://github.com/paritytech/substrate/issues/5000 for details.
-	#[test]
-	fn returns_when_network_event_stream_closes() {
-		let mut gossip_engine = GossipEngine::<Block>::new(
-			Arc::new(TestNetwork{}),
-			[1, 2, 3, 4],
-			"my_protocol".as_bytes(),
-			Arc::new(TestValidator{}),
-		);
-
-		futures::executor::block_on(futures::future::poll_fn(move |ctx| {
-			if let Poll::Pending = gossip_engine.poll_unpin(ctx) {
-				panic!(
-					"Expected gossip engine to finish on first poll, given that \
-					 `GossipEngine.network_event_stream` closes right away."
-				)
-			}
-			Poll::Ready(())
-		}))
-	}
 }