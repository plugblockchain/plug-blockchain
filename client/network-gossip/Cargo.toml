[package]
description = "Gossiping for the Substrate network protocol"
name = "sc-network-gossip"
version = "0.9.0"
license = "GPL-3.0-or-later WITH Classpath-exception-2.0"
authors = ["Parity Technologies <admin@parity.io>"]
edition = "2018"
homepage = "https://substrate.dev"
repository = "https://github.com/paritytech/substrate/"
documentation = "https://docs.rs/sc-network-gossip"
readme = "README.md"

[package.metadata.docs.rs]
targets = ["x86_64-unknown-linux-gnu"]


[dependencies]
futures = "0.3.9"
futures-timer = "3.0.1"
libp2p = { version = "0.35.1", default-features = false }
log = "0.4.8"
lru = "0.6.5"
prometheus-endpoint = { package = "substrate-prometheus-endpoint", version = "0.9.0", path = "../../utils/prometheus" }
sc-network = { version = "0.9.0", path = "../network" }
sp-runtime = { version = "3.0.0", path = "../../primitives/runtime" }
wasm-timer = "0.2"

[dev-dependencies]
async-std = "1.6.5"
<<<<<<< HEAD
quickcheck = "0.9.0"
=======
quickcheck = "1.0.3"
>>>>>>> debec916
rand = "0.7.2"
substrate-test-runtime-client = { version = "2.0.0", path = "../../test-utils/runtime/client" }<|MERGE_RESOLUTION|>--- conflicted
+++ resolved
@@ -27,10 +27,6 @@
 
 [dev-dependencies]
 async-std = "1.6.5"
-<<<<<<< HEAD
-quickcheck = "0.9.0"
-=======
 quickcheck = "1.0.3"
->>>>>>> debec916
 rand = "0.7.2"
 substrate-test-runtime-client = { version = "2.0.0", path = "../../test-utils/runtime/client" }