// Copyright 2019-2020 Parity Technologies (UK) Ltd.
// This file is part of Substrate.

// Substrate is free software: you can redistribute it and/or modify
// it under the terms of the GNU General Public License as published by
// the Free Software Foundation, either version 3 of the License, or
// (at your option) any later version.

// Substrate is distributed in the hope that it will be useful,
// but WITHOUT ANY WARRANTY; without even the implied warranty of
// MERCHANTABILITY or FITNESS FOR A PARTICULAR PURPOSE.  See the
// GNU General Public License for more details.

// You should have received a copy of the GNU General Public License
// along with Substrate.  If not, see <http://www.gnu.org/licenses/>.

//! Blockchain API backend for light nodes.

use std::sync::Arc;
use futures::{future::ready, FutureExt, TryFutureExt};
use rpc::futures::future::{result, Future, Either};
use jsonrpc_pubsub::manager::SubscriptionManager;

<<<<<<< HEAD
use sc_rpc_api::Subscriptions;
use sc_client::{
	light::{fetcher::{Fetcher, RemoteBodyRequest}, blockchain::RemoteBlockchain},
};
=======
use sc_client_api::light::{Fetcher, RemoteBodyRequest, RemoteBlockchain};
>>>>>>> 4771f237
use sp_runtime::{
	generic::{BlockId, SignedBlock},
	traits::{Block as BlockT},
};

use super::{ChainBackend, client_err, error::FutureResult};
use sp_blockchain::HeaderBackend;
use sc_client_api::BlockchainEvents;

/// Blockchain API backend for light nodes. Reads all the data from local
/// database, if available, or fetches it from remote node otherwise.
pub struct LightChain<Block: BlockT, Client, F> {
	/// Substrate client.
	client: Arc<Client>,
	/// Current subscriptions.
	subscriptions: SubscriptionManager,
	/// Remote blockchain reference
	remote_blockchain: Arc<dyn RemoteBlockchain<Block>>,
	/// Remote fetcher reference.
	fetcher: Arc<F>,
}

impl<Block: BlockT, Client, F: Fetcher<Block>> LightChain<Block, Client, F> {
	/// Create new Chain API RPC handler.
	pub fn new(
		client: Arc<Client>,
<<<<<<< HEAD
		subscriptions: Subscriptions,
=======
		subscriptions: SubscriptionManager,
>>>>>>> 4771f237
		remote_blockchain: Arc<dyn RemoteBlockchain<Block>>,
		fetcher: Arc<F>,
	) -> Self {
		Self {
			client,
			subscriptions,
			remote_blockchain,
			fetcher,
		}
	}
}

impl<Block, Client, F> ChainBackend<Client, Block> for LightChain<Block, Client, F> where
	Block: BlockT + 'static,
	Client: BlockchainEvents<Block> + HeaderBackend<Block> + Send + Sync + 'static,
	F: Fetcher<Block> + Send + Sync + 'static,
{
	fn client(&self) -> &Arc<Client> {
		&self.client
	}

	fn subscriptions(&self) -> &SubscriptionManager {
		&self.subscriptions
	}

	fn header(&self, hash: Option<Block::Hash>) -> FutureResult<Option<Block::Header>> {
		let hash = self.unwrap_or_best(hash);

		let fetcher = self.fetcher.clone();
		let maybe_header = sc_client_api::light::future_header(
			&*self.remote_blockchain,
			&*fetcher,
			BlockId::Hash(hash),
		);

		Box::new(maybe_header.then(move |result|
			ready(result.map_err(client_err)),
		).boxed().compat())
	}

	fn block(&self, hash: Option<Block::Hash>)
		-> FutureResult<Option<SignedBlock<Block>>>
	{
		let fetcher = self.fetcher.clone();
		let block = self.header(hash)
			.and_then(move |header| match header {
				Some(header) => Either::A(fetcher
					.remote_body(RemoteBodyRequest {
						header: header.clone(),
						retry_count: Default::default(),
					})
					.boxed()
					.compat()
					.map(move |body| Some(SignedBlock {
						block: Block::new(header, body),
						justification: None,
					}))
					.map_err(client_err)
				),
				None => Either::B(result(Ok(None))),
			});

		Box::new(block)
	}
}<|MERGE_RESOLUTION|>--- conflicted
+++ resolved
@@ -21,14 +21,7 @@
 use rpc::futures::future::{result, Future, Either};
 use jsonrpc_pubsub::manager::SubscriptionManager;
 
-<<<<<<< HEAD
-use sc_rpc_api::Subscriptions;
-use sc_client::{
-	light::{fetcher::{Fetcher, RemoteBodyRequest}, blockchain::RemoteBlockchain},
-};
-=======
 use sc_client_api::light::{Fetcher, RemoteBodyRequest, RemoteBlockchain};
->>>>>>> 4771f237
 use sp_runtime::{
 	generic::{BlockId, SignedBlock},
 	traits::{Block as BlockT},
@@ -55,11 +48,7 @@
 	/// Create new Chain API RPC handler.
 	pub fn new(
 		client: Arc<Client>,
-<<<<<<< HEAD
-		subscriptions: Subscriptions,
-=======
 		subscriptions: SubscriptionManager,
->>>>>>> 4771f237
 		remote_blockchain: Arc<dyn RemoteBlockchain<Block>>,
 		fetcher: Arc<F>,
 	) -> Self {
