// This file is part of Substrate.

// Copyright (C) 2017-2020 Parity Technologies (UK) Ltd.
// SPDX-License-Identifier: GPL-3.0-or-later WITH Classpath-exception-2.0

// This program is free software: you can redistribute it and/or modify
// it under the terms of the GNU General Public License as published by
// the Free Software Foundation, either version 3 of the License, or
// (at your option) any later version.

// This program is distributed in the hope that it will be useful,
// but WITHOUT ANY WARRANTY; without even the implied warranty of
// MERCHANTABILITY or FITNESS FOR A PARTICULAR PURPOSE. See the
// GNU General Public License for more details.

// You should have received a copy of the GNU General Public License
// along with this program. If not, see <https://www.gnu.org/licenses/>.

use super::*;

use std::{mem, sync::Arc};
use assert_matches::assert_matches;
use codec::Encode;
use sp_core::{
	H256, blake2_256, hexdisplay::HexDisplay, testing::{ED25519, SR25519, KeyStore},
	traits::BareCryptoStorePtr, ed25519, sr25519,
	crypto::{CryptoTypePublicPair, Pair, Public},
};
use rpc::futures::Stream as _;
use substrate_test_runtime_client::{
	self, AccountKeyring, runtime::{Extrinsic, Transfer, SessionKeys, Block},
	DefaultTestClientBuilderExt, TestClientBuilderExt, Backend, Client,
};
use sc_transaction_pool::{BasicPool, FullChainApi};
use futures::{executor, compat::Future01CompatExt};

fn uxt(sender: AccountKeyring, nonce: u64) -> Extrinsic {
	let tx = Transfer {
		amount: Default::default(),
		nonce,
		from: sender.into(),
		to: Default::default(),
	};
	tx.into_signed_tx()
}

type FullTransactionPool = BasicPool<
	FullChainApi<Client<Backend>, Block>,
	Block,
>;

struct TestSetup {
	pub client: Arc<Client<Backend>>,
	pub keystore: BareCryptoStorePtr,
	pub pool: Arc<FullTransactionPool>,
}

impl Default for TestSetup {
	fn default() -> Self {
		let keystore = KeyStore::new();
		let client_builder = substrate_test_runtime_client::TestClientBuilder::new();
		let client = Arc::new(client_builder.set_keystore(keystore.clone()).build());

		let spawner = sp_core::testing::TaskExecutor::new();
		let pool = BasicPool::new_full(
			Default::default(),
<<<<<<< HEAD
			Arc::new(FullChainApi::new(client.clone())),
			None,
		).0);
=======
			None,
			spawner,
			client.clone(),
		);
>>>>>>> 4771f237
		TestSetup {
			client,
			keystore,
			pool,
		}
	}
}

impl TestSetup {
	fn author(&self) -> Author<FullTransactionPool, Client<Backend>> {
		Author {
			client: self.client.clone(),
			pool: self.pool.clone(),
			subscriptions: SubscriptionManager::new(Arc::new(crate::testing::TaskExecutor)),
			keystore: self.keystore.clone(),
			deny_unsafe: DenyUnsafe::No,
		}
	}
}

#[test]
fn submit_transaction_should_not_cause_error() {
	let p = TestSetup::default().author();
	let xt = uxt(AccountKeyring::Alice, 1).encode();
	let h: H256 = blake2_256(&xt).into();

	assert_matches!(
		AuthorApi::submit_extrinsic(&p, xt.clone().into()).wait(),
		Ok(h2) if h == h2
	);
	assert!(
		AuthorApi::submit_extrinsic(&p, xt.into()).wait().is_err()
	);
}

#[test]
fn submit_rich_transaction_should_not_cause_error() {
	let p = TestSetup::default().author();
	let xt = uxt(AccountKeyring::Alice, 0).encode();
	let h: H256 = blake2_256(&xt).into();

	assert_matches!(
		AuthorApi::submit_extrinsic(&p, xt.clone().into()).wait(),
		Ok(h2) if h == h2
	);
	assert!(
		AuthorApi::submit_extrinsic(&p, xt.into()).wait().is_err()
	);
}

#[test]
fn should_watch_extrinsic() {
	//given
	let setup = TestSetup::default();
	let p = setup.author();

	let (subscriber, id_rx, data) = jsonrpc_pubsub::typed::Subscriber::new_test("test");

	// when
	p.watch_extrinsic(
		Default::default(),
		subscriber,
		uxt(AccountKeyring::Alice, 0).encode().into(),
	);

	let id = executor::block_on(id_rx.compat()).unwrap().unwrap();
	assert_matches!(id, SubscriptionId::String(_));

	let id = match id {
		SubscriptionId::String(id) => id,
		_ => unreachable!(),
	};

<<<<<<< HEAD
	// then
	assert_eq!(setup.runtime.block_on(id_rx), Ok(Ok(SubscriptionId::Number(1).into())));
=======
>>>>>>> 4771f237
	// check notifications
	let replacement = {
		let tx = Transfer {
			amount: 5,
			nonce: 0,
			from: AccountKeyring::Alice.into(),
			to: Default::default(),
		};
		tx.into_signed_tx()
	};
	AuthorApi::submit_extrinsic(&p, replacement.encode().into()).wait().unwrap();
	let (res, data) = executor::block_on(data.into_future().compat()).unwrap();

	let expected = Some(format!(
		r#"{{"jsonrpc":"2.0","method":"test","params":{{"result":"ready","subscription":"{}"}}}}"#,
		id,
	));
	assert_eq!(res, expected);

	let h = blake2_256(&replacement.encode());
	let expected = Some(format!(
		r#"{{"jsonrpc":"2.0","method":"test","params":{{"result":{{"usurped":"0x{}"}},"subscription":"{}"}}}}"#,
		HexDisplay::from(&h),
		id,
	));

	let res = executor::block_on(data.into_future().compat()).unwrap().0;
	assert_eq!(res, expected);
}

#[test]
fn should_return_watch_validation_error() {
	//given
	let setup = TestSetup::default();
	let p = setup.author();

	let (subscriber, id_rx, _data) = jsonrpc_pubsub::typed::Subscriber::new_test("test");

	// when
	p.watch_extrinsic(Default::default(), subscriber, uxt(AccountKeyring::Alice, 179).encode().into());

	// then
	let res = executor::block_on(id_rx.compat()).unwrap();
	assert!(res.is_err(), "Expected the transaction to be rejected as invalid.");
}

#[test]
fn should_return_pending_extrinsics() {
	let p = TestSetup::default().author();

	let ex = uxt(AccountKeyring::Alice, 0);
	AuthorApi::submit_extrinsic(&p, ex.encode().into()).wait().unwrap();
	assert_matches!(
		p.pending_extrinsics(),
		Ok(ref expected) if *expected == vec![Bytes(ex.encode())]
	);
}

#[test]
fn should_remove_extrinsics() {
	let setup = TestSetup::default();
	let p = setup.author();

	let ex1 = uxt(AccountKeyring::Alice, 0);
	p.submit_extrinsic(ex1.encode().into()).wait().unwrap();
	let ex2 = uxt(AccountKeyring::Alice, 1);
	p.submit_extrinsic(ex2.encode().into()).wait().unwrap();
	let ex3 = uxt(AccountKeyring::Bob, 0);
	let hash3 = p.submit_extrinsic(ex3.encode().into()).wait().unwrap();
	assert_eq!(setup.pool.status().ready, 3);

	// now remove all 3
	let removed = p.remove_extrinsic(vec![
		hash::ExtrinsicOrHash::Hash(hash3),
		// Removing this one will also remove ex2
		hash::ExtrinsicOrHash::Extrinsic(ex1.encode().into()),
	]).unwrap();

	assert_eq!(removed.len(), 3);
}

#[test]
fn should_insert_key() {
	let setup = TestSetup::default();
	let p = setup.author();

	let suri = "//Alice";
	let key_pair = ed25519::Pair::from_string(suri, None).expect("Generates keypair");
	p.insert_key(
		String::from_utf8(ED25519.0.to_vec()).expect("Keytype is a valid string"),
		suri.to_string(),
		key_pair.public().0.to_vec().into(),
	).expect("Insert key");

	let public_keys = setup.keystore.read().keys(ED25519).unwrap();

	assert!(public_keys.contains(&CryptoTypePublicPair(ed25519::CRYPTO_ID, key_pair.public().to_raw_vec())));
}

#[test]
fn should_rotate_keys() {
	let setup = TestSetup::default();
	let p = setup.author();

	let new_public_keys = p.rotate_keys().expect("Rotates the keys");

	let session_keys = SessionKeys::decode(&mut &new_public_keys[..])
		.expect("SessionKeys decode successfully");

	let ed25519_public_keys = setup.keystore.read().keys(ED25519).unwrap();
	let sr25519_public_keys = setup.keystore.read().keys(SR25519).unwrap();

	assert!(ed25519_public_keys.contains(&CryptoTypePublicPair(ed25519::CRYPTO_ID, session_keys.ed25519.to_raw_vec())));
	assert!(sr25519_public_keys.contains(&CryptoTypePublicPair(sr25519::CRYPTO_ID, session_keys.sr25519.to_raw_vec())));
}

#[test]
fn test_has_session_keys() {
	let setup = TestSetup::default();
	let p = setup.author();

	let non_existent_public_keys = TestSetup::default()
		.author()
		.rotate_keys()
		.expect("Rotates the keys");

	let public_keys = p.rotate_keys().expect("Rotates the keys");
	let test_vectors = vec![
		(public_keys, Ok(true)),
		(vec![1, 2, 3].into(), Err(Error::InvalidSessionKeys)),
		(non_existent_public_keys, Ok(false)),
	];

	for (keys, result) in test_vectors {
		assert_eq!(
			result.map_err(|e| mem::discriminant(&e)),
			p.has_session_keys(keys).map_err(|e| mem::discriminant(&e)),
		);
	}
}

#[test]
fn test_has_key() {
	let setup = TestSetup::default();
	let p = setup.author();

	let suri = "//Alice";
	let alice_key_pair = ed25519::Pair::from_string(suri, None).expect("Generates keypair");
	p.insert_key(
		String::from_utf8(ED25519.0.to_vec()).expect("Keytype is a valid string"),
		suri.to_string(),
		alice_key_pair.public().0.to_vec().into(),
	).expect("Insert key");
	let bob_key_pair = ed25519::Pair::from_string("//Bob", None).expect("Generates keypair");

	let test_vectors = vec![
		(alice_key_pair.public().to_raw_vec().into(), ED25519, Ok(true)),
		(alice_key_pair.public().to_raw_vec().into(), SR25519, Ok(false)),
		(bob_key_pair.public().to_raw_vec().into(), ED25519, Ok(false)),
	];

	for (key, key_type, result) in test_vectors {
		assert_eq!(
			result.map_err(|e| mem::discriminant(&e)),
			p.has_key(
				key,
				String::from_utf8(key_type.0.to_vec()).expect("Keytype is a valid string"),
			).map_err(|e| mem::discriminant(&e)),
		);
	}
}<|MERGE_RESOLUTION|>--- conflicted
+++ resolved
@@ -64,16 +64,10 @@
 		let spawner = sp_core::testing::TaskExecutor::new();
 		let pool = BasicPool::new_full(
 			Default::default(),
-<<<<<<< HEAD
-			Arc::new(FullChainApi::new(client.clone())),
-			None,
-		).0);
-=======
 			None,
 			spawner,
 			client.clone(),
 		);
->>>>>>> 4771f237
 		TestSetup {
 			client,
 			keystore,
@@ -147,11 +141,6 @@
 		_ => unreachable!(),
 	};
 
-<<<<<<< HEAD
-	// then
-	assert_eq!(setup.runtime.block_on(id_rx), Ok(Ok(SubscriptionId::Number(1).into())));
-=======
->>>>>>> 4771f237
 	// check notifications
 	let replacement = {
 		let tx = Transfer {
