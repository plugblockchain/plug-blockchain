// This file is part of Substrate.

// Copyright (C) 2018-2021 Parity Technologies (UK) Ltd.
// SPDX-License-Identifier: GPL-3.0-or-later WITH Classpath-exception-2.0

// This program is free software: you can redistribute it and/or modify
// it under the terms of the GNU General Public License as published by
// the Free Software Foundation, either version 3 of the License, or
// (at your option) any later version.

// This program is distributed in the hope that it will be useful,
// but WITHOUT ANY WARRANTY; without even the implied warranty of
// MERCHANTABILITY or FITNESS FOR A PARTICULAR PURPOSE. See the
// GNU General Public License for more details.

// You should have received a copy of the GNU General Public License
// along with this program. If not, see <https://www.gnu.org/licenses/>.

//! Utilities for dealing with authorities, authority sets, and handoffs.

use fork_tree::ForkTree;
use parking_lot::RwLock;
use finality_grandpa::voter_set::VoterSet;
use parity_scale_codec::{Encode, Decode};
use log::debug;
use sc_telemetry::{telemetry, CONSENSUS_INFO};
use sp_finality_grandpa::{AuthorityId, AuthorityList};

use std::cmp::Ord;
use std::fmt::Debug;
use std::ops::Add;
use std::sync::Arc;

/// Error type returned on operations on the `AuthoritySet`.
#[derive(Debug, derive_more::Display)]
pub enum Error<N, E> {
	#[display(fmt = "Invalid authority set, either empty or with an authority weight set to 0.")]
	InvalidAuthoritySet,
	#[display(fmt = "Client error during ancestry lookup: {}", _0)]
	Client(E),
	#[display(fmt = "Duplicate authority set change.")]
	DuplicateAuthoritySetChange,
	#[display(fmt = "Multiple pending forced authority set changes are not allowed.")]
	MultiplePendingForcedAuthoritySetChanges,
	#[display(
		fmt = "A pending forced authority set change could not be applied since it must be applied after \
		 the pending standard change at #{}",
		_0
	)]
	ForcedAuthoritySetChangeDependencyUnsatisfied(N),
	#[display(fmt = "Invalid operation in the pending changes tree: {}", _0)]
	ForkTree(fork_tree::Error<E>),
}

impl<N, E> From<fork_tree::Error<E>> for Error<N, E> {
	fn from(err: fork_tree::Error<E>) -> Error<N, E> {
		match err {
			fork_tree::Error::Client(err) => Error::Client(err),
			fork_tree::Error::Duplicate => Error::DuplicateAuthoritySetChange,
			err => Error::ForkTree(err),
		}
	}
}

impl<N, E: std::error::Error> From<E> for Error<N, E> {
	fn from(err: E) -> Error<N, E> {
		Error::Client(err)
	}
}

/// A shared authority set.
pub struct SharedAuthoritySet<H, N> {
	inner: Arc<RwLock<AuthoritySet<H, N>>>,
}

impl<H, N> Clone for SharedAuthoritySet<H, N> {
	fn clone(&self) -> Self {
		SharedAuthoritySet { inner: self.inner.clone() }
	}
}

impl<H, N> SharedAuthoritySet<H, N> {
	/// Acquire a reference to the inner read-write lock.
	pub(crate) fn inner(&self) -> &RwLock<AuthoritySet<H, N>> {
		&*self.inner
	}
}

impl<H: Eq, N> SharedAuthoritySet<H, N>
where N: Add<Output=N> + Ord + Clone + Debug,
	  H: Clone + Debug
{
	/// Get the earliest limit-block number that's higher or equal to the given
	/// min number, if any.
	pub(crate) fn current_limit(&self, min: N) -> Option<N> {
		self.inner.read().current_limit(min)
	}

	/// Get the current set ID. This is incremented every time the set changes.
	pub fn set_id(&self) -> u64 {
		self.inner.read().set_id
	}

	/// Get the current authorities and their weights (for the current set ID).
	pub fn current_authorities(&self) -> VoterSet<AuthorityId> {
		VoterSet::new(self.inner.read().current_authorities.iter().cloned()).expect(
			"current_authorities is non-empty and weights are non-zero; \
			 constructor and all mutating operations on `AuthoritySet` ensure this; \
			 qed.",
		)
	}

	/// Clone the inner `AuthoritySet`.
	pub fn clone_inner(&self) -> AuthoritySet<H, N> {
		self.inner.read().clone()
	}

	/// Clone the inner `AuthoritySetChanges`.
	pub fn authority_set_changes(&self) -> AuthoritySetChanges<N> {
		self.inner.read().authority_set_changes.clone()
	}
}

impl<H, N> From<AuthoritySet<H, N>> for SharedAuthoritySet<H, N> {
	fn from(set: AuthoritySet<H, N>) -> Self {
		SharedAuthoritySet { inner: Arc::new(RwLock::new(set)) }
	}
}

/// Status of the set after changes were applied.
#[derive(Debug)]
pub(crate) struct Status<H, N> {
	/// Whether internal changes were made.
	pub(crate) changed: bool,
	/// `Some` when underlying authority set has changed, containing the
	/// block where that set changed.
	pub(crate) new_set_block: Option<(H, N)>,
}

/// A set of authorities.
#[derive(Debug, Clone, Encode, Decode, PartialEq)]
pub struct AuthoritySet<H, N> {
	/// The current active authorities.
	pub(crate) current_authorities: AuthorityList,
	/// The current set id.
	pub(crate) set_id: u64,
	/// Tree of pending standard changes across forks. Standard changes are
	/// enacted on finality and must be enacted (i.e. finalized) in-order across
	/// a given branch
	pub(crate) pending_standard_changes: ForkTree<H, N, PendingChange<H, N>>,
	/// Pending forced changes across different forks (at most one per fork).
	/// Forced changes are enacted on block depth (not finality), for this
	/// reason only one forced change should exist per fork. When trying to
	/// apply forced changes we keep track of any pending standard changes that
	/// they may depend on, this is done by making sure that any pending change
	/// that is an ancestor of the forced changed and its effective block number
	/// is lower than the last finalized block (as signaled in the forced
	/// change) must be applied beforehand.
	pending_forced_changes: Vec<PendingChange<H, N>>,
	/// Track at which blocks the set id changed. This is useful when we need to prove finality for a
	/// given block since we can figure out what set the block belongs to and when the set
	/// started/ended.
	authority_set_changes: AuthoritySetChanges<N>,
}

impl<H, N> AuthoritySet<H, N>
where
	H: PartialEq,
<<<<<<< HEAD
	N: Ord,
=======
	N: Ord + Clone,
>>>>>>> debec916
{
	// authority sets must be non-empty and all weights must be greater than 0
	fn invalid_authority_list(authorities: &AuthorityList) -> bool {
		authorities.is_empty() || authorities.iter().any(|(_, w)| *w == 0)
	}

	/// Get a genesis set with given authorities.
	pub(crate) fn genesis(initial: AuthorityList) -> Option<Self> {
		if Self::invalid_authority_list(&initial) {
			return None;
		}

		Some(AuthoritySet {
			current_authorities: initial,
			set_id: 0,
			pending_standard_changes: ForkTree::new(),
			pending_forced_changes: Vec::new(),
			authority_set_changes: AuthoritySetChanges::empty(),
		})
	}

	/// Create a new authority set.
	pub(crate) fn new(
		authorities: AuthorityList,
		set_id: u64,
		pending_standard_changes: ForkTree<H, N, PendingChange<H, N>>,
		pending_forced_changes: Vec<PendingChange<H, N>>,
		authority_set_changes: AuthoritySetChanges<N>,
	) -> Option<Self> {
		if Self::invalid_authority_list(&authorities) {
			return None;
		}

		Some(AuthoritySet {
			current_authorities: authorities,
			set_id,
			pending_standard_changes,
			pending_forced_changes,
			authority_set_changes,
		})
	}

	/// Get the current set id and a reference to the current authority set.
	pub(crate) fn current(&self) -> (u64, &[(AuthorityId, u64)]) {
		(self.set_id, &self.current_authorities[..])
	}
}

impl<H: Eq, N> AuthoritySet<H, N>
where
	N: Add<Output = N> + Ord + Clone + Debug,
	H: Clone + Debug,
{
	/// Returns the block hash and height at which the next pending change in
	/// the given chain (i.e. it includes `best_hash`) was signalled, `None` if
	/// there are no pending changes for the given chain.
	///
	/// This is useful since we know that when a change is signalled the
	/// underlying runtime authority set management module (e.g. session module)
	/// has updated its internal state (e.g. a new session started).
	pub(crate) fn next_change<F, E>(
		&self,
		best_hash: &H,
		is_descendent_of: &F,
	) -> Result<Option<(H, N)>, Error<N, E>>
	where
		F: Fn(&H, &H) -> Result<bool, E>,
		E: std::error::Error,
	{
		let mut forced = None;
		for change in &self.pending_forced_changes {
			if is_descendent_of(&change.canon_hash, best_hash)? {
				forced = Some((change.canon_hash.clone(), change.canon_height.clone()));
				break;
			}
		}

		let mut standard = None;
		for (_, _, change) in self.pending_standard_changes.roots() {
			if is_descendent_of(&change.canon_hash, best_hash)? {
				standard = Some((change.canon_hash.clone(), change.canon_height.clone()));
				break;
			}
		}

		let earliest = match (forced, standard) {
			(Some(forced), Some(standard)) => Some(if forced.1 < standard.1 {
				forced
			} else {
				standard
			}),
			(Some(forced), None) => Some(forced),
			(None, Some(standard)) => Some(standard),
			(None, None) => None,
		};

		Ok(earliest)
	}

	fn add_standard_change<F, E>(
		&mut self,
		pending: PendingChange<H, N>,
		is_descendent_of: &F,
	) -> Result<(), Error<N, E>>
	where
		F: Fn(&H, &H) -> Result<bool, E>,
		E: std::error::Error,
	{
		let hash = pending.canon_hash.clone();
		let number = pending.canon_height.clone();

		debug!(target: "afg", "Inserting potential standard set change signaled at block {:?} \
							   (delayed by {:?} blocks).",
			   (&number, &hash), pending.delay);

		self.pending_standard_changes.import(
			hash,
			number,
			pending,
			is_descendent_of,
		)?;

		debug!(target: "afg", "There are now {} alternatives for the next pending standard change (roots), \
							   and a total of {} pending standard changes (across all forks).",
			self.pending_standard_changes.roots().count(),
			self.pending_standard_changes.iter().count(),
		);

		Ok(())
	}

	fn add_forced_change<F, E>(
		&mut self,
		pending: PendingChange<H, N>,
		is_descendent_of: &F,
	) -> Result<(), Error<N, E>>
	where
		F: Fn(&H, &H) -> Result<bool, E>,
		E: std::error::Error,
	{
		for change in &self.pending_forced_changes {
			if change.canon_hash == pending.canon_hash {
				return Err(Error::DuplicateAuthoritySetChange);
			}

			if is_descendent_of(&change.canon_hash, &pending.canon_hash)? {
				return Err(Error::MultiplePendingForcedAuthoritySetChanges);
			}
		}

		// ordered first by effective number and then by signal-block number.
		let key = (pending.effective_number(), pending.canon_height.clone());
		let idx = self.pending_forced_changes
			.binary_search_by_key(&key, |change| (
				change.effective_number(),
				change.canon_height.clone(),
			))
			.unwrap_or_else(|i| i);

		debug!(target: "afg", "Inserting potential forced set change at block {:?} \
							   (delayed by {:?} blocks).",
			   (&pending.canon_height, &pending.canon_hash), pending.delay);

		self.pending_forced_changes.insert(idx, pending);

		debug!(target: "afg", "There are now {} pending forced changes.", self.pending_forced_changes.len());

		Ok(())
	}

	/// Note an upcoming pending transition. Multiple pending standard changes
	/// on the same branch can be added as long as they don't overlap. Forced
	/// changes are restricted to one per fork. This method assumes that changes
	/// on the same branch will be added in-order. The given function
	/// `is_descendent_of` should return `true` if the second hash (target) is a
	/// descendent of the first hash (base).
	pub(crate) fn add_pending_change<F, E>(
		&mut self,
		pending: PendingChange<H, N>,
		is_descendent_of: &F,
	) -> Result<(), Error<N, E>>
	where
		F: Fn(&H, &H) -> Result<bool, E>,
		E: std::error::Error,
	{
		if Self::invalid_authority_list(&pending.next_authorities) {
			return Err(Error::InvalidAuthoritySet);
		}

		match pending.delay_kind {
			DelayKind::Best { .. } => {
				self.add_forced_change(pending, is_descendent_of)
			},
			DelayKind::Finalized => {
				self.add_standard_change(pending, is_descendent_of)
			},
		}
	}

	/// Inspect pending changes. Standard pending changes are iterated first,
	/// and the changes in the tree are traversed in pre-order, afterwards all
	/// forced changes are iterated.
	pub(crate) fn pending_changes(&self) -> impl Iterator<Item=&PendingChange<H, N>> {
		self.pending_standard_changes.iter().map(|(_, _, c)| c)
			.chain(self.pending_forced_changes.iter())
	}

	/// Get the earliest limit-block number, if any. If there are pending changes across
	/// different forks, this method will return the earliest effective number (across the
	/// different branches) that is higher or equal to the given min number.
	///
	/// Only standard changes are taken into account for the current
	/// limit, since any existing forced change should preclude the voter from voting.
	pub(crate) fn current_limit(&self, min: N) -> Option<N> {
		self.pending_standard_changes.roots()
			.filter(|&(_, _, c)| c.effective_number() >= min)
			.min_by_key(|&(_, _, c)| c.effective_number())
			.map(|(_, _, c)| c.effective_number())
	}

	/// Apply or prune any pending transitions based on a best-block trigger.
	///
	/// Returns `Ok((median, new_set))` when a forced change has occurred. The
	/// median represents the median last finalized block at the time the change
	/// was signaled, and it should be used as the canon block when starting the
	/// new grandpa voter. Only alters the internal state in this case.
	///
	/// These transitions are always forced and do not lead to justifications
	/// which light clients can follow.
	///
	/// Forced changes can only be applied after all pending standard changes
	/// that it depends on have been applied. If any pending standard change
	/// exists that is an ancestor of a given forced changed and which effective
	/// block number is lower than the last finalized block (as defined by the
	/// forced change), then the forced change cannot be applied. An error will
	/// be returned in that case which will prevent block import.
	pub(crate) fn apply_forced_changes<F, E>(
		&self,
		best_hash: H,
		best_number: N,
		is_descendent_of: &F,
		initial_sync: bool,
	) -> Result<Option<(N, Self)>, Error<N, E>>
	where
		F: Fn(&H, &H) -> Result<bool, E>,
		E: std::error::Error,
	{
		let mut new_set = None;

		for change in self
			.pending_forced_changes
			.iter()
			.take_while(|c| c.effective_number() <= best_number) // to prevent iterating too far
			.filter(|c| c.effective_number() == best_number)
		{
			// check if the given best block is in the same branch as
			// the block that signaled the change.
			if change.canon_hash == best_hash || is_descendent_of(&change.canon_hash, &best_hash)? {
				let median_last_finalized = match change.delay_kind {
					DelayKind::Best {
						ref median_last_finalized,
					} => median_last_finalized.clone(),
					_ => unreachable!(
						"pending_forced_changes only contains forced changes; forced changes have delay kind Best; qed."
					),
				};

				// check if there's any pending standard change that we depend on
				for (_, _, standard_change) in self.pending_standard_changes.roots() {
					if standard_change.effective_number() <= median_last_finalized
						&& is_descendent_of(&standard_change.canon_hash, &change.canon_hash)?
					{
						log::info!(target: "afg",
							"Not applying authority set change forced at block #{:?}, due to pending standard change at block #{:?}",
							change.canon_height,
							standard_change.effective_number(),
						);

						return Err(
							Error::ForcedAuthoritySetChangeDependencyUnsatisfied(
								standard_change.effective_number()
							)
						);
					}
				}

				// apply this change: make the set canonical
				afg_log!(
					initial_sync,
					"👴 Applying authority set change forced at block #{:?}",
					change.canon_height,
				);

				telemetry!(
					CONSENSUS_INFO;
					"afg.applying_forced_authority_set_change";
					"block" => ?change.canon_height
				);

<<<<<<< HEAD
=======
				let mut authority_set_changes = self.authority_set_changes.clone();
				authority_set_changes.append(self.set_id, median_last_finalized.clone());

>>>>>>> debec916
				new_set = Some((
					median_last_finalized,
					AuthoritySet {
						current_authorities: change.next_authorities.clone(),
						set_id: self.set_id + 1,
						pending_standard_changes: ForkTree::new(), // new set, new changes.
						pending_forced_changes: Vec::new(),
<<<<<<< HEAD
=======
						authority_set_changes,
>>>>>>> debec916
					},
				));

				break;
			}
		}

		// we don't wipe forced changes until another change is applied, hence
		// why we return a new set instead of mutating.
		Ok(new_set)
	}

	/// Apply or prune any pending transitions based on a finality trigger. This
	/// method ensures that if there are multiple changes in the same branch,
	/// finalizing this block won't finalize past multiple transitions (i.e.
	/// transitions must be finalized in-order). The given function
	/// `is_descendent_of` should return `true` if the second hash (target) is a
	/// descendent of the first hash (base).
	///
	/// When the set has changed, the return value will be `Ok(Some((H, N)))`
	/// which is the canonical block where the set last changed (i.e. the given
	/// hash and number).
	pub(crate) fn apply_standard_changes<F, E>(
		&mut self,
		finalized_hash: H,
		finalized_number: N,
		is_descendent_of: &F,
		initial_sync: bool,
	) -> Result<Status<H, N>, Error<N, E>>
	where
		F: Fn(&H, &H) -> Result<bool, E>,
		E: std::error::Error,
	{
		let mut status = Status {
			changed: false,
			new_set_block: None,
		};

		match self.pending_standard_changes.finalize_with_descendent_if(
			&finalized_hash,
			finalized_number.clone(),
			is_descendent_of,
			|change| change.effective_number() <= finalized_number
		)? {
			fork_tree::FinalizationResult::Changed(change) => {
				status.changed = true;

				let pending_forced_changes = std::mem::replace(
					&mut self.pending_forced_changes,
					Vec::new(),
				);

				// we will keep all forced changes for any later blocks and that are a
				// descendent of the finalized block (i.e. they are part of this branch).
				for change in pending_forced_changes {
					if change.effective_number() > finalized_number &&
						is_descendent_of(&finalized_hash, &change.canon_hash)?
					{
						self.pending_forced_changes.push(change)
					}
				}

				if let Some(change) = change {
					afg_log!(initial_sync,
						"👴 Applying authority set change scheduled at block #{:?}",
						change.canon_height,
					);
					telemetry!(CONSENSUS_INFO; "afg.applying_scheduled_authority_set_change";
						"block" => ?change.canon_height
					);

					// Store the set_id together with the last block_number for the set
					self.authority_set_changes.append(self.set_id, finalized_number.clone());

					self.current_authorities = change.next_authorities;
					self.set_id += 1;

					status.new_set_block = Some((
						finalized_hash,
						finalized_number,
					));
				}
			},
			fork_tree::FinalizationResult::Unchanged => {},
		}

		Ok(status)
	}

	/// Check whether the given finalized block number enacts any standard
	/// authority set change (without triggering it), ensuring that if there are
	/// multiple changes in the same branch, finalizing this block won't
	/// finalize past multiple transitions (i.e. transitions must be finalized
	/// in-order). Returns `Some(true)` if the block being finalized enacts a
	/// change that can be immediately applied, `Some(false)` if the block being
	/// finalized enacts a change but it cannot be applied yet since there are
	/// other dependent changes, and `None` if no change is enacted. The given
	/// function `is_descendent_of` should return `true` if the second hash
	/// (target) is a descendent of the first hash (base).
	pub fn enacts_standard_change<F, E>(
		&self,
		finalized_hash: H,
		finalized_number: N,
		is_descendent_of: &F,
	) -> Result<Option<bool>, Error<N, E>>
	where
		F: Fn(&H, &H) -> Result<bool, E>,
		E: std::error::Error,
	{
		self.pending_standard_changes.finalizes_any_with_descendent_if(
			&finalized_hash,
			finalized_number.clone(),
			is_descendent_of,
			|change| change.effective_number() == finalized_number
		).map_err(Error::ForkTree)
	}
}

/// Kinds of delays for pending changes.
#[derive(Debug, Clone, Encode, Decode, PartialEq)]
pub enum DelayKind<N> {
	/// Depth in finalized chain.
	Finalized,
	/// Depth in best chain. The median last finalized block is calculated at the time the
	/// change was signaled.
	Best { median_last_finalized: N },
}

/// A pending change to the authority set.
///
/// This will be applied when the announcing block is at some depth within
/// the finalized or unfinalized chain.
#[derive(Debug, Clone, Encode, PartialEq)]
pub struct PendingChange<H, N> {
	/// The new authorities and weights to apply.
	pub(crate) next_authorities: AuthorityList,
	/// How deep in the chain the announcing block must be
	/// before the change is applied.
	pub(crate) delay: N,
	/// The announcing block's height.
	pub(crate) canon_height: N,
	/// The announcing block's hash.
	pub(crate) canon_hash: H,
	/// The delay kind.
	pub(crate) delay_kind: DelayKind<N>,
}

impl<H: Decode, N: Decode> Decode for PendingChange<H, N> {
	fn decode<I: parity_scale_codec::Input>(value: &mut I) -> Result<Self, parity_scale_codec::Error> {
		let next_authorities = Decode::decode(value)?;
		let delay = Decode::decode(value)?;
		let canon_height = Decode::decode(value)?;
		let canon_hash = Decode::decode(value)?;

		let delay_kind = DelayKind::decode(value).unwrap_or(DelayKind::Finalized);

		Ok(PendingChange {
			next_authorities,
			delay,
			canon_height,
			canon_hash,
			delay_kind,
		})
	}
}

impl<H, N: Add<Output=N> + Clone> PendingChange<H, N> {
	/// Returns the effective number this change will be applied at.
	pub fn effective_number(&self) -> N {
		self.canon_height.clone() + self.delay.clone()
	}
}

/// Tracks historical authority set changes. We store the block numbers for the last block
/// of each authority set, once they have been finalized. These blocks are guaranteed to
/// have a justification unless they were triggered by a forced change.
#[derive(Debug, Encode, Decode, Clone, PartialEq)]
pub struct AuthoritySetChanges<N>(Vec<(u64, N)>);

impl<N> From<Vec<(u64, N)>> for AuthoritySetChanges<N> {
	fn from(changes: Vec<(u64, N)>) -> AuthoritySetChanges<N> {
		AuthoritySetChanges(changes)
	}
}

impl<N: Ord + Clone> AuthoritySetChanges<N> {
	pub(crate) fn empty() -> Self {
		Self(Default::default())
	}

	pub(crate) fn append(&mut self, set_id: u64, block_number: N) {
		self.0.push((set_id, block_number));
	}

	pub(crate) fn get_set_id(&self, block_number: N) -> Option<(u64, N)> {
		let idx = self.0
			.binary_search_by_key(&block_number, |(_, n)| n.clone())
			.unwrap_or_else(|b| b);

		if idx < self.0.len() {
			let (set_id, block_number) = self.0[idx].clone();
			// To make sure we have the right set we need to check that the one before it also exists.
			if idx > 0 {
				let (prev_set_id, _) = self.0[idx - 1usize];
				if set_id != prev_set_id + 1u64 {
					// Without the preceding set_id we don't have a well-defined start.
					return None;
				}
			} else if set_id != 0 {
				// If this is the first index, yet not the first set id then it's not well-defined
				// that we are in the right set id.
				return None;
			}
			Some((set_id, block_number))
		} else {
			None
		}
	}

	/// Returns an iterator over all historical authority set changes starting at the given block
	/// number (excluded). The iterator yields a tuple representing the set id and the block number
	/// of the last block in that set.
	pub fn iter_from(&self, block_number: N) -> impl Iterator<Item = &(u64, N)> {
		let idx = self.0.binary_search_by_key(&block_number, |(_, n)| n.clone())
			// if there was a change at the given block number then we should start on the next
			// index since we want to exclude the current block number
			.map(|n| n + 1)
			.unwrap_or_else(|b| b);

		self.0[idx..].iter()
	}
}

#[cfg(test)]
mod tests {
	use super::*;
	use sp_core::crypto::Public;

	fn static_is_descendent_of<A>(value: bool)
		-> impl Fn(&A, &A) -> Result<bool, std::io::Error>
	{
		move |_, _| Ok(value)
	}

	fn is_descendent_of<A, F>(f: F) -> impl Fn(&A, &A) -> Result<bool, std::io::Error>
		where F: Fn(&A, &A) -> bool
	{
		move |base, hash| Ok(f(base, hash))
	}

	#[test]
	fn current_limit_filters_min() {
		let current_authorities = vec![(AuthorityId::from_slice(&[1; 32]), 1)];

		let mut authorities = AuthoritySet {
			current_authorities: current_authorities.clone(),
			set_id: 0,
			pending_standard_changes: ForkTree::new(),
			pending_forced_changes: Vec::new(),
			authority_set_changes: AuthoritySetChanges::empty(),
		};

		let change = |height| {
			PendingChange {
				next_authorities: current_authorities.clone(),
				delay: 0,
				canon_height: height,
				canon_hash: height.to_string(),
				delay_kind: DelayKind::Finalized,
			}
		};

		let is_descendent_of = static_is_descendent_of(false);

		authorities.add_pending_change(change(1), &is_descendent_of).unwrap();
		authorities.add_pending_change(change(2), &is_descendent_of).unwrap();

		assert_eq!(
			authorities.current_limit(0),
			Some(1),
		);

		assert_eq!(
			authorities.current_limit(1),
			Some(1),
		);

		assert_eq!(
			authorities.current_limit(2),
			Some(2),
		);

		assert_eq!(
			authorities.current_limit(3),
			None,
		);
	}

	#[test]
	fn changes_iterated_in_pre_order() {
		let current_authorities = vec![(AuthorityId::from_slice(&[1; 32]), 1)];

		let mut authorities = AuthoritySet {
			current_authorities: current_authorities.clone(),
			set_id: 0,
			pending_standard_changes: ForkTree::new(),
			pending_forced_changes: Vec::new(),
			authority_set_changes: AuthoritySetChanges::empty(),
		};

		let change_a = PendingChange {
			next_authorities: current_authorities.clone(),
			delay: 10,
			canon_height: 5,
			canon_hash: "hash_a",
			delay_kind: DelayKind::Finalized,
		};

		let change_b = PendingChange {
			next_authorities: current_authorities.clone(),
			delay: 0,
			canon_height: 5,
			canon_hash: "hash_b",
			delay_kind: DelayKind::Finalized,
		};

		let change_c = PendingChange {
			next_authorities: current_authorities.clone(),
			delay: 5,
			canon_height: 10,
			canon_hash: "hash_c",
			delay_kind: DelayKind::Finalized,
		};

		authorities.add_pending_change(change_a.clone(), &static_is_descendent_of(false)).unwrap();
		authorities.add_pending_change(change_b.clone(), &static_is_descendent_of(false)).unwrap();
		authorities.add_pending_change(change_c.clone(), &is_descendent_of(|base, hash| match (*base, *hash) {
			("hash_a", "hash_c") => true,
			("hash_b", "hash_c") => false,
			_ => unreachable!(),
		})).unwrap();

		// forced changes are iterated last
		let change_d = PendingChange {
			next_authorities: current_authorities.clone(),
			delay: 2,
			canon_height: 1,
			canon_hash: "hash_d",
			delay_kind: DelayKind::Best { median_last_finalized: 0 },
		};

		let change_e = PendingChange {
			next_authorities: current_authorities.clone(),
			delay: 2,
			canon_height: 0,
			canon_hash: "hash_e",
			delay_kind: DelayKind::Best { median_last_finalized: 0 },
		};

		authorities.add_pending_change(change_d.clone(), &static_is_descendent_of(false)).unwrap();
		authorities.add_pending_change(change_e.clone(), &static_is_descendent_of(false)).unwrap();

		// ordered by subtree depth
		assert_eq!(
			authorities.pending_changes().collect::<Vec<_>>(),
			vec![&change_a, &change_c, &change_b, &change_e, &change_d],
		);
	}

	#[test]
	fn apply_change() {
		let mut authorities = AuthoritySet {
			current_authorities: Vec::new(),
			set_id: 0,
			pending_standard_changes: ForkTree::new(),
			pending_forced_changes: Vec::new(),
			authority_set_changes: AuthoritySetChanges::empty(),
		};

		let set_a = vec![(AuthorityId::from_slice(&[1; 32]), 5)];
		let set_b = vec![(AuthorityId::from_slice(&[2; 32]), 5)];

		// two competing changes at the same height on different forks
		let change_a = PendingChange {
			next_authorities: set_a.clone(),
			delay: 10,
			canon_height: 5,
			canon_hash: "hash_a",
			delay_kind: DelayKind::Finalized,
		};

		let change_b = PendingChange {
			next_authorities: set_b.clone(),
			delay: 10,
			canon_height: 5,
			canon_hash: "hash_b",
			delay_kind: DelayKind::Finalized,
		};

		authorities.add_pending_change(change_a.clone(), &static_is_descendent_of(true)).unwrap();
		authorities.add_pending_change(change_b.clone(), &static_is_descendent_of(true)).unwrap();

		assert_eq!(
			authorities.pending_changes().collect::<Vec<_>>(),
			vec![&change_a, &change_b],
		);

		// finalizing "hash_c" won't enact the change signaled at "hash_a" but it will prune out "hash_b"
		let status = authorities.apply_standard_changes(
			"hash_c",
			11,
			&is_descendent_of(|base, hash| match (*base, *hash) {
				("hash_a", "hash_c") => true,
				("hash_b", "hash_c") => false,
				_ => unreachable!(),
			}),
			false,
		).unwrap();

		assert!(status.changed);
		assert_eq!(status.new_set_block, None);
		assert_eq!(
			authorities.pending_changes().collect::<Vec<_>>(),
			vec![&change_a],
		);
		assert_eq!(authorities.authority_set_changes, AuthoritySetChanges::empty());

		// finalizing "hash_d" will enact the change signaled at "hash_a"
		let status = authorities.apply_standard_changes(
			"hash_d",
			15,
			&is_descendent_of(|base, hash| match (*base, *hash) {
				("hash_a", "hash_d") => true,
				_ => unreachable!(),
			}),
			false,
		).unwrap();

		assert!(status.changed);
		assert_eq!(status.new_set_block, Some(("hash_d", 15)));

		assert_eq!(authorities.current_authorities, set_a);
		assert_eq!(authorities.set_id, 1);
		assert_eq!(authorities.pending_changes().count(), 0);
		assert_eq!(authorities.authority_set_changes, AuthoritySetChanges(vec![(0, 15)]));
	}

	#[test]
	fn disallow_multiple_changes_being_finalized_at_once() {
		let mut authorities = AuthoritySet {
			current_authorities: Vec::new(),
			set_id: 0,
			pending_standard_changes: ForkTree::new(),
			pending_forced_changes: Vec::new(),
			authority_set_changes: AuthoritySetChanges::empty(),
		};

		let set_a = vec![(AuthorityId::from_slice(&[1; 32]), 5)];
		let set_c = vec![(AuthorityId::from_slice(&[2; 32]), 5)];

		// two competing changes at the same height on different forks
		let change_a = PendingChange {
			next_authorities: set_a.clone(),
			delay: 10,
			canon_height: 5,
			canon_hash: "hash_a",
			delay_kind: DelayKind::Finalized,
		};

		let change_c = PendingChange {
			next_authorities: set_c.clone(),
			delay: 10,
			canon_height: 30,
			canon_hash: "hash_c",
			delay_kind: DelayKind::Finalized,
		};

		authorities.add_pending_change(change_a.clone(), &static_is_descendent_of(true)).unwrap();
		authorities.add_pending_change(change_c.clone(), &static_is_descendent_of(true)).unwrap();

		let is_descendent_of = is_descendent_of(|base, hash| match (*base, *hash) {
			("hash_a", "hash_b") => true,
			("hash_a", "hash_c") => true,
			("hash_a", "hash_d") => true,

			("hash_c", "hash_b") => false,
			("hash_c", "hash_d") => true,

			("hash_b", "hash_c") => true,
			_ => unreachable!(),
		});

		// trying to finalize past `change_c` without finalizing `change_a` first
		assert!(matches!(
			authorities.apply_standard_changes("hash_d", 40, &is_descendent_of, false),
			Err(Error::ForkTree(fork_tree::Error::UnfinalizedAncestor))
		));
		assert_eq!(authorities.authority_set_changes, AuthoritySetChanges::empty());

		let status = authorities.apply_standard_changes(
			"hash_b",
			15,
			&is_descendent_of,
			false,
		).unwrap();

		assert!(status.changed);
		assert_eq!(status.new_set_block, Some(("hash_b", 15)));

		assert_eq!(authorities.current_authorities, set_a);
		assert_eq!(authorities.set_id, 1);
		assert_eq!(authorities.authority_set_changes, AuthoritySetChanges(vec![(0, 15)]));

		// after finalizing `change_a` it should be possible to finalize `change_c`
		let status = authorities.apply_standard_changes(
			"hash_d",
			40,
			&is_descendent_of,
			false,
		).unwrap();

		assert!(status.changed);
		assert_eq!(status.new_set_block, Some(("hash_d", 40)));

		assert_eq!(authorities.current_authorities, set_c);
		assert_eq!(authorities.set_id, 2);
		assert_eq!(authorities.authority_set_changes, AuthoritySetChanges(vec![(0, 15), (1, 40)]));
	}

	#[test]
	fn enacts_standard_change_works() {
		let mut authorities = AuthoritySet {
			current_authorities: Vec::new(),
			set_id: 0,
			pending_standard_changes: ForkTree::new(),
			pending_forced_changes: Vec::new(),
			authority_set_changes: AuthoritySetChanges::empty(),
		};

		let set_a = vec![(AuthorityId::from_slice(&[1; 32]), 5)];

		let change_a = PendingChange {
			next_authorities: set_a.clone(),
			delay: 10,
			canon_height: 5,
			canon_hash: "hash_a",
			delay_kind: DelayKind::Finalized,
		};

		let change_b = PendingChange {
			next_authorities: set_a.clone(),
			delay: 10,
			canon_height: 20,
			canon_hash: "hash_b",
			delay_kind: DelayKind::Finalized,
		};

		authorities.add_pending_change(change_a.clone(), &static_is_descendent_of(false)).unwrap();
		authorities.add_pending_change(change_b.clone(), &static_is_descendent_of(true)).unwrap();

		let is_descendent_of = is_descendent_of(|base, hash| match (*base, *hash) {
			("hash_a", "hash_d") => true,
			("hash_a", "hash_e") => true,
			("hash_b", "hash_d") => true,
			("hash_b", "hash_e") => true,
			("hash_a", "hash_c") => false,
			("hash_b", "hash_c") => false,
			_ => unreachable!(),
		});

		// "hash_c" won't finalize the existing change since it isn't a descendent
		assert_eq!(
			authorities.enacts_standard_change("hash_c", 15, &is_descendent_of).unwrap(),
			None,
		);

		// "hash_d" at depth 14 won't work either
		assert_eq!(
			authorities.enacts_standard_change("hash_d", 14, &is_descendent_of).unwrap(),
			None,
		);

		// but it should work at depth 15 (change height + depth)
		assert_eq!(
			authorities.enacts_standard_change("hash_d", 15, &is_descendent_of).unwrap(),
			Some(true),
		);

		// finalizing "hash_e" at depth 20 will trigger change at "hash_b", but
		// it can't be applied yet since "hash_a" must be applied first
		assert_eq!(
			authorities.enacts_standard_change("hash_e", 30, &is_descendent_of).unwrap(),
			Some(false),
		);
	}

	#[test]
	fn forced_changes() {
		let mut authorities = AuthoritySet {
			current_authorities: Vec::new(),
			set_id: 0,
			pending_standard_changes: ForkTree::new(),
			pending_forced_changes: Vec::new(),
			authority_set_changes: AuthoritySetChanges::empty(),
		};

		let set_a = vec![(AuthorityId::from_slice(&[1; 32]), 5)];
		let set_b = vec![(AuthorityId::from_slice(&[2; 32]), 5)];

		let change_a = PendingChange {
			next_authorities: set_a.clone(),
			delay: 10,
			canon_height: 5,
			canon_hash: "hash_a",
			delay_kind: DelayKind::Best { median_last_finalized: 42 },
		};

		let change_b = PendingChange {
			next_authorities: set_b.clone(),
			delay: 10,
			canon_height: 5,
			canon_hash: "hash_b",
			delay_kind: DelayKind::Best { median_last_finalized: 0 },
		};

		authorities.add_pending_change(change_a, &static_is_descendent_of(false)).unwrap();
		authorities.add_pending_change(change_b.clone(), &static_is_descendent_of(false)).unwrap();

		// no duplicates are allowed
		assert!(matches!(
			authorities.add_pending_change(change_b, &static_is_descendent_of(false)),
			Err(Error::DuplicateAuthoritySetChange)
		));

		// there's an effective change triggered at block 15 but not a standard one.
		// so this should do nothing.
		assert_eq!(
			authorities.enacts_standard_change("hash_c", 15, &static_is_descendent_of(true)).unwrap(),
			None,
		);

		// there can only be one pending forced change per fork
		let change_c = PendingChange {
			next_authorities: set_b.clone(),
			delay: 3,
			canon_height: 8,
			canon_hash: "hash_a8",
			delay_kind: DelayKind::Best { median_last_finalized: 0 },
		};

		let is_descendent_of_a = is_descendent_of(|base: &&str, _| base.starts_with("hash_a"));

		assert!(matches!(
			authorities.add_pending_change(change_c, &is_descendent_of_a),
			Err(Error::MultiplePendingForcedAuthoritySetChanges)
		));

		// let's try and apply the forced changes.
		// too early and there's no forced changes to apply.
		assert!(
			authorities
				.apply_forced_changes("hash_a10", 10, &static_is_descendent_of(true), false)
				.unwrap()
				.is_none()
		);

		// too late.
		assert!(
			authorities
				.apply_forced_changes("hash_a16", 16, &is_descendent_of_a, false)
				.unwrap()
				.is_none()
		);

		// on time -- chooses the right change for this fork.
		assert_eq!(
			authorities
				.apply_forced_changes("hash_a15", 15, &is_descendent_of_a, false)
				.unwrap()
				.unwrap(),
			(
				42,
				AuthoritySet {
					current_authorities: set_a,
					set_id: 1,
					pending_standard_changes: ForkTree::new(),
					pending_forced_changes: Vec::new(),
<<<<<<< HEAD
=======
					authority_set_changes: AuthoritySetChanges(vec![(0, 42)]),
>>>>>>> debec916
				},
			)
		);
	}

	#[test]
	fn forced_changes_with_no_delay() {
		// NOTE: this is a regression test
		let mut authorities = AuthoritySet {
			current_authorities: Vec::new(),
			set_id: 0,
			pending_standard_changes: ForkTree::new(),
			pending_forced_changes: Vec::new(),
			authority_set_changes: AuthoritySetChanges::empty(),
		};

		let set_a = vec![(AuthorityId::from_slice(&[1; 32]), 5)];

		// we create a forced change with no delay
		let change_a = PendingChange {
			next_authorities: set_a.clone(),
			delay: 0,
			canon_height: 5,
			canon_hash: "hash_a",
			delay_kind: DelayKind::Best {
				median_last_finalized: 0,
			},
		};

		// and import it
		authorities
			.add_pending_change(change_a, &static_is_descendent_of(false))
			.unwrap();

		// it should be enacted at the same block that signaled it
		assert!(
			authorities
				.apply_forced_changes("hash_a", 5, &static_is_descendent_of(false), false)
				.unwrap()
				.is_some()
		);
	}

	#[test]
	fn forced_changes_blocked_by_standard_changes() {
		let set_a = vec![(AuthorityId::from_slice(&[1; 32]), 1)];

		let mut authorities = AuthoritySet {
			current_authorities: set_a.clone(),
			set_id: 0,
			pending_standard_changes: ForkTree::new(),
			pending_forced_changes: Vec::new(),
<<<<<<< HEAD
=======
			authority_set_changes: AuthoritySetChanges::empty(),
>>>>>>> debec916
		};

		// effective at #15
		let change_a = PendingChange {
			next_authorities: set_a.clone(),
			delay: 5,
			canon_height: 10,
			canon_hash: "hash_a",
			delay_kind: DelayKind::Finalized,
		};

		// effective #20
		let change_b = PendingChange {
			next_authorities: set_a.clone(),
			delay: 0,
			canon_height: 20,
			canon_hash: "hash_b",
			delay_kind: DelayKind::Finalized,
		};

		// effective at #35
		let change_c = PendingChange {
			next_authorities: set_a.clone(),
			delay: 5,
			canon_height: 30,
			canon_hash: "hash_c",
			delay_kind: DelayKind::Finalized,
		};

		// add some pending standard changes all on the same fork
		authorities.add_pending_change(change_a, &static_is_descendent_of(true)).unwrap();
		authorities.add_pending_change(change_b, &static_is_descendent_of(true)).unwrap();
		authorities.add_pending_change(change_c, &static_is_descendent_of(true)).unwrap();

		// effective at #45
		let change_d = PendingChange {
			next_authorities: set_a.clone(),
			delay: 5,
			canon_height: 40,
			canon_hash: "hash_d",
			delay_kind: DelayKind::Best {
				median_last_finalized: 31,
			},
		};

		// now add a forced change on the same fork
		authorities.add_pending_change(change_d, &static_is_descendent_of(true)).unwrap();

		// the forced change cannot be applied since the pending changes it depends on
		// have not been applied yet.
		assert!(matches!(
			authorities.apply_forced_changes("hash_d45", 45, &static_is_descendent_of(true), false),
			Err(Error::ForcedAuthoritySetChangeDependencyUnsatisfied(15))
		));
<<<<<<< HEAD
=======
		assert_eq!(authorities.authority_set_changes, AuthoritySetChanges::empty());
>>>>>>> debec916

		// we apply the first pending standard change at #15
		authorities
			.apply_standard_changes("hash_a15", 15, &static_is_descendent_of(true), false)
			.unwrap();
<<<<<<< HEAD
=======
		assert_eq!(authorities.authority_set_changes, AuthoritySetChanges(vec![(0, 15)]));
>>>>>>> debec916

		// but the forced change still depends on the next standard change
		assert!(matches!(
			authorities.apply_forced_changes("hash_d", 45, &static_is_descendent_of(true), false),
			Err(Error::ForcedAuthoritySetChangeDependencyUnsatisfied(20))
		));
<<<<<<< HEAD
=======
		assert_eq!(authorities.authority_set_changes, AuthoritySetChanges(vec![(0, 15)]));
>>>>>>> debec916

		// we apply the pending standard change at #20
		authorities
			.apply_standard_changes("hash_b", 20, &static_is_descendent_of(true), false)
			.unwrap();
<<<<<<< HEAD
=======
		assert_eq!(authorities.authority_set_changes, AuthoritySetChanges(vec![(0, 15), (1, 20)]));
>>>>>>> debec916

		// afterwards the forced change at #45 can already be applied since it signals
		// that finality stalled at #31, and the next pending standard change is effective
		// at #35. subsequent forced changes on the same branch must be kept
		assert_eq!(
			authorities
				.apply_forced_changes("hash_d", 45, &static_is_descendent_of(true), false)
				.unwrap()
				.unwrap(),
			(
				31,
				AuthoritySet {
					current_authorities: set_a.clone(),
					set_id: 3,
					pending_standard_changes: ForkTree::new(),
					pending_forced_changes: Vec::new(),
<<<<<<< HEAD
				}
			),
		);
=======
					authority_set_changes: AuthoritySetChanges(vec![(0, 15), (1, 20), (2, 31)]),
				}
			),
		);
		assert_eq!(authorities.authority_set_changes, AuthoritySetChanges(vec![(0, 15), (1, 20)]));
>>>>>>> debec916
	}

	#[test]
	fn next_change_works() {
		let current_authorities = vec![(AuthorityId::from_slice(&[1; 32]), 1)];

		let mut authorities = AuthoritySet {
			current_authorities: current_authorities.clone(),
			set_id: 0,
			pending_standard_changes: ForkTree::new(),
			pending_forced_changes: Vec::new(),
			authority_set_changes: AuthoritySetChanges::empty(),
		};

		let new_set = current_authorities.clone();

		// We have three pending changes with 2 possible roots that are enacted
		// immediately on finality (i.e. standard changes).
		let change_a0 = PendingChange {
			next_authorities: new_set.clone(),
			delay: 0,
			canon_height: 5,
			canon_hash: "hash_a0",
			delay_kind: DelayKind::Finalized,
		};

		let change_a1 = PendingChange {
			next_authorities: new_set.clone(),
			delay: 0,
			canon_height: 10,
			canon_hash: "hash_a1",
			delay_kind: DelayKind::Finalized,
		};

		let change_b = PendingChange {
			next_authorities: new_set.clone(),
			delay: 0,
			canon_height: 4,
			canon_hash: "hash_b",
			delay_kind: DelayKind::Finalized,
		};

		// A0 (#5) <- A10 (#8) <- A1 (#10) <- best_a
		// B (#4) <- best_b
		let is_descendent_of = is_descendent_of(|base, hash| match (*base, *hash) {
			("hash_a0", "hash_a1") => true,
			("hash_a0", "best_a") => true,
			("hash_a1", "best_a") => true,
			("hash_a10", "best_a") => true,
			("hash_b", "best_b") => true,
			_ => false,
		});

		// add the three pending changes
		authorities
			.add_pending_change(change_b, &is_descendent_of)
			.unwrap();
		authorities
			.add_pending_change(change_a0, &is_descendent_of)
			.unwrap();
		authorities
			.add_pending_change(change_a1, &is_descendent_of)
			.unwrap();

		// the earliest change at block `best_a` should be the change at A0 (#5)
		assert_eq!(
			authorities
				.next_change(&"best_a", &is_descendent_of)
				.unwrap(),
			Some(("hash_a0", 5)),
		);

		// the earliest change at block `best_b` should be the change at B (#4)
		assert_eq!(
			authorities
				.next_change(&"best_b", &is_descendent_of)
				.unwrap(),
			Some(("hash_b", 4)),
		);

		// we apply the change at A0 which should prune it and the fork at B
		authorities
			.apply_standard_changes("hash_a0", 5, &is_descendent_of, false)
			.unwrap();

		// the next change is now at A1 (#10)
		assert_eq!(
			authorities
				.next_change(&"best_a", &is_descendent_of)
				.unwrap(),
			Some(("hash_a1", 10)),
		);

		// there's no longer any pending change at `best_b` fork
		assert_eq!(
			authorities
				.next_change(&"best_b", &is_descendent_of)
				.unwrap(),
			None,
		);

		// we a forced change at A10 (#8)
		let change_a10 = PendingChange {
			next_authorities: new_set.clone(),
			delay: 0,
			canon_height: 8,
			canon_hash: "hash_a10",
			delay_kind: DelayKind::Best {
				median_last_finalized: 0,
			},
		};

		authorities
			.add_pending_change(change_a10, &static_is_descendent_of(false))
			.unwrap();

		// it should take precedence over the change at A1 (#10)
		assert_eq!(
			authorities
				.next_change(&"best_a", &is_descendent_of)
				.unwrap(),
			Some(("hash_a10", 8)),
		);
	}

	#[test]
	fn maintains_authority_list_invariants() {
		// empty authority lists are invalid
		assert_eq!(AuthoritySet::<(), ()>::genesis(vec![]), None);
		assert_eq!(
			AuthoritySet::<(), ()>::new(
				vec![],
				0,
				ForkTree::new(),
				Vec::new(),
				AuthoritySetChanges::empty(),
			),
			None,
		);

		let invalid_authorities_weight = vec![
			(AuthorityId::from_slice(&[1; 32]), 5),
			(AuthorityId::from_slice(&[2; 32]), 0),
		];

		// authority weight of zero is invalid
		assert_eq!(
			AuthoritySet::<(), ()>::genesis(invalid_authorities_weight.clone()),
			None
		);
		assert_eq!(
			AuthoritySet::<(), ()>::new(
				invalid_authorities_weight.clone(),
				0,
				ForkTree::new(),
				Vec::new(),
				AuthoritySetChanges::empty(),
			),
			None,
		);

		let mut authority_set =
			AuthoritySet::<(), u64>::genesis(vec![(AuthorityId::from_slice(&[1; 32]), 5)]).unwrap();

		let invalid_change_empty_authorities = PendingChange {
			next_authorities: vec![],
			delay: 10,
			canon_height: 5,
			canon_hash: (),
			delay_kind: DelayKind::Finalized,
		};

		// pending change contains an empty authority set
		assert!(matches!(
			authority_set.add_pending_change(
				invalid_change_empty_authorities.clone(),
				&static_is_descendent_of(false)
			),
			Err(Error::InvalidAuthoritySet)
		));

		let invalid_change_authorities_weight = PendingChange {
			next_authorities: invalid_authorities_weight,
			delay: 10,
			canon_height: 5,
			canon_hash: (),
			delay_kind: DelayKind::Best {
				median_last_finalized: 0,
			},
		};

		// pending change contains an an authority set
		// where one authority has weight of 0
		assert!(matches!(
			authority_set.add_pending_change(
				invalid_change_authorities_weight,
				&static_is_descendent_of(false)
			),
			Err(Error::InvalidAuthoritySet)
		));
	}

	#[test]
	fn cleans_up_stale_forced_changes_when_applying_standard_change() {
		let current_authorities = vec![(AuthorityId::from_slice(&[1; 32]), 1)];

		let mut authorities = AuthoritySet {
			current_authorities: current_authorities.clone(),
			set_id: 0,
			pending_standard_changes: ForkTree::new(),
			pending_forced_changes: Vec::new(),
			authority_set_changes: AuthoritySetChanges::empty(),
		};

		let new_set = current_authorities.clone();

		// Create the following pending changes tree:
		//
		//               [#C3]
		//              /
		//             /- (#C2)
		//            /
		// (#A) - (#B) - [#C1]
		//            \
		//             (#C0) - [#D]
		//
		// () - Standard change
		// [] - Forced change

		let is_descendent_of = {
			let hashes = vec!["B", "C0", "C1", "C2", "C3", "D"];
			is_descendent_of(move |base, hash| match (*base, *hash) {
				("B", "B") => false, // required to have the simpler case below
				("A", b) | ("B", b) => hashes.iter().any(|h| *h == b),
				("C0", "D") => true,
				_ => false,
			})
		};

		let mut add_pending_change = |canon_height, canon_hash, forced| {
			let change = PendingChange {
				next_authorities: new_set.clone(),
				delay: 0,
				canon_height,
				canon_hash,
				delay_kind: if forced {
					DelayKind::Best {
						median_last_finalized: 0,
					}
				} else {
					DelayKind::Finalized
				},
			};

			authorities
				.add_pending_change(change, &is_descendent_of)
				.unwrap();
		};

		add_pending_change(5, "A", false);
		add_pending_change(10, "B", false);
		add_pending_change(15, "C0", false);
		add_pending_change(15, "C1", true);
		add_pending_change(15, "C2", false);
		add_pending_change(15, "C3", true);
		add_pending_change(20, "D", true);

		// applying the standard change at A should not prune anything
		// other then the change that was applied
		authorities
			.apply_standard_changes("A", 5, &is_descendent_of, false)
			.unwrap();

		assert_eq!(authorities.pending_changes().count(), 6);

		// same for B
		authorities
			.apply_standard_changes("B", 10, &is_descendent_of, false)
			.unwrap();

		assert_eq!(authorities.pending_changes().count(), 5);

		let authorities2 = authorities.clone();

		// finalizing C2 should clear all forced changes
		authorities
			.apply_standard_changes("C2", 15, &is_descendent_of, false)
			.unwrap();

		assert_eq!(authorities.pending_forced_changes.len(), 0);

		// finalizing C0 should clear all forced changes but D
		let mut authorities = authorities2;
		authorities
			.apply_standard_changes("C0", 15, &is_descendent_of, false)
			.unwrap();

		assert_eq!(authorities.pending_forced_changes.len(), 1);
		assert_eq!(
			authorities
				.pending_forced_changes
				.first()
				.unwrap()
				.canon_hash,
			"D"
		);
	}

	#[test]
	fn authority_set_changes_for_complete_data() {
		let mut authority_set_changes = AuthoritySetChanges::empty();
		authority_set_changes.append(0, 41);
		authority_set_changes.append(1, 81);
		authority_set_changes.append(2, 121);

		assert_eq!(authority_set_changes.get_set_id(20), Some((0, 41)));
		assert_eq!(authority_set_changes.get_set_id(40), Some((0, 41)));
		assert_eq!(authority_set_changes.get_set_id(41), Some((0, 41)));
		assert_eq!(authority_set_changes.get_set_id(42), Some((1, 81)));
		assert_eq!(authority_set_changes.get_set_id(141), None);
	}

	#[test]
	fn authority_set_changes_for_incomplete_data() {
		let mut authority_set_changes = AuthoritySetChanges::empty();
		authority_set_changes.append(2, 41);
		authority_set_changes.append(3, 81);
		authority_set_changes.append(4, 121);

		assert_eq!(authority_set_changes.get_set_id(20), None);
		assert_eq!(authority_set_changes.get_set_id(40), None);
		assert_eq!(authority_set_changes.get_set_id(41), None);
		assert_eq!(authority_set_changes.get_set_id(42), Some((3, 81)));
		assert_eq!(authority_set_changes.get_set_id(141), None);
	}

	#[test]
	fn iter_from_works() {
		let mut authority_set_changes = AuthoritySetChanges::empty();
		authority_set_changes.append(1, 41);
		authority_set_changes.append(2, 81);
		authority_set_changes.append(3, 121);

		assert_eq!(
			vec![(1, 41), (2, 81), (3, 121)],
			authority_set_changes.iter_from(40).cloned().collect::<Vec<_>>(),
		);

		assert_eq!(
			vec![(2, 81), (3, 121)],
			authority_set_changes.iter_from(41).cloned().collect::<Vec<_>>(),
		);

		assert_eq!(
			0,
			authority_set_changes.iter_from(121).count(),
		);

		assert_eq!(
			0,
			authority_set_changes.iter_from(200).count(),
		);
	}
}<|MERGE_RESOLUTION|>--- conflicted
+++ resolved
@@ -166,11 +166,7 @@
 impl<H, N> AuthoritySet<H, N>
 where
 	H: PartialEq,
-<<<<<<< HEAD
-	N: Ord,
-=======
 	N: Ord + Clone,
->>>>>>> debec916
 {
 	// authority sets must be non-empty and all weights must be greater than 0
 	fn invalid_authority_list(authorities: &AuthorityList) -> bool {
@@ -470,12 +466,8 @@
 					"block" => ?change.canon_height
 				);
 
-<<<<<<< HEAD
-=======
 				let mut authority_set_changes = self.authority_set_changes.clone();
 				authority_set_changes.append(self.set_id, median_last_finalized.clone());
-
->>>>>>> debec916
 				new_set = Some((
 					median_last_finalized,
 					AuthoritySet {
@@ -483,10 +475,7 @@
 						set_id: self.set_id + 1,
 						pending_standard_changes: ForkTree::new(), // new set, new changes.
 						pending_forced_changes: Vec::new(),
-<<<<<<< HEAD
-=======
 						authority_set_changes,
->>>>>>> debec916
 					},
 				));
 
@@ -1174,10 +1163,7 @@
 					set_id: 1,
 					pending_standard_changes: ForkTree::new(),
 					pending_forced_changes: Vec::new(),
-<<<<<<< HEAD
-=======
 					authority_set_changes: AuthoritySetChanges(vec![(0, 42)]),
->>>>>>> debec916
 				},
 			)
 		);
@@ -1230,10 +1216,7 @@
 			set_id: 0,
 			pending_standard_changes: ForkTree::new(),
 			pending_forced_changes: Vec::new(),
-<<<<<<< HEAD
-=======
 			authority_set_changes: AuthoritySetChanges::empty(),
->>>>>>> debec916
 		};
 
 		// effective at #15
@@ -1288,38 +1271,26 @@
 			authorities.apply_forced_changes("hash_d45", 45, &static_is_descendent_of(true), false),
 			Err(Error::ForcedAuthoritySetChangeDependencyUnsatisfied(15))
 		));
-<<<<<<< HEAD
-=======
 		assert_eq!(authorities.authority_set_changes, AuthoritySetChanges::empty());
->>>>>>> debec916
 
 		// we apply the first pending standard change at #15
 		authorities
 			.apply_standard_changes("hash_a15", 15, &static_is_descendent_of(true), false)
 			.unwrap();
-<<<<<<< HEAD
-=======
 		assert_eq!(authorities.authority_set_changes, AuthoritySetChanges(vec![(0, 15)]));
->>>>>>> debec916
 
 		// but the forced change still depends on the next standard change
 		assert!(matches!(
 			authorities.apply_forced_changes("hash_d", 45, &static_is_descendent_of(true), false),
 			Err(Error::ForcedAuthoritySetChangeDependencyUnsatisfied(20))
 		));
-<<<<<<< HEAD
-=======
 		assert_eq!(authorities.authority_set_changes, AuthoritySetChanges(vec![(0, 15)]));
->>>>>>> debec916
 
 		// we apply the pending standard change at #20
 		authorities
 			.apply_standard_changes("hash_b", 20, &static_is_descendent_of(true), false)
 			.unwrap();
-<<<<<<< HEAD
-=======
 		assert_eq!(authorities.authority_set_changes, AuthoritySetChanges(vec![(0, 15), (1, 20)]));
->>>>>>> debec916
 
 		// afterwards the forced change at #45 can already be applied since it signals
 		// that finality stalled at #31, and the next pending standard change is effective
@@ -1336,17 +1307,11 @@
 					set_id: 3,
 					pending_standard_changes: ForkTree::new(),
 					pending_forced_changes: Vec::new(),
-<<<<<<< HEAD
-				}
-			),
-		);
-=======
 					authority_set_changes: AuthoritySetChanges(vec![(0, 15), (1, 20), (2, 31)]),
 				}
 			),
 		);
 		assert_eq!(authorities.authority_set_changes, AuthoritySetChanges(vec![(0, 15), (1, 20)]));
->>>>>>> debec916
 	}
 
 	#[test]
