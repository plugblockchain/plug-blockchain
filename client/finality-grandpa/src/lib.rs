--- conflicted
+++ resolved
@@ -54,11 +54,6 @@
 //! or prune any signaled changes based on whether the signaling block is
 //! included in the newly-finalized chain.
 
-<<<<<<< HEAD
-use futures::prelude::*;
-use futures::StreamExt;
-use log::{debug, info};
-=======
 #![warn(missing_docs)]
 
 use futures::{
@@ -66,16 +61,11 @@
 	StreamExt,
 };
 use log::{debug, error, info};
->>>>>>> 4771f237
 use sc_client_api::{
 	backend::{AuxStore, Backend},
 	LockImportRun, BlockchainEvents, CallExecutor,
 	ExecutionStrategy, Finalizer, TransactionFor, ExecutorProvider,
 };
-<<<<<<< HEAD
-use sp_blockchain::{HeaderBackend, Error as ClientError, HeaderMetadata};
-=======
->>>>>>> 4771f237
 use parity_scale_codec::{Decode, Encode};
 use prometheus_endpoint::{PrometheusError, Registry};
 use sp_api::ProvideRuntimeApi;
@@ -91,14 +81,7 @@
 use sp_application_crypto::AppKey;
 use sp_utils::mpsc::{tracing_unbounded, TracingUnboundedReceiver};
 use sc_telemetry::{telemetry, CONSENSUS_INFO, CONSENSUS_DEBUG};
-<<<<<<< HEAD
-use serde_json;
-use sp_utils::mpsc::{tracing_unbounded, TracingUnboundedReceiver};
-
-use sp_finality_tracker;
-=======
 use parking_lot::RwLock;
->>>>>>> 4771f237
 
 use finality_grandpa::Error as GrandpaError;
 use finality_grandpa::{voter, voter_set::VoterSet};
@@ -141,14 +124,10 @@
 mod until_imported;
 mod voting_rule;
 
-<<<<<<< HEAD
-pub use finality_proof::{FinalityProofProvider, StorageAndProofProvider};
-=======
 pub use authorities::SharedAuthoritySet;
 pub use finality_proof::{FinalityProofFragment, FinalityProofProvider, StorageAndProofProvider};
 pub use notification::{GrandpaJustificationSender, GrandpaJustificationStream};
 pub use import::GrandpaBlockImport;
->>>>>>> 4771f237
 pub use justification::GrandpaJustification;
 pub use light_import::{light_block_import, GrandpaLightBlockImport};
 pub use voting_rule::{
@@ -157,12 +136,7 @@
 pub use finality_grandpa::voter::report;
 
 use aux_schema::PersistentData;
-<<<<<<< HEAD
-use environment::{Environment, VoterSetState, Metrics};
-use import::GrandpaBlockImport;
-=======
 use environment::{Environment, VoterSetState};
->>>>>>> 4771f237
 use until_imported::UntilGlobalMessageBlocksImported;
 use communication::{NetworkBridge, Network as NetworkT};
 use sp_finality_grandpa::{AuthorityList, AuthoritySignature, SetId};
@@ -476,8 +450,6 @@
 	select_chain: SC,
 	persistent_data: PersistentData<Block>,
 	voter_commands_rx: TracingUnboundedReceiver<VoterCommand<Block::Hash, NumberFor<Block>>>,
-<<<<<<< HEAD
-=======
 	justification_sender: GrandpaJustificationSender<Block>,
 	justification_stream: GrandpaJustificationStream<Block>,
 }
@@ -492,7 +464,6 @@
 	pub fn justification_stream(&self) -> GrandpaJustificationStream<Block> {
 		self.justification_stream.clone()
 	}
->>>>>>> 4771f237
 }
 
 /// Provider for the Grandpa authority set configured on the genesis block.
@@ -533,46 +504,11 @@
 	select_chain: SC,
 ) -> Result<
 	(
-<<<<<<< HEAD
 		GrandpaBlockImport<BE, Block, Client, SC>,
 		LinkHalf<Block, Client, SC>,
 	),
 	ClientError,
 >
-where
-	SC: SelectChain<Block>,
-	BE: Backend<Block> + 'static,
-	Client: ClientForGrandpa<Block, BE> + 'static,
-{
-	block_import_with_authority_set_hard_forks(
-		client,
-		genesis_authorities_provider,
-		select_chain,
-		Default::default(),
-	)
-}
-
-/// Make block importer and link half necessary to tie the background voter to
-/// it. A vector of authority set hard forks can be passed, any authority set
-/// change signaled at the given block (either already signalled or in a further
-/// block when importing it) will be replaced by a standard change with the
-/// given static authorities.
-pub fn block_import_with_authority_set_hard_forks<BE, Block: BlockT, Client, SC>(
-	client: Arc<Client>,
-	genesis_authorities_provider: &dyn GenesisAuthoritySetProvider<Block>,
-	select_chain: SC,
-	authority_set_hard_forks: Vec<(SetId, (Block::Hash, NumberFor<Block>), AuthorityList)>,
-) -> Result<
-	(
-=======
->>>>>>> 4771f237
-		GrandpaBlockImport<BE, Block, Client, SC>,
-		LinkHalf<Block, Client, SC>,
-	),
-	ClientError,
->
-<<<<<<< HEAD
-=======
 where
 	SC: SelectChain<Block>,
 	BE: Backend<Block> + 'static,
@@ -603,7 +539,6 @@
 	),
 	ClientError,
 >
->>>>>>> 4771f237
 where
 	SC: SelectChain<Block>,
 	BE: Backend<Block> + 'static,
@@ -627,12 +562,9 @@
 
 	let (voter_commands_tx, voter_commands_rx) = tracing_unbounded("mpsc_grandpa_voter_command");
 
-<<<<<<< HEAD
-=======
 	let (justification_sender, justification_stream) =
 		GrandpaJustificationStream::channel();
 
->>>>>>> 4771f237
 	// create pending change objects with 0 delay and enacted on finality
 	// (i.e. standard changes) for each authority set hard fork.
 	let authority_set_hard_forks = authority_set_hard_forks
@@ -659,10 +591,7 @@
 			voter_commands_tx,
 			persistent_data.consensus_changes.clone(),
 			authority_set_hard_forks,
-<<<<<<< HEAD
-=======
 			justification_sender.clone(),
->>>>>>> 4771f237
 		),
 		LinkHalf {
 			client,
@@ -764,11 +693,8 @@
 	pub voting_rule: VR,
 	/// The prometheus metrics registry.
 	pub prometheus_registry: Option<prometheus_endpoint::Registry>,
-<<<<<<< HEAD
-=======
 	/// The voter state is exposed at an RPC endpoint.
 	pub shared_voter_state: SharedVoterState,
->>>>>>> 4771f237
 }
 
 /// Run a GRANDPA voter as a task. Provide configuration and a link to a
@@ -794,10 +720,7 @@
 		telemetry_on_connect,
 		voting_rule,
 		prometheus_registry,
-<<<<<<< HEAD
-=======
 		shared_voter_state,
->>>>>>> 4771f237
 	} = grandpa_params;
 
 	// NOTE: we have recently removed `run_grandpa_observer` from the public
@@ -860,11 +783,8 @@
 		persistent_data,
 		voter_commands_rx,
 		prometheus_registry,
-<<<<<<< HEAD
-=======
 		shared_voter_state,
 		justification_sender,
->>>>>>> 4771f237
 	);
 
 	let voter_work = voter_work.map(|res| match res {
@@ -879,8 +799,6 @@
 		.then(|_| future::pending::<()>());
 
 	Ok(future::select(voter_work, telemetry_task).map(drop))
-<<<<<<< HEAD
-=======
 }
 
 struct Metrics {
@@ -895,7 +813,6 @@
 			until_imported: until_imported::Metrics::register(registry)?,
 		})
 	}
->>>>>>> 4771f237
 }
 
 /// Future that powers the voter.
@@ -931,11 +848,8 @@
 		persistent_data: PersistentData<Block>,
 		voter_commands_rx: TracingUnboundedReceiver<VoterCommand<Block::Hash, NumberFor<Block>>>,
 		prometheus_registry: Option<prometheus_endpoint::Registry>,
-<<<<<<< HEAD
-=======
 		shared_voter_state: SharedVoterState,
 		justification_sender: GrandpaJustificationSender<Block>,
->>>>>>> 4771f237
 	) -> Self {
 		let metrics = match prometheus_registry.as_ref().map(Metrics::register) {
 			Some(Ok(metrics)) => Some(metrics),
@@ -957,17 +871,9 @@
 			set_id: persistent_data.authority_set.set_id(),
 			authority_set: persistent_data.authority_set.clone(),
 			consensus_changes: persistent_data.consensus_changes.clone(),
-<<<<<<< HEAD
-			voter_set_state: persistent_data.set_state.clone(),
-			metrics: prometheus_registry.map(|registry| {
-				Metrics::register(&registry)
-					.expect("Other metrics would have failed to register before these; qed")
-			}),
-=======
 			voter_set_state: persistent_data.set_state,
 			metrics: metrics.as_ref().map(|m| m.environment.clone()),
 			justification_sender: Some(justification_sender),
->>>>>>> 4771f237
 			_phantom: PhantomData,
 		});
 
@@ -1106,10 +1012,7 @@
 					network: self.env.network.clone(),
 					voting_rule: self.env.voting_rule.clone(),
 					metrics: self.env.metrics.clone(),
-<<<<<<< HEAD
-=======
 					justification_sender: self.env.justification_sender.clone(),
->>>>>>> 4771f237
 					_phantom: PhantomData,
 				});
 
