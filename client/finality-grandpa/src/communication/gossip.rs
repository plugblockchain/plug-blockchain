// Copyright 2019-2020 Parity Technologies (UK) Ltd.
// This file is part of Substrate.

// Substrate is free software: you can redistribute it and/or modify
// it under the terms of the GNU General Public License as published by
// the Free Software Foundation, either version 3 of the License, or
// (at your option) any later version.

// Substrate is distributed in the hope that it will be useful,
// but WITHOUT ANY WARRANTY; without even the implied warranty of
// MERCHANTABILITY or FITNESS FOR A PARTICULAR PURPOSE.  See the
// GNU General Public License for more details.

// You should have received a copy of the GNU General Public License
// along with Substrate.  If not, see <http://www.gnu.org/licenses/>.

//! Gossip and politeness for polite-grandpa.
//!
//! This module implements the following message types:
//! #### Neighbor Packet
//!
//! The neighbor packet is sent to only our neighbors. It contains this information
//!
//!   - Current Round
//!   - Current voter set ID
//!   - Last finalized hash from commit messages.
//!
//! If a peer is at a given voter set, it is impolite to send messages from
//! an earlier voter set. It is extremely impolite to send messages
//! from a future voter set. "future-set" messages can be dropped and ignored.
//!
//! If a peer is at round r, is impolite to send messages about r-2 or earlier and extremely
//! impolite to send messages about r+1 or later. "future-round" messages can
//!  be dropped and ignored.
//!
//! It is impolite to send a neighbor packet which moves backwards in protocol state.
//!
//! This is beneficial if it conveys some progress in the protocol state of the peer.
//!
//! #### Prevote / Precommit
//!
//! These are votes within a round. Noting that we receive these messages
//! from our peers who are not necessarily voters, we have to account the benefit
//! based on what they might have seen.
//!
//! #### Propose
//!
//! This is a broadcast by a known voter of the last-round estimate.
//!
//! #### Commit
//!
//! These are used to announce past agreement of finality.
//!
//! It is impolite to send commits which are earlier than the last commit
//! sent. It is especially impolite to send commits which are invalid, or from
//! a different Set ID than the receiving peer has indicated.
//!
//! Sending a commit is polite when it may finalize something that the receiving peer
//! was not aware of.
//!
//! #### Catch Up
//!
//! These allow a peer to request another peer, which they perceive to be in a
//! later round, to provide all the votes necessary to complete a given round
//! `R`.
//!
//! It is impolite to send a catch up request for a round `R` to a peer whose
//! announced view is behind `R`. It is also impolite to send a catch up request
//! to a peer in a new different Set ID.
//!
//! The logic for issuing and tracking pending catch up requests is implemented
//! in the `GossipValidator`. A catch up request is issued anytime we see a
//! neighbor packet from a peer at a round `CATCH_UP_THRESHOLD` higher than at
//! we are.
//!
//! ## Expiration
//!
//! We keep some amount of recent rounds' messages, but do not accept new ones from rounds
//! older than our current_round - 1.
//!
//! ## Message Validation
//!
//! We only send polite messages to peers,

use sp_runtime::traits::{NumberFor, Block as BlockT, Zero};
use sc_network_gossip::{MessageIntent, ValidatorContext};
use sc_network::{ObservedRole, PeerId, ReputationChange};
use parity_scale_codec::{Encode, Decode};
use sp_finality_grandpa::AuthorityId;

use sc_telemetry::{telemetry, CONSENSUS_DEBUG};
use log::{trace, debug};
<<<<<<< HEAD
use futures::channel::mpsc;
=======
use sp_utils::mpsc::{tracing_unbounded, TracingUnboundedReceiver, TracingUnboundedSender};
>>>>>>> 4771f237
use prometheus_endpoint::{CounterVec, Opts, PrometheusError, register, Registry, U64};
use rand::seq::SliceRandom;

use crate::{environment, CatchUp, CompactCommit, SignedMessage};
use super::{cost, benefit, Round, SetId};

use std::collections::{HashMap, VecDeque, HashSet};
use std::time::{Duration, Instant};

const REBROADCAST_AFTER: Duration = Duration::from_secs(60 * 5);
const CATCH_UP_REQUEST_TIMEOUT: Duration = Duration::from_secs(45);
const CATCH_UP_PROCESS_TIMEOUT: Duration = Duration::from_secs(30);
/// Maximum number of rounds we are behind a peer before issuing a
/// catch up request.
const CATCH_UP_THRESHOLD: u64 = 2;

const PROPAGATION_ALL: u32 = 4; //in rounds;
const PROPAGATION_ALL_AUTHORITIES: u32 = 2; //in rounds;
const PROPAGATION_SOME_NON_AUTHORITIES: u32 = 3; //in rounds;
const ROUND_DURATION: u32 = 2; // measured in gossip durations

const MIN_LUCKY: usize = 5;

type Report = (PeerId, ReputationChange);

/// An outcome of examining a message.
#[derive(Debug, PartialEq, Clone, Copy)]
enum Consider {
	/// Accept the message.
	Accept,
	/// Message is too early. Reject.
	RejectPast,
	/// Message is from the future. Reject.
	RejectFuture,
	/// Message cannot be evaluated. Reject.
	RejectOutOfScope,
}

/// A view of protocol state.
#[derive(Debug)]
struct View<N> {
	round: Round, // the current round we are at.
	set_id: SetId, // the current voter set id.
	last_commit: Option<N>, // commit-finalized block height, if any.
}

impl<N> Default for View<N> {
	fn default() -> Self {
		View {
			round: Round(1),
			set_id: SetId(0),
			last_commit: None,
		}
	}
}

impl<N: Ord> View<N> {
	/// Consider a round and set ID combination under a current view.
	fn consider_vote(&self, round: Round, set_id: SetId) -> Consider {
		// only from current set
		if set_id < self.set_id { return Consider::RejectPast }
		if set_id > self.set_id { return Consider::RejectFuture }

		// only r-1 ... r+1
		if round.0 > self.round.0.saturating_add(1) { return Consider::RejectFuture }
		if round.0 < self.round.0.saturating_sub(1) { return Consider::RejectPast }

		Consider::Accept
	}

	/// Consider a set-id global message. Rounds are not taken into account, but are implicitly
	/// because we gate on finalization of a further block than a previous commit.
	fn consider_global(&self, set_id: SetId, number: N) -> Consider {
		// only from current set
		if set_id < self.set_id { return Consider::RejectPast }
		if set_id > self.set_id { return Consider::RejectFuture }

		// only commits which claim to prove a higher block number than
		// the one we're aware of.
		match self.last_commit {
			None => Consider::Accept,
			Some(ref num) => if num < &number {
				Consider::Accept
			} else {
				Consider::RejectPast
			}
		}
	}
}

<<<<<<< HEAD
/// A local view of protocol state. Only differs from `View` in that we also
/// track the round and set id at which the last commit was observed.
=======
/// A local view of protocol state. Similar to `View` but we additionally track
/// the round and set id at which the last commit was observed, and the instant
/// at which the current round started.
>>>>>>> 4771f237
struct LocalView<N> {
	round: Round,
	set_id: SetId,
	last_commit: Option<(N, Round, SetId)>,
<<<<<<< HEAD
}

impl<N> LocalView<N> {
=======
	round_start: Instant,
}

impl<N> LocalView<N> {
	/// Creates a new `LocalView` at the given set id and round.
	fn new(set_id: SetId, round: Round) -> LocalView<N> {
		LocalView {
			set_id,
			round,
			last_commit: None,
			round_start: Instant::now(),
		}
	}

>>>>>>> 4771f237
	/// Converts the local view to a `View` discarding round and set id
	/// information about the last commit.
	fn as_view(&self) -> View<&N> {
		View {
			round: self.round,
			set_id: self.set_id,
			last_commit: self.last_commit_height(),
		}
	}

	/// Update the set ID. implies a reset to round 1.
	fn update_set(&mut self, set_id: SetId) {
		if set_id != self.set_id {
			self.set_id = set_id;
			self.round = Round(1);
<<<<<<< HEAD
		}
	}

=======
 			self.round_start = Instant::now();
		}
	}

	/// Updates the current round.
	fn update_round(&mut self, round: Round) {
		self.round = round;
		self.round_start = Instant::now();
	}

>>>>>>> 4771f237
	/// Returns the height of the block that the last observed commit finalizes.
	fn last_commit_height(&self) -> Option<&N> {
		self.last_commit.as_ref().map(|(number, _, _)| number)
	}
}

const KEEP_RECENT_ROUNDS: usize = 3;

/// Tracks gossip topics that we are keeping messages for. We keep topics of:
///
/// - the last `KEEP_RECENT_ROUNDS` complete GRANDPA rounds,
///
/// - the topic for the current and next round,
///
/// - and a global topic for commit and catch-up messages.
struct KeepTopics<B: BlockT> {
	current_set: SetId,
	rounds: VecDeque<(Round, SetId)>,
	reverse_map: HashMap<B::Hash, (Option<Round>, SetId)>
}

impl<B: BlockT> KeepTopics<B> {
	fn new() -> Self {
		KeepTopics {
			current_set: SetId(0),
			rounds: VecDeque::with_capacity(KEEP_RECENT_ROUNDS + 2),
			reverse_map: HashMap::new(),
		}
	}

	fn push(&mut self, round: Round, set_id: SetId) {
		self.current_set = std::cmp::max(self.current_set, set_id);

		// under normal operation the given round is already tracked (since we
		// track one round ahead). if we skip rounds (with a catch up) the given
		// round topic might not be tracked yet.
		if !self.rounds.contains(&(round, set_id)) {
			self.rounds.push_back((round, set_id));
		}

		// we also accept messages for the next round
		self.rounds.push_back((Round(round.0.saturating_add(1)), set_id));

		// the 2 is for the current and next round.
		while self.rounds.len() > KEEP_RECENT_ROUNDS + 2 {
			let _ = self.rounds.pop_front();
		}

		let mut map = HashMap::with_capacity(KEEP_RECENT_ROUNDS + 3);
		map.insert(super::global_topic::<B>(self.current_set.0), (None, self.current_set));

		for &(round, set) in &self.rounds {
			map.insert(
				super::round_topic::<B>(round.0, set.0),
				(Some(round), set)
			);
		}

		self.reverse_map = map;
	}

	fn topic_info(&self, topic: &B::Hash) -> Option<(Option<Round>, SetId)> {
		self.reverse_map.get(topic).cloned()
	}
}

// topics to send to a neighbor based on their view.
fn neighbor_topics<B: BlockT>(view: &View<NumberFor<B>>) -> Vec<B::Hash> {
	let s = view.set_id;
	let mut topics = vec![
		super::global_topic::<B>(s.0),
		super::round_topic::<B>(view.round.0, s.0),
	];

	if view.round.0 != 0 {
		let r = Round(view.round.0 - 1);
		topics.push(super::round_topic::<B>(r.0, s.0))
	}

	topics
}

/// Grandpa gossip message type.
/// This is the root type that gets encoded and sent on the network.
#[derive(Debug, Encode, Decode)]
pub(super) enum GossipMessage<Block: BlockT> {
	/// Grandpa message with round and set info.
	Vote(VoteMessage<Block>),
	/// Grandpa commit message with round and set info.
	Commit(FullCommitMessage<Block>),
	/// A neighbor packet. Not repropagated.
	Neighbor(VersionedNeighborPacket<NumberFor<Block>>),
	/// Grandpa catch up request message with round and set info. Not repropagated.
	CatchUpRequest(CatchUpRequestMessage),
	/// Grandpa catch up message with round and set info. Not repropagated.
	CatchUp(FullCatchUpMessage<Block>),
}

impl<Block: BlockT> From<NeighborPacket<NumberFor<Block>>> for GossipMessage<Block> {
	fn from(neighbor: NeighborPacket<NumberFor<Block>>) -> Self {
		GossipMessage::Neighbor(VersionedNeighborPacket::V1(neighbor))
	}
}

/// Network level vote message with topic information.
#[derive(Debug, Encode, Decode)]
pub(super) struct VoteMessage<Block: BlockT> {
	/// The round this message is from.
	pub(super) round: Round,
	/// The voter set ID this message is from.
	pub(super) set_id: SetId,
	/// The message itself.
	pub(super) message: SignedMessage<Block>,
}

/// Network level commit message with topic information.
#[derive(Debug, Encode, Decode)]
pub(super) struct FullCommitMessage<Block: BlockT> {
	/// The round this message is from.
	pub(super) round: Round,
	/// The voter set ID this message is from.
	pub(super) set_id: SetId,
	/// The compact commit message.
	pub(super) message: CompactCommit<Block>,
}

/// V1 neighbor packet. Neighbor packets are sent from nodes to their peers
/// and are not repropagated. These contain information about the node's state.
#[derive(Debug, Encode, Decode, Clone)]
pub(super) struct NeighborPacket<N> {
	/// The round the node is currently at.
	pub(super) round: Round,
	/// The set ID the node is currently at.
	pub(super) set_id: SetId,
	/// The highest finalizing commit observed.
	pub(super) commit_finalized_height: N,
}

/// A versioned neighbor packet.
#[derive(Debug, Encode, Decode)]
pub(super) enum VersionedNeighborPacket<N> {
	#[codec(index = "1")]
	V1(NeighborPacket<N>),
}

impl<N> VersionedNeighborPacket<N> {
	fn into_neighbor_packet(self) -> NeighborPacket<N> {
		match self {
			VersionedNeighborPacket::V1(p) => p,
		}
	}
}

/// A catch up request for a given round (or any further round) localized by set id.
#[derive(Clone, Debug, Encode, Decode)]
pub(super) struct CatchUpRequestMessage {
	/// The round that we want to catch up to.
	pub(super) round: Round,
	/// The voter set ID this message is from.
	pub(super) set_id: SetId,
}

/// Network level catch up message with topic information.
#[derive(Debug, Encode, Decode)]
pub(super) struct FullCatchUpMessage<Block: BlockT> {
	/// The voter set ID this message is from.
	pub(super) set_id: SetId,
	/// The compact commit message.
	pub(super) message: CatchUp<Block>,
}

/// Misbehavior that peers can perform.
///
/// `cost` gives a cost that can be used to perform cost/benefit analysis of a
/// peer.
#[derive(Clone, Copy, Debug, PartialEq)]
pub(super) enum Misbehavior {
	// invalid neighbor message, considering the last one.
	InvalidViewChange,
	// could not decode neighbor message. bytes-length of the packet.
	UndecodablePacket(i32),
	// Bad catch up message (invalid signatures).
	BadCatchUpMessage {
		signatures_checked: i32,
	},
	// Bad commit message
	BadCommitMessage {
		signatures_checked: i32,
		blocks_loaded: i32,
		equivocations_caught: i32,
	},
	// A message received that's from the future relative to our view.
	// always misbehavior.
	FutureMessage,
	// A message received that cannot be evaluated relative to our view.
	// This happens before we have a view and have sent out neighbor packets.
	// always misbehavior.
	OutOfScopeMessage,
}

impl Misbehavior {
	pub(super) fn cost(&self) -> ReputationChange {
		use Misbehavior::*;

		match *self {
			InvalidViewChange => cost::INVALID_VIEW_CHANGE,
			UndecodablePacket(bytes) => ReputationChange::new(
				bytes.saturating_mul(cost::PER_UNDECODABLE_BYTE),
				"Grandpa: Bad packet",
			),
			BadCatchUpMessage { signatures_checked } => ReputationChange::new(
				cost::PER_SIGNATURE_CHECKED.saturating_mul(signatures_checked),
				"Grandpa: Bad cath-up message",
			),
			BadCommitMessage { signatures_checked, blocks_loaded, equivocations_caught } => {
				let cost = cost::PER_SIGNATURE_CHECKED
					.saturating_mul(signatures_checked)
					.saturating_add(cost::PER_BLOCK_LOADED.saturating_mul(blocks_loaded));

				let benefit = equivocations_caught.saturating_mul(benefit::PER_EQUIVOCATION);

				ReputationChange::new((benefit as i32).saturating_add(cost as i32), "Grandpa: Bad commit")
			},
			FutureMessage => cost::FUTURE_MESSAGE,
			OutOfScopeMessage => cost::OUT_OF_SCOPE_MESSAGE,
		}
	}
}

struct PeerInfo<N> {
	view: View<N>,
	roles: ObservedRole,
}

impl<N> PeerInfo<N> {
	fn new(roles: ObservedRole) -> Self {
		PeerInfo {
			view: View::default(),
			roles,
		}
	}
}

/// The peers we're connected do in gossip.
struct Peers<N> {
	inner: HashMap<PeerId, PeerInfo<N>>,
	lucky_peers: HashSet<PeerId>,
	lucky_authorities: HashSet<PeerId>,
}

impl<N> Default for Peers<N> {
	fn default() -> Self {
		Peers {
			inner: HashMap::new(),
			lucky_peers: HashSet::new(),
			lucky_authorities: HashSet::new(),
		}
	}
}

impl<N: Ord> Peers<N> {
	fn new_peer(&mut self, who: PeerId, role: ObservedRole) {
		match role {
			ObservedRole::Authority if self.lucky_authorities.len() < MIN_LUCKY => {
				self.lucky_authorities.insert(who.clone());
			},
			ObservedRole::Full | ObservedRole::Light if self.lucky_peers.len() < MIN_LUCKY => {
				self.lucky_peers.insert(who.clone());
			},
			_ => {}
		}
		self.inner.insert(who, PeerInfo::new(role));
	}

	fn peer_disconnected(&mut self, who: &PeerId) {
		self.inner.remove(who);
		// This does not happen often enough compared to round duration,
		// so we don't reshuffle.
		self.lucky_peers.remove(who);
		self.lucky_authorities.remove(who);
	}

	// returns a reference to the new view, if the peer is known.
	fn update_peer_state(&mut self, who: &PeerId, update: NeighborPacket<N>)
		-> Result<Option<&View<N>>, Misbehavior>
	{
		let peer = match self.inner.get_mut(who) {
			None => return Ok(None),
			Some(p) => p,
		};

		let invalid_change = peer.view.set_id > update.set_id
			|| peer.view.round > update.round && peer.view.set_id == update.set_id
			|| peer.view.last_commit.as_ref() > Some(&update.commit_finalized_height);

		if invalid_change {
			return Err(Misbehavior::InvalidViewChange);
		}

		peer.view = View {
			round: update.round,
			set_id: update.set_id,
			last_commit: Some(update.commit_finalized_height),
		};

		trace!(target: "afg", "Peer {} updated view. Now at {:?}, {:?}",
			who, peer.view.round, peer.view.set_id);

		Ok(Some(&peer.view))
	}

	fn update_commit_height(&mut self, who: &PeerId, new_height: N) -> Result<(), Misbehavior> {
		let peer = match self.inner.get_mut(who) {
			None => return Ok(()),
			Some(p) => p,
		};

		// this doesn't allow a peer to send us unlimited commits with the
		// same height, because there is still a misbehavior condition based on
		// sending commits that are <= the best we are aware of.
		if peer.view.last_commit.as_ref() > Some(&new_height) {
			return Err(Misbehavior::InvalidViewChange);
		}

		peer.view.last_commit = Some(new_height);

		Ok(())
	}

	fn peer<'a>(&'a self, who: &PeerId) -> Option<&'a PeerInfo<N>> {
		self.inner.get(who)
	}

	fn authorities(&self) -> usize {
		// Note that our sentry and our validator are neither authorities nor non-authorities.
		self.inner.iter().filter(|(_, info)| matches!(info.roles, ObservedRole::Authority)).count()
	}

	fn non_authorities(&self) -> usize {
		// Note that our sentry and our validator are neither authorities nor non-authorities.
		self.inner
			.iter()
			.filter(|(_, info)| matches!(info.roles, ObservedRole::Full | ObservedRole::Light))
			.count()
	}

	fn reshuffle(&mut self) {
		let mut lucky_peers: Vec<_> = self.inner
			.iter()
			.filter_map(|(id, info)|
				if matches!(info.roles, ObservedRole::Full | ObservedRole::Light) { Some(id.clone()) } else { None })
			.collect();
		let mut lucky_authorities: Vec<_> = self.inner
			.iter()
			.filter_map(|(id, info)|
				if matches!(info.roles, ObservedRole::Authority) { Some(id.clone()) } else { None })
			.collect();

		let num_non_authorities = ((lucky_peers.len() as f32).sqrt() as usize)
			.max(MIN_LUCKY)
			.min(lucky_peers.len());

		let num_authorities = ((lucky_authorities.len() as f32).sqrt() as usize)
			.max(MIN_LUCKY)
			.min(lucky_authorities.len());

		lucky_peers.partial_shuffle(&mut rand::thread_rng(), num_non_authorities);
		lucky_peers.truncate(num_non_authorities);

		lucky_authorities.partial_shuffle(&mut rand::thread_rng(), num_authorities);
		lucky_authorities.truncate(num_authorities);

		self.lucky_peers.clear();
		self.lucky_peers.extend(lucky_peers.into_iter());

		self.lucky_authorities.clear();
		self.lucky_authorities.extend(lucky_authorities.into_iter());
	}
}

#[derive(Debug, PartialEq)]
pub(super) enum Action<H>  {
	// repropagate under given topic, to the given peers, applying cost/benefit to originator.
	Keep(H, ReputationChange),
	// discard and process.
	ProcessAndDiscard(H, ReputationChange),
	// discard, applying cost/benefit to originator.
	Discard(ReputationChange),
}

/// State of catch up request handling.
#[derive(Debug)]
enum PendingCatchUp {
	/// No pending catch up requests.
	None,
	/// Pending catch up request which has not been answered yet.
	Requesting {
		who: PeerId,
		request: CatchUpRequestMessage,
		instant: Instant,
	},
	/// Pending catch up request that was answered and is being processed.
	Processing {
		instant: Instant,
	},
}

/// Configuration for the round catch-up mechanism.
enum CatchUpConfig {
	/// Catch requests are enabled, our node will issue them whenever it sees a
	/// neighbor packet for a round further than `CATCH_UP_THRESHOLD`. If
	/// `only_from_authorities` is set, the node will only send catch-up
	/// requests to other authorities it is connected to. This is useful if the
	/// GRANDPA observer protocol is live on the network, in which case full
	/// nodes (non-authorities) don't have the necessary round data to answer
	/// catch-up requests.
	Enabled { only_from_authorities: bool },
	/// Catch-up requests are disabled, our node will never issue them. This is
	/// useful for the GRANDPA observer mode, where we are only interested in
	/// commit messages and don't need to follow the full round protocol.
	Disabled,
}

impl CatchUpConfig {
	fn enabled(only_from_authorities: bool) -> CatchUpConfig {
		CatchUpConfig::Enabled { only_from_authorities }
	}

	fn disabled() -> CatchUpConfig {
		CatchUpConfig::Disabled
	}

	fn request_allowed<N>(&self, peer: &PeerInfo<N>) -> bool {
		match self {
			CatchUpConfig::Disabled => false,
			CatchUpConfig::Enabled { only_from_authorities, .. } => match peer.roles {
				ObservedRole::Authority | ObservedRole::OurSentry |
				ObservedRole::OurGuardedAuthority => true,
				_ => !only_from_authorities
			}
		}
	}
}

struct Inner<Block: BlockT> {
	local_view: Option<LocalView<NumberFor<Block>>>,
	peers: Peers<NumberFor<Block>>,
	live_topics: KeepTopics<Block>,
	authorities: Vec<AuthorityId>,
	config: crate::Config,
	next_rebroadcast: Instant,
	pending_catch_up: PendingCatchUp,
	catch_up_config: CatchUpConfig,
}

type MaybeMessage<Block> = Option<(Vec<PeerId>, NeighborPacket<NumberFor<Block>>)>;

impl<Block: BlockT> Inner<Block> {
	fn new(config: crate::Config) -> Self {
		let catch_up_config = if config.observer_enabled {
			if config.is_authority {
				// since the observer protocol is enabled, we will only issue
				// catch-up requests if we are an authority (and only to other
				// authorities).
				CatchUpConfig::enabled(true)
			} else {
				// otherwise, we are running the observer protocol and don't
				// care about catch-up requests.
				CatchUpConfig::disabled()
			}
		} else {
			// if the observer protocol isn't enabled, then any full node should
			// be able to answer catch-up requests.
			CatchUpConfig::enabled(false)
		};

		Inner {
			local_view: None,
			peers: Peers::default(),
			live_topics: KeepTopics::new(),
			next_rebroadcast: Instant::now() + REBROADCAST_AFTER,
			authorities: Vec::new(),
			pending_catch_up: PendingCatchUp::None,
			catch_up_config,
			config,
		}
	}

	/// Note a round in the current set has started.
	fn note_round(&mut self, round: Round) -> MaybeMessage<Block> {
		{
			let local_view = match self.local_view {
				None => return None,
				Some(ref mut v) => if v.round == round {
					return None
				} else {
					v
				},
			};

			let set_id = local_view.set_id;

			debug!(target: "afg", "Voter {} noting beginning of round {:?} to network.",
				self.config.name(), (round, set_id));

			local_view.update_round(round);

			self.live_topics.push(round, set_id);
			self.peers.reshuffle();
		}
		self.multicast_neighbor_packet()
	}

	/// Note that a voter set with given ID has started. Does nothing if the last
	/// call to the function was with the same `set_id`.
	fn note_set(&mut self, set_id: SetId, authorities: Vec<AuthorityId>) -> MaybeMessage<Block> {
		{
			let local_view = match self.local_view {
<<<<<<< HEAD
				ref mut x @ None => x.get_or_insert(LocalView {
					round: Round(1),
=======
 				ref mut x @ None => x.get_or_insert(LocalView::new(
>>>>>>> 4771f237
					set_id,
					Round(1),
				)),
				Some(ref mut v) => if v.set_id == set_id {
<<<<<<< HEAD
					if self.authorities != authorities {
=======
					let diff_authorities =
						self.authorities.iter().collect::<HashSet<_>>() !=
						authorities.iter().collect();

					if diff_authorities {
>>>>>>> 4771f237
						debug!(target: "afg",
							"Gossip validator noted set {:?} twice with different authorities. \
							Was the authority set hard forked?",
							set_id,
						);
						self.authorities = authorities;
					}
					return None;
				} else {
					v
				},
			};

			local_view.update_set(set_id);
			self.live_topics.push(Round(1), set_id);
			self.authorities = authorities;
		}
		self.multicast_neighbor_packet()
	}

	/// Note that we've imported a commit finalizing a given block.
	fn note_commit_finalized(
		&mut self,
		round: Round,
		set_id: SetId,
		finalized: NumberFor<Block>,
	) -> MaybeMessage<Block> {
		{
			match self.local_view {
				None => return None,
				Some(ref mut v) => if v.last_commit_height() < Some(&finalized) {
					v.last_commit = Some((finalized, round, set_id));
				} else {
					return None
				},
			};
		}

		self.multicast_neighbor_packet()
	}

	fn consider_vote(&self, round: Round, set_id: SetId) -> Consider {
		self.local_view.as_ref()
			.map(LocalView::as_view)
			.map(|v| v.consider_vote(round, set_id))
			.unwrap_or(Consider::RejectOutOfScope)
	}

	fn consider_global(&self, set_id: SetId, number: NumberFor<Block>) -> Consider {
		self.local_view.as_ref()
			.map(LocalView::as_view)
			.map(|v| v.consider_global(set_id, &number))
			.unwrap_or(Consider::RejectOutOfScope)
	}

	fn cost_past_rejection(&self, _who: &PeerId, _round: Round, _set_id: SetId) -> ReputationChange {
		// hardcoded for now.
		cost::PAST_REJECTION
	}

	fn validate_round_message(&self, who: &PeerId, full: &VoteMessage<Block>)
		-> Action<Block::Hash>
	{
		match self.consider_vote(full.round, full.set_id) {
			Consider::RejectFuture => return Action::Discard(Misbehavior::FutureMessage.cost()),
			Consider::RejectOutOfScope => return Action::Discard(Misbehavior::OutOfScopeMessage.cost()),
			Consider::RejectPast =>
				return Action::Discard(self.cost_past_rejection(who, full.round, full.set_id)),
			Consider::Accept => {},
		}

		// ensure authority is part of the set.
		if !self.authorities.contains(&full.message.id) {
			debug!(target: "afg", "Message from unknown voter: {}", full.message.id);
			telemetry!(CONSENSUS_DEBUG; "afg.bad_msg_signature"; "signature" => ?full.message.id);
			return Action::Discard(cost::UNKNOWN_VOTER);
		}

		if !sp_finality_grandpa::check_message_signature(
			&full.message.message,
			&full.message.id,
			&full.message.signature,
			full.round.0,
			full.set_id.0,
		) {
			debug!(target: "afg", "Bad message signature {}", full.message.id);
			telemetry!(CONSENSUS_DEBUG; "afg.bad_msg_signature"; "signature" => ?full.message.id);
			return Action::Discard(cost::BAD_SIGNATURE);
		}

		let topic = super::round_topic::<Block>(full.round.0, full.set_id.0);
		Action::Keep(topic, benefit::ROUND_MESSAGE)
	}

	fn validate_commit_message(&mut self, who: &PeerId, full: &FullCommitMessage<Block>)
		-> Action<Block::Hash>
	{

		if let Err(misbehavior) = self.peers.update_commit_height(who, full.message.target_number) {
			return Action::Discard(misbehavior.cost());
		}

		match self.consider_global(full.set_id, full.message.target_number) {
			Consider::RejectFuture => return Action::Discard(Misbehavior::FutureMessage.cost()),
			Consider::RejectPast =>
				return Action::Discard(self.cost_past_rejection(who, full.round, full.set_id)),
			Consider::RejectOutOfScope => return Action::Discard(Misbehavior::OutOfScopeMessage.cost()),
			Consider::Accept => {},
		}

		if full.message.precommits.len() != full.message.auth_data.len() || full.message.precommits.is_empty() {
			debug!(target: "afg", "Malformed compact commit");
			telemetry!(CONSENSUS_DEBUG; "afg.malformed_compact_commit";
				"precommits_len" => ?full.message.precommits.len(),
				"auth_data_len" => ?full.message.auth_data.len(),
				"precommits_is_empty" => ?full.message.precommits.is_empty(),
			);
			return Action::Discard(cost::MALFORMED_COMMIT);
		}

		// always discard commits initially and rebroadcast after doing full
		// checking.
		let topic = super::global_topic::<Block>(full.set_id.0);
		Action::ProcessAndDiscard(topic, benefit::BASIC_VALIDATED_COMMIT)
	}

	fn validate_catch_up_message(&mut self, who: &PeerId, full: &FullCatchUpMessage<Block>)
		-> Action<Block::Hash>
	{
		match &self.pending_catch_up {
			PendingCatchUp::Requesting { who: peer, request, instant } => {
				if peer != who {
					return Action::Discard(Misbehavior::OutOfScopeMessage.cost());
				}

				if request.set_id != full.set_id {
					return Action::Discard(cost::MALFORMED_CATCH_UP);
				}

				if request.round.0 > full.message.round_number {
					return Action::Discard(cost::MALFORMED_CATCH_UP);
				}

				if full.message.prevotes.is_empty() || full.message.precommits.is_empty() {
					return Action::Discard(cost::MALFORMED_CATCH_UP);
				}

				// move request to pending processing state, we won't push out
				// any catch up requests until we import this one (either with a
				// success or failure).
				self.pending_catch_up = PendingCatchUp::Processing {
					instant: *instant,
				};

				// always discard catch up messages, they're point-to-point
				let topic = super::global_topic::<Block>(full.set_id.0);
				Action::ProcessAndDiscard(topic, benefit::BASIC_VALIDATED_CATCH_UP)
			},
			_ => Action::Discard(Misbehavior::OutOfScopeMessage.cost()),
		}
	}

	fn note_catch_up_message_processed(&mut self) {
		match &self.pending_catch_up {
			PendingCatchUp::Processing { .. } => {
				self.pending_catch_up = PendingCatchUp::None;
			},
			state => debug!(target: "afg",
				"Noted processed catch up message when state was: {:?}",
				state,
			),
		}
	}

	fn handle_catch_up_request(
		&mut self,
		who: &PeerId,
		request: CatchUpRequestMessage,
		set_state: &environment::SharedVoterSetState<Block>,
	) -> (Option<GossipMessage<Block>>, Action<Block::Hash>) {
		let local_view = match self.local_view {
			None => return (None, Action::Discard(Misbehavior::OutOfScopeMessage.cost())),
			Some(ref view) => view,
		};

		if request.set_id != local_view.set_id {
			// NOTE: When we're close to a set change there is potentially a
			// race where the peer sent us the request before it observed that
			// we had transitioned to a new set. In this case we charge a lower
			// cost.
			if request.set_id.0.saturating_add(1) == local_view.set_id.0 &&
				local_view.round.0.saturating_sub(CATCH_UP_THRESHOLD) == 0
			{
				return (None, Action::Discard(cost::HONEST_OUT_OF_SCOPE_CATCH_UP));
			}

			return (None, Action::Discard(Misbehavior::OutOfScopeMessage.cost()));
		}

		match self.peers.peer(who) {
			None =>
				return (None, Action::Discard(Misbehavior::OutOfScopeMessage.cost())),
			Some(peer) if peer.view.round >= request.round =>
				return (None, Action::Discard(Misbehavior::OutOfScopeMessage.cost())),
			_ => {},
		}

		let last_completed_round = set_state.read().last_completed_round();
		if last_completed_round.number < request.round.0 {
			return (None, Action::Discard(Misbehavior::OutOfScopeMessage.cost()));
		}

		trace!(target: "afg", "Replying to catch-up request for round {} from {} with round {}",
			request.round.0,
			who,
			last_completed_round.number,
		);

		let mut prevotes = Vec::new();
		let mut precommits = Vec::new();

		// NOTE: the set of votes stored in `LastCompletedRound` is a minimal
		// set of votes, i.e. at most one equivocation is stored per voter. The
		// code below assumes this invariant is maintained when creating the
		// catch up reply since peers won't accept catch-up messages that have
		// too many equivocations (we exceed the fault-tolerance bound).
		for vote in last_completed_round.votes {
			match vote.message {
				finality_grandpa::Message::Prevote(prevote) => {
					prevotes.push(finality_grandpa::SignedPrevote {
						prevote,
						signature: vote.signature,
						id: vote.id,
					});
				},
				finality_grandpa::Message::Precommit(precommit) => {
					precommits.push(finality_grandpa::SignedPrecommit {
						precommit,
						signature: vote.signature,
						id: vote.id,
					});
				},
				_ => {},
			}
		}

		let (base_hash, base_number) = last_completed_round.base;

		let catch_up = CatchUp::<Block> {
			round_number: last_completed_round.number,
			prevotes,
			precommits,
			base_hash,
			base_number,
		};

		let full_catch_up = GossipMessage::CatchUp::<Block>(FullCatchUpMessage {
			set_id: request.set_id,
			message: catch_up,
		});

		(Some(full_catch_up), Action::Discard(cost::CATCH_UP_REPLY))
	}

	fn try_catch_up(&mut self, who: &PeerId) -> (Option<GossipMessage<Block>>, Option<Report>) {
		let mut catch_up = None;
		let mut report = None;

		// if the peer is on the same set and ahead of us by a margin bigger
		// than `CATCH_UP_THRESHOLD` then we should ask it for a catch up
		// message. we only send catch-up requests to authorities, observers
		// won't be able to reply since they don't follow the full GRANDPA
		// protocol and therefore might not have the vote data available.
		if let (Some(peer), Some(local_view)) = (self.peers.peer(who), &self.local_view) {
			if self.catch_up_config.request_allowed(&peer) &&
				peer.view.set_id == local_view.set_id &&
				peer.view.round.0.saturating_sub(CATCH_UP_THRESHOLD) > local_view.round.0
			{
				// send catch up request if allowed
				let round = peer.view.round.0 - 1; // peer.view.round is > 0
				let request = CatchUpRequestMessage {
					set_id: peer.view.set_id,
					round: Round(round),
				};

				let (catch_up_allowed, catch_up_report) = self.note_catch_up_request(who, &request);

				if catch_up_allowed {
					debug!(target: "afg", "Sending catch-up request for round {} to {}",
						   round,
						   who,
					);

					catch_up = Some(GossipMessage::<Block>::CatchUpRequest(request));
				}

				report = catch_up_report;
			}
		}

		(catch_up, report)
	}

	fn import_neighbor_message(&mut self, who: &PeerId, update: NeighborPacket<NumberFor<Block>>)
		-> (Vec<Block::Hash>, Action<Block::Hash>, Option<GossipMessage<Block>>, Option<Report>)
	{
		let update_res = self.peers.update_peer_state(who, update);

		let (cost_benefit, topics) = match update_res {
			Ok(view) =>
				(benefit::NEIGHBOR_MESSAGE, view.map(|view| neighbor_topics::<Block>(view))),
			Err(misbehavior) =>
				(misbehavior.cost(), None),
		};

		let (catch_up, report) = match update_res {
			Ok(_) => self.try_catch_up(who),
			_ => (None, None),
		};

		let neighbor_topics = topics.unwrap_or_default();

		// always discard neighbor messages, it's only valid for one hop.
		let action = Action::Discard(cost_benefit);

		(neighbor_topics, action, catch_up, report)
	}

	fn multicast_neighbor_packet(&self) -> MaybeMessage<Block> {
		self.local_view.as_ref().map(|local_view| {
			let packet = NeighborPacket {
				round: local_view.round,
				set_id: local_view.set_id,
				commit_finalized_height: *local_view.last_commit_height().unwrap_or(&Zero::zero()),
			};

			let peers = self.peers.inner.keys().cloned().collect();
			(peers, packet)
		})
	}

	fn note_catch_up_request(
		&mut self,
		who: &PeerId,
		catch_up_request: &CatchUpRequestMessage,
	) -> (bool, Option<Report>) {
		let report = match &self.pending_catch_up {
			PendingCatchUp::Requesting { who: peer, instant, .. } =>
				if instant.elapsed() <= CATCH_UP_REQUEST_TIMEOUT {
					return (false, None);
				} else {
					// report peer for timeout
					Some((peer.clone(), cost::CATCH_UP_REQUEST_TIMEOUT))
				},
			PendingCatchUp::Processing { instant, .. } =>
				if instant.elapsed() < CATCH_UP_PROCESS_TIMEOUT {
					return (false, None);
				} else {
					None
				},
			_ => None,
		};

		self.pending_catch_up = PendingCatchUp::Requesting {
			who: who.clone(),
			request: catch_up_request.clone(),
			instant: Instant::now(),
		};

		(true, report)
	}

	/// The initial logic for filtering round messages follows the given state
	/// transitions:
	///
	/// - State 0: not allowed to anyone (only if our local node is not an authority)
	/// - State 1: allowed to random `sqrt(authorities)`
	/// - State 2: allowed to all authorities
	/// - State 3: allowed to random `sqrt(non-authorities)`
	/// - State 4: allowed to all non-authorities
	///
	/// Transitions will be triggered on repropagation attempts by the
	/// underlying gossip layer, which should happen every 30 seconds.
	fn round_message_allowed<N>(&self, who: &PeerId, peer: &PeerInfo<N>) -> bool {
		let round_duration = self.config.gossip_duration * ROUND_DURATION;
		let round_elapsed = match self.local_view {
			Some(ref local_view) => local_view.round_start.elapsed(),
			None => return false,
		};

		if !self.config.is_authority
			&& round_elapsed < round_duration * PROPAGATION_ALL
		{
			// non-authority nodes don't gossip any messages right away. we
			// assume that authorities (and sentries) are strongly connected, so
			// it should be unnecessary for non-authorities to gossip all
			// messages right away.
			return false;
		}

		match peer.roles {
			ObservedRole::OurGuardedAuthority | ObservedRole::OurSentry => true,
			ObservedRole::Authority => {
				let authorities = self.peers.authorities();

				// the target node is an authority, on the first round duration we start by
				// sending the message to only `sqrt(authorities)` (if we're
				// connected to at least `MIN_LUCKY`).
				if round_elapsed < round_duration * PROPAGATION_ALL_AUTHORITIES
					&& authorities > MIN_LUCKY
				{
					self.peers.lucky_authorities.contains(who)
				} else {
					// otherwise we already went through the step above, so
					// we won't filter the message and send it to all
					// authorities for whom it is polite to do so
					true
				}
			},
			ObservedRole::Full | ObservedRole::Light => {
				// the node is not an authority so we apply stricter filters
				if round_elapsed >= round_duration * PROPAGATION_ALL {
					// if we waited for 3 (or more) rounds
					// then it is allowed to be sent to all peers.
					true
				} else if round_elapsed >= round_duration * PROPAGATION_SOME_NON_AUTHORITIES {
					// otherwise we only send it to `sqrt(non-authorities)`.
					self.peers.lucky_peers.contains(who)
				} else {
					false
				}
			},
		}
	}

	/// The initial logic for filtering global messages follows the given state
	/// transitions:
	///
	/// - State 0: send to `sqrt(authorities)` ++ `sqrt(non-authorities)`.
	/// - State 1: send to all authorities
	/// - State 2: send to all non-authorities
	///
	/// We are more lenient with global messages since there should be a lot
	/// less global messages than round messages (just commits), and we want
	/// these to propagate to non-authorities fast enough so that they can
	/// observe finality.
	///
	/// Transitions will be triggered on repropagation attempts by the
	/// underlying gossip layer, which should happen every 30 seconds.
	fn global_message_allowed<N>(&self, who: &PeerId, peer: &PeerInfo<N>) -> bool {
		let round_duration = self.config.gossip_duration * ROUND_DURATION;
		let round_elapsed = match self.local_view {
			Some(ref local_view) => local_view.round_start.elapsed(),
			None => return false,
		};

		match peer.roles {
			ObservedRole::OurSentry | ObservedRole::OurGuardedAuthority => true,
			ObservedRole::Authority => {
				let authorities = self.peers.authorities();

				// the target node is an authority, on the first round duration we start by
				// sending the message to only `sqrt(authorities)` (if we're
				// connected to at least `MIN_LUCKY`).
				if round_elapsed < round_duration * PROPAGATION_ALL_AUTHORITIES
					&& authorities > MIN_LUCKY
				{
					self.peers.lucky_authorities.contains(who)
				} else {
					// otherwise we already went through the step above, so
					// we won't filter the message and send it to all
					// authorities for whom it is polite to do so
					true
				}
			},
			ObservedRole::Full | ObservedRole::Light => {
				let non_authorities = self.peers.non_authorities();

				// the target node is not an authority, on the first and second
				// round duration we start by sending the message to only
				// `sqrt(non_authorities)` (if we're connected to at least
				// `MIN_LUCKY`).
				if round_elapsed < round_duration * PROPAGATION_SOME_NON_AUTHORITIES
					&& non_authorities > MIN_LUCKY
				{
					self.peers.lucky_peers.contains(who)
				} else {
					// otherwise we already went through the step above, so
					// we won't filter the message and send it to all
					// non-authorities for whom it is polite to do so
					true
				}
			}
		}
	}
}

// Prometheus metrics for [`GossipValidator`].
pub(crate) struct Metrics {
	messages_validated: CounterVec<U64>,
}

impl Metrics {
	pub(crate) fn register(registry: &prometheus_endpoint::Registry) -> Result<Self, PrometheusError> {
		Ok(Self {
			messages_validated: register(
				CounterVec::new(
					Opts::new(
						"finality_grandpa_communication_gossip_validator_messages",
						"Number of messages validated by the finality grandpa gossip validator."
					),
					&["message", "action"]
				)?,
				registry,
			)?,
		})
	}
}

/// A validator for GRANDPA gossip messages.
pub(super) struct GossipValidator<Block: BlockT> {
	inner: parking_lot::RwLock<Inner<Block>>,
	set_state: environment::SharedVoterSetState<Block>,
<<<<<<< HEAD
	report_sender: mpsc::UnboundedSender<PeerReport>,
=======
	report_sender: TracingUnboundedSender<PeerReport>,
>>>>>>> 4771f237
	metrics: Option<Metrics>,
}

impl<Block: BlockT> GossipValidator<Block> {
	/// Create a new gossip-validator. The current set is initialized to 0. If
	/// `catch_up_enabled` is set to false then the validator will not issue any
	/// catch up requests (useful e.g. when running just the GRANDPA observer).
	pub(super) fn new(
		config: crate::Config,
		set_state: environment::SharedVoterSetState<Block>,
		prometheus_registry: Option<&Registry>,
<<<<<<< HEAD
	) -> (GossipValidator<Block>, mpsc::UnboundedReceiver<PeerReport>)	{
=======
	) -> (GossipValidator<Block>, TracingUnboundedReceiver<PeerReport>)	{
>>>>>>> 4771f237
		let metrics = match prometheus_registry.map(Metrics::register) {
			Some(Ok(metrics)) => Some(metrics),
			Some(Err(e)) => {
				debug!(target: "afg", "Failed to register metrics: {:?}", e);
				None
			},
			None => None,
		};

<<<<<<< HEAD
		let (tx, rx) = mpsc::unbounded();
=======
		let (tx, rx) = tracing_unbounded("mpsc_grandpa_gossip_validator");
>>>>>>> 4771f237
		let val = GossipValidator {
			inner: parking_lot::RwLock::new(Inner::new(config)),
			set_state,
			report_sender: tx,
<<<<<<< HEAD
			metrics: metrics,
=======
			metrics,
>>>>>>> 4771f237
		};

		(val, rx)
	}

	/// Note a round in the current set has started.
	pub(super) fn note_round<F>(&self, round: Round, send_neighbor: F)
		where F: FnOnce(Vec<PeerId>, NeighborPacket<NumberFor<Block>>)
	{
		let maybe_msg = self.inner.write().note_round(round);
		if let Some((to, msg)) = maybe_msg {
			send_neighbor(to, msg);
		}
	}

	/// Note that a voter set with given ID has started. Updates the current set to given
	/// value and initializes the round to 0.
	pub(super) fn note_set<F>(&self, set_id: SetId, authorities: Vec<AuthorityId>, send_neighbor: F)
		where F: FnOnce(Vec<PeerId>, NeighborPacket<NumberFor<Block>>)
	{
		let maybe_msg = self.inner.write().note_set(set_id, authorities);
		if let Some((to, msg)) = maybe_msg {
			send_neighbor(to, msg);
		}
	}

	/// Note that we've imported a commit finalizing a given block.
	pub(super) fn note_commit_finalized<F>(
		&self,
		round: Round,
		set_id: SetId,
		finalized: NumberFor<Block>,
		send_neighbor: F,
	)
		where F: FnOnce(Vec<PeerId>, NeighborPacket<NumberFor<Block>>)
	{
		let maybe_msg = self.inner.write().note_commit_finalized(
			round,
			set_id,
			finalized,
		);

		if let Some((to, msg)) = maybe_msg {
			send_neighbor(to, msg);
		}
	}

	/// Note that we've processed a catch up message.
	pub(super) fn note_catch_up_message_processed(&self)	{
		self.inner.write().note_catch_up_message_processed();
	}

	fn report(&self, who: PeerId, cost_benefit: ReputationChange) {
		let _ = self.report_sender.unbounded_send(PeerReport { who, cost_benefit });
	}

	pub(super) fn do_validate(&self, who: &PeerId, mut data: &[u8])
		-> (Action<Block::Hash>, Vec<Block::Hash>, Option<GossipMessage<Block>>)
	{
		let mut broadcast_topics = Vec::new();
		let mut peer_reply = None;

		// Message name for Prometheus metric recording.
		let message_name;

		let action = {
			match GossipMessage::<Block>::decode(&mut data) {
				Ok(GossipMessage::Vote(ref message)) => {
					message_name = Some("vote");
					self.inner.write().validate_round_message(who, message)
				},
				Ok(GossipMessage::Commit(ref message)) => {
					message_name = Some("commit");
					self.inner.write().validate_commit_message(who, message)
				},
				Ok(GossipMessage::Neighbor(update)) => {
					message_name = Some("neighbor");
					let (topics, action, catch_up, report) = self.inner.write().import_neighbor_message(
						who,
						update.into_neighbor_packet(),
					);

					if let Some((peer, cost_benefit)) = report {
						self.report(peer, cost_benefit);
					}

					broadcast_topics = topics;
					peer_reply = catch_up;
					action
				}
				Ok(GossipMessage::CatchUp(ref message)) => {
					message_name = Some("catch_up");
					self.inner.write().validate_catch_up_message(who, message)
				},
				Ok(GossipMessage::CatchUpRequest(request)) => {
					message_name = Some("catch_up_request");
					let (reply, action) = self.inner.write().handle_catch_up_request(
						who,
						request,
						&self.set_state,
					);

					peer_reply = reply;
					action
				}
				Err(e) => {
					message_name = None;
					debug!(target: "afg", "Error decoding message: {}", e.what());
					telemetry!(CONSENSUS_DEBUG; "afg.err_decoding_msg"; "" => "");

					let len = std::cmp::min(i32::max_value() as usize, data.len()) as i32;
					Action::Discard(Misbehavior::UndecodablePacket(len).cost())
				}
			}
		};

		// Prometheus metric recording.
		if let (Some(metrics), Some(message_name)) = (&self.metrics, message_name) {
			let action_name = match action {
				Action::Keep(_, _) => "keep",
				Action::ProcessAndDiscard(_, _) => "process_and_discard",
				Action::Discard(_) => "discard",
			};
			metrics.messages_validated.with_label_values(&[message_name, action_name]).inc();
		}

		(action, broadcast_topics, peer_reply)
	}

	#[cfg(test)]
	fn inner(&self) -> &parking_lot::RwLock<Inner<Block>> {
		&self.inner
	}
}

impl<Block: BlockT> sc_network_gossip::Validator<Block> for GossipValidator<Block> {
	fn new_peer(&self, context: &mut dyn ValidatorContext<Block>, who: &PeerId, roles: ObservedRole) {
		let packet = {
			let mut inner = self.inner.write();
			inner.peers.new_peer(who.clone(), roles);

			inner.local_view.as_ref().map(|v| {
				NeighborPacket {
					round: v.round,
					set_id: v.set_id,
					commit_finalized_height: *v.last_commit_height().unwrap_or(&Zero::zero()),
				}
			})
		};

		if let Some(packet) = packet {
			let packet_data = GossipMessage::<Block>::from(packet).encode();
			context.send_message(who, packet_data);
		}
	}

	fn peer_disconnected(&self, _context: &mut dyn ValidatorContext<Block>, who: &PeerId) {
		self.inner.write().peers.peer_disconnected(who);
	}

	fn validate(&self, context: &mut dyn ValidatorContext<Block>, who: &PeerId, data: &[u8])
		-> sc_network_gossip::ValidationResult<Block::Hash>
	{
		let (action, broadcast_topics, peer_reply) = self.do_validate(who, data);

		// not with lock held!
		if let Some(msg) = peer_reply {
			context.send_message(who, msg.encode());
		}

		for topic in broadcast_topics {
			context.send_topic(who, topic, false);
		}

		match action {
			Action::Keep(topic, cb) => {
				self.report(who.clone(), cb);
				context.broadcast_message(topic, data.to_vec(), false);
				sc_network_gossip::ValidationResult::ProcessAndKeep(topic)
			}
			Action::ProcessAndDiscard(topic, cb) => {
				self.report(who.clone(), cb);
				sc_network_gossip::ValidationResult::ProcessAndDiscard(topic)
			}
			Action::Discard(cb) => {
				self.report(who.clone(), cb);
				sc_network_gossip::ValidationResult::Discard
			}
		}
	}

	fn message_allowed<'a>(&'a self)
		-> Box<dyn FnMut(&PeerId, MessageIntent, &Block::Hash, &[u8]) -> bool + 'a>
	{
		let (inner, do_rebroadcast) = {
			use parking_lot::RwLockWriteGuard;

			let mut inner = self.inner.write();
			let now = Instant::now();
			let do_rebroadcast = if now >= inner.next_rebroadcast {
				inner.next_rebroadcast = now + REBROADCAST_AFTER;
				true
			} else {
				false
			};

			// downgrade to read-lock.
			(RwLockWriteGuard::downgrade(inner), do_rebroadcast)
		};

		Box::new(move |who, intent, topic, mut data| {
			if let MessageIntent::PeriodicRebroadcast = intent {
				return do_rebroadcast;
			}

			let peer = match inner.peers.peer(who) {
				None => return false,
				Some(x) => x,
			};

			// if the topic is not something we're keeping at the moment,
			// do not send.
			let (maybe_round, set_id) = match inner.live_topics.topic_info(&topic) {
				None => return false,
				Some(x) => x,
			};

			if let MessageIntent::Broadcast = intent {
				if maybe_round.is_some() {
					if !inner.round_message_allowed(who, peer) {
						// early return if the vote message isn't allowed at this stage.
						return false;
					}
				} else {
					if !inner.global_message_allowed(who, peer) {
						// early return if the global message isn't allowed at this stage.
						return false;
					}
				}
			}

			// if the topic is not something the peer accepts, discard.
			if let Some(round) = maybe_round {
				return peer.view.consider_vote(round, set_id) == Consider::Accept
			}

			// global message.
			let local_view = match inner.local_view {
				Some(ref v) => v,
				None => return false, // cannot evaluate until we have a local view.
			};

			match GossipMessage::<Block>::decode(&mut data) {
				Err(_) => false,
				Ok(GossipMessage::Commit(full)) => {
					// we only broadcast commit messages if they're for the same
					// set the peer is in and if the commit is better than the
					// last received by peer, additionally we make sure to only
					// broadcast our best commit.
					peer.view.consider_global(set_id, full.message.target_number) == Consider::Accept &&
						Some(&full.message.target_number) == local_view.last_commit_height()
				}
				Ok(GossipMessage::Neighbor(_)) => false,
				Ok(GossipMessage::CatchUpRequest(_)) => false,
				Ok(GossipMessage::CatchUp(_)) => false,
				Ok(GossipMessage::Vote(_)) => false, // should not be the case.
			}
		})
	}

	fn message_expired<'a>(&'a self) -> Box<dyn FnMut(Block::Hash, &[u8]) -> bool + 'a> {
		let inner = self.inner.read();
		Box::new(move |topic, mut data| {
			// if the topic is not one of the ones that we are keeping at the moment,
			// it is expired.
			match inner.live_topics.topic_info(&topic) {
				None => return true,
				Some((Some(_), _)) => return false, // round messages don't require further checking.
				Some((None, _)) => {},
			};

			let local_view = match inner.local_view {
				Some(ref v) => v,
				None => return true, // no local view means we can't evaluate or hold any topic.
			};

			// global messages -- only keep the best commit.
			match GossipMessage::<Block>::decode(&mut data) {
				Err(_) => true,
				Ok(GossipMessage::Commit(full)) => match local_view.last_commit {
					Some((number, round, set_id)) =>
						// we expire any commit message that doesn't target the same block
						// as our best commit or isn't from the same round and set id
						!(full.message.target_number == number &&
							full.round == round &&
							full.set_id == set_id),
					None => true,
				},
				Ok(_) => true,
			}
		})
	}
}

/// Report specifying a reputation change for a given peer.
pub(super) struct PeerReport {
	pub who: PeerId,
	pub cost_benefit: ReputationChange,
}

#[cfg(test)]
mod tests {
	use super::*;
	use super::environment::SharedVoterSetState;
	use sc_network_gossip::Validator as GossipValidatorT;
	use sc_network_test::Block;
	use sp_core::{crypto::Public, H256};

	// some random config (not really needed)
	fn config() -> crate::Config {
		crate::Config {
			gossip_duration: Duration::from_millis(10),
			justification_period: 256,
			keystore: None,
			name: None,
			is_authority: true,
			observer_enabled: true,
		}
	}

	// dummy voter set state
	fn voter_set_state() -> SharedVoterSetState<Block> {
		use crate::authorities::AuthoritySet;
		use crate::environment::VoterSetState;

		let base = (H256::zero(), 0);

		let voters = vec![(AuthorityId::from_slice(&[1; 32]), 1)];
		let voters = AuthoritySet::genesis(voters).unwrap();

		let set_state = VoterSetState::live(
			0,
			&voters,
			base,
		);

		set_state.into()
	}

	#[test]
	fn view_vote_rules() {
		let view = View { round: Round(100), set_id: SetId(1), last_commit: Some(1000u64) };

		assert_eq!(view.consider_vote(Round(98), SetId(1)), Consider::RejectPast);
		assert_eq!(view.consider_vote(Round(1), SetId(0)), Consider::RejectPast);
		assert_eq!(view.consider_vote(Round(1000), SetId(0)), Consider::RejectPast);

		assert_eq!(view.consider_vote(Round(99), SetId(1)), Consider::Accept);
		assert_eq!(view.consider_vote(Round(100), SetId(1)), Consider::Accept);
		assert_eq!(view.consider_vote(Round(101), SetId(1)), Consider::Accept);

		assert_eq!(view.consider_vote(Round(102), SetId(1)), Consider::RejectFuture);
		assert_eq!(view.consider_vote(Round(1), SetId(2)), Consider::RejectFuture);
		assert_eq!(view.consider_vote(Round(1000), SetId(2)), Consider::RejectFuture);
	}

	#[test]
	fn view_global_message_rules() {
		let view = View { round: Round(100), set_id: SetId(2), last_commit: Some(1000u64) };

		assert_eq!(view.consider_global(SetId(3), 1), Consider::RejectFuture);
		assert_eq!(view.consider_global(SetId(3), 1000), Consider::RejectFuture);
		assert_eq!(view.consider_global(SetId(3), 10000), Consider::RejectFuture);

		assert_eq!(view.consider_global(SetId(1), 1), Consider::RejectPast);
		assert_eq!(view.consider_global(SetId(1), 1000), Consider::RejectPast);
		assert_eq!(view.consider_global(SetId(1), 10000), Consider::RejectPast);

		assert_eq!(view.consider_global(SetId(2), 1), Consider::RejectPast);
		assert_eq!(view.consider_global(SetId(2), 1000), Consider::RejectPast);
		assert_eq!(view.consider_global(SetId(2), 1001), Consider::Accept);
		assert_eq!(view.consider_global(SetId(2), 10000), Consider::Accept);
	}

	#[test]
	fn unknown_peer_cannot_be_updated() {
		let mut peers = Peers::default();
		let id = PeerId::random();

		let update = NeighborPacket {
			round: Round(5),
			set_id: SetId(10),
			commit_finalized_height: 50,
		};

		let res = peers.update_peer_state(&id, update.clone());
		assert!(res.unwrap().is_none());

		// connect & disconnect.
		peers.new_peer(id.clone(), ObservedRole::Authority);
		peers.peer_disconnected(&id);

		let res = peers.update_peer_state(&id, update.clone());
		assert!(res.unwrap().is_none());
	}

	#[test]
	fn update_peer_state() {
		let update1 = NeighborPacket {
			round: Round(5),
			set_id: SetId(10),
			commit_finalized_height: 50u32,
		};

		let update2 = NeighborPacket {
			round: Round(6),
			set_id: SetId(10),
			commit_finalized_height: 60,
		};

		let update3 = NeighborPacket {
			round: Round(2),
			set_id: SetId(11),
			commit_finalized_height: 61,
		};

		let update4 = NeighborPacket {
			round: Round(3),
			set_id: SetId(11),
			commit_finalized_height: 80,
		};

		let mut peers = Peers::default();
		let id = PeerId::random();

		peers.new_peer(id.clone(), ObservedRole::Authority);

		let mut check_update = move |update: NeighborPacket<_>| {
			let view = peers.update_peer_state(&id, update.clone()).unwrap().unwrap();
			assert_eq!(view.round, update.round);
			assert_eq!(view.set_id, update.set_id);
			assert_eq!(view.last_commit, Some(update.commit_finalized_height));
		};

		check_update(update1);
		check_update(update2);
		check_update(update3);
		check_update(update4);
	}

	#[test]
	fn invalid_view_change() {
		let mut peers = Peers::default();

		let id = PeerId::random();
		peers.new_peer(id.clone(), ObservedRole::Authority);

		peers.update_peer_state(&id, NeighborPacket {
			round: Round(10),
			set_id: SetId(10),
			commit_finalized_height: 10,
		}).unwrap().unwrap();

		let mut check_update = move |update: NeighborPacket<_>| {
			let err = peers.update_peer_state(&id, update.clone()).unwrap_err();
			assert_eq!(err, Misbehavior::InvalidViewChange);
		};

		// round moves backwards.
		check_update(NeighborPacket {
			round: Round(9),
			set_id: SetId(10),
			commit_finalized_height: 10,
		});
		// commit finalized height moves backwards.
		check_update(NeighborPacket {
			round: Round(10),
			set_id: SetId(10),
			commit_finalized_height: 9,
		});
		// set ID moves backwards.
		check_update(NeighborPacket {
			round: Round(10),
			set_id: SetId(9),
			commit_finalized_height: 10,
		});
	}

	#[test]
	fn messages_not_expired_immediately() {
		let (val, _) = GossipValidator::<Block>::new(
			config(),
			voter_set_state(),
			None,
		);

		let set_id = 1;

		val.note_set(SetId(set_id), Vec::new(), |_, _| {});

		for round_num in 1u64..10 {
			val.note_round(Round(round_num), |_, _| {});
		}

		{
			let mut is_expired = val.message_expired();
			let last_kept_round = 10u64 - KEEP_RECENT_ROUNDS as u64 - 1;

			// messages from old rounds are expired.
			for round_num in 1u64..last_kept_round {
				let topic = crate::communication::round_topic::<Block>(round_num, 1);
				assert!(is_expired(topic, &[1, 2, 3]));
			}

			// messages from not-too-old rounds are not expired.
			for round_num in last_kept_round..10 {
				let topic = crate::communication::round_topic::<Block>(round_num, 1);
				assert!(!is_expired(topic, &[1, 2, 3]));
			}
		}
	}

	#[test]
	fn message_from_unknown_authority_discarded() {
		assert!(cost::UNKNOWN_VOTER != cost::BAD_SIGNATURE);

		let (val, _) = GossipValidator::<Block>::new(
			config(),
			voter_set_state(),
			None,
		);
		let set_id = 1;
		let auth = AuthorityId::from_slice(&[1u8; 32]);
		let peer = PeerId::random();

		val.note_set(SetId(set_id), vec![auth.clone()], |_, _| {});
		val.note_round(Round(1), |_, _| {});

		let inner = val.inner.read();
		let unknown_voter = inner.validate_round_message(&peer, &VoteMessage {
			round: Round(1),
			set_id: SetId(set_id),
			message: SignedMessage::<Block> {
				message: finality_grandpa::Message::Prevote(finality_grandpa::Prevote {
					target_hash: Default::default(),
					target_number: 10,
				}),
				signature: Default::default(),
				id: AuthorityId::from_slice(&[2u8; 32]),
			}
		});

		let bad_sig = inner.validate_round_message(&peer, &VoteMessage {
			round: Round(1),
			set_id: SetId(set_id),
			message: SignedMessage::<Block> {
				message: finality_grandpa::Message::Prevote(finality_grandpa::Prevote {
					target_hash: Default::default(),
					target_number: 10,
				}),
				signature: Default::default(),
				id: auth.clone(),
			}
		});

		assert_eq!(unknown_voter, Action::Discard(cost::UNKNOWN_VOTER));
		assert_eq!(bad_sig, Action::Discard(cost::BAD_SIGNATURE));
	}

	#[test]
	fn unsolicited_catch_up_messages_discarded() {
		let (val, _) = GossipValidator::<Block>::new(
			config(),
			voter_set_state(),
			None,
		);

		let set_id = 1;
		let auth = AuthorityId::from_slice(&[1u8; 32]);
		let peer = PeerId::random();

		val.note_set(SetId(set_id), vec![auth.clone()], |_, _| {});
		val.note_round(Round(1), |_, _| {});

		let validate_catch_up = || {
			let mut inner = val.inner.write();
			inner.validate_catch_up_message(&peer, &FullCatchUpMessage {
				set_id: SetId(set_id),
				message: finality_grandpa::CatchUp {
					round_number: 10,
					prevotes: Default::default(),
					precommits: Default::default(),
					base_hash: Default::default(),
					base_number: Default::default(),
				}
			})
		};

		// the catch up is discarded because we have no pending request
		assert_eq!(validate_catch_up(), Action::Discard(cost::OUT_OF_SCOPE_MESSAGE));

		let noted = val.inner.write().note_catch_up_request(
			&peer,
			&CatchUpRequestMessage {
				set_id: SetId(set_id),
				round: Round(10),
			}
		);

		assert!(noted.0);

		// catch up is allowed because we have requested it, but it's rejected
		// because it's malformed (empty prevotes and precommits)
		assert_eq!(validate_catch_up(), Action::Discard(cost::MALFORMED_CATCH_UP));
	}

	#[test]
	fn unanswerable_catch_up_requests_discarded() {
		// create voter set state with round 2 completed
		let set_state: SharedVoterSetState<Block> = {
			let mut completed_rounds = voter_set_state().read().completed_rounds();

			completed_rounds.push(environment::CompletedRound {
				number: 2,
				state: finality_grandpa::round::State::genesis(Default::default()),
				base: Default::default(),
				votes: Default::default(),
			});

			let mut current_rounds = environment::CurrentRounds::new();
			current_rounds.insert(3, environment::HasVoted::No);

			let set_state = environment::VoterSetState::<Block>::Live {
				completed_rounds,
				current_rounds,
			};

			set_state.into()
		};

		let (val, _) = GossipValidator::<Block>::new(
			config(),
			set_state.clone(),
			None,
		);

		let set_id = 1;
		let auth = AuthorityId::from_slice(&[1u8; 32]);
		let peer = PeerId::random();

		val.note_set(SetId(set_id), vec![auth.clone()], |_, _| {});
		val.note_round(Round(3), |_, _| {});

		// add the peer making the request to the validator,
		// otherwise it is discarded
		let mut inner = val.inner.write();
		inner.peers.new_peer(peer.clone(), ObservedRole::Authority);

		let res = inner.handle_catch_up_request(
			&peer,
			CatchUpRequestMessage {
				set_id: SetId(set_id),
				round: Round(10),
			},
			&set_state,
		);

		// we're at round 3, a catch up request for round 10 is out of scope
		assert!(res.0.is_none());
		assert_eq!(res.1, Action::Discard(cost::OUT_OF_SCOPE_MESSAGE));

		let res = inner.handle_catch_up_request(
			&peer,
			CatchUpRequestMessage {
				set_id: SetId(set_id),
				round: Round(2),
			},
			&set_state,
		);

		// a catch up request for round 2 should be answered successfully
		match res.0.unwrap() {
			GossipMessage::CatchUp(catch_up) => {
				assert_eq!(catch_up.set_id, SetId(set_id));
				assert_eq!(catch_up.message.round_number, 2);

				assert_eq!(res.1, Action::Discard(cost::CATCH_UP_REPLY));
			},
			_ => panic!("expected catch up message"),
		};
	}

	#[test]
	fn detects_honest_out_of_scope_catch_requests() {
		let set_state = voter_set_state();
		let (val, _) = GossipValidator::<Block>::new(
			config(),
			set_state.clone(),
			None,
		);

		// the validator starts at set id 2
		val.note_set(SetId(2), Vec::new(), |_, _| {});

		// add the peer making the request to the validator,
		// otherwise it is discarded
		let peer = PeerId::random();
		val.inner.write().peers.new_peer(peer.clone(), ObservedRole::Authority);

		let send_request = |set_id, round| {
			let mut inner = val.inner.write();
			inner.handle_catch_up_request(
				&peer,
				CatchUpRequestMessage {
					set_id: SetId(set_id),
					round: Round(round),
				},
				&set_state,
			)
		};

		let assert_res = |res: (Option<_>, Action<_>), honest| {
			assert!(res.0.is_none());
			assert_eq!(
				res.1,
				if honest {
					Action::Discard(cost::HONEST_OUT_OF_SCOPE_CATCH_UP)
				} else {
					Action::Discard(Misbehavior::OutOfScopeMessage.cost())
				},
			);
		};

		// the validator is at set id 2 and round 0. requests for set id 1
		// should not be answered but they should be considered an honest
		// mistake
		assert_res(
			send_request(1, 1),
			true,
		);

		assert_res(
			send_request(1, 10),
			true,
		);

		// requests for set id 0 should be considered out of scope
		assert_res(
			send_request(0, 1),
			false,
		);

		assert_res(
			send_request(0, 10),
			false,
		);

		// after the validator progresses further than CATCH_UP_THRESHOLD in set
		// id 2, any request for set id 1 should no longer be considered an
		// honest mistake.
		val.note_round(Round(3), |_, _| {});

		assert_res(
			send_request(1, 1),
			false,
		);

		assert_res(
			send_request(1, 2),
			false,
		);
	}

	#[test]
	fn issues_catch_up_request_on_neighbor_packet_import() {
		let (val, _) = GossipValidator::<Block>::new(
			config(),
			voter_set_state(),
			None,
		);

		// the validator starts at set id 1.
		val.note_set(SetId(1), Vec::new(), |_, _| {});

		// add the peer making the request to the validator,
		// otherwise it is discarded.
		let peer = PeerId::random();
		val.inner.write().peers.new_peer(peer.clone(), ObservedRole::Authority);

		let import_neighbor_message = |set_id, round| {
			let (_, _, catch_up_request, _) = val.inner.write().import_neighbor_message(
				&peer,
				NeighborPacket {
					round: Round(round),
					set_id: SetId(set_id),
					commit_finalized_height: 42,
				},
			);

			catch_up_request
		};

		// importing a neighbor message from a peer in the same set in a later
		// round should lead to a catch up request for the previous round.
		match import_neighbor_message(1, 42) {
			Some(GossipMessage::CatchUpRequest(request)) => {
				assert_eq!(request.set_id, SetId(1));
				assert_eq!(request.round, Round(41));
			},
			_ => panic!("expected catch up message"),
		}

		// we note that we're at round 41.
		val.note_round(Round(41), |_, _| {});

		// if we import a neighbor message within CATCH_UP_THRESHOLD then we
		// won't request a catch up.
		match import_neighbor_message(1, 42) {
			None => {},
			_ => panic!("expected no catch up message"),
		}

		// or if the peer is on a lower round.
		match import_neighbor_message(1, 40) {
			None => {},
			_ => panic!("expected no catch up message"),
		}

		// we also don't request a catch up if the peer is in a different set.
		match import_neighbor_message(2, 42) {
			None => {},
			_ => panic!("expected no catch up message"),
		}
	}

	#[test]
	fn doesnt_send_catch_up_requests_when_disabled() {
		// we create a gossip validator with catch up requests disabled.
		let config = {
			let mut c = config();

			// if the observer protocol is enabled and we are not an authority,
			// then we don't issue any catch-up requests.
			c.is_authority = false;
			c.observer_enabled = true;

			c
		};

		let (val, _) = GossipValidator::<Block>::new(
			config,
			voter_set_state(),
			None,
		);

		// the validator starts at set id 1.
		val.note_set(SetId(1), Vec::new(), |_, _| {});

		// add the peer making the request to the validator,
		// otherwise it is discarded.
		let peer = PeerId::random();
		val.inner.write().peers.new_peer(peer.clone(), ObservedRole::Authority);

		// importing a neighbor message from a peer in the same set in a later
		// round should lead to a catch up request but since they're disabled
		// we should get `None`.
		let (_, _, catch_up_request, _) = val.inner.write().import_neighbor_message(
			&peer,
			NeighborPacket {
				round: Round(42),
				set_id: SetId(1),
				commit_finalized_height: 50,
			},
		);

		match catch_up_request {
			None => {},
			_ => panic!("expected no catch up message"),
		}
	}

	#[test]
	fn doesnt_send_catch_up_requests_to_non_authorities_when_observer_enabled() {
		let (val, _) = GossipValidator::<Block>::new(
			config(),
			voter_set_state(),
			None,
		);

		// the validator starts at set id 1.
		val.note_set(SetId(1), Vec::new(), |_, _| {});

		// add the peers making the requests to the validator,
		// otherwise it is discarded.
		let peer_authority = PeerId::random();
		let peer_full = PeerId::random();

		val.inner.write().peers.new_peer(peer_authority.clone(), ObservedRole::Authority);
		val.inner.write().peers.new_peer(peer_full.clone(), ObservedRole::Full);

		let import_neighbor_message = |peer| {
			let (_, _, catch_up_request, _) = val.inner.write().import_neighbor_message(
				&peer,
				NeighborPacket {
					round: Round(42),
					set_id: SetId(1),
					commit_finalized_height: 50,
				},
			);

			catch_up_request
		};

		// importing a neighbor message from a peer in the same set in a later
		// round should lead to a catch up request but since the node is not an
		// authority we should get `None`.
		if import_neighbor_message(peer_full).is_some() {
			panic!("expected no catch up message");
		}

		// importing the same neighbor message from a peer who is an authority
		// should lead to a catch up request.
		match import_neighbor_message(peer_authority) {
			Some(GossipMessage::CatchUpRequest(request)) => {
				assert_eq!(request.set_id, SetId(1));
				assert_eq!(request.round, Round(41));
			},
			_ => panic!("expected catch up message"),
		}
	}

	#[test]
	fn sends_catch_up_requests_to_non_authorities_when_observer_disabled() {
		let config = {
			let mut c = config();

			// if the observer protocol is disable any full-node should be able
			// to answer catch-up requests.
			c.observer_enabled = false;

			c
		};

		let (val, _) = GossipValidator::<Block>::new(
			config,
			voter_set_state(),
			None,
		);

		// the validator starts at set id 1.
		val.note_set(SetId(1), Vec::new(), |_, _| {});

		// add the peer making the requests to the validator, otherwise it is
		// discarded.
		let peer_full = PeerId::random();
		val.inner.write().peers.new_peer(peer_full.clone(), ObservedRole::Full);

		let (_, _, catch_up_request, _) = val.inner.write().import_neighbor_message(
			&peer_full,
			NeighborPacket {
				round: Round(42),
				set_id: SetId(1),
				commit_finalized_height: 50,
			},
		);

		// importing a neighbor message from a peer in the same set in a later
		// round should lead to a catch up request, the node is not an
		// authority, but since the observer protocol is disabled we should
		// issue a catch-up request to it anyway.
		match catch_up_request {
			Some(GossipMessage::CatchUpRequest(request)) => {
				assert_eq!(request.set_id, SetId(1));
				assert_eq!(request.round, Round(41));
			},
			_ => panic!("expected catch up message"),
		}
	}

	#[test]
	fn doesnt_expire_next_round_messages() {
		// NOTE: this is a regression test
		let (val, _) = GossipValidator::<Block>::new(
			config(),
			voter_set_state(),
			None,
		);

		// the validator starts at set id 1.
		val.note_set(SetId(1), Vec::new(), |_, _| {});

		// we are at round 10
		val.note_round(Round(9), |_, _| {});
		val.note_round(Round(10), |_, _| {});

		let mut is_expired = val.message_expired();

		// we accept messages from rounds 9, 10 and 11
		// therefore neither of those should be considered expired
		for round in &[9, 10, 11] {
			assert!(
				!is_expired(
					crate::communication::round_topic::<Block>(*round, 1),
					&[],
				)
			)
		}
	}

	#[test]
	fn progressively_gossips_to_more_peers() {
		let mut config = config();
		config.gossip_duration = Duration::from_secs(300); // Set to high value to prevent test race
		let round_duration = config.gossip_duration * ROUND_DURATION;

		let (val, _) = GossipValidator::<Block>::new(
			config,
			voter_set_state(),
			None,
		);

		// the validator start at set id 0
		val.note_set(SetId(0), Vec::new(), |_, _| {});

		// add 60 peers, 30 authorities and 30 full nodes
		let mut authorities = Vec::new();
		authorities.resize_with(30, || PeerId::random());

		let mut full_nodes = Vec::new();
		full_nodes.resize_with(30, || PeerId::random());

		for i in 0..30 {
			val.inner.write().peers.new_peer(authorities[i].clone(), ObservedRole::Authority);
			val.inner.write().peers.new_peer(full_nodes[i].clone(), ObservedRole::Full);
		}

		let test = |num_round, peers| {
			// rewind n round durations
			val.inner.write().local_view.as_mut().unwrap().round_start =
				Instant::now() - round_duration * num_round;
			let mut message_allowed = val.message_allowed();

			move || {
				let mut allowed = 0;
				for peer in peers {
					if message_allowed(
						peer,
						MessageIntent::Broadcast,
						&crate::communication::round_topic::<Block>(1, 0),
						&[],
					) {
						allowed += 1;
					}
				}
				allowed
			}
		};

		fn trial<F: FnMut() -> usize>(mut test: F) -> usize {
			let mut results = Vec::new();
			let n = 1000;

			for _ in 0..n {
				results.push(test());
			}

			let n = results.len();
			let sum: usize = results.iter().sum();

			sum / n
		}

		// on the first attempt we will only gossip to `sqrt(authorities)`,
		// which should average out to 5 peers after a couple of trials
		assert_eq!(trial(test(1, &authorities)), 5);

		// on the second (and subsequent attempts) we should gossip to all
		// authorities we're connected to.
		assert_eq!(trial(test(2, &authorities)), 30);
		assert_eq!(trial(test(3, &authorities)), 30);

		// we should only gossip to non-authorities after the third attempt
		assert_eq!(trial(test(1, &full_nodes)), 0);
		assert_eq!(trial(test(2, &full_nodes)), 0);

		// and only to `sqrt(non-authorities)`
		assert_eq!(trial(test(3, &full_nodes)), 5);

		// only on the fourth attempt should we gossip to all non-authorities
		assert_eq!(trial(test(4, &full_nodes)), 30);
	}

	#[test]
	fn only_restricts_gossip_to_authorities_after_a_minimum_threshold() {
		let (val, _) = GossipValidator::<Block>::new(
			config(),
			voter_set_state(),
			None,
		);

		// the validator start at set id 0
		val.note_set(SetId(0), Vec::new(), |_, _| {});

		let mut authorities = Vec::new();
		for _ in 0..5 {
			let peer_id = PeerId::random();
			val.inner.write().peers.new_peer(peer_id.clone(), ObservedRole::Authority);
			authorities.push(peer_id);
		}

		let mut message_allowed = val.message_allowed();

		// since we're only connected to 5 authorities, we should never restrict
		// sending of gossip messages, and instead just allow them to all
		// non-authorities on the first attempt.
		for authority in &authorities {
			assert!(
				message_allowed(
					authority,
					MessageIntent::Broadcast,
					&crate::communication::round_topic::<Block>(1, 0),
					&[],
				)
			);
		}
	}

	#[test]
	fn non_authorities_never_gossip_messages_on_first_round_duration() {
		let mut config = config();
		config.gossip_duration = Duration::from_secs(300); // Set to high value to prevent test race
		config.is_authority = false;
		let round_duration = config.gossip_duration * ROUND_DURATION;

		let (val, _) = GossipValidator::<Block>::new(
			config,
			voter_set_state(),
			None,
		);

		// the validator start at set id 0
		val.note_set(SetId(0), Vec::new(), |_, _| {});

		let mut authorities = Vec::new();
		for _ in 0..100 {
			let peer_id = PeerId::random();
			val.inner.write().peers.new_peer(peer_id.clone(), ObservedRole::Authority);
			authorities.push(peer_id);
		}

		{
			let mut message_allowed = val.message_allowed();
			// since our node is not an authority we should **never** gossip any
			// messages on the first attempt.
			for authority in &authorities {
				assert!(
					!message_allowed(
						authority,
						MessageIntent::Broadcast,
						&crate::communication::round_topic::<Block>(1, 0),
						&[],
					)
				);
			}
		}

		{
			val.inner.write().local_view.as_mut().unwrap().round_start =
				Instant::now() - round_duration * 4;
			let mut message_allowed = val.message_allowed();
			// on the fourth round duration we should allow messages to authorities
			// (on the second we would do `sqrt(authorities)`)
			for authority in &authorities {
				assert!(
					message_allowed(
						authority,
						MessageIntent::Broadcast,
						&crate::communication::round_topic::<Block>(1, 0),
						&[],
					)
				);
			}
		}
	}

	#[test]
	fn only_gossip_commits_to_peers_on_same_set() {
		let (val, _) = GossipValidator::<Block>::new(config(), voter_set_state(), None);

		// the validator start at set id 1
		val.note_set(SetId(1), Vec::new(), |_, _| {});

		// add a new peer at set id 1
		let peer1 = PeerId::random();

		val.inner
			.write()
			.peers
<<<<<<< HEAD
			.new_peer(peer1.clone(), Roles::AUTHORITY);
=======
			.new_peer(peer1.clone(), ObservedRole::Authority);
>>>>>>> 4771f237

		val.inner
			.write()
			.peers
			.update_peer_state(
				&peer1,
				NeighborPacket {
					round: Round(1),
					set_id: SetId(1),
					commit_finalized_height: 1,
				},
			)
			.unwrap();

		// peer2 will default to set id 0
		let peer2 = PeerId::random();
		val.inner
			.write()
			.peers
<<<<<<< HEAD
			.new_peer(peer2.clone(), Roles::AUTHORITY);
=======
			.new_peer(peer2.clone(), ObservedRole::Authority);
>>>>>>> 4771f237

		// create a commit for round 1 of set id 1
		// targeting a block at height 2
		let commit = {
			let commit = finality_grandpa::CompactCommit {
				target_hash: H256::random(),
				target_number: 2,
				precommits: Vec::new(),
				auth_data: Vec::new(),
			};

			crate::communication::gossip::GossipMessage::<Block>::Commit(
				crate::communication::gossip::FullCommitMessage {
					round: Round(1),
					set_id: SetId(1),
					message: commit,
				},
			)
			.encode()
		};

		// note the commit in the validator
		val.note_commit_finalized(Round(1), SetId(1), 2, |_, _| {});

		let mut message_allowed = val.message_allowed();

		// the commit should be allowed to peer 1
		assert!(message_allowed(
			&peer1,
			MessageIntent::Broadcast,
			&crate::communication::global_topic::<Block>(1),
			&commit,
		));

		// but disallowed to peer 2 since the peer is on set id 0
		// the commit should be allowed to peer 1
		assert!(!message_allowed(
			&peer2,
			MessageIntent::Broadcast,
			&crate::communication::global_topic::<Block>(1),
			&commit,
		));
	}

	#[test]
	fn expire_commits_from_older_rounds() {
		let (val, _) = GossipValidator::<Block>::new(config(), voter_set_state(), None);

		let commit = |round, set_id, target_number| {
			let commit = finality_grandpa::CompactCommit {
				target_hash: H256::random(),
				target_number,
				precommits: Vec::new(),
				auth_data: Vec::new(),
			};

			crate::communication::gossip::GossipMessage::<Block>::Commit(
				crate::communication::gossip::FullCommitMessage {
					round: Round(round),
					set_id: SetId(set_id),
					message: commit,
				},
			)
			.encode()
		};

		// note the beginning of a new set with id 1
		val.note_set(SetId(1), Vec::new(), |_, _| {});

		// note a commit for round 1 in the validator
		// finalizing a block at height 2
		val.note_commit_finalized(Round(1), SetId(1), 2, |_, _| {});

		let mut message_expired = val.message_expired();

		// a commit message for round 1 that finalizes the same height as we
		// have observed previously should not be expired
		assert!(!message_expired(
			crate::communication::global_topic::<Block>(1),
			&commit(1, 1, 2),
		));

		// it should be expired if it is for a lower block
		assert!(message_expired(
			crate::communication::global_topic::<Block>(1),
			&commit(1, 1, 1),
		));

		// or the same block height but from the previous round
		assert!(message_expired(
			crate::communication::global_topic::<Block>(1),
			&commit(0, 1, 2),
		));
	}

	#[test]
	fn allow_noting_different_authorities_for_same_set() {
		let (val, _) = GossipValidator::<Block>::new(config(), voter_set_state(), None);

<<<<<<< HEAD
		let a1 = vec![AuthorityId::default()];
=======
		let a1 = vec![AuthorityId::from_slice(&[0; 32])];
>>>>>>> 4771f237
		val.note_set(SetId(1), a1.clone(), |_, _| {});

		assert_eq!(val.inner().read().authorities, a1);

<<<<<<< HEAD
		let a2 = vec![AuthorityId::default(), AuthorityId::default()];
=======
		let a2 = vec![AuthorityId::from_slice(&[1; 32]), AuthorityId::from_slice(&[2; 32])];
>>>>>>> 4771f237
		val.note_set(SetId(1), a2.clone(), |_, _| {});

		assert_eq!(val.inner().read().authorities, a2);
	}
}<|MERGE_RESOLUTION|>--- conflicted
+++ resolved
@@ -90,11 +90,7 @@
 
 use sc_telemetry::{telemetry, CONSENSUS_DEBUG};
 use log::{trace, debug};
-<<<<<<< HEAD
-use futures::channel::mpsc;
-=======
 use sp_utils::mpsc::{tracing_unbounded, TracingUnboundedReceiver, TracingUnboundedSender};
->>>>>>> 4771f237
 use prometheus_endpoint::{CounterVec, Opts, PrometheusError, register, Registry, U64};
 use rand::seq::SliceRandom;
 
@@ -185,23 +181,13 @@
 	}
 }
 
-<<<<<<< HEAD
-/// A local view of protocol state. Only differs from `View` in that we also
-/// track the round and set id at which the last commit was observed.
-=======
 /// A local view of protocol state. Similar to `View` but we additionally track
 /// the round and set id at which the last commit was observed, and the instant
 /// at which the current round started.
->>>>>>> 4771f237
 struct LocalView<N> {
 	round: Round,
 	set_id: SetId,
 	last_commit: Option<(N, Round, SetId)>,
-<<<<<<< HEAD
-}
-
-impl<N> LocalView<N> {
-=======
 	round_start: Instant,
 }
 
@@ -216,7 +202,6 @@
 		}
 	}
 
->>>>>>> 4771f237
 	/// Converts the local view to a `View` discarding round and set id
 	/// information about the last commit.
 	fn as_view(&self) -> View<&N> {
@@ -232,11 +217,6 @@
 		if set_id != self.set_id {
 			self.set_id = set_id;
 			self.round = Round(1);
-<<<<<<< HEAD
-		}
-	}
-
-=======
  			self.round_start = Instant::now();
 		}
 	}
@@ -247,7 +227,6 @@
 		self.round_start = Instant::now();
 	}
 
->>>>>>> 4771f237
 	/// Returns the height of the block that the last observed commit finalizes.
 	fn last_commit_height(&self) -> Option<&N> {
 		self.last_commit.as_ref().map(|(number, _, _)| number)
@@ -766,25 +745,16 @@
 	fn note_set(&mut self, set_id: SetId, authorities: Vec<AuthorityId>) -> MaybeMessage<Block> {
 		{
 			let local_view = match self.local_view {
-<<<<<<< HEAD
-				ref mut x @ None => x.get_or_insert(LocalView {
-					round: Round(1),
-=======
  				ref mut x @ None => x.get_or_insert(LocalView::new(
->>>>>>> 4771f237
 					set_id,
 					Round(1),
 				)),
 				Some(ref mut v) => if v.set_id == set_id {
-<<<<<<< HEAD
-					if self.authorities != authorities {
-=======
 					let diff_authorities =
 						self.authorities.iter().collect::<HashSet<_>>() !=
 						authorities.iter().collect();
 
 					if diff_authorities {
->>>>>>> 4771f237
 						debug!(target: "afg",
 							"Gossip validator noted set {:?} twice with different authorities. \
 							Was the authority set hard forked?",
@@ -1308,11 +1278,7 @@
 pub(super) struct GossipValidator<Block: BlockT> {
 	inner: parking_lot::RwLock<Inner<Block>>,
 	set_state: environment::SharedVoterSetState<Block>,
-<<<<<<< HEAD
-	report_sender: mpsc::UnboundedSender<PeerReport>,
-=======
 	report_sender: TracingUnboundedSender<PeerReport>,
->>>>>>> 4771f237
 	metrics: Option<Metrics>,
 }
 
@@ -1324,11 +1290,7 @@
 		config: crate::Config,
 		set_state: environment::SharedVoterSetState<Block>,
 		prometheus_registry: Option<&Registry>,
-<<<<<<< HEAD
-	) -> (GossipValidator<Block>, mpsc::UnboundedReceiver<PeerReport>)	{
-=======
 	) -> (GossipValidator<Block>, TracingUnboundedReceiver<PeerReport>)	{
->>>>>>> 4771f237
 		let metrics = match prometheus_registry.map(Metrics::register) {
 			Some(Ok(metrics)) => Some(metrics),
 			Some(Err(e)) => {
@@ -1338,20 +1300,12 @@
 			None => None,
 		};
 
-<<<<<<< HEAD
-		let (tx, rx) = mpsc::unbounded();
-=======
 		let (tx, rx) = tracing_unbounded("mpsc_grandpa_gossip_validator");
->>>>>>> 4771f237
 		let val = GossipValidator {
 			inner: parking_lot::RwLock::new(Inner::new(config)),
 			set_state,
 			report_sender: tx,
-<<<<<<< HEAD
-			metrics: metrics,
-=======
 			metrics,
->>>>>>> 4771f237
 		};
 
 		(val, rx)
@@ -2550,11 +2504,7 @@
 		val.inner
 			.write()
 			.peers
-<<<<<<< HEAD
-			.new_peer(peer1.clone(), Roles::AUTHORITY);
-=======
 			.new_peer(peer1.clone(), ObservedRole::Authority);
->>>>>>> 4771f237
 
 		val.inner
 			.write()
@@ -2574,11 +2524,7 @@
 		val.inner
 			.write()
 			.peers
-<<<<<<< HEAD
-			.new_peer(peer2.clone(), Roles::AUTHORITY);
-=======
 			.new_peer(peer2.clone(), ObservedRole::Authority);
->>>>>>> 4771f237
 
 		// create a commit for round 1 of set id 1
 		// targeting a block at height 2
@@ -2678,20 +2624,12 @@
 	fn allow_noting_different_authorities_for_same_set() {
 		let (val, _) = GossipValidator::<Block>::new(config(), voter_set_state(), None);
 
-<<<<<<< HEAD
-		let a1 = vec![AuthorityId::default()];
-=======
 		let a1 = vec![AuthorityId::from_slice(&[0; 32])];
->>>>>>> 4771f237
 		val.note_set(SetId(1), a1.clone(), |_, _| {});
 
 		assert_eq!(val.inner().read().authorities, a1);
 
-<<<<<<< HEAD
-		let a2 = vec![AuthorityId::default(), AuthorityId::default()];
-=======
 		let a2 = vec![AuthorityId::from_slice(&[1; 32]), AuthorityId::from_slice(&[2; 32])];
->>>>>>> 4771f237
 		val.note_set(SetId(1), a2.clone(), |_, _| {});
 
 		assert_eq!(val.inner().read().authorities, a2);
