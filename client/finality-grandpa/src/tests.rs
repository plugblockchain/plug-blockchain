--- conflicted
+++ resolved
@@ -38,15 +38,7 @@
 	BlockOrigin, ForkChoiceStrategy, ImportedAux, BlockImportParams, ImportResult, BlockImport,
 	import_queue::{BoxJustificationImport, BoxFinalityProofImport},
 };
-<<<<<<< HEAD
-use std::{
-	collections::{HashMap, HashSet},
-	result,
-	pin::Pin,
-};
-=======
 use std::{collections::{HashMap, HashSet}, pin::Pin};
->>>>>>> 4771f237
 use parity_scale_codec::Decode;
 use sp_runtime::traits::{Block as BlockT, Header as HeaderT, HashFor};
 use sp_runtime::generic::{BlockId, DigestItem};
@@ -228,26 +220,12 @@
 			self.inner.genesis_authorities.clone()
 		}
 
-<<<<<<< HEAD
-	fn into_storage_changes(
-		&self,
-		_: &Self::StateBackend,
-		_: Option<&sp_api::ChangesTrieState<sp_api::HashFor<Block>, sp_api::NumberFor<Block>>>,
-		_: <Block as sp_api::BlockT>::Hash,
-	) -> std::result::Result<sp_api::StorageChanges<Self::StateBackend, Block>, String>
-		where Self: Sized
-	{
-		unimplemented!("Not required for testing!")
-	}
-}
-=======
 		fn submit_report_equivocation_unsigned_extrinsic(
 			_equivocation_proof: EquivocationProof<Hash, BlockNumber>,
 			_key_owner_proof: OpaqueKeyOwnershipProof,
 		) -> Option<()> {
 			None
 		}
->>>>>>> 4771f237
 
 		fn generate_key_ownership_proof(
 			_set_id: SetId,
@@ -393,10 +371,7 @@
 			telemetry_on_connect: None,
 			voting_rule: (),
 			prometheus_registry: None,
-<<<<<<< HEAD
-=======
 			shared_voter_state: SharedVoterState::empty(),
->>>>>>> 4771f237
 		};
 		let voter = run_grandpa_voter(grandpa_params).expect("all in order with client and network");
 
@@ -528,10 +503,7 @@
 			telemetry_on_connect: None,
 			voting_rule: (),
 			prometheus_registry: None,
-<<<<<<< HEAD
-=======
 			shared_voter_state: SharedVoterState::empty(),
->>>>>>> 4771f237
 		};
 
 		voters.push(run_grandpa_voter(grandpa_params).expect("all in order with client and network"));
@@ -695,10 +667,7 @@
 			telemetry_on_connect: None,
 			voting_rule: (),
 			prometheus_registry: None,
-<<<<<<< HEAD
-=======
 			shared_voter_state: SharedVoterState::empty(),
->>>>>>> 4771f237
 		};
 		let voter = run_grandpa_voter(grandpa_params).expect("all in order with client and network");
 
@@ -1123,10 +1092,7 @@
 							telemetry_on_connect: None,
 							voting_rule: VotingRulesBuilder::default().build(),
 							prometheus_registry: None,
-<<<<<<< HEAD
-=======
 							shared_voter_state: SharedVoterState::empty(),
->>>>>>> 4771f237
 						};
 
 						let voter = run_grandpa_voter(grandpa_params)
@@ -1472,10 +1438,7 @@
 			telemetry_on_connect: None,
 			voting_rule: (),
 			prometheus_registry: None,
-<<<<<<< HEAD
-=======
 			shared_voter_state: SharedVoterState::empty(),
->>>>>>> 4771f237
 		};
 
 		Box::pin(run_grandpa_voter(grandpa_params).expect("all in order with client and network"))
@@ -1630,50 +1593,6 @@
 	let network_service = peer.network_service().clone();
 	let link = peer.data.lock().take().unwrap();
 
-<<<<<<< HEAD
-	// create a voter environment with a given voting rule
-	let environment = |voting_rule: Box<dyn VotingRule<Block, TestClient>>| {
-		let PersistentData {
-			ref authority_set,
-			ref consensus_changes,
-			ref set_state,
-			..
-		} = link.persistent_data;
-
-		let config = Config {
-			gossip_duration: TEST_GOSSIP_DURATION,
-			justification_period: 32,
-			keystore: None,
-			name: None,
-			is_authority: true,
-			observer_enabled: true,
-		};
-
-		let network = NetworkBridge::new(
-			network_service.clone(),
-			config.clone(),
-			set_state.clone(),
-			None,
-		);
-
-		Environment {
-			authority_set: authority_set.clone(),
-			config: config.clone(),
-			consensus_changes: consensus_changes.clone(),
-			client: link.client.clone(),
-			select_chain: link.select_chain.clone(),
-			set_id: authority_set.set_id(),
-			voter_set_state: set_state.clone(),
-			voters: Arc::new(authority_set.current_authorities()),
-			network,
-			voting_rule,
-			metrics: None,
-			_phantom: PhantomData,
-		}
-	};
-
-=======
->>>>>>> 4771f237
 	// add 21 blocks
 	peer.push_blocks(21, false);
 
