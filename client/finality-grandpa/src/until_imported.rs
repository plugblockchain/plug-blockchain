--- conflicted
+++ resolved
@@ -43,7 +43,6 @@
 use sc_client_api::{BlockImportNotification, ImportNotifications};
 use sp_finality_grandpa::AuthorityId;
 use sp_runtime::traits::{Block as BlockT, Header as HeaderT, NumberFor};
-use sp_utils::mpsc::TracingUnboundedReceiver;
 
 use std::collections::{HashMap, VecDeque};
 use std::pin::Pin;
@@ -83,11 +82,6 @@
 	Ready(R),
 }
 
-<<<<<<< HEAD
-/// Buffering imported messages until blocks with given hashes are imported.
-#[pin_project::pin_project]
-pub(crate) struct UntilImported<Block: BlockT, BlockStatus, BlockSyncRequester, I, M: BlockUntilImported<Block>> {
-=======
 /// Prometheus metrics for the `UntilImported` queue.
 //
 // At a given point in time there can be more than one `UntilImported` queue. One can not register a
@@ -151,7 +145,6 @@
 	I: Stream<Item = M::Blocked> + Unpin,
 	M: BlockUntilImported<Block>,
 {
->>>>>>> 4771f237
 	import_notifications: Fuse<TracingUnboundedReceiver<BlockImportNotification<Block>>>,
 	block_sync_requester: BlockSyncRequester,
 	status_check: BlockStatus,
@@ -239,11 +232,7 @@
 				Poll::Ready(Some(input)) => {
 					// new input: schedule wait of any parts which require
 					// blocks to be known.
-<<<<<<< HEAD
-					match M::needs_waiting(input, this.status_check)? {
-=======
 					match M::needs_waiting(input, &this.status_check)? {
->>>>>>> 4771f237
 						DiscardWaitOrReady::Discard => {},
 						DiscardWaitOrReady::Wait(items) => {
 							for (target_hash, target_number, wait) in items {
@@ -256,13 +245,10 @@
 						},
 						DiscardWaitOrReady::Ready(item) => this.ready.push_back(item),
 					}
-<<<<<<< HEAD
-=======
 
 					if let Some(metrics) = &mut this.metrics {
 						metrics.waiting_messages_inc();
 					}
->>>>>>> 4771f237
 				}
 				Poll::Pending => break,
 			}
@@ -375,11 +361,7 @@
 			}
 		}
 
-<<<<<<< HEAD
-		return Ok(DiscardWaitOrReady::Wait(vec![(target_hash, target_number, msg)]))
-=======
 		Ok(DiscardWaitOrReady::Wait(vec![(target_hash, target_number, msg)]))
->>>>>>> 4771f237
 	}
 
 	fn wait_completed(self, canon_number: NumberFor<Block>) -> Option<Self::Blocked> {
@@ -1091,8 +1073,6 @@
 		// block number mismatch this should return None.
 		assert!(waiting_block_2.wait_completed(2).is_none());
 	}
-<<<<<<< HEAD
-=======
 
 	#[test]
 	fn metrics_cleans_up_after_itself() {
@@ -1114,5 +1094,4 @@
 		// when dropped from the global metric.
 		assert_eq!(0, m2.global_waiting_messages.get());
 	}
->>>>>>> 4771f237
 }