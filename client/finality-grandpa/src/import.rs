--- conflicted
+++ resolved
@@ -38,7 +38,6 @@
 use sp_runtime::traits::{
 	Block as BlockT, DigestFor, Header as HeaderT, NumberFor, Zero,
 };
-use sp_utils::mpsc::TracingUnboundedSender;
 
 use crate::{Error, CommandOrError, NewAuthoritySet, VoterCommand};
 use crate::authorities::{AuthoritySet, SharedAuthoritySet, DelayKind, PendingChange};
@@ -64,10 +63,7 @@
 	send_voter_commands: TracingUnboundedSender<VoterCommand<Block::Hash, NumberFor<Block>>>,
 	consensus_changes: SharedConsensusChanges<Block::Hash, NumberFor<Block>>,
 	authority_set_hard_forks: HashMap<Block::Hash, PendingChange<Block::Hash, NumberFor<Block>>>,
-<<<<<<< HEAD
-=======
 	justification_sender: GrandpaJustificationSender<Block>,
->>>>>>> 4771f237
 	_phantom: PhantomData<Backend>,
 }
 
@@ -82,10 +78,7 @@
 			send_voter_commands: self.send_voter_commands.clone(),
 			consensus_changes: self.consensus_changes.clone(),
 			authority_set_hard_forks: self.authority_set_hard_forks.clone(),
-<<<<<<< HEAD
-=======
 			justification_sender: self.justification_sender.clone(),
->>>>>>> 4771f237
 			_phantom: PhantomData,
 		}
 	}
@@ -570,10 +563,7 @@
 		send_voter_commands: TracingUnboundedSender<VoterCommand<Block::Hash, NumberFor<Block>>>,
 		consensus_changes: SharedConsensusChanges<Block::Hash, NumberFor<Block>>,
 		authority_set_hard_forks: Vec<(SetId, PendingChange<Block::Hash, NumberFor<Block>>)>,
-<<<<<<< HEAD
-=======
 		justification_sender: GrandpaJustificationSender<Block>,
->>>>>>> 4771f237
 	) -> GrandpaBlockImport<Backend, Block, Client, SC> {
 		// check for and apply any forced authority set hard fork that applies
 		// to the *current* authority set.
@@ -617,10 +607,7 @@
 			send_voter_commands,
 			consensus_changes,
 			authority_set_hard_forks,
-<<<<<<< HEAD
-=======
 			justification_sender,
->>>>>>> 4771f237
 			_phantom: PhantomData,
 		}
 	}
@@ -670,17 +657,12 @@
 
 		match result {
 			Err(CommandOrError::VoterCommand(command)) => {
-<<<<<<< HEAD
-				info!(target: "afg", "👴 Imported justification for block #{} that triggers \
-					command {}, signaling voter.", number, command);
-=======
 				afg_log!(initial_sync,
 					"👴 Imported justification for block #{} that triggers \
 					command {}, signaling voter.",
 					number,
 					command,
 				);
->>>>>>> 4771f237
 
 				// send the command to the voter
 				let _ = self.send_voter_commands.unbounded_send(command);
