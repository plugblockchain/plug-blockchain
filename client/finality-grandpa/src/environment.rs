--- conflicted
+++ resolved
@@ -29,12 +29,7 @@
 use parking_lot::RwLock;
 use std::marker::PhantomData;
 
-<<<<<<< HEAD
-use sc_client_api::{backend::Backend, utils::is_descendent_of};
-use sc_client::apply_aux;
-=======
 use sc_client_api::{backend::{Backend, apply_aux}, utils::is_descendent_of};
->>>>>>> 4771f237
 use finality_grandpa::{
 	BlockNumberOps, Error as GrandpaError, round::State as RoundState,
 	voter, voter_set::VoterSet,
@@ -60,16 +55,11 @@
 use crate::justification::GrandpaJustification;
 use crate::until_imported::UntilVoteTargetImported;
 use crate::voting_rule::VotingRule;
-<<<<<<< HEAD
-use sp_finality_grandpa::{AuthorityId, AuthoritySignature, SetId, RoundNumber};
-use prometheus_endpoint::{Gauge, U64, register, PrometheusError};
-=======
 use sp_finality_grandpa::{
 	AuthorityId, AuthoritySignature, Equivocation, EquivocationProof,
 	GrandpaApi, RoundNumber, SetId,
 };
 use prometheus_endpoint::{register, Counter, Gauge, PrometheusError, U64};
->>>>>>> 4771f237
 
 type HistoricalVotes<Block> = finality_grandpa::HistoricalVotes<
 	<Block as BlockT>::Hash,
@@ -388,22 +378,6 @@
 #[derive(Clone)]
 pub(crate) struct Metrics {
 	finality_grandpa_round: Gauge<U64>,
-<<<<<<< HEAD
-}
-
-impl Metrics {
-	pub(crate) fn register(registry: &prometheus_endpoint::Registry) -> Result<Self, PrometheusError> {
-		Ok(Self {
-			finality_grandpa_round: register(
-				Gauge::new("finality_grandpa_round", "Highest completed GRANDPA round.")?,
-				registry
-			)?,
-		})
-	}
-}
-
-
-=======
 	finality_grandpa_prevotes: Counter<U64>,
 	finality_grandpa_precommits: Counter<U64>,
 }
@@ -435,7 +409,6 @@
 	}
 }
 
->>>>>>> 4771f237
 /// The environment we run GRANDPA in.
 pub(crate) struct Environment<Backend, Block: BlockT, C, N: NetworkT<Block>, SC, VR> {
 	pub(crate) client: Arc<C>,
@@ -449,10 +422,7 @@
 	pub(crate) voter_set_state: SharedVoterSetState<Block>,
 	pub(crate) voting_rule: VR,
 	pub(crate) metrics: Option<Metrics>,
-<<<<<<< HEAD
-=======
 	pub(crate) justification_sender: Option<GrandpaJustificationSender<Block>>,
->>>>>>> 4771f237
 	pub(crate) _phantom: PhantomData<Backend>,
 }
 
@@ -1323,11 +1293,6 @@
 			let (new_id, set_ref) = authority_set.current();
 
 			if set_ref.len() > 16 {
-<<<<<<< HEAD
-				info!("👴 Applying GRANDPA set change to new set with {} authorities", set_ref.len());
-			} else {
-				info!("👴 Applying GRANDPA set change to new set {:?}", set_ref);
-=======
 				afg_log!(initial_sync,
 					"👴 Applying GRANDPA set change to new set with {} authorities",
 					set_ref.len(),
@@ -1337,7 +1302,6 @@
 					"👴 Applying GRANDPA set change to new set {:?}",
 					set_ref,
 				);
->>>>>>> 4771f237
 			}
 
 			telemetry!(CONSENSUS_INFO; "afg.generating_new_authority_set";
