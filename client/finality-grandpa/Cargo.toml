--- conflicted
+++ resolved
@@ -1,10 +1,6 @@
 [package]
 name = "sc-finality-grandpa"
-<<<<<<< HEAD
-version = "0.8.0-alpha.5"
-=======
 version = "0.8.0"
->>>>>>> 4771f237
 authors = ["Parity Technologies <admin@parity.io>"]
 edition = "2018"
 license = "GPL-3.0-or-later WITH Classpath-exception-2.0"
@@ -19,40 +15,13 @@
 
 
 [dependencies]
-<<<<<<< HEAD
-fork-tree = { version = "2.0.0-alpha.5", path = "../../utils/fork-tree" }
-=======
 derive_more = "0.99.2"
 fork-tree = { version = "2.0.0", path = "../../utils/fork-tree" }
->>>>>>> 4771f237
 futures = "0.3.4"
 futures-timer = "3.0.1"
 log = "0.4.8"
 parking_lot = "0.10.0"
 rand = "0.7.2"
-<<<<<<< HEAD
-assert_matches = "1.3.0"
-parity-scale-codec = { version = "1.3.0", features = ["derive"] }
-sp-arithmetic = { version = "2.0.0-alpha.5", path = "../../primitives/arithmetic" }
-sp-runtime = { version = "2.0.0-alpha.5", path = "../../primitives/runtime" }
-sp-consensus = { version = "0.8.0-alpha.5", path = "../../primitives/consensus/common" }
-sp-core = { version = "2.0.0-alpha.5", path = "../../primitives/core" }
-sp-api = { version = "2.0.0-alpha.5", path = "../../primitives/api" }
-sc-telemetry = { version = "2.0.0-alpha.5", path = "../telemetry" }
-sc-keystore = { version = "2.0.0-alpha.5", path = "../keystore" }
-serde_json = "1.0.41"
-sc-client-api = { version = "2.0.0-alpha.5", path = "../api" }
-sc-client = { version = "0.8.0-alpha.5", path = "../" }
-sp-inherents = { version = "2.0.0-alpha.5", path = "../../primitives/inherents" }
-sp-blockchain = { version = "2.0.0-alpha.5", path = "../../primitives/blockchain" }
-sc-network = { version = "0.8.0-alpha.5", path = "../network" }
-sc-network-gossip = { version = "0.8.0-alpha.5", path = "../network-gossip" }
-sp-finality-tracker = { version = "2.0.0-alpha.5", path = "../../primitives/finality-tracker" }
-sp-finality-grandpa = { version = "2.0.0-alpha.5", path = "../../primitives/finality-grandpa" }
-prometheus-endpoint = { package = "substrate-prometheus-endpoint", path = "../../utils/prometheus", version = "0.8.0-alpha.5"}
-sc-block-builder = { version = "0.8.0-alpha.5", path = "../block-builder" }
-finality-grandpa = { version = "0.11.2", features = ["derive-codec"] }
-=======
 parity-scale-codec = { version = "1.3.4", features = ["derive"] }
 sp-application-crypto = { version = "2.0.0", path = "../../primitives/application-crypto" }
 sp-arithmetic = { version = "2.0.0", path = "../../primitives/arithmetic" }
@@ -75,24 +44,9 @@
 prometheus-endpoint = { package = "substrate-prometheus-endpoint", path = "../../utils/prometheus", version = "0.8.0"}
 sc-block-builder = { version = "0.8.0", path = "../block-builder" }
 finality-grandpa = { version = "0.12.3", features = ["derive-codec"] }
->>>>>>> 4771f237
 pin-project = "0.4.6"
-sp-utils = { version = "2.0.0-rc3", path = "../../primitives/utils" }
 
 [dev-dependencies]
-<<<<<<< HEAD
-finality-grandpa = { version = "0.11.2", features = ["derive-codec", "test-helpers"] }
-sc-network = { version = "0.8.0-alpha.5", path = "../network" }
-sc-network-test = { version = "0.8.0-dev", path = "../network/test" }
-sp-keyring = { version = "2.0.0-alpha.5", path = "../../primitives/keyring" }
-substrate-test-runtime-client = { version = "2.0.0-dev",  path = "../../test-utils/runtime/client" }
-sp-consensus-babe = { version = "0.8.0-alpha.5", path = "../../primitives/consensus/babe" }
-sp-state-machine = { version = "0.8.0-alpha.5", path = "../../primitives/state-machine" }
-env_logger = "0.7.0"
-tokio = { version = "0.2", features = ["rt-core"] }
-tempfile = "3.1.0"
-sp-api = { version = "2.0.0-alpha.5", path = "../../primitives/api" }
-=======
 assert_matches = "1.3.0"
 finality-grandpa = { version = "0.12.3", features = ["derive-codec", "test-helpers"] }
 sc-network = { version = "0.8.0", path = "../network" }
@@ -104,5 +58,4 @@
 sp-tracing = { version = "2.0.0", path = "../../primitives/tracing" }
 tokio = { version = "0.2", features = ["rt-core"] }
 tempfile = "3.1.0"
-sp-api = { version = "2.0.0", path = "../../primitives/api" }
->>>>>>> 4771f237
+sp-api = { version = "2.0.0", path = "../../primitives/api" }