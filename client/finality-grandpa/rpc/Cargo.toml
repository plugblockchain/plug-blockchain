[package]
name = "sc-finality-grandpa-rpc"
version = "0.9.0"
authors = ["Parity Technologies <admin@parity.io>"]
description = "RPC extensions for the GRANDPA finality gadget"
repository = "https://github.com/paritytech/substrate/"
edition = "2018"
license = "GPL-3.0-or-later WITH Classpath-exception-2.0"
readme = "README.md"

[dependencies]
<<<<<<< HEAD
sc-finality-grandpa = { version = "0.8.0", path = "../" }
sc-rpc = { version = "2.0.0", path = "../../rpc" }
sp-blockchain = { version = "2.0.0", path = "../../../primitives/blockchain" }
sp-core = { version = "2.0.0", path = "../../../primitives/core" }
sp-runtime = { version = "2.0.0", path = "../../../primitives/runtime" }
sp-utils = { version = "2.0.0", path = "../../../primitives/utils" }
finality-grandpa = { version = "0.12.3", features = ["derive-codec"] }
jsonrpc-core = "15.0.0"
jsonrpc-core-client = "15.0.0"
jsonrpc-derive = "15.0.0"
jsonrpc-pubsub = "15.0.0"
=======
sc-finality-grandpa = { version = "0.9.0", path = "../" }
sc-rpc = { version = "3.0.0", path = "../../rpc" }
sp-blockchain = { version = "3.0.0", path = "../../../primitives/blockchain" }
sp-core = { version = "3.0.0", path = "../../../primitives/core" }
sp-runtime = { version = "3.0.0", path = "../../../primitives/runtime" }
finality-grandpa = { version = "0.14.0", features = ["derive-codec"] }
jsonrpc-core = "15.1.0"
jsonrpc-core-client = "15.1.0"
jsonrpc-derive = "15.1.0"
jsonrpc-pubsub = "15.1.0"
>>>>>>> debec916
futures = { version = "0.3.4", features = ["compat"] }
serde = { version = "1.0.105", features = ["derive"] }
serde_json = "1.0.50"
log = "0.4.8"
derive_more = "0.99.2"
<<<<<<< HEAD
parity-scale-codec = { version = "1.3.0", features = ["derive"] }
sc-client-api = { version = "2.0.0", path = "../../api" }
sc-rpc-api = { version = "0.8.0", path = "../../rpc-api" }
=======
parity-scale-codec = { version = "2.0.0", features = ["derive"] }
sc-client-api = { version = "3.0.0", path = "../../api" }
>>>>>>> debec916

[dev-dependencies]
sc-block-builder = { version = "0.9.0", path = "../../block-builder" }
sc-network-test = { version = "0.8.0", path = "../../network/test" }
sc-rpc = { version = "3.0.0", path = "../../rpc", features = ["test-helpers"] }
sp-consensus = { version = "0.9.0", path = "../../../primitives/consensus/common" }
sp-core = { version = "3.0.0", path = "../../../primitives/core" }
sp-finality-grandpa = { version = "3.0.0", path = "../../../primitives/finality-grandpa" }
sp-keyring = { version = "3.0.0", path = "../../../primitives/keyring" }
substrate-test-runtime-client = { version = "2.0.0",  path = "../../../test-utils/runtime/client" }
lazy_static = "1.4"<|MERGE_RESOLUTION|>--- conflicted
+++ resolved
@@ -9,43 +9,25 @@
 readme = "README.md"
 
 [dependencies]
-<<<<<<< HEAD
-sc-finality-grandpa = { version = "0.8.0", path = "../" }
-sc-rpc = { version = "2.0.0", path = "../../rpc" }
-sp-blockchain = { version = "2.0.0", path = "../../../primitives/blockchain" }
-sp-core = { version = "2.0.0", path = "../../../primitives/core" }
-sp-runtime = { version = "2.0.0", path = "../../../primitives/runtime" }
-sp-utils = { version = "2.0.0", path = "../../../primitives/utils" }
-finality-grandpa = { version = "0.12.3", features = ["derive-codec"] }
-jsonrpc-core = "15.0.0"
-jsonrpc-core-client = "15.0.0"
-jsonrpc-derive = "15.0.0"
-jsonrpc-pubsub = "15.0.0"
-=======
 sc-finality-grandpa = { version = "0.9.0", path = "../" }
 sc-rpc = { version = "3.0.0", path = "../../rpc" }
 sp-blockchain = { version = "3.0.0", path = "../../../primitives/blockchain" }
 sp-core = { version = "3.0.0", path = "../../../primitives/core" }
 sp-runtime = { version = "3.0.0", path = "../../../primitives/runtime" }
+sp-utils = { version = "3.0.0", path = "../../../primitives/utils" }
 finality-grandpa = { version = "0.14.0", features = ["derive-codec"] }
 jsonrpc-core = "15.1.0"
 jsonrpc-core-client = "15.1.0"
 jsonrpc-derive = "15.1.0"
 jsonrpc-pubsub = "15.1.0"
->>>>>>> debec916
 futures = { version = "0.3.4", features = ["compat"] }
 serde = { version = "1.0.105", features = ["derive"] }
 serde_json = "1.0.50"
 log = "0.4.8"
 derive_more = "0.99.2"
-<<<<<<< HEAD
-parity-scale-codec = { version = "1.3.0", features = ["derive"] }
-sc-client-api = { version = "2.0.0", path = "../../api" }
-sc-rpc-api = { version = "0.8.0", path = "../../rpc-api" }
-=======
 parity-scale-codec = { version = "2.0.0", features = ["derive"] }
 sc-client-api = { version = "3.0.0", path = "../../api" }
->>>>>>> debec916
+sc-rpc-api = { version = "0.9.0", path = "../../rpc-api" }
 
 [dev-dependencies]
 sc-block-builder = { version = "0.9.0", path = "../../block-builder" }
