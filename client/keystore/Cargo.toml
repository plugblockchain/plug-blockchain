--- conflicted
+++ resolved
@@ -1,10 +1,6 @@
 [package]
 name = "sc-keystore"
-<<<<<<< HEAD
-version = "2.0.0-alpha.5"
-=======
 version = "2.0.0"
->>>>>>> 4771f237
 authors = ["Parity Technologies <admin@parity.io>"]
 edition = "2018"
 license = "GPL-3.0-or-later WITH Classpath-exception-2.0"
@@ -20,13 +16,8 @@
 
 [dependencies]
 derive_more = "0.99.2"
-<<<<<<< HEAD
-sp-core = { version = "2.0.0-alpha.5", path = "../../primitives/core" }
-sp-application-crypto = { version = "2.0.0-alpha.5", path = "../../primitives/application-crypto" }
-=======
 sp-core = { version = "2.0.0", path = "../../primitives/core" }
 sp-application-crypto = { version = "2.0.0", path = "../../primitives/application-crypto" }
->>>>>>> 4771f237
 hex = "0.4.0"
 merlin = { version = "2.0", default-features = false }
 parking_lot = "0.10.0"
