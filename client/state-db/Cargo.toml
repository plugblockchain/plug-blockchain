--- conflicted
+++ resolved
@@ -1,10 +1,6 @@
 [package]
 name = "sc-state-db"
-<<<<<<< HEAD
-version = "0.8.0-alpha.5"
-=======
 version = "0.8.0"
->>>>>>> 4771f237
 authors = ["Parity Technologies <admin@parity.io>"]
 edition = "2018"
 license = "GPL-3.0-or-later WITH Classpath-exception-2.0"
@@ -19,19 +15,8 @@
 [dependencies]
 parking_lot = "0.10.0"
 log = "0.4.8"
-<<<<<<< HEAD
-sc-client-api = { version = "2.0.0-alpha.5", path = "../api" }
-sp-core = { version = "2.0.0-alpha.5", path = "../../primitives/core" }
-codec = { package = "parity-scale-codec", version = "1.3.0", features = ["derive"] }
-parity-util-mem = "0.6"
-parity-util-mem-derive = "0.1.0"
-
-[dev-dependencies]
-env_logger = "0.7.0"
-=======
 sc-client-api = { version = "2.0.0", path = "../api" }
 sp-core = { version = "2.0.0", path = "../../primitives/core" }
 codec = { package = "parity-scale-codec", version = "1.3.4", features = ["derive"] }
 parity-util-mem = { version = "0.7.0", default-features = false, features = ["primitive-types"] }
-parity-util-mem-derive = "0.1.0"
->>>>>>> 4771f237
+parity-util-mem-derive = "0.1.0"