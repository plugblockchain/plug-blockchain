[package]
name = "sc-tracing"
version = "2.0.0"
license = "GPL-3.0-or-later WITH Classpath-exception-2.0"
authors = ["Parity Technologies <admin@parity.io>"]
edition = "2018"
homepage = "https://substrate.dev"
repository = "https://github.com/paritytech/substrate/"
description = "Instrumentation implementation for substrate."
readme = "README.md"

[package.metadata.docs.rs]
targets = ["x86_64-unknown-linux-gnu"]

[dependencies]
ansi_term = "0.12.1"
tracing-log = "0.1.1"
erased-serde = "0.3.9"
lazy_static = "1.4.0"
log = { version = "0.4.8" }
once_cell = "1.4.1"
parking_lot = "0.11.1"
regex = "1.4.2"
rustc-hash = "1.1.0"
serde = "1.0.101"
serde_json = "1.0.41"
slog = { version = "2.5.2", features = ["nested-values"] }
<<<<<<< HEAD
tracing = "0.1.21"
tracing-core = "0.1.17"
tracing-subscriber = "0.2.13"
=======
tracing = "0.1.22"
tracing-core = "0.1.17"
tracing-subscriber = "0.2.15"
>>>>>>> fa404167
sp-tracing = { version = "2.0.0", path = "../../primitives/tracing" }
sc-telemetry = { version = "2.0.0", path = "../telemetry" }<|MERGE_RESOLUTION|>--- conflicted
+++ resolved
@@ -25,14 +25,8 @@
 serde = "1.0.101"
 serde_json = "1.0.41"
 slog = { version = "2.5.2", features = ["nested-values"] }
-<<<<<<< HEAD
-tracing = "0.1.21"
-tracing-core = "0.1.17"
-tracing-subscriber = "0.2.13"
-=======
 tracing = "0.1.22"
 tracing-core = "0.1.17"
 tracing-subscriber = "0.2.15"
->>>>>>> fa404167
 sp-tracing = { version = "2.0.0", path = "../../primitives/tracing" }
 sc-telemetry = { version = "2.0.0", path = "../telemetry" }