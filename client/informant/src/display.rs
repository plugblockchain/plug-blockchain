--- conflicted
+++ resolved
@@ -80,12 +80,6 @@
 		self.last_update = now;
 		self.last_number = Some(best_number);
 
-<<<<<<< HEAD
-		let (status, target) = match (net_status.sync_state, net_status.best_seen_block) {
-			(SyncState::Idle, _) => ("💤 Idle".into(), "".into()),
-			(SyncState::Downloading, None) => (format!("⚙️ Syncing{}", speed), "".into()),
-			(SyncState::Downloading, Some(n)) => (format!("⚙️ Syncing{}", speed), format!(", target=#{}", n)),
-=======
 		let diff_bytes_inbound = total_bytes_inbound - self.last_total_bytes_inbound;
 		let diff_bytes_outbound = total_bytes_outbound - self.last_total_bytes_outbound;
 		let (avg_bytes_per_sec_inbound, avg_bytes_per_sec_outbound) =
@@ -105,19 +99,14 @@
 				format!("Syncing{}", speed),
 				format!(", target=#{}", n),
 			),
->>>>>>> 4771f237
 		};
 
 		if self.format.enable_color {
 			info!(
 				target: "substrate",
-<<<<<<< HEAD
-				"{}{} ({} peers), best: #{} ({}), finalized #{} ({}), {} {}",
-=======
 				"{} {}{}{} ({} peers), best: #{} ({}), finalized #{} ({}), {} {}",
 				level,
 				self.format.prefix,
->>>>>>> 4771f237
 				Colour::White.bold().paint(&status),
 				target,
 				Colour::White.bold().paint(format!("{}", num_connected_peers)),
@@ -125,15 +114,9 @@
 				best_hash,
 				Colour::White.bold().paint(format!("{}", finalized_number)),
 				info.chain.finalized_hash,
-<<<<<<< HEAD
-				Colour::Green.paint(format!("⬇ {}", TransferRateFormat(net_status.average_download_per_sec))),
-				Colour::Red.paint(format!("⬆ {}", TransferRateFormat(net_status.average_upload_per_sec))),
-			);
-=======
 				Colour::Green.paint(format!("⬇ {}", TransferRateFormat(avg_bytes_per_sec_inbound))),
 				Colour::Red.paint(format!("⬆ {}", TransferRateFormat(avg_bytes_per_sec_outbound))),
 			)
->>>>>>> 4771f237
 		} else {
 			info!(
 				target: "substrate",
