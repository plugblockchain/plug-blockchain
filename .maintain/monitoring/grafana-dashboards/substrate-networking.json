{
  "__inputs": [
    {
      "name": "VAR_METRIC_NAMESPACE",
      "type": "constant",
      "label": "Prefix of the metrics",
      "value": "polkadot",
      "description": ""
    }
  ],
  "__requires": [
    {
      "type": "panel",
      "id": "dashlist",
      "name": "Dashboard list",
      "version": ""
    },
    {
      "type": "grafana",
      "id": "grafana",
      "name": "Grafana",
      "version": "7.3.6"
    },
    {
      "type": "panel",
      "id": "graph",
      "name": "Graph",
      "version": ""
    },
    {
      "type": "datasource",
      "id": "prometheus",
      "name": "Prometheus",
      "version": "1.0.0"
    },
    {
      "type": "panel",
      "id": "text",
      "name": "Text",
      "version": ""
    }
  ],
  "annotations": {
    "list": [
      {
        "builtIn": 1,
        "datasource": "-- Grafana --",
        "enable": true,
        "hide": true,
        "iconColor": "rgba(0, 211, 255, 1)",
        "limit": 100,
        "name": "Annotations & Alerts",
        "showIn": 0,
        "type": "dashboard"
      },
      {
        "datasource": "$data_source",
        "enable": true,
        "expr": "count(count(${metric_namespace}_sub_libp2p_connections / max_over_time(${metric_namespace}_sub_libp2p_connections[1h]) < 0.1) >= count(${metric_namespace}_sub_libp2p_connections) / 10)",
        "hide": false,
        "iconColor": "#C4162A",
        "limit": 100,
        "name": "Connection losses events",
        "showIn": 0,
        "step": "5m",
        "tags": [],
        "titleFormat": "Network-wide connectivity loss",
        "type": "tags"
      }
    ]
  },
  "description": "Information related to the networking layer of Substrate",
  "editable": true,
  "gnetId": null,
  "graphTooltip": 0,
  "id": null,
<<<<<<< HEAD
  "iteration": 1613393276921,
=======
  "iteration": 1610462565248,
>>>>>>> 4904ce00
  "links": [],
  "panels": [
    {
      "datasource": null,
      "description": "",
      "fieldConfig": {
        "defaults": {
          "custom": {}
        },
        "overrides": []
      },
      "gridPos": {
        "h": 1,
        "w": 12,
        "x": 0,
        "y": 0
      },
      "id": 308,
      "options": {
        "content": "",
        "mode": "markdown"
      },
      "pluginVersion": "7.3.6",
      "repeat": "nodename",
      "timeFrom": null,
      "timeShift": null,
      "title": "$nodename",
      "type": "text"
    },
    {
      "collapsed": false,
      "datasource": null,
      "gridPos": {
        "h": 1,
        "w": 24,
        "x": 0,
        "y": 1
      },
      "id": 27,
      "panels": [],
      "title": "Transport",
      "type": "row"
    },
    {
      "aliasColors": {},
      "bars": true,
      "dashLength": 10,
      "dashes": false,
      "datasource": "$data_source",
      "fieldConfig": {
        "defaults": {
          "custom": {},
          "links": []
        },
        "overrides": []
      },
      "fill": 1,
      "fillGradient": 0,
      "gridPos": {
        "h": 6,
        "w": 12,
        "x": 0,
        "y": 2
      },
      "hiddenSeries": false,
      "id": 19,
      "interval": "1m",
      "legend": {
        "alignAsTable": false,
        "avg": false,
        "current": false,
        "hideEmpty": false,
        "max": false,
        "min": false,
        "rightSide": false,
        "show": true,
        "total": false,
        "values": false
      },
      "lines": false,
      "linewidth": 1,
      "maxPerRow": 12,
      "nullPointMode": "null as zero",
      "options": {
        "alertThreshold": true
      },
      "percentage": false,
      "pluginVersion": "7.3.6",
      "pointradius": 2,
      "points": false,
      "renderer": "flot",
      "repeat": "nodename",
      "repeatDirection": "h",
      "seriesOverrides": [
        {
          "alias": "established (in)",
          "color": "#37872D"
        },
        {
          "alias": "established (out)",
          "color": "#C4162A"
        },
        {
          "alias": "pending (out)",
          "color": "#FF7383"
        },
        {
          "alias": "closed-recently",
          "color": "#FADE2A",
          "steppedLine": true
        }
      ],
      "spaceLength": 10,
      "stack": true,
      "steppedLine": false,
      "targets": [
        {
          "expr": "(\n  sum(${metric_namespace}_sub_libp2p_connections_opened_total{direction=\"in\", instance=~\"${nodename}\"}) by (instance) -\n  sum(${metric_namespace}_sub_libp2p_connections_closed_total{direction=\"in\", instance=~\"${nodename}\"}) by (instance)\n)\n\n# Because `closed_total` can be null, this serves as fallback\nor on(instance) sum(${metric_namespace}_sub_libp2p_connections_opened_total{direction=\"in\", instance=~\"${nodename}\"}) by (instance)",
          "format": "time_series",
          "hide": false,
          "interval": "",
          "legendFormat": "established (in)",
          "refId": "A"
        },
        {
          "expr": "(\n  sum(${metric_namespace}_sub_libp2p_connections_opened_total{direction=\"out\", instance=~\"${nodename}\"}) by (instance) -\n  sum(${metric_namespace}_sub_libp2p_connections_closed_total{direction=\"out\", instance=~\"${nodename}\"}) by (instance)\n)\n\n# Because `closed_total` can be null, this serves as fallback\nor on(instance) sum(${metric_namespace}_sub_libp2p_connections_opened_total{direction=\"out\", instance=~\"${nodename}\"}) by (instance)",
          "hide": false,
          "instant": false,
          "interval": "",
          "legendFormat": "established (out)",
          "refId": "C"
        },
        {
          "expr": "sum by (instance) (${metric_namespace}_sub_libp2p_pending_connections{instance=~\"${nodename}\"})",
          "hide": false,
          "interval": "",
          "legendFormat": "pending (out)",
          "refId": "B"
        },
        {
          "expr": "sum(rate(${metric_namespace}_sub_libp2p_connections_closed_total{instance=~\"${nodename}\"}[$__interval]))",
          "hide": false,
          "interval": "",
          "legendFormat": "closed-per-sec",
          "refId": "D"
        }
      ],
      "thresholds": [],
      "timeFrom": null,
      "timeRegions": [],
      "timeShift": null,
      "title": "Average transport-level (TCP, QUIC, ...) connections",
      "tooltip": {
        "shared": true,
        "sort": 0,
        "value_type": "individual"
      },
      "type": "graph",
      "xaxis": {
        "buckets": null,
        "mode": "time",
        "name": null,
        "show": true,
        "values": []
      },
      "yaxes": [
        {
          "format": "short",
          "label": "Connections",
          "logBase": 1,
          "max": null,
          "min": null,
          "show": true
        },
        {
          "format": "short",
          "label": null,
          "logBase": 1,
          "max": null,
          "min": null,
          "show": false
        }
      ],
      "yaxis": {
        "align": false,
        "alignLevel": null
      }
    },
    {
      "aliasColors": {},
      "bars": false,
      "dashLength": 10,
      "dashes": false,
      "datasource": "$data_source",
      "fieldConfig": {
        "defaults": {
          "custom": {},
          "links": []
        },
        "overrides": []
      },
      "fill": 0,
      "fillGradient": 0,
      "gridPos": {
        "h": 6,
        "w": 12,
        "x": 0,
        "y": 8
      },
      "hiddenSeries": false,
      "id": 189,
      "interval": "1m",
      "legend": {
        "alignAsTable": false,
        "avg": false,
        "current": false,
        "hideEmpty": false,
        "max": false,
        "min": false,
        "rightSide": false,
        "show": true,
        "total": false,
        "values": false
      },
      "lines": true,
      "linewidth": 1,
      "maxPerRow": 12,
      "nullPointMode": "null as zero",
      "options": {
        "alertThreshold": true
      },
      "percentage": false,
      "pluginVersion": "7.3.6",
      "pointradius": 2,
      "points": false,
      "renderer": "flot",
      "repeat": "nodename",
      "repeatDirection": "h",
      "seriesOverrides": [],
      "spaceLength": 10,
      "stack": false,
      "steppedLine": false,
      "targets": [
        {
          "expr": "1 - \n\navg(\n  ${metric_namespace}_sub_libp2p_distinct_peers_connections_opened_total{instance=~\"${nodename}\"} - ${metric_namespace}_sub_libp2p_distinct_peers_connections_closed_total{instance=~\"${nodename}\"}\n) by (instance)\n\n/\n\navg(\r\n  sum(${metric_namespace}_sub_libp2p_connections_opened_total{instance=~\"${nodename}\"}) by (instance) - sum(${metric_namespace}_sub_libp2p_connections_closed_total{instance=~\"${nodename}\"}) by (instance)\r\n) by (instance)",
          "format": "time_series",
          "hide": false,
          "interval": "",
          "legendFormat": "{{instance}}",
          "refId": "A"
        }
      ],
      "thresholds": [],
      "timeFrom": null,
      "timeRegions": [],
      "timeShift": null,
      "title": "Percentage of peers for which we have more than one connection open",
      "tooltip": {
        "shared": true,
        "sort": 2,
        "value_type": "individual"
      },
      "type": "graph",
      "xaxis": {
        "buckets": null,
        "mode": "time",
        "name": null,
        "show": true,
        "values": []
      },
      "yaxes": [
        {
          "format": "percentunit",
          "label": "",
          "logBase": 1,
          "max": null,
          "min": null,
          "show": true
        },
        {
          "format": "short",
          "label": null,
          "logBase": 1,
          "max": null,
          "min": null,
          "show": false
        }
      ],
      "yaxis": {
        "align": false,
        "alignLevel": null
      }
    },
    {
      "aliasColors": {},
      "bars": true,
      "dashLength": 10,
      "dashes": false,
      "datasource": "$data_source",
      "fieldConfig": {
        "defaults": {
          "custom": {},
          "links": []
        },
        "overrides": []
      },
      "fill": 1,
      "fillGradient": 0,
      "gridPos": {
        "h": 6,
        "w": 12,
        "x": 0,
        "y": 14
      },
      "hiddenSeries": false,
      "id": 39,
      "interval": "1m",
      "legend": {
        "avg": false,
        "current": false,
        "max": false,
        "min": false,
        "show": false,
        "total": false,
        "values": false
      },
      "lines": false,
      "linewidth": 1,
      "nullPointMode": "null as zero",
      "options": {
        "alertThreshold": true
      },
      "percentage": false,
      "pluginVersion": "7.3.6",
      "pointradius": 2,
      "points": false,
      "renderer": "flot",
      "repeat": "nodename",
      "seriesOverrides": [
        {
          "alias": "/.*/",
          "color": "#FF780A"
        }
      ],
      "spaceLength": 10,
      "stack": true,
      "steppedLine": false,
      "targets": [
        {
          "expr": "rate(${metric_namespace}_sub_libp2p_incoming_connections_handshake_errors_total{instance=~\"${nodename}\"}[$__interval])",
          "hide": false,
          "interval": "",
          "legendFormat": "{{reason}}",
          "refId": "A"
        },
        {
          "expr": "rate(${metric_namespace}_sub_libp2p_listeners_errors_total{instance=~\"${nodename}\"}[$__interval])",
          "interval": "",
          "legendFormat": "pre-handshake",
          "refId": "B"
        }
      ],
      "thresholds": [],
      "timeFrom": null,
      "timeRegions": [],
      "timeShift": null,
      "title": "Number of incoming connection errors",
      "tooltip": {
        "shared": true,
        "sort": 2,
        "value_type": "individual"
      },
      "type": "graph",
      "xaxis": {
        "buckets": null,
        "mode": "time",
        "name": null,
        "show": true,
        "values": []
      },
      "yaxes": [
        {
          "format": "short",
          "label": "Errors",
          "logBase": 1,
          "max": null,
          "min": null,
          "show": true
        },
        {
          "format": "short",
          "label": null,
          "logBase": 1,
          "max": null,
          "min": null,
          "show": false
        }
      ],
      "yaxis": {
        "align": false,
        "alignLevel": null
      }
    },
    {
      "aliasColors": {},
      "bars": false,
      "dashLength": 10,
      "dashes": false,
      "datasource": "$data_source",
      "description": "Each bucket represent a certain number of nodes using a certain bandwidth range.",
      "fieldConfig": {
        "defaults": {
          "custom": {}
        },
        "overrides": []
      },
      "fill": 1,
      "fillGradient": 0,
      "gridPos": {
        "h": 6,
        "w": 12,
        "x": 0,
        "y": 20
      },
      "hiddenSeries": false,
      "id": 4,
      "legend": {
        "avg": false,
        "current": false,
        "max": false,
        "min": false,
        "show": true,
        "total": false,
        "values": false
      },
      "lines": true,
      "linewidth": 1,
      "nullPointMode": "null",
      "options": {
        "alertThreshold": true
      },
      "percentage": false,
      "pluginVersion": "7.3.6",
      "pointradius": 2,
      "points": false,
      "renderer": "flot",
      "repeat": "nodename",
      "seriesOverrides": [],
      "spaceLength": 10,
      "stack": false,
      "steppedLine": false,
      "targets": [
        {
          "expr": "rate(${metric_namespace}_sub_libp2p_network_bytes_total{instance=~\"${nodename}\"}[5m])",
          "interval": "",
          "legendFormat": "{{direction}}",
          "refId": "B"
        }
      ],
      "thresholds": [],
      "timeFrom": null,
      "timeRegions": [],
      "timeShift": null,
      "title": "Network bandwidth - # bytes per second",
      "tooltip": {
        "shared": true,
        "sort": 0,
        "value_type": "individual"
      },
      "type": "graph",
      "xaxis": {
        "buckets": null,
        "mode": "time",
        "name": null,
        "show": true,
        "values": []
      },
      "yaxes": [
        {
          "format": "short",
          "label": null,
          "logBase": 1,
          "max": null,
          "min": null,
          "show": true
        },
        {
          "format": "short",
          "label": null,
          "logBase": 1,
          "max": null,
          "min": null,
          "show": true
        }
      ],
      "yaxis": {
        "align": false,
        "alignLevel": null
      }
    },
    {
      "aliasColors": {},
      "bars": true,
      "dashLength": 10,
      "dashes": false,
      "datasource": "$data_source",
      "fieldConfig": {
        "defaults": {
          "custom": {},
          "links": []
        },
        "overrides": []
      },
      "fill": 1,
      "fillGradient": 0,
      "gridPos": {
        "h": 7,
        "w": 12,
        "x": 0,
        "y": 26
      },
      "hiddenSeries": false,
      "id": 81,
      "interval": "1m",
      "legend": {
        "alignAsTable": false,
        "avg": false,
        "current": false,
        "hideEmpty": true,
        "hideZero": true,
        "max": false,
        "min": false,
        "rightSide": false,
        "show": true,
        "total": false,
        "values": false
      },
      "lines": false,
      "linewidth": 1,
      "nullPointMode": "null as zero",
      "options": {
        "alertThreshold": true
      },
      "percentage": false,
      "pluginVersion": "7.3.6",
      "pointradius": 2,
      "points": false,
      "renderer": "flot",
      "repeat": "nodename",
      "repeatDirection": "h",
      "seriesOverrides": [],
      "spaceLength": 10,
      "stack": true,
      "steppedLine": false,
      "targets": [
        {
          "expr": "rate(${metric_namespace}_sub_libp2p_pending_connections_errors_total{instance=~\"${nodename}\"}[$__interval])",
          "interval": "",
          "legendFormat": "{{reason}}",
          "refId": "A"
        }
      ],
      "thresholds": [],
      "timeFrom": null,
      "timeRegions": [],
      "timeShift": null,
      "title": "Dialing attempt errors",
      "tooltip": {
        "shared": true,
        "sort": 2,
        "value_type": "individual"
      },
      "type": "graph",
      "xaxis": {
        "buckets": null,
        "mode": "time",
        "name": null,
        "show": true,
        "values": []
      },
      "yaxes": [
        {
          "format": "short",
          "label": null,
          "logBase": 1,
          "max": null,
          "min": null,
          "show": true
        },
        {
          "format": "short",
          "label": null,
          "logBase": 1,
          "max": null,
          "min": null,
          "show": false
        }
      ],
      "yaxis": {
        "align": false,
        "alignLevel": null
      }
    },
    {
      "aliasColors": {},
      "bars": true,
      "dashLength": 10,
      "dashes": false,
      "datasource": "$data_source",
      "fieldConfig": {
        "defaults": {
          "custom": {},
          "links": []
        },
        "overrides": []
      },
      "fill": 1,
      "fillGradient": 0,
      "gridPos": {
        "h": 7,
        "w": 12,
        "x": 0,
        "y": 33
      },
      "hiddenSeries": false,
      "id": 46,
      "interval": "1m",
      "legend": {
        "avg": false,
        "current": false,
        "max": false,
        "min": false,
        "show": true,
        "total": false,
        "values": false
      },
      "lines": false,
      "linewidth": 1,
      "maxPerRow": 12,
      "nullPointMode": "null as zero",
      "options": {
        "alertThreshold": true
      },
      "percentage": false,
      "pluginVersion": "7.3.6",
      "pointradius": 2,
      "points": false,
      "renderer": "flot",
      "repeat": "nodename",
      "repeatDirection": "h",
      "seriesOverrides": [],
      "spaceLength": 10,
      "stack": true,
      "steppedLine": false,
      "targets": [
        {
          "expr": "rate(${metric_namespace}_sub_libp2p_connections_closed_total{instance=~\"${nodename}\"}[$__interval])",
          "interval": "",
          "legendFormat": "{{reason}} ({{direction}})",
          "refId": "A"
        }
      ],
      "thresholds": [],
      "timeFrom": null,
      "timeRegions": [],
      "timeShift": null,
      "title": "Disconnects",
      "tooltip": {
        "shared": true,
        "sort": 2,
        "value_type": "individual"
      },
      "type": "graph",
      "xaxis": {
        "buckets": null,
        "mode": "time",
        "name": null,
        "show": true,
        "values": []
      },
      "yaxes": [
        {
          "decimals": null,
          "format": "short",
          "label": "Disconnects",
          "logBase": 1,
          "max": null,
          "min": null,
          "show": true
        },
        {
          "format": "short",
          "label": null,
          "logBase": 1,
          "max": null,
          "min": null,
          "show": false
        }
      ],
      "yaxis": {
        "align": false,
        "alignLevel": null
      }
    },
    {
      "collapsed": false,
      "datasource": null,
      "gridPos": {
        "h": 1,
        "w": 24,
        "x": 0,
        "y": 40
      },
      "id": 167,
      "panels": [],
      "repeat": null,
      "title": "Sync",
      "type": "row"
    },
    {
      "aliasColors": {},
      "bars": false,
      "dashLength": 10,
      "dashes": false,
      "datasource": "$data_source",
      "fieldConfig": {
        "defaults": {
          "custom": {},
          "links": []
        },
        "overrides": []
      },
      "fill": 0,
      "fillGradient": 0,
      "gridPos": {
        "h": 5,
        "w": 12,
        "x": 0,
        "y": 41
      },
      "hiddenSeries": false,
      "id": 101,
      "legend": {
        "avg": false,
        "current": false,
        "max": false,
        "min": false,
        "show": false,
        "total": false,
        "values": false
      },
      "lines": true,
      "linewidth": 1,
      "nullPointMode": "connected",
      "options": {
        "alertThreshold": true
      },
      "percentage": false,
      "pluginVersion": "7.3.6",
      "pointradius": 2,
      "points": false,
      "renderer": "flot",
      "repeat": "nodename",
      "repeatDirection": "h",
      "seriesOverrides": [],
      "spaceLength": 10,
      "stack": false,
      "steppedLine": true,
      "targets": [
        {
          "expr": "${metric_namespace}_sub_libp2p_peerset_num_requested{instance=~\"${nodename}\"}",
          "interval": "",
          "legendFormat": "peers-requested",
          "refId": "A"
        },
        {
          "expr": "polkadot_sub_libp2p_peers_count{instance=~\"${nodename}.*\"}",
          "interval": "",
          "legendFormat": "peers-count",
          "refId": "B"
        }
      ],
      "thresholds": [],
      "timeFrom": null,
      "timeRegions": [],
      "timeShift": null,
      "title": "Number of peer slots filled",
      "tooltip": {
        "shared": true,
        "sort": 1,
        "value_type": "individual"
      },
      "type": "graph",
      "xaxis": {
        "buckets": null,
        "mode": "time",
        "name": null,
        "show": true,
        "values": []
      },
      "yaxes": [
        {
          "format": "none",
          "label": null,
          "logBase": 1,
          "max": null,
          "min": "0",
          "show": true
        },
        {
          "format": "short",
          "label": null,
          "logBase": 1,
          "max": null,
          "min": null,
          "show": false
        }
      ],
      "yaxis": {
        "align": false,
        "alignLevel": null
      }
    },
    {
      "collapsed": false,
      "datasource": null,
      "gridPos": {
        "h": 1,
        "w": 24,
        "x": 0,
        "y": 46
      },
      "id": 29,
      "panels": [],
      "repeat": "request_protocol",
      "title": "Requests (${request_protocol})",
      "type": "row"
    },
    {
      "aliasColors": {},
      "bars": false,
      "dashLength": 10,
      "dashes": false,
      "datasource": "$data_source",
      "fieldConfig": {
        "defaults": {
          "custom": {},
          "links": []
        },
        "overrides": []
      },
      "fill": 0,
      "fillGradient": 0,
      "gridPos": {
        "h": 4,
        "w": 12,
        "x": 0,
        "y": 47
      },
      "hiddenSeries": false,
      "id": 148,
      "legend": {
        "avg": false,
        "current": false,
        "max": false,
        "min": false,
        "show": false,
        "total": false,
        "values": false
      },
      "lines": true,
      "linewidth": 1,
      "nullPointMode": "null",
      "options": {
        "alertThreshold": true
      },
      "percentage": false,
      "pluginVersion": "7.3.6",
      "pointradius": 2,
      "points": false,
      "renderer": "flot",
      "repeat": "nodename",
      "seriesOverrides": [],
      "spaceLength": 10,
      "stack": false,
      "steppedLine": false,
      "targets": [
        {
<<<<<<< HEAD
          "expr": "irate(${metric_namespace}_sub_libp2p_requests_out_success_total_sum{instance=~\"${nodename}\", protocol=\"${request_protocol}\"}[5m]) + on(instance) sum(irate(${metric_namespace}_sub_libp2p_requests_out_failure_total{instance=~\"${nodename}\", protocol=\"${request_protocol}\"}[5m])) by (instance)",
          "hide": false,
=======
          "expr": "irate(${metric_namespace}_sub_libp2p_requests_out_started_total{instance=~\"${nodename}\", protocol=\"${request_protocol}\"}[5m])",
>>>>>>> 4904ce00
          "interval": "",
          "legendFormat": "{{instance}}",
          "refId": "A"
        }
      ],
      "thresholds": [],
      "timeFrom": null,
      "timeRegions": [],
      "timeShift": null,
      "title": "Requests emitted per second",
      "tooltip": {
        "shared": true,
        "sort": 2,
        "value_type": "individual"
      },
      "type": "graph",
      "xaxis": {
        "buckets": null,
        "mode": "time",
        "name": null,
        "show": true,
        "values": []
      },
      "yaxes": [
        {
<<<<<<< HEAD
          "$$hashKey": "object:209",
=======
>>>>>>> 4904ce00
          "format": "reqps",
          "label": null,
          "logBase": 1,
          "max": null,
          "min": null,
          "show": true
        },
        {
          "$$hashKey": "object:210",
          "format": "short",
          "label": null,
          "logBase": 1,
          "max": null,
          "min": null,
          "show": true
        }
      ],
      "yaxis": {
        "align": false,
        "alignLevel": null
      }
    },
    {
      "aliasColors": {},
      "bars": false,
      "dashLength": 10,
      "dashes": false,
      "datasource": "$data_source",
      "fieldConfig": {
        "defaults": {
          "custom": {},
          "links": []
        },
        "overrides": []
      },
      "fill": 0,
      "fillGradient": 0,
      "gridPos": {
        "h": 4,
        "w": 12,
        "x": 0,
        "y": 51
      },
      "hiddenSeries": false,
<<<<<<< HEAD
      "id": 448,
=======
      "id": 151,
>>>>>>> 4904ce00
      "legend": {
        "avg": false,
        "current": false,
        "max": false,
        "min": false,
        "show": false,
        "total": false,
        "values": false
      },
      "lines": true,
      "linewidth": 1,
      "nullPointMode": "null",
      "options": {
        "alertThreshold": true
      },
      "percentage": false,
      "pluginVersion": "7.3.6",
      "pointradius": 2,
      "points": false,
      "renderer": "flot",
      "repeat": "nodename",
      "seriesOverrides": [],
      "spaceLength": 10,
      "stack": false,
      "steppedLine": false,
      "targets": [
        {
<<<<<<< HEAD
          "expr": "sum(irate(${metric_namespace}_sub_libp2p_requests_out_failure_total{instance=~\"${nodename}\", protocol=\"${request_protocol}\"}[$__rate_interval])) by (instance, reason)",
          "hide": false,
          "interval": "",
          "intervalFactor": 1,
          "legendFormat": "{{reason}}",
=======
          "expr": "irate(${metric_namespace}_sub_libp2p_requests_in_success_total_count{instance=~\"${nodename}\", protocol=\"${request_protocol}\"}[5m])",
          "interval": "",
          "legendFormat": "{{instance}}",
>>>>>>> 4904ce00
          "refId": "A"
        }
      ],
      "thresholds": [],
      "timeFrom": null,
      "timeRegions": [],
      "timeShift": null,
<<<<<<< HEAD
      "title": "Outbound requests failures",
=======
      "title": "Requests served per second",
>>>>>>> 4904ce00
      "tooltip": {
        "shared": true,
        "sort": 2,
        "value_type": "individual"
      },
      "type": "graph",
      "xaxis": {
        "buckets": null,
        "mode": "time",
        "name": null,
        "show": true,
        "values": []
      },
      "yaxes": [
        {
<<<<<<< HEAD
          "$$hashKey": "object:209",
=======
>>>>>>> 4904ce00
          "format": "reqps",
          "label": null,
          "logBase": 1,
          "max": null,
          "min": null,
          "show": true
        },
        {
          "$$hashKey": "object:210",
          "format": "short",
          "label": null,
          "logBase": 1,
          "max": null,
          "min": null,
          "show": true
        }
      ],
      "yaxis": {
        "align": false,
        "alignLevel": null
      }
    },
    {
      "aliasColors": {},
      "bars": false,
      "dashLength": 10,
      "dashes": false,
      "datasource": "$data_source",
      "fieldConfig": {
        "defaults": {
          "custom": {},
          "links": []
        },
        "overrides": []
      },
      "fill": 0,
      "fillGradient": 0,
      "gridPos": {
        "h": 4,
        "w": 12,
        "x": 0,
        "y": 55
      },
      "hiddenSeries": false,
      "id": 256,
      "legend": {
        "avg": false,
        "current": false,
        "max": false,
        "min": false,
        "show": false,
        "total": false,
        "values": false
      },
      "lines": true,
      "linewidth": 1,
      "nullPointMode": "null as zero",
      "options": {
        "alertThreshold": true
      },
      "percentage": false,
      "pluginVersion": "7.3.6",
      "pointradius": 2,
      "points": false,
      "renderer": "flot",
      "repeat": "nodename",
      "seriesOverrides": [],
      "spaceLength": 10,
      "stack": false,
      "steppedLine": false,
      "targets": [
        {
          "expr": "histogram_quantile(0.5, sum(rate(${metric_namespace}_sub_libp2p_requests_out_success_total_bucket{instance=~\"${nodename}\", protocol=\"${request_protocol}\"}[5m])) by (instance, le)) > 0",
          "instant": false,
          "interval": "",
          "legendFormat": "{{instance}}",
          "refId": "A"
        }
      ],
      "thresholds": [],
      "timeFrom": null,
      "timeRegions": [],
      "timeShift": null,
      "title": "Median request answer time",
      "tooltip": {
        "shared": true,
        "sort": 2,
        "value_type": "individual"
      },
      "type": "graph",
      "xaxis": {
        "buckets": null,
        "mode": "time",
        "name": null,
        "show": true,
        "values": []
      },
      "yaxes": [
        {
          "format": "s",
          "label": null,
          "logBase": 1,
          "max": null,
          "min": null,
          "show": true
        },
        {
          "format": "short",
          "label": null,
          "logBase": 1,
          "max": null,
          "min": null,
          "show": true
        }
      ],
      "yaxis": {
        "align": false,
        "alignLevel": null
      }
    },
    {
      "aliasColors": {},
      "bars": false,
      "dashLength": 10,
      "dashes": false,
      "datasource": "$data_source",
      "fieldConfig": {
        "defaults": {
          "custom": {},
          "links": []
        },
        "overrides": []
      },
      "fill": 0,
      "fillGradient": 0,
      "gridPos": {
        "h": 4,
        "w": 12,
        "x": 0,
        "y": 59
      },
      "hiddenSeries": false,
<<<<<<< HEAD
      "id": 257,
=======
      "id": 258,
>>>>>>> 4904ce00
      "legend": {
        "avg": false,
        "current": false,
        "max": false,
        "min": false,
        "show": false,
        "total": false,
        "values": false
      },
      "lines": true,
      "linewidth": 1,
      "nullPointMode": "null",
      "options": {
        "alertThreshold": true
      },
      "percentage": false,
      "pluginVersion": "7.3.6",
      "pointradius": 2,
      "points": false,
      "renderer": "flot",
      "repeat": "nodename",
      "seriesOverrides": [],
      "spaceLength": 10,
      "stack": false,
      "steppedLine": false,
      "targets": [
        {
<<<<<<< HEAD
          "expr": "histogram_quantile(0.99, sum(rate(${metric_namespace}_sub_libp2p_requests_out_success_total_bucket{instance=~\"${nodename}\", protocol=\"${request_protocol}\"}[5m])) by (instance, le)) > 0",
          "instant": false,
=======
          "expr": "histogram_quantile(0.5, sum(rate(${metric_namespace}_sub_libp2p_requests_in_success_total_bucket{instance=~\"${nodename}\", protocol=\"${request_protocol}\"}[5m])) by (instance, le))",
>>>>>>> 4904ce00
          "interval": "",
          "legendFormat": "{{instance}}",
          "refId": "A"
        }
      ],
      "thresholds": [],
      "timeFrom": null,
      "timeRegions": [],
      "timeShift": null,
<<<<<<< HEAD
      "title": "99th percentile request answer time",
=======
      "title": "Median request serving time",
>>>>>>> 4904ce00
      "tooltip": {
        "shared": true,
        "sort": 2,
        "value_type": "individual"
      },
      "type": "graph",
      "xaxis": {
        "buckets": null,
        "mode": "time",
        "name": null,
        "show": true,
        "values": []
      },
      "yaxes": [
        {
          "format": "s",
          "label": null,
          "logBase": 1,
          "max": null,
          "min": null,
          "show": true
        },
        {
          "format": "short",
          "label": null,
          "logBase": 1,
          "max": null,
          "min": null,
          "show": true
        }
      ],
      "yaxis": {
        "align": false,
        "alignLevel": null
      }
    },
    {
      "aliasColors": {},
      "bars": false,
      "dashLength": 10,
      "dashes": false,
      "datasource": "$data_source",
      "fieldConfig": {
        "defaults": {
          "custom": {},
          "links": []
        },
        "overrides": []
      },
      "fill": 0,
      "fillGradient": 0,
      "gridPos": {
        "h": 4,
        "w": 12,
        "x": 0,
        "y": 63
      },
      "hiddenSeries": false,
<<<<<<< HEAD
      "id": 151,
=======
      "id": 257,
>>>>>>> 4904ce00
      "legend": {
        "avg": false,
        "current": false,
        "max": false,
        "min": false,
        "show": false,
        "total": false,
        "values": false
      },
      "lines": true,
      "linewidth": 1,
      "nullPointMode": "null",
      "options": {
        "alertThreshold": true
      },
      "percentage": false,
      "pluginVersion": "7.3.6",
      "pointradius": 2,
      "points": false,
      "renderer": "flot",
      "repeat": "nodename",
      "seriesOverrides": [],
      "spaceLength": 10,
      "stack": false,
      "steppedLine": false,
      "targets": [
        {
<<<<<<< HEAD
          "expr": "irate(${metric_namespace}_sub_libp2p_requests_in_success_total_count{instance=~\"${nodename}\", protocol=\"${request_protocol}\"}[5m])",
=======
          "expr": "histogram_quantile(0.99, sum(rate(${metric_namespace}_sub_libp2p_requests_out_success_total_bucket{instance=~\"${nodename}\", protocol=\"${request_protocol}\"}[5m])) by (instance, le)) > 0",
          "instant": false,
>>>>>>> 4904ce00
          "interval": "",
          "legendFormat": "{{instance}}",
          "refId": "A"
        }
      ],
      "thresholds": [],
      "timeFrom": null,
      "timeRegions": [],
      "timeShift": null,
<<<<<<< HEAD
      "title": "Requests served per second",
=======
      "title": "99th percentile request answer time",
>>>>>>> 4904ce00
      "tooltip": {
        "shared": true,
        "sort": 2,
        "value_type": "individual"
      },
      "type": "graph",
      "xaxis": {
        "buckets": null,
        "mode": "time",
        "name": null,
        "show": true,
        "values": []
      },
      "yaxes": [
        {
<<<<<<< HEAD
          "format": "reqps",
=======
          "format": "s",
>>>>>>> 4904ce00
          "label": null,
          "logBase": 1,
          "max": null,
          "min": null,
          "show": true
        },
        {
          "format": "short",
          "label": null,
          "logBase": 1,
          "max": null,
          "min": null,
          "show": true
        }
      ],
      "yaxis": {
        "align": false,
        "alignLevel": null
      }
    },
    {
      "aliasColors": {},
      "bars": false,
      "dashLength": 10,
      "dashes": false,
      "datasource": "$data_source",
      "fieldConfig": {
        "defaults": {
          "custom": {},
          "links": []
        },
        "overrides": []
      },
      "fill": 0,
      "fillGradient": 0,
      "gridPos": {
        "h": 4,
        "w": 12,
        "x": 0,
        "y": 67
      },
      "hiddenSeries": false,
<<<<<<< HEAD
      "id": 449,
=======
      "id": 259,
>>>>>>> 4904ce00
      "legend": {
        "avg": false,
        "current": false,
        "max": false,
        "min": false,
        "show": false,
        "total": false,
        "values": false
      },
      "lines": true,
      "linewidth": 1,
      "nullPointMode": "null",
      "options": {
        "alertThreshold": true
      },
      "percentage": false,
      "pluginVersion": "7.3.6",
      "pointradius": 2,
      "points": false,
      "renderer": "flot",
      "repeat": "nodename",
      "seriesOverrides": [],
      "spaceLength": 10,
      "stack": false,
      "steppedLine": false,
      "targets": [
        {
<<<<<<< HEAD
          "expr": "sum(irate(${metric_namespace}_sub_libp2p_requests_in_failure_total{instance=~\"${nodename}\", protocol=\"${request_protocol}\"}[$__rate_interval])) by (instance, reason)",
          "hide": false,
          "interval": "",
          "intervalFactor": 1,
          "legendFormat": "{{reason}}",
=======
          "expr": "histogram_quantile(0.99, sum(rate(${metric_namespace}_sub_libp2p_requests_in_success_total_bucket{instance=~\"${nodename}\", protocol=\"${request_protocol}\"}[5m])) by (instance, le))",
          "interval": "",
          "legendFormat": "{{instance}}",
>>>>>>> 4904ce00
          "refId": "A"
        }
      ],
      "thresholds": [],
      "timeFrom": null,
      "timeRegions": [],
      "timeShift": null,
<<<<<<< HEAD
      "title": "Inbound requests failures",
=======
      "title": "99th percentile request serving time",
>>>>>>> 4904ce00
      "tooltip": {
        "shared": false,
        "sort": 2,
        "value_type": "individual"
      },
      "type": "graph",
      "xaxis": {
        "buckets": null,
        "mode": "time",
        "name": null,
        "show": true,
        "values": []
      },
      "yaxes": [
        {
<<<<<<< HEAD
          "$$hashKey": "object:209",
          "format": "reqps",
=======
          "format": "s",
>>>>>>> 4904ce00
          "label": null,
          "logBase": 1,
          "max": null,
          "min": null,
          "show": true
        },
        {
          "$$hashKey": "object:210",
          "format": "short",
          "label": null,
          "logBase": 1,
          "max": null,
          "min": null,
          "show": true
        }
      ],
      "yaxis": {
        "align": false,
        "alignLevel": null
      }
    },
    {
      "aliasColors": {},
      "bars": false,
      "dashLength": 10,
      "dashes": false,
      "datasource": "$data_source",
      "fieldConfig": {
        "defaults": {
          "custom": {},
          "links": []
        },
        "overrides": []
      },
      "fill": 0,
      "fillGradient": 0,
      "gridPos": {
        "h": 4,
        "w": 12,
        "x": 0,
        "y": 71
      },
      "hiddenSeries": false,
<<<<<<< HEAD
      "id": 258,
=======
      "id": 287,
>>>>>>> 4904ce00
      "legend": {
        "avg": false,
        "current": false,
        "max": false,
        "min": false,
        "show": false,
        "total": false,
        "values": false
      },
      "lines": true,
      "linewidth": 1,
<<<<<<< HEAD
      "nullPointMode": "null",
=======
      "nullPointMode": "null as zero",
>>>>>>> 4904ce00
      "options": {
        "alertThreshold": true
      },
      "percentage": false,
      "pluginVersion": "7.3.6",
      "pointradius": 2,
      "points": false,
      "renderer": "flot",
      "repeat": "nodename",
      "seriesOverrides": [],
      "spaceLength": 10,
      "stack": false,
      "steppedLine": false,
      "targets": [
        {
<<<<<<< HEAD
          "expr": "histogram_quantile(0.5, sum(rate(${metric_namespace}_sub_libp2p_requests_in_success_total_bucket{instance=~\"${nodename}\", protocol=\"${request_protocol}\"}[5m])) by (instance, le))",
=======
          "expr": "avg(irate(${metric_namespace}_sub_libp2p_requests_out_failure_total{instance=~\"${nodename}\", protocol=\"${request_protocol}\"}[5m])) by (reason)",
          "instant": false,
>>>>>>> 4904ce00
          "interval": "",
          "legendFormat": "{{instance}}",
          "refId": "A"
        }
      ],
      "thresholds": [],
      "timeFrom": null,
      "timeRegions": [],
      "timeShift": null,
<<<<<<< HEAD
      "title": "Median request serving time",
=======
      "title": "Outgoing request failures per second",
>>>>>>> 4904ce00
      "tooltip": {
        "shared": true,
        "sort": 2,
        "value_type": "individual"
      },
      "type": "graph",
      "xaxis": {
        "buckets": null,
        "mode": "time",
        "name": null,
        "show": true,
        "values": []
      },
      "yaxes": [
        {
<<<<<<< HEAD
          "format": "s",
=======
          "format": "short",
>>>>>>> 4904ce00
          "label": null,
          "logBase": 1,
          "max": null,
          "min": null,
          "show": true
        },
        {
          "format": "short",
          "label": null,
          "logBase": 1,
          "max": null,
          "min": null,
          "show": true
        }
      ],
      "yaxis": {
        "align": false,
        "alignLevel": null
      }
    },
    {
      "aliasColors": {},
      "bars": false,
      "dashLength": 10,
      "dashes": false,
      "datasource": "$data_source",
      "fieldConfig": {
        "defaults": {
          "custom": {},
          "links": []
        },
        "overrides": []
      },
      "fill": 0,
      "fillGradient": 0,
      "gridPos": {
        "h": 4,
        "w": 12,
        "x": 0,
        "y": 75
      },
      "hiddenSeries": false,
<<<<<<< HEAD
      "id": 259,
=======
      "id": 286,
>>>>>>> 4904ce00
      "legend": {
        "avg": false,
        "current": false,
        "max": false,
        "min": false,
        "show": false,
        "total": false,
        "values": false
      },
      "lines": true,
      "linewidth": 1,
      "nullPointMode": "null as zero",
      "options": {
        "alertThreshold": true
      },
      "percentage": false,
      "pluginVersion": "7.3.6",
      "pointradius": 2,
      "points": false,
      "renderer": "flot",
      "repeat": "nodename",
      "seriesOverrides": [],
      "spaceLength": 10,
      "stack": false,
      "steppedLine": false,
      "targets": [
        {
<<<<<<< HEAD
          "expr": "histogram_quantile(0.99, sum(rate(${metric_namespace}_sub_libp2p_requests_in_success_total_bucket{instance=~\"${nodename}\", protocol=\"${request_protocol}\"}[5m])) by (instance, le))",
          "interval": "",
          "legendFormat": "{{instance}}",
=======
          "expr": "avg(irate(${metric_namespace}_sub_libp2p_requests_in_failure_total{instance=~\"${nodename}\", protocol=\"${request_protocol}\"}[5m])) by (reason)",
          "instant": false,
          "interval": "",
          "legendFormat": "{{reason}}",
>>>>>>> 4904ce00
          "refId": "A"
        }
      ],
      "thresholds": [],
      "timeFrom": null,
      "timeRegions": [],
      "timeShift": null,
<<<<<<< HEAD
      "title": "99th percentile request serving time",
      "tooltip": {
        "shared": false,
=======
      "title": "Ingoing request failures per second",
      "tooltip": {
        "shared": true,
>>>>>>> 4904ce00
        "sort": 2,
        "value_type": "individual"
      },
      "type": "graph",
      "xaxis": {
        "buckets": null,
        "mode": "time",
        "name": null,
        "show": true,
        "values": []
      },
      "yaxes": [
        {
          "format": "s",
          "label": null,
          "logBase": 1,
          "max": null,
          "min": null,
          "show": true
        },
        {
          "format": "short",
          "label": null,
          "logBase": 1,
          "max": null,
          "min": null,
          "show": true
        }
      ],
      "yaxis": {
        "align": false,
        "alignLevel": null
      }
    },
    {
      "collapsed": false,
      "datasource": null,
      "gridPos": {
        "h": 1,
        "w": 24,
        "x": 0,
        "y": 79
      },
      "id": 23,
      "panels": [],
      "repeat": "notif_protocol",
      "title": "Notifications (${notif_protocol})",
      "type": "row"
    },
    {
      "aliasColors": {},
      "bars": false,
      "dashLength": 10,
      "dashes": false,
      "datasource": "$data_source",
      "fieldConfig": {
        "defaults": {
          "custom": {},
          "links": []
        },
        "overrides": []
      },
      "fill": 1,
      "fillGradient": 0,
      "gridPos": {
        "h": 6,
        "w": 12,
        "x": 0,
        "y": 80
      },
      "hiddenSeries": false,
      "id": 447,
      "legend": {
        "alignAsTable": true,
        "avg": true,
        "current": true,
        "max": true,
        "min": true,
        "rightSide": false,
        "show": true,
        "total": false,
        "values": true
      },
      "lines": true,
      "linewidth": 1,
      "nullPointMode": "null as zero",
      "options": {
        "alertThreshold": true
      },
      "percentage": false,
      "pluginVersion": "7.3.6",
      "pointradius": 2,
      "points": false,
      "renderer": "flot",
      "repeat": "nodename",
      "repeatDirection": "h",
      "seriesOverrides": [],
      "spaceLength": 10,
      "stack": false,
      "steppedLine": false,
      "targets": [
        {
          "expr": "${metric_namespace}_sub_libp2p_notifications_streams_opened_total{instance=~\"${nodename}\", protocol=\"${notif_protocol}\"} - ${metric_namespace}_sub_libp2p_notifications_streams_closed_total{instance=~\"${nodename}\", protocol=\"${notif_protocol}\"}",
          "interval": "",
          "legendFormat": "{{instance}}",
          "refId": "B"
        }
      ],
      "thresholds": [],
      "timeFrom": null,
      "timeRegions": [],
      "timeShift": null,
      "title": "Number of open substreams",
      "tooltip": {
        "shared": false,
        "sort": 1,
        "value_type": "individual"
      },
      "type": "graph",
      "xaxis": {
        "buckets": null,
        "mode": "time",
        "name": null,
        "show": true,
        "values": []
      },
      "yaxes": [
        {
          "format": "short",
          "label": null,
          "logBase": 1,
          "max": null,
          "min": null,
          "show": true
        },
        {
          "format": "short",
          "label": null,
          "logBase": 1,
          "max": null,
          "min": null,
          "show": false
        }
      ],
      "yaxis": {
        "align": false,
        "alignLevel": null
      }
    },
    {
      "aliasColors": {},
      "bars": false,
      "dashLength": 10,
      "dashes": false,
      "datasource": "$data_source",
      "fieldConfig": {
        "defaults": {
          "custom": {},
          "links": []
        },
        "overrides": []
      },
      "fill": 0,
      "fillGradient": 0,
      "gridPos": {
        "h": 6,
        "w": 12,
        "x": 0,
        "y": 86
      },
      "hiddenSeries": false,
      "id": 31,
      "interval": "1m",
      "legend": {
        "avg": false,
        "current": false,
        "max": false,
        "min": false,
        "rightSide": true,
        "show": true,
        "total": false,
        "values": false
      },
      "lines": true,
      "linewidth": 1,
      "maxPerRow": 12,
<<<<<<< HEAD
      "nullPointMode": "connected",
=======
      "nullPointMode": "null as zero",
>>>>>>> 4904ce00
      "options": {
        "alertThreshold": true
      },
      "percentage": false,
      "pluginVersion": "7.3.6",
      "pointradius": 2,
      "points": false,
      "renderer": "flot",
      "repeat": "nodename",
      "repeatDirection": "h",
      "seriesOverrides": [
        {
          "alias": "/(in)/",
          "color": "#73BF69"
        },
        {
          "alias": "/(out)/",
          "color": "#F2495C"
        }
      ],
      "spaceLength": 10,
      "stack": false,
      "steppedLine": false,
      "targets": [
        {
<<<<<<< HEAD
          "expr": "avg by (direction) (irate(${metric_namespace}_sub_libp2p_notifications_sizes_count{instance=~\"${nodename}\", protocol=\"${notif_protocol}\"}[$__rate_interval]))",
=======
          "expr": "avg by (direction) (irate(${metric_namespace}_sub_libp2p_notifications_sizes_count{instance=~\"${nodename}\", protocol=\"${notif_protocol}\"}[$__interval]))",
>>>>>>> 4904ce00
          "interval": "",
          "legendFormat": "{{direction}}",
          "refId": "A"
        }
      ],
      "thresholds": [],
      "timeFrom": null,
      "timeRegions": [],
      "timeShift": null,
      "title": "Average network notifications per second",
      "tooltip": {
        "shared": true,
        "sort": 2,
        "value_type": "individual"
      },
      "type": "graph",
      "xaxis": {
        "buckets": null,
        "mode": "time",
        "name": null,
        "show": true,
        "values": []
      },
      "yaxes": [
        {
          "format": "cps",
          "label": "Notifs/sec",
          "logBase": 1,
          "max": null,
          "min": null,
          "show": true
        },
        {
          "format": "short",
          "label": null,
          "logBase": 1,
          "max": null,
          "min": null,
          "show": false
        }
      ],
      "yaxis": {
        "align": false,
        "alignLevel": null
      }
    },
    {
      "aliasColors": {},
      "bars": false,
      "dashLength": 10,
      "dashes": false,
      "datasource": "$data_source",
      "fieldConfig": {
        "defaults": {
          "custom": {},
          "links": []
        },
        "overrides": []
      },
      "fill": 0,
      "fillGradient": 0,
      "gridPos": {
        "h": 6,
        "w": 12,
        "x": 0,
        "y": 92
      },
      "hiddenSeries": false,
      "id": 37,
      "interval": "1m",
      "legend": {
        "alignAsTable": false,
        "avg": false,
        "current": false,
        "hideEmpty": false,
        "hideZero": false,
        "max": false,
        "min": false,
        "rightSide": true,
        "show": true,
        "total": false,
        "values": false
      },
      "lines": true,
      "linewidth": 1,
      "maxPerRow": 12,
<<<<<<< HEAD
      "nullPointMode": "connected",
=======
      "nullPointMode": "null as zero",
>>>>>>> 4904ce00
      "options": {
        "alertThreshold": true
      },
      "percentage": false,
      "pluginVersion": "7.3.6",
      "pointradius": 2,
      "points": false,
      "renderer": "flot",
      "repeat": "nodename",
      "repeatDirection": "h",
      "seriesOverrides": [
        {
          "alias": "/(in)/",
          "color": "#73BF69"
        },
        {
          "alias": "/(out)/",
          "color": "#F2495C"
        }
      ],
      "spaceLength": 10,
      "stack": false,
      "steppedLine": false,
      "targets": [
        {
<<<<<<< HEAD
          "expr": "avg(irate(${metric_namespace}_sub_libp2p_notifications_sizes_sum{instance=~\"${nodename}\", protocol=\"${notif_protocol}\"}[$__rate_interval])) by (direction)",
=======
          "expr": "avg(irate(${metric_namespace}_sub_libp2p_notifications_sizes_sum{instance=~\"${nodename}\", protocol=\"${notif_protocol}\"}[$__interval])) by (direction)",
>>>>>>> 4904ce00
          "instant": false,
          "interval": "",
          "legendFormat": "{{direction}}",
          "refId": "A"
        }
      ],
      "thresholds": [],
      "timeFrom": null,
      "timeRegions": [],
      "timeShift": null,
      "title": "Average bandwidth used by notifications",
      "tooltip": {
        "shared": true,
        "sort": 2,
        "value_type": "individual"
      },
      "type": "graph",
      "xaxis": {
        "buckets": null,
        "mode": "time",
        "name": null,
        "show": true,
        "values": []
      },
      "yaxes": [
        {
          "format": "Bps",
          "label": "Bandwidth",
          "logBase": 1,
          "max": null,
          "min": null,
          "show": true
        },
        {
          "format": "short",
          "label": null,
          "logBase": 1,
          "max": null,
          "min": null,
          "show": false
        }
      ],
      "yaxis": {
        "align": false,
        "alignLevel": null
      }
    },
    {
      "aliasColors": {},
      "bars": false,
      "dashLength": 10,
      "dashes": false,
      "datasource": "$data_source",
      "fieldConfig": {
        "defaults": {
          "custom": {},
          "links": []
        },
        "overrides": []
      },
      "fill": 1,
      "fillGradient": 0,
      "gridPos": {
        "h": 6,
        "w": 12,
        "x": 0,
        "y": 98
      },
      "hiddenSeries": false,
      "id": 16,
      "legend": {
        "avg": false,
        "current": false,
        "max": false,
        "min": false,
        "show": false,
        "total": false,
        "values": false
      },
      "lines": true,
      "linewidth": 1,
      "nullPointMode": "null as zero",
      "options": {
        "alertThreshold": true
      },
      "percentage": false,
      "pluginVersion": "7.3.6",
      "pointradius": 2,
      "points": false,
      "renderer": "flot",
      "repeat": "nodename",
      "seriesOverrides": [],
      "spaceLength": 10,
      "stack": false,
      "steppedLine": true,
      "targets": [
        {
          "expr": "max(${metric_namespace}_sub_libp2p_out_events_notifications_sizes{instance=~\"${nodename}\", protocol=\"${notif_protocol}\", action=\"sent\"} - ignoring(action) ${metric_namespace}_sub_libp2p_out_events_notifications_sizes{instance=~\"${nodename}\", protocol=\"${notif_protocol}\", action=\"received\"}) by (instance) > 0",
          "interval": "",
          "legendFormat": "{{instance}}",
          "refId": "A"
        }
      ],
      "thresholds": [],
      "timeFrom": null,
      "timeRegions": [],
      "timeShift": null,
      "title": "Total sizes of notifications waiting to be delivered to the rest of Substrate",
      "tooltip": {
        "shared": false,
        "sort": 1,
        "value_type": "individual"
      },
      "type": "graph",
      "xaxis": {
        "buckets": null,
        "mode": "time",
        "name": null,
        "show": true,
        "values": []
      },
      "yaxes": [
        {
          "format": "bytes",
          "label": null,
          "logBase": 1,
          "max": null,
          "min": null,
          "show": true
        },
        {
          "format": "short",
          "label": null,
          "logBase": 1,
          "max": null,
          "min": null,
          "show": false
        }
      ],
      "yaxis": {
        "align": false,
        "alignLevel": null
      }
    },
    {
      "aliasColors": {},
      "bars": false,
      "dashLength": 10,
      "dashes": false,
      "datasource": "$data_source",
      "fieldConfig": {
        "defaults": {
          "custom": {},
          "links": []
        },
        "overrides": []
      },
      "fill": 1,
      "fillGradient": 1,
      "gridPos": {
        "h": 6,
        "w": 12,
        "x": 0,
        "y": 104
      },
      "hiddenSeries": false,
      "id": 21,
      "legend": {
        "avg": false,
        "current": false,
        "max": false,
        "min": false,
        "show": false,
        "total": false,
        "values": false
      },
      "lines": true,
      "linewidth": 1,
      "nullPointMode": "null as zero",
      "options": {
        "alertThreshold": true
      },
      "percentage": false,
      "pluginVersion": "7.3.6",
      "pointradius": 2,
      "points": false,
      "renderer": "flot",
      "repeat": "nodename",
      "seriesOverrides": [],
      "spaceLength": 10,
      "stack": false,
      "steppedLine": false,
      "targets": [
        {
          "expr": "sum(rate(${metric_namespace}_sub_libp2p_notifications_sizes_sum{instance=~\"${nodename}\", protocol=\"${notif_protocol}\"}[5m])) by (direction, protocol) / sum(rate(${metric_namespace}_sub_libp2p_notifications_sizes_count{instance=~\"${nodename}\", protocol=\"${notif_protocol}\"}[5m])) by (direction, protocol)",
          "format": "time_series",
          "interval": "",
          "legendFormat": "{{direction}}",
          "refId": "A"
        }
      ],
      "thresholds": [],
      "timeFrom": null,
      "timeRegions": [],
      "timeShift": null,
      "title": "Average size of sent and received notifications in the past 5 minutes",
      "tooltip": {
        "shared": true,
        "sort": 2,
        "value_type": "individual"
      },
      "type": "graph",
      "xaxis": {
        "buckets": null,
        "mode": "time",
        "name": null,
        "show": true,
        "values": []
      },
      "yaxes": [
        {
          "format": "bytes",
          "label": "Max. notification size",
          "logBase": 10,
          "max": null,
          "min": null,
          "show": true
        },
        {
          "format": "short",
          "label": null,
          "logBase": 1,
          "max": null,
          "min": null,
          "show": false
        }
      ],
      "yaxis": {
        "align": false,
        "alignLevel": null
      }
    },
    {
      "aliasColors": {},
      "bars": false,
      "dashLength": 10,
      "dashes": false,
      "datasource": "$data_source",
      "fieldConfig": {
        "defaults": {
          "custom": {},
          "links": []
        },
        "overrides": []
      },
      "fill": 1,
      "fillGradient": 1,
      "gridPos": {
        "h": 6,
        "w": 12,
        "x": 0,
        "y": 110
      },
      "hiddenSeries": false,
      "id": 134,
      "legend": {
        "avg": false,
        "current": false,
        "max": false,
        "min": false,
        "show": false,
        "total": false,
        "values": false
      },
      "lines": true,
      "linewidth": 1,
      "nullPointMode": "null as zero",
      "options": {
        "alertThreshold": true
      },
      "percentage": false,
      "pluginVersion": "7.3.6",
      "pointradius": 2,
      "points": false,
      "renderer": "flot",
      "repeat": "nodename",
      "seriesOverrides": [],
      "spaceLength": 10,
      "stack": false,
      "steppedLine": false,
      "targets": [
        {
          "expr": "histogram_quantile(1.0, sum(rate(${metric_namespace}_sub_libp2p_notifications_sizes_bucket{instance=~\"${nodename}\", protocol=\"${notif_protocol}\"}[5m])) by (direction, le))",
          "format": "time_series",
          "interval": "",
          "legendFormat": "{{direction}}",
          "refId": "A"
        }
      ],
      "thresholds": [],
      "timeFrom": null,
      "timeRegions": [],
      "timeShift": null,
      "title": "Maximum size of sent and received notifications in the past 5 minutes",
      "tooltip": {
        "shared": true,
        "sort": 2,
        "value_type": "individual"
      },
      "type": "graph",
      "xaxis": {
        "buckets": null,
        "mode": "time",
        "name": null,
        "show": true,
        "values": []
      },
      "yaxes": [
        {
          "format": "bytes",
          "label": "Max. notification size",
          "logBase": 10,
          "max": null,
          "min": null,
          "show": true
        },
        {
          "format": "short",
          "label": null,
          "logBase": 1,
          "max": null,
          "min": null,
          "show": false
        }
      ],
      "yaxis": {
        "align": false,
        "alignLevel": null
      }
    },
    {
      "aliasColors": {},
      "bars": false,
      "dashLength": 10,
      "dashes": false,
      "datasource": "$data_source",
      "description": "99.9% of the time, the output queue size for this protocol is below the given value",
      "fieldConfig": {
        "defaults": {
          "custom": {},
          "links": []
        },
        "overrides": []
      },
      "fill": 0,
      "fillGradient": 0,
      "gridPos": {
        "h": 6,
        "w": 12,
        "x": 0,
        "y": 116
      },
      "hiddenSeries": false,
      "id": 14,
      "legend": {
        "alignAsTable": false,
        "avg": false,
        "current": true,
        "hideEmpty": false,
        "hideZero": true,
        "max": true,
        "min": false,
        "rightSide": true,
        "show": true,
        "total": false,
        "values": true
      },
      "lines": true,
      "linewidth": 1,
      "nullPointMode": "null",
      "options": {
        "alertThreshold": true
      },
      "percentage": false,
      "pluginVersion": "7.3.6",
      "pointradius": 2,
      "points": false,
      "renderer": "flot",
      "repeat": "nodename",
      "seriesOverrides": [
        {
          "alias": "max",
          "fill": 1,
          "linewidth": 0
        }
      ],
      "spaceLength": 10,
      "stack": false,
      "steppedLine": false,
      "targets": [
        {
          "expr": "histogram_quantile(0.99, sum(rate(${metric_namespace}_sub_libp2p_notifications_queues_size_bucket{instance=~\"${nodename}\", protocol=\"${notif_protocol}\"}[2m])) by (le, instance))",
          "hide": false,
          "interval": "",
          "legendFormat": "{{protocol}}",
          "refId": "A"
        },
        {
          "expr": "max(histogram_quantile(0.99, sum(rate(${metric_namespace}_sub_libp2p_notifications_queues_size_bucket{instance=~\"${nodename}\", protocol=\"${notif_protocol}\"}[2m])) by (le, instance)))",
          "interval": "",
          "legendFormat": "max",
          "refId": "B"
        }
      ],
      "thresholds": [],
      "timeFrom": null,
      "timeRegions": [],
      "timeShift": null,
      "title": "99th percentile of queues sizes",
      "tooltip": {
        "shared": true,
        "sort": 0,
        "value_type": "individual"
      },
      "type": "graph",
      "xaxis": {
        "buckets": null,
        "mode": "time",
        "name": null,
        "show": true,
        "values": []
      },
      "yaxes": [
        {
          "format": "short",
          "label": null,
          "logBase": 1,
          "max": "300",
          "min": "0",
          "show": true
        },
        {
          "format": "short",
          "label": null,
          "logBase": 1,
          "max": null,
          "min": null,
          "show": false
        }
      ],
      "yaxis": {
        "align": false,
        "alignLevel": null
      }
    },
    {
      "collapsed": false,
      "datasource": null,
      "gridPos": {
        "h": 1,
        "w": 24,
        "x": 0,
        "y": 122
      },
      "id": 52,
      "panels": [],
      "title": "GrandPa",
      "type": "row"
    },
    {
      "aliasColors": {},
      "bars": true,
      "dashLength": 10,
      "dashes": false,
      "datasource": "$data_source",
      "fieldConfig": {
        "defaults": {
          "custom": {},
          "links": []
        },
        "overrides": []
      },
      "fill": 1,
      "fillGradient": 0,
      "gridPos": {
        "h": 6,
        "w": 12,
        "x": 0,
        "y": 123
      },
      "hiddenSeries": false,
      "id": 54,
      "interval": "1m",
      "legend": {
        "alignAsTable": true,
        "avg": false,
        "current": false,
        "hideEmpty": true,
        "hideZero": true,
        "max": false,
        "min": false,
        "rightSide": true,
        "show": true,
        "total": true,
        "values": true
      },
      "lines": false,
      "linewidth": 1,
      "nullPointMode": "null as zero",
      "options": {
        "alertThreshold": true
      },
      "percentage": false,
      "pluginVersion": "7.3.6",
      "pointradius": 2,
      "points": false,
      "renderer": "flot",
      "repeat": "nodename",
      "repeatDirection": "h",
      "seriesOverrides": [
        {
          "alias": "/discard/",
          "color": "#FA6400",
          "zindex": -2
        },
        {
          "alias": "/keep/",
          "color": "#73BF69",
          "zindex": 2
        },
        {
          "alias": "/process_and_discard/",
          "color": "#5794F2"
        }
      ],
      "spaceLength": 10,
      "stack": true,
      "steppedLine": false,
      "targets": [
        {
          "expr": "rate(${metric_namespace}_finality_grandpa_communication_gossip_validator_messages{instance=~\"${nodename}\"}[$__interval])",
          "interval": "",
          "legendFormat": "{{message}} => {{action}}",
          "refId": "A"
        }
      ],
      "thresholds": [],
      "timeFrom": null,
      "timeRegions": [],
      "timeShift": null,
      "title": "GrandPa messages received from the network, and action",
      "tooltip": {
        "shared": true,
        "sort": 0,
        "value_type": "individual"
      },
      "type": "graph",
      "xaxis": {
        "buckets": null,
        "mode": "time",
        "name": null,
        "show": true,
        "values": []
      },
      "yaxes": [
        {
          "format": "short",
          "label": null,
          "logBase": 1,
          "max": null,
          "min": null,
          "show": true
        },
        {
          "format": "short",
          "label": null,
          "logBase": 1,
          "max": null,
          "min": null,
          "show": true
        }
      ],
      "yaxis": {
        "align": false,
        "alignLevel": null
      }
    },
    {
      "collapsed": false,
      "datasource": null,
      "gridPos": {
        "h": 1,
        "w": 24,
        "x": 0,
        "y": 129
      },
      "id": 25,
      "panels": [],
      "repeat": null,
      "title": "Kademlia & authority-discovery",
      "type": "row"
    },
    {
      "datasource": null,
      "description": "",
      "fieldConfig": {
        "defaults": {
          "custom": {}
        },
        "overrides": []
      },
      "folderId": null,
      "gridPos": {
        "h": 1,
        "w": 24,
        "x": 0,
        "y": 130
      },
      "headings": true,
      "id": 423,
      "limit": 10,
      "pluginVersion": "7.2.1",
      "query": "kademlia",
      "recent": false,
      "search": false,
      "starred": false,
      "tags": [],
      "timeFrom": null,
      "timeShift": null,
      "title": "Kademlia and Authority Discovery metrics moved to \"kademlia-and-authority-discovery\" dashboard.",
      "type": "dashlist"
    }
  ],
  "refresh": "1m",
  "schemaVersion": 26,
  "style": "dark",
  "tags": [],
  "templating": {
    "list": [
      {
        "allValue": null,
        "current": {},
        "datasource": "$data_source",
        "definition": "${metric_namespace}_process_start_time_seconds",
        "error": null,
        "hide": 0,
        "includeAll": false,
        "label": "Instance name filter",
        "multi": true,
        "name": "nodename",
        "options": [],
        "query": "${metric_namespace}_process_start_time_seconds",
        "refresh": 1,
        "regex": "/instance=\"(.*?)\"/",
        "skipUrlSync": false,
        "sort": 1,
        "tagValuesQuery": "",
        "tags": [],
        "tagsQuery": "",
        "type": "query",
        "useTags": false
      },
      {
        "allValue": null,
        "current": {},
        "datasource": "$data_source",
        "definition": "${metric_namespace}_sub_libp2p_notifications_sizes_count{instance=~\"${nodename}\"}",
        "error": null,
        "hide": 2,
        "includeAll": true,
        "label": null,
        "multi": false,
        "name": "notif_protocol",
        "options": [],
        "query": "${metric_namespace}_sub_libp2p_notifications_sizes_count{instance=~\"${nodename}\"}",
        "refresh": 1,
        "regex": "/protocol=\"(.*?)\"/",
        "skipUrlSync": false,
        "sort": 5,
        "tagValuesQuery": "",
        "tags": [],
        "tagsQuery": "",
        "type": "query",
        "useTags": false
      },
      {
        "allValue": null,
        "current": {},
        "datasource": "$data_source",
<<<<<<< HEAD
        "definition": "${metric_namespace}_sub_libp2p_requests_in_success_total_count{instance=~\"${nodename}\"}",
=======
        "definition": "${metric_namespace}_sub_libp2p_requests_out_started_total{instance=~\"${nodename}\"}",
>>>>>>> 4904ce00
        "error": null,
        "hide": 2,
        "includeAll": true,
        "label": null,
        "multi": false,
        "name": "request_protocol",
        "options": [],
<<<<<<< HEAD
        "query": "${metric_namespace}_sub_libp2p_requests_in_success_total_count{instance=~\"${nodename}\"}",
=======
        "query": "${metric_namespace}_sub_libp2p_requests_out_started_total{instance=~\"${nodename}\"}",
>>>>>>> 4904ce00
        "refresh": 1,
        "regex": "/protocol=\"(.*?)\"/",
        "skipUrlSync": false,
        "sort": 5,
        "tagValuesQuery": "",
        "tags": [],
        "tagsQuery": "",
        "type": "query",
        "useTags": false
      },
      {
        "current": {
          "selected": false,
          "text": "prometheus.parity-mgmt",
          "value": "prometheus.parity-mgmt"
        },
        "error": null,
        "hide": 0,
        "includeAll": false,
        "label": "Source of data",
        "multi": false,
        "name": "data_source",
        "options": [],
        "query": "prometheus",
        "queryValue": "",
        "refresh": 1,
        "regex": "",
        "skipUrlSync": false,
        "type": "datasource"
      },
      {
        "current": {
          "value": "${VAR_METRIC_NAMESPACE}",
          "text": "${VAR_METRIC_NAMESPACE}",
          "selected": false
        },
        "error": null,
        "hide": 2,
        "label": "Prefix of the metrics",
        "name": "metric_namespace",
        "options": [
          {
            "value": "${VAR_METRIC_NAMESPACE}",
            "text": "${VAR_METRIC_NAMESPACE}",
            "selected": false
          }
        ],
        "query": "${VAR_METRIC_NAMESPACE}",
        "skipUrlSync": false,
        "type": "constant"
      }
    ]
  },
  "time": {
    "from": "now-12h",
    "to": "now"
  },
  "timepicker": {
    "refresh_intervals": [
      "5s",
      "10s",
      "30s",
      "1m",
      "5m",
      "15m",
      "30m",
      "1h",
      "2h",
      "1d"
    ]
  },
  "timezone": "utc",
  "title": "Substrate Networking",
  "uid": "vKVuiD9Zk",
<<<<<<< HEAD
  "version": 154
=======
  "version": 147
>>>>>>> 4904ce00
}<|MERGE_RESOLUTION|>--- conflicted
+++ resolved
@@ -74,11 +74,7 @@
   "gnetId": null,
   "graphTooltip": 0,
   "id": null,
-<<<<<<< HEAD
   "iteration": 1613393276921,
-=======
-  "iteration": 1610462565248,
->>>>>>> 4904ce00
   "links": [],
   "panels": [
     {
@@ -967,12 +963,8 @@
       "steppedLine": false,
       "targets": [
         {
-<<<<<<< HEAD
           "expr": "irate(${metric_namespace}_sub_libp2p_requests_out_success_total_sum{instance=~\"${nodename}\", protocol=\"${request_protocol}\"}[5m]) + on(instance) sum(irate(${metric_namespace}_sub_libp2p_requests_out_failure_total{instance=~\"${nodename}\", protocol=\"${request_protocol}\"}[5m])) by (instance)",
           "hide": false,
-=======
-          "expr": "irate(${metric_namespace}_sub_libp2p_requests_out_started_total{instance=~\"${nodename}\", protocol=\"${request_protocol}\"}[5m])",
->>>>>>> 4904ce00
           "interval": "",
           "legendFormat": "{{instance}}",
           "refId": "A"
@@ -998,10 +990,7 @@
       },
       "yaxes": [
         {
-<<<<<<< HEAD
           "$$hashKey": "object:209",
-=======
->>>>>>> 4904ce00
           "format": "reqps",
           "label": null,
           "logBase": 1,
@@ -1046,11 +1035,7 @@
         "y": 51
       },
       "hiddenSeries": false,
-<<<<<<< HEAD
       "id": 448,
-=======
-      "id": 151,
->>>>>>> 4904ce00
       "legend": {
         "avg": false,
         "current": false,
@@ -1078,17 +1063,11 @@
       "steppedLine": false,
       "targets": [
         {
-<<<<<<< HEAD
           "expr": "sum(irate(${metric_namespace}_sub_libp2p_requests_out_failure_total{instance=~\"${nodename}\", protocol=\"${request_protocol}\"}[$__rate_interval])) by (instance, reason)",
           "hide": false,
           "interval": "",
           "intervalFactor": 1,
           "legendFormat": "{{reason}}",
-=======
-          "expr": "irate(${metric_namespace}_sub_libp2p_requests_in_success_total_count{instance=~\"${nodename}\", protocol=\"${request_protocol}\"}[5m])",
-          "interval": "",
-          "legendFormat": "{{instance}}",
->>>>>>> 4904ce00
           "refId": "A"
         }
       ],
@@ -1096,11 +1075,7 @@
       "timeFrom": null,
       "timeRegions": [],
       "timeShift": null,
-<<<<<<< HEAD
       "title": "Outbound requests failures",
-=======
-      "title": "Requests served per second",
->>>>>>> 4904ce00
       "tooltip": {
         "shared": true,
         "sort": 2,
@@ -1116,10 +1091,7 @@
       },
       "yaxes": [
         {
-<<<<<<< HEAD
           "$$hashKey": "object:209",
-=======
->>>>>>> 4904ce00
           "format": "reqps",
           "label": null,
           "logBase": 1,
@@ -1262,11 +1234,7 @@
         "y": 59
       },
       "hiddenSeries": false,
-<<<<<<< HEAD
       "id": 257,
-=======
-      "id": 258,
->>>>>>> 4904ce00
       "legend": {
         "avg": false,
         "current": false,
@@ -1294,12 +1262,8 @@
       "steppedLine": false,
       "targets": [
         {
-<<<<<<< HEAD
           "expr": "histogram_quantile(0.99, sum(rate(${metric_namespace}_sub_libp2p_requests_out_success_total_bucket{instance=~\"${nodename}\", protocol=\"${request_protocol}\"}[5m])) by (instance, le)) > 0",
           "instant": false,
-=======
-          "expr": "histogram_quantile(0.5, sum(rate(${metric_namespace}_sub_libp2p_requests_in_success_total_bucket{instance=~\"${nodename}\", protocol=\"${request_protocol}\"}[5m])) by (instance, le))",
->>>>>>> 4904ce00
           "interval": "",
           "legendFormat": "{{instance}}",
           "refId": "A"
@@ -1309,11 +1273,7 @@
       "timeFrom": null,
       "timeRegions": [],
       "timeShift": null,
-<<<<<<< HEAD
       "title": "99th percentile request answer time",
-=======
-      "title": "Median request serving time",
->>>>>>> 4904ce00
       "tooltip": {
         "shared": true,
         "sort": 2,
@@ -1372,11 +1332,7 @@
         "y": 63
       },
       "hiddenSeries": false,
-<<<<<<< HEAD
       "id": 151,
-=======
-      "id": 257,
->>>>>>> 4904ce00
       "legend": {
         "avg": false,
         "current": false,
@@ -1404,12 +1360,7 @@
       "steppedLine": false,
       "targets": [
         {
-<<<<<<< HEAD
           "expr": "irate(${metric_namespace}_sub_libp2p_requests_in_success_total_count{instance=~\"${nodename}\", protocol=\"${request_protocol}\"}[5m])",
-=======
-          "expr": "histogram_quantile(0.99, sum(rate(${metric_namespace}_sub_libp2p_requests_out_success_total_bucket{instance=~\"${nodename}\", protocol=\"${request_protocol}\"}[5m])) by (instance, le)) > 0",
-          "instant": false,
->>>>>>> 4904ce00
           "interval": "",
           "legendFormat": "{{instance}}",
           "refId": "A"
@@ -1419,11 +1370,7 @@
       "timeFrom": null,
       "timeRegions": [],
       "timeShift": null,
-<<<<<<< HEAD
       "title": "Requests served per second",
-=======
-      "title": "99th percentile request answer time",
->>>>>>> 4904ce00
       "tooltip": {
         "shared": true,
         "sort": 2,
@@ -1439,11 +1386,7 @@
       },
       "yaxes": [
         {
-<<<<<<< HEAD
           "format": "reqps",
-=======
-          "format": "s",
->>>>>>> 4904ce00
           "label": null,
           "logBase": 1,
           "max": null,
@@ -1486,11 +1429,7 @@
         "y": 67
       },
       "hiddenSeries": false,
-<<<<<<< HEAD
       "id": 449,
-=======
-      "id": 259,
->>>>>>> 4904ce00
       "legend": {
         "avg": false,
         "current": false,
@@ -1518,17 +1457,11 @@
       "steppedLine": false,
       "targets": [
         {
-<<<<<<< HEAD
           "expr": "sum(irate(${metric_namespace}_sub_libp2p_requests_in_failure_total{instance=~\"${nodename}\", protocol=\"${request_protocol}\"}[$__rate_interval])) by (instance, reason)",
           "hide": false,
           "interval": "",
           "intervalFactor": 1,
           "legendFormat": "{{reason}}",
-=======
-          "expr": "histogram_quantile(0.99, sum(rate(${metric_namespace}_sub_libp2p_requests_in_success_total_bucket{instance=~\"${nodename}\", protocol=\"${request_protocol}\"}[5m])) by (instance, le))",
-          "interval": "",
-          "legendFormat": "{{instance}}",
->>>>>>> 4904ce00
           "refId": "A"
         }
       ],
@@ -1536,11 +1469,7 @@
       "timeFrom": null,
       "timeRegions": [],
       "timeShift": null,
-<<<<<<< HEAD
       "title": "Inbound requests failures",
-=======
-      "title": "99th percentile request serving time",
->>>>>>> 4904ce00
       "tooltip": {
         "shared": false,
         "sort": 2,
@@ -1556,12 +1485,8 @@
       },
       "yaxes": [
         {
-<<<<<<< HEAD
           "$$hashKey": "object:209",
           "format": "reqps",
-=======
-          "format": "s",
->>>>>>> 4904ce00
           "label": null,
           "logBase": 1,
           "max": null,
@@ -1605,11 +1530,7 @@
         "y": 71
       },
       "hiddenSeries": false,
-<<<<<<< HEAD
       "id": 258,
-=======
-      "id": 287,
->>>>>>> 4904ce00
       "legend": {
         "avg": false,
         "current": false,
@@ -1621,11 +1542,7 @@
       },
       "lines": true,
       "linewidth": 1,
-<<<<<<< HEAD
       "nullPointMode": "null",
-=======
-      "nullPointMode": "null as zero",
->>>>>>> 4904ce00
       "options": {
         "alertThreshold": true
       },
@@ -1641,12 +1558,7 @@
       "steppedLine": false,
       "targets": [
         {
-<<<<<<< HEAD
           "expr": "histogram_quantile(0.5, sum(rate(${metric_namespace}_sub_libp2p_requests_in_success_total_bucket{instance=~\"${nodename}\", protocol=\"${request_protocol}\"}[5m])) by (instance, le))",
-=======
-          "expr": "avg(irate(${metric_namespace}_sub_libp2p_requests_out_failure_total{instance=~\"${nodename}\", protocol=\"${request_protocol}\"}[5m])) by (reason)",
-          "instant": false,
->>>>>>> 4904ce00
           "interval": "",
           "legendFormat": "{{instance}}",
           "refId": "A"
@@ -1656,11 +1568,7 @@
       "timeFrom": null,
       "timeRegions": [],
       "timeShift": null,
-<<<<<<< HEAD
       "title": "Median request serving time",
-=======
-      "title": "Outgoing request failures per second",
->>>>>>> 4904ce00
       "tooltip": {
         "shared": true,
         "sort": 2,
@@ -1676,11 +1584,7 @@
       },
       "yaxes": [
         {
-<<<<<<< HEAD
           "format": "s",
-=======
-          "format": "short",
->>>>>>> 4904ce00
           "label": null,
           "logBase": 1,
           "max": null,
@@ -1723,11 +1627,7 @@
         "y": 75
       },
       "hiddenSeries": false,
-<<<<<<< HEAD
       "id": 259,
-=======
-      "id": 286,
->>>>>>> 4904ce00
       "legend": {
         "avg": false,
         "current": false,
@@ -1755,16 +1655,9 @@
       "steppedLine": false,
       "targets": [
         {
-<<<<<<< HEAD
           "expr": "histogram_quantile(0.99, sum(rate(${metric_namespace}_sub_libp2p_requests_in_success_total_bucket{instance=~\"${nodename}\", protocol=\"${request_protocol}\"}[5m])) by (instance, le))",
           "interval": "",
           "legendFormat": "{{instance}}",
-=======
-          "expr": "avg(irate(${metric_namespace}_sub_libp2p_requests_in_failure_total{instance=~\"${nodename}\", protocol=\"${request_protocol}\"}[5m])) by (reason)",
-          "instant": false,
-          "interval": "",
-          "legendFormat": "{{reason}}",
->>>>>>> 4904ce00
           "refId": "A"
         }
       ],
@@ -1772,15 +1665,9 @@
       "timeFrom": null,
       "timeRegions": [],
       "timeShift": null,
-<<<<<<< HEAD
       "title": "99th percentile request serving time",
       "tooltip": {
         "shared": false,
-=======
-      "title": "Ingoing request failures per second",
-      "tooltip": {
-        "shared": true,
->>>>>>> 4904ce00
         "sort": 2,
         "value_type": "individual"
       },
@@ -1967,11 +1854,7 @@
       "lines": true,
       "linewidth": 1,
       "maxPerRow": 12,
-<<<<<<< HEAD
       "nullPointMode": "connected",
-=======
-      "nullPointMode": "null as zero",
->>>>>>> 4904ce00
       "options": {
         "alertThreshold": true
       },
@@ -1997,11 +1880,7 @@
       "steppedLine": false,
       "targets": [
         {
-<<<<<<< HEAD
           "expr": "avg by (direction) (irate(${metric_namespace}_sub_libp2p_notifications_sizes_count{instance=~\"${nodename}\", protocol=\"${notif_protocol}\"}[$__rate_interval]))",
-=======
-          "expr": "avg by (direction) (irate(${metric_namespace}_sub_libp2p_notifications_sizes_count{instance=~\"${nodename}\", protocol=\"${notif_protocol}\"}[$__interval]))",
->>>>>>> 4904ce00
           "interval": "",
           "legendFormat": "{{direction}}",
           "refId": "A"
@@ -2088,11 +1967,7 @@
       "lines": true,
       "linewidth": 1,
       "maxPerRow": 12,
-<<<<<<< HEAD
       "nullPointMode": "connected",
-=======
-      "nullPointMode": "null as zero",
->>>>>>> 4904ce00
       "options": {
         "alertThreshold": true
       },
@@ -2118,11 +1993,7 @@
       "steppedLine": false,
       "targets": [
         {
-<<<<<<< HEAD
           "expr": "avg(irate(${metric_namespace}_sub_libp2p_notifications_sizes_sum{instance=~\"${nodename}\", protocol=\"${notif_protocol}\"}[$__rate_interval])) by (direction)",
-=======
-          "expr": "avg(irate(${metric_namespace}_sub_libp2p_notifications_sizes_sum{instance=~\"${nodename}\", protocol=\"${notif_protocol}\"}[$__interval])) by (direction)",
->>>>>>> 4904ce00
           "instant": false,
           "interval": "",
           "legendFormat": "{{direction}}",
@@ -2812,11 +2683,7 @@
         "allValue": null,
         "current": {},
         "datasource": "$data_source",
-<<<<<<< HEAD
         "definition": "${metric_namespace}_sub_libp2p_requests_in_success_total_count{instance=~\"${nodename}\"}",
-=======
-        "definition": "${metric_namespace}_sub_libp2p_requests_out_started_total{instance=~\"${nodename}\"}",
->>>>>>> 4904ce00
         "error": null,
         "hide": 2,
         "includeAll": true,
@@ -2824,11 +2691,7 @@
         "multi": false,
         "name": "request_protocol",
         "options": [],
-<<<<<<< HEAD
         "query": "${metric_namespace}_sub_libp2p_requests_in_success_total_count{instance=~\"${nodename}\"}",
-=======
-        "query": "${metric_namespace}_sub_libp2p_requests_out_started_total{instance=~\"${nodename}\"}",
->>>>>>> 4904ce00
         "refresh": 1,
         "regex": "/protocol=\"(.*?)\"/",
         "skipUrlSync": false,
@@ -2903,9 +2766,5 @@
   "timezone": "utc",
   "title": "Substrate Networking",
   "uid": "vKVuiD9Zk",
-<<<<<<< HEAD
   "version": 154
-=======
-  "version": 147
->>>>>>> 4904ce00
 }