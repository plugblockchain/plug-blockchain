--- conflicted
+++ resolved
@@ -113,11 +113,7 @@
 
 If you want to see the multi-node consensus algorithm in action locally, then you can create a local testnet with two validator nodes for Alice and Bob, who are the initial authorities of the genesis chain specification that have been endowed with a testnet DOTs. We'll give each node a name and expose them so they are listed on link:https://telemetry.polkadot.io/#/Local%20Testnet[Telemetry] . You'll need two terminals windows open.
 
-<<<<<<< HEAD
 We'll start Alice's plug node first on default TCP port 30333 with her chain database stored locally at `/tmp/alice`. The Bootnode ID of her node is `QmQZ8TjTqeDj3ciwr93EJ95hxfDsb9pEYDizUAbWpigtQN`, which is generated from the `--node-key` value that we specify below:
-=======
-We'll start Alice's substrate node first on default TCP port 30333 with her chain database stored locally at `/tmp/alice`. The Bootnode ID of her node is `QmRpheLN4JWdAnY7HGJfWFNbfkQCb6tFf4vvA6hgjMZKrR`, which is generated from the `--node-key` value that we specify below:
->>>>>>> b0038786
 
 [source, shell]
 cargo run --release \-- \
@@ -140,168 +136,4 @@
   --telemetry-url ws://telemetry.polkadot.io:1024 \
   --validator
 
-<<<<<<< HEAD
-Additional Plug CLI usage options are available and may be shown by running `cargo run \-- --help`.
-=======
-Additional Substate CLI usage options are available and may be shown by running `cargo run \-- --help`.
-
-[[flaming-fir]]
-=== Joining the Flaming Fir Testnet
-
-Flaming Fir is the new testnet for Substrate master (2.0). Please note that master is not compatible with the BBQ-Birch, Charred-Cherry, Dried-Danta or Emberic-Elm testnets. Ensure you have the dependencies listed above before compiling.
-The master branch might have breaking changes as development progresses, therefore you should make sure you have a reasonably updated client when trying to sync Flaming Fir.
-
-[source, shell]
-----
-git clone https://github.com/paritytech/substrate.git
-cd substrate
-----
-
-You can run the tests if you like:
-
-[source, shell]
-cargo test --all
-
-Start your node:
-
-[source, shell]
-cargo run --release \--
-
-To see a list of command line options, enter:
-
-[source, shell]
-cargo run --release \-- --help
-
-For example, you can choose a custom node name:
-
-[source, shell]
-cargo run --release \-- --name my_custom_name
-
-If you are successful, you will see your node syncing at https://telemetry.polkadot.io/#/Flaming%20Fir
-
-=== Joining the Emberic Elm Testnet
-
-Emberic Elm is the testnet for Substrate 1.0. Please note that 1.0 is not compatible with the BBQ-Birch, Charred-Cherry, Dried-Danta or Flaming-Fir testnets.
-In order to join the Emberic Elm testnet you should build from the `v1.0` branch. Ensure you have the dependencies listed above before compiling.
-
-[source, shell]
-----
-git clone https://github.com/paritytech/substrate.git
-cd substrate
-git checkout -b v1.0 origin/v1.0
-----
-
-You can then follow the same steps for building and running as described above in <<flaming-fir>>.
-
-== Documentation
-
-=== Viewing documentation for Substrate packages
-
-You can generate documentation for a Substrate Rust package and have it automatically open in your web browser using https://doc.rust-lang.org/rustdoc/what-is-rustdoc.html#using-rustdoc-with-cargo[rustdoc with Cargo],
-(of the The Rustdoc Book), by running the the following command:
-
-```
-cargo doc --package <spec> --open
-```
-
-Replacing `<spec>` with one of the following (i.e. `cargo doc --package substrate --open`):
-
-* All Substrate Packages
-[source, shell]
-substrate
-* Substrate Core
-[source, shell]
-substrate, substrate-cli, substrate-client, substrate-client-db,
-substrate-consensus-common, substrate-consensus-rhd,
-substrate-executor, substrate-finality-grandpa, substrate-keyring, substrate-keystore, substrate-network,
-substrate-network-libp2p, substrate-primitives, substrate-rpc, substrate-rpc-servers,
-substrate-serializer, substrate-service, substrate-service-test, substrate-state-db,
-substrate-state-machine, substrate-telemetry, substrate-test-client,
-substrate-test-runtime, substrate-transaction-graph, substrate-transaction-pool,
-substrate-trie
-* Substrate Runtime
-[source, shell]
-sr-api, sr-io, sr-primitives, sr-sandbox, sr-std, sr-version
-* Substrate Runtime Module Library (SRML)
-[source, shell]
-srml-assets, srml-balances, srml-consensus, srml-contract, srml-council, srml-democracy, srml-example,
-srml-executive, srml-metadata, srml-session, srml-staking, srml-support, srml-system, srml-timestamp,
-srml-treasury
-* Node
-[source, shell]
-node-cli, node-consensus, node-executor, node-network, node-primitives, node-runtime
-* Subkey
-[source, shell]
-subkey
-
-=== Contributing to documentation for Substrate packages
-
-https://doc.rust-lang.org/1.9.0/book/documentation.html[Document source code] for Substrate packages by annotating the source code with documentation comments.
-
-Example (generic):
-```markdown
-/// Summary
-///
-/// Description
-///
-/// # Panics
-///
-/// # Errors
-///
-/// # Safety
-///
-/// # Examples
-///
-/// Summary of Example 1
-///
-/// ```rust
-/// // insert example 1 code here
-/// ```
-///
-```
-
-* Important notes:
-** Documentation comments must use annotations with a triple slash `///`
-** Modules are documented using `//!`
-```
-//! Summary (of module)
-//!
-//! Description (of module)
-```
-* Special section header is indicated with a hash `#`.
-** `Panics` section requires an explanation if the function triggers a panic
-** `Errors` section is for describing conditions under which a function of method returns `Err(E)` if it returns a `Result<T, E>`
-** `Safety` section requires an explanation if the function is `unsafe`
-** `Examples` section includes examples of using the function or method
-* Code block annotations for examples are included between triple graves, as shown above.
-Instead of including the programming language to use for syntax highlighting as the annotation
-after the triple graves, alternative annotations include the `ignore`, `text`, `should_panic`, or `no_run`.
-* Summary sentence is a short high level single sentence of its functionality
-* Description paragraph is for details additional to the summary sentence
-* Missing documentation annotations may be used to identify where to generate warnings with `#![warn(missing_docs)]`
-or errors `#![deny(missing_docs)]`
-* Hide documentation for items with `#[doc(hidden)]`
-
-=== Contributing to documentation (tests, extended examples, macros) for Substrate packages
-
-The code block annotations in the `# Example` section may be used as https://doc.rust-lang.org/1.9.0/book/documentation.html#documentation-as-tests[documentation as tests and for extended examples].
-
-* Important notes:
-** Rustdoc will automatically add a `main()` wrapper around the code block to test it
-** https://doc.rust-lang.org/1.9.0/book/documentation.html#documenting-macros[Documenting macros].
-** Documentation as tests examples are included when running `cargo test`
-
-== Contributing
-
-=== Contributing Guidelines
-
-include::CONTRIBUTING.adoc[]
-
-=== Contributor Code of Conduct
-
-include::CODE_OF_CONDUCT.adoc[]
-
-== License
-
-https://github.com/paritytech/substrate/blob/master/LICENSE[LICENSE]
->>>>>>> b0038786
+Additional Plug CLI usage options are available and may be shown by running `cargo run \-- --help`.