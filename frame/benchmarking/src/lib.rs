--- conflicted
+++ resolved
@@ -26,11 +26,7 @@
 
 pub use utils::*;
 #[cfg(feature = "std")]
-<<<<<<< HEAD
-pub use analysis::Analysis;
-=======
 pub use analysis::{Analysis, BenchmarkSelector};
->>>>>>> 4771f237
 #[doc(hidden)]
 pub use sp_io::storage::root as storage_root;
 pub use sp_runtime::traits::Zero;
@@ -203,100 +199,11 @@
 #[macro_export]
 macro_rules! benchmarks_instance {
 	(
-<<<<<<< HEAD
-		$( $name:ident ),*
-	) => {
-		impl<T: Trait> $crate::Benchmarking<$crate::BenchmarkResults> for Module<T> {
-			fn run_benchmark(
-				extrinsic: Vec<u8>,
-				lowest_range_values: Vec<u32>,
-				highest_range_values: Vec<u32>,
-				steps: Vec<u32>,
-				repeat: u32,
-			) -> Result<Vec<$crate::BenchmarkResults>, &'static str> {
-				// Map the input to the selected benchmark.
-				let extrinsic = sp_std::str::from_utf8(extrinsic.as_slice())
-					.map_err(|_| "Could not find extrinsic")?;
-				let selected_benchmark = match extrinsic {
-					$( stringify!($name) => SelectedBenchmark::$name, )*
-					_ => return Err("Could not find extrinsic."),
-				};
-
-				// Warm up the DB
-				$crate::benchmarking::commit_db();
-				$crate::benchmarking::wipe_db();
-
-				// first one is set_identity.
-				let components = <SelectedBenchmark as $crate::BenchmarkingSetup<T, crate::Call<T>, RawOrigin<T::AccountId, T::Doughnut>>>::components(&selected_benchmark);
-				// results go here
-				let mut results: Vec<$crate::BenchmarkResults> = Vec::new();
-
-				// Default number of steps for a component.
-				let mut prev_steps = 10;
-
-				// Select the component we will be benchmarking. Each component will be benchmarked.
-				for (idx, (name, low, high)) in components.iter().enumerate() {
-					// Get the number of steps for this component.
-					let steps = steps.get(idx).cloned().unwrap_or(prev_steps);
-					prev_steps = steps;
-
-					let lowest = lowest_range_values.get(idx).cloned().unwrap_or(*low);
-					let highest = highest_range_values.get(idx).cloned().unwrap_or(*high);
-
-					let diff = highest - lowest;
-
-					// Create up to `STEPS` steps for that component between high and low.
-					let step_size = (diff / steps).max(1);
-					let num_of_steps = diff / step_size + 1;
-
-					for s in 0..num_of_steps {
-						// This is the value we will be testing for component `name`
-						let component_value = lowest + step_size * s;
-
-						// Select the max value for all the other components.
-						let c: Vec<($crate::BenchmarkParameter, u32)> = components.iter()
-							.enumerate()
-							.map(|(idx, (n, l, h))|
-								if n == name {
-									(*n, component_value)
-								} else {
-									(*n, *highest_range_values.get(idx).unwrap_or(h))
-								}
-							)
-							.collect();
-
-						// Run the benchmark `repeat` times.
-						for _ in 0..repeat {
-							// Set up the externalities environment for the setup we want to benchmark.
-							let (call, caller) = <SelectedBenchmark as $crate::BenchmarkingSetup<T, crate::Call<T>, RawOrigin<T::AccountId, T::Doughnut>>>::instance(&selected_benchmark, &c)?;
-							// Commit the externalities to the database, flushing the DB cache.
-							// This will enable worst case scenario for reading from the database.
-							$crate::benchmarking::commit_db();
-							// Time the extrinsic logic.
-							let start_extrinsic = $crate::benchmarking::current_time();
-							call.dispatch(caller.into())?;
-							let finish_extrinsic = $crate::benchmarking::current_time();
-							let elapsed_extrinsic = finish_extrinsic - start_extrinsic;
-							// Time the storage root recalculation.
-							let start_storage_root = $crate::benchmarking::current_time();
-							$crate::storage_root();
-							let finish_storage_root = $crate::benchmarking::current_time();
-							let elapsed_storage_root = finish_storage_root - start_storage_root;
-							results.push((c.clone(), elapsed_extrinsic, elapsed_storage_root));
-							// Wipe the DB back to the genesis state.
-							$crate::benchmarking::wipe_db();
-						}
-					}
-				}
-				return Ok(results);
-			}
-=======
 		$( where_clause { where $( $where_ty:ty: $where_bound:path ),* $(,)? } )?
 		_ {
 			$(
 				let $common:ident in $common_from:tt .. $common_to:expr => $common_instancer:expr;
 			)*
->>>>>>> 4771f237
 		}
 		$( $rest:tt )*
 	) => {
@@ -369,11 +276,6 @@
 		$( $rest:tt )*
 	) => {
 		$crate::benchmarks_iter! {
-<<<<<<< HEAD
-			{ $( $common )* } ( $( $names )* ) $name { $( $code )* }: {
-				<Call<T> as $crate::Dispatchable>::dispatch(Call::<T>::$dispatch($($arg),*), $origin.into())?;
-			} $( $rest )*
-=======
 			{ $( $instance)? }
 			{ $( $where_clause )* }
 			{ $( $common )* }
@@ -388,7 +290,6 @@
 			}
 			verify $postcode
 			$( $rest )*
->>>>>>> 4771f237
 		}
 	};
 	// iteration arm:
@@ -735,14 +636,10 @@
 		#[allow(non_camel_case_types)]
 		struct $name;
 		#[allow(unused_variables)]
-<<<<<<< HEAD
-		impl<T: Trait> $crate::BenchmarkingSetup<T, crate::Call<T>, RawOrigin<T::AccountId, T::Doughnut>> for $name {
-=======
 		impl<T: Trait $( <$instance>, I: Instance)? >
 			$crate::BenchmarkingSetup<T $(, $instance)? > for $name
 			where $( $where_clause )*
 		{
->>>>>>> 4771f237
 			fn components(&self) -> Vec<($crate::BenchmarkParameter, u32, u32)> {
 				vec! [
 					$(
@@ -751,17 +648,11 @@
 				]
 			}
 
-<<<<<<< HEAD
-			fn instance(&self, components: &[($crate::BenchmarkParameter, u32)])
-				-> Result<(crate::Call<T>, RawOrigin<T::AccountId, T::Doughnut>), &'static str>
-			{
-=======
 			fn instance(
 				&self,
 				components: &[($crate::BenchmarkParameter, u32)],
 				verify: bool
 			) -> Result<Box<dyn FnOnce() -> Result<(), &'static str>>, &'static str> {
->>>>>>> 4771f237
 				$(
 					let $common = $common_from;
 				)*
@@ -819,28 +710,6 @@
 		}
 
 		// Allow us to select a benchmark from the list of available benchmarks.
-<<<<<<< HEAD
-		impl<T: Trait> $crate::BenchmarkingSetup<T, Call<T>, RawOrigin<T::AccountId, T::Doughnut>> for SelectedBenchmark {
-			fn components(&self) -> Vec<($crate::BenchmarkParameter, u32, u32)> {
-				match self {
-					$( Self::$bench => <$bench as $crate::BenchmarkingSetup<
-						T,
-						Call<T>,
-						RawOrigin<T::AccountId, T::Doughnut>,
-					>>::components(&$bench), )*
-				}
-			}
-
-			fn instance(&self, components: &[($crate::BenchmarkParameter, u32)])
-				-> Result<(Call<T>, RawOrigin<T::AccountId, T::Doughnut>), &'static str>
-			{
-				match self {
-					$( Self::$bench => <$bench as $crate::BenchmarkingSetup<
-						T,
-						Call<T>,
-						RawOrigin<T::AccountId, T::Doughnut>,
-					>>::instance(&$bench, components), )*
-=======
 		impl<T: Trait $( <$instance>, I: Instance )? >
 			$crate::BenchmarkingSetup<T $(, $instance )? > for SelectedBenchmark
 			where $( $where_clause )*
@@ -866,7 +735,6 @@
 							$bench as $crate::BenchmarkingSetup<T $(, $bench_inst)? >
 						>::instance(&$bench, components, verify),
 					)*
->>>>>>> 4771f237
 				}
 			}
 		}
