// Copyright 2020 Parity Technologies (UK) Ltd.
// This file is part of Substrate.

// Substrate is free software: you can redistribute it and/or modify
// it under the terms of the GNU General Public License as published by
// the Free Software Foundation, either version 3 of the License, or
// (at your option) any later version.

// Substrate is distributed in the hope that it will be useful,
// but WITHOUT ANY WARRANTY; without even the implied warranty of
// MERCHANTABILITY or FITNESS FOR A PARTICULAR PURPOSE.  See the
// GNU General Public License for more details.

// You should have received a copy of the GNU General Public License
// along with Substrate.  If not, see <http://www.gnu.org/licenses/>.

//! Macro for benchmarking a FRAME runtime.

#![cfg_attr(not(feature = "std"), no_std)]

mod utils;
pub use utils::*;
#[doc(hidden)]
pub use sp_io::storage::root as storage_root;

/// Construct pallet benchmarks for weighing dispatchables.
///
/// Works around the idea of complexity parameters, named by a single letter (which is usually
/// upper cased in complexity notation but is lower-cased for use in this macro).
///
/// Complexity parameters ("parameters") have a range which is a `u32` pair. Every time a benchmark
/// is prepared and run, this parameter takes a concrete value within the range. There is an
/// associated instancing block, which is a single expression that is evaluated during
/// preparation. It may use `?` (`i.e. `return Err(...)`) to bail with a string error. Here's a
/// few examples:
///
/// ```ignore
/// // These two are equivalent:
/// let x in 0 .. 10;
/// let x in 0 .. 10 => ();
/// // This one calls a setup function and might return an error (which would be terminal).
/// let y in 0 .. 10 => setup(y)?;
/// // This one uses a code block to do lots of stuff:
/// let z in 0 .. 10 => {
///   let a = z * z / 5;
///   let b = do_something(a)?;
///   combine_into(z, b);
/// }
/// ```
///
/// Note that due to parsing restrictions, if the `from` expression is not a single token (i.e. a
/// literal or constant), then it must be parenthesised.
///
/// The macro allows for a number of "arms", each representing an individual benchmark. Using the
/// simple syntax, the associated dispatchable function maps 1:1 with the benchmark and the name of
/// the benchmark is the same as that of the associated function. However, extended syntax allows
/// for arbitrary expresions to be evaluated in a benchmark (including for example,
/// `on_initialize`).
///
/// The macro allows for common parameters whose ranges and instancing expressions may be drawn upon
/// (or not) by each arm. Syntax is available to allow for only the range to be drawn upon if
/// desired, allowing an alternative instancing expression to be given.
///
/// Each arm may also have a block of code which is run prior to any instancing and a block of code
/// which is run afterwards. All code blocks may draw upon the specific value of each parameter
/// at any time. Local variables are shared between the two pre- and post- code blocks, but do not
/// leak from the interior of any instancing expressions.
///
/// Any common parameters that are unused in an arm do not have their instancing expressions
/// evaluated.
///
/// Example:
/// ```ignore
/// benchmarks! {
///   // common parameter; just one for this example.
///   _ {
///     let l in 1 .. MAX_LENGTH => initialize_l(l);
///   }
///
///   // first dispatchable: foo; this is a user dispatchable and operates on a `u8` vector of
///   // size `l`, which we allow to be initialised as usual.
///   foo {
///     let caller = account::<T>(b"caller", 0, benchmarks_seed);
///     let l = ...;
///   } _(Origin::Signed(caller), vec![0u8; l])
///
///   // second dispatchable: bar; this is a root dispatchable and accepts a `u8` vector of size
///   // `l`. We don't want it preininitialised like before so we override using the `=> ()`
///   // notation.
///   // In this case, we explicitly name the call using `bar` instead of `_`.
///   bar {
///     let l = _ .. _ => ();
///   } bar(Origin::Root, vec![0u8; l])
///
///   // third dispatchable: baz; this is a user dispatchable. It isn't dependent on length like the
///   // other two but has its own complexity `c` that needs setting up. It uses `caller` (in the
///   // pre-instancing block) within the code block. This is only allowed in the param instancers
///   // of arms. Instancers of common params cannot optimistically draw upon hypothetical variables
///   // that the arm's pre-instancing code block might have declared.
///   baz1 {
///     let caller = account::<T>(b"caller", 0, benchmarks_seed);
///     let c = 0 .. 10 => setup_c(&caller, c);
///   } baz(Origin::Signed(caller))
///
///   // this is a second benchmark of the baz dispatchable with a different setup.
///   baz2 {
///     let caller = account::<T>(b"caller", 0, benchmarks_seed);
///     let c = 0 .. 10 => setup_c_in_some_other_way(&caller, c);
///   } baz(Origin::Signed(caller))
///
///   // this is benchmarking some code that is not a dispatchable.
///   populate_a_set {
///     let x in 0 .. 10_000;
///     let mut m = Vec::<u32>::new();
///     for i in 0..x {
///       m.insert(i);
///     }
///   } { m.into_iter().collect::<BTreeSet>() }
/// }
/// ```
#[macro_export]
macro_rules! benchmarks {
	(
		_ {
			$(
				let $common:ident in $common_from:tt .. $common_to:expr => $common_instancer:expr;
			)*
		}
		$( $rest:tt )*
	) => {
		$crate::benchmarks_iter!({
			$( { $common , $common_from , $common_to , $common_instancer } )*
		} ( ) $( $rest )* );
	}
}

#[macro_export]
macro_rules! impl_benchmark {
	(
		$( $name:ident ),*
	) => {
		impl<T: Trait> $crate::Benchmarking<$crate::BenchmarkResults> for Module<T> {
			fn run_benchmark(extrinsic: Vec<u8>, steps: Vec<u32>, repeat: u32) -> Result<Vec<$crate::BenchmarkResults>, &'static str> {
				// Map the input to the selected benchmark.
				let extrinsic = sp_std::str::from_utf8(extrinsic.as_slice())
					.map_err(|_| "Could not find extrinsic")?;
				let selected_benchmark = match extrinsic {
					$( stringify!($name) => SelectedBenchmark::$name, )*
					_ => return Err("Could not find extrinsic."),
				};

				// Warm up the DB
				$crate::benchmarking::commit_db();
				$crate::benchmarking::wipe_db();

<<<<<<< HEAD
				// first one is set_identity.
				let components = <SelectedBenchmark as $crate::BenchmarkingSetup<T, crate::Call<T>, RawOrigin<T::AccountId, T::Doughnut>>>::components(&selected_benchmark);
				// results go here
=======
				let components = <SelectedBenchmark as $crate::BenchmarkingSetup<T, crate::Call<T>, RawOrigin<T::AccountId>>>::components(&selected_benchmark);
>>>>>>> 013c1ee1
				let mut results: Vec<$crate::BenchmarkResults> = Vec::new();

				// Default number of steps for a component.
				let mut prev_steps = &10;

				// Select the component we will be benchmarking. Each component will be benchmarked.
				for (idx, (name, low, high)) in components.iter().enumerate() {
					// Get the number of steps for this component.
					let steps = steps.get(idx).unwrap_or(&prev_steps);
					prev_steps = steps;

					// Create up to `STEPS` steps for that component between high and low.
					let step_size = ((high - low) / steps).max(1);
					let num_of_steps = (high - low) / step_size + 1;
					for s in 0..num_of_steps {
						// This is the value we will be testing for component `name`
						let component_value = low + step_size * s;

						// Select the mid value for all the other components.
						let c: Vec<($crate::BenchmarkParameter, u32)> = components.iter()
							.map(|(n, l, h)|
								(*n, if n == name { component_value } else { *h })
							).collect();

						// Run the benchmark `repeat` times.
						for _ in 0..repeat {
							// Set up the externalities environment for the setup we want to benchmark.
							let (call, caller) = <SelectedBenchmark as $crate::BenchmarkingSetup<T, crate::Call<T>, RawOrigin<T::AccountId, T::Doughnut>>>::instance(&selected_benchmark, &c)?;
							// Commit the externalities to the database, flushing the DB cache.
							// This will enable worst case scenario for reading from the database.
							$crate::benchmarking::commit_db();
							// Time the extrinsic logic.
							let start_extrinsic = $crate::benchmarking::current_time();
							call.dispatch(caller.into())?;
							let finish_extrinsic = $crate::benchmarking::current_time();
							let elapsed_extrinsic = finish_extrinsic - start_extrinsic;
							// Time the storage root recalculation.
							let start_storage_root = $crate::benchmarking::current_time();
							$crate::storage_root();
							let finish_storage_root = $crate::benchmarking::current_time();
							let elapsed_storage_root = finish_storage_root - start_storage_root;
							results.push((c.clone(), elapsed_extrinsic, elapsed_storage_root));
							// Wipe the DB back to the genesis state.
							$crate::benchmarking::wipe_db();
						}
					}
				}
				return Ok(results);
			}
		}
	}
}

#[macro_export]
#[allow(missing_docs)]
macro_rules! benchmarks_iter {
	// mutation arm:
	(
		{ $( $common:tt )* }
		( $( $names:ident )* )
		$name:ident { $( $code:tt )* }: _ ( $origin:expr $( , $arg:expr )* )
		$( $rest:tt )*
	) => {
		$crate::benchmarks_iter! {
			{ $( $common )* } ( $( $names )* ) $name { $( $code )* }: $name ( $origin $( , $arg )* ) $( $rest )*
		}
	};
	// mutation arm:
	(
		{ $( $common:tt )* }
		( $( $names:ident )* )
		$name:ident { $( $code:tt )* }: $dispatch:ident ( $origin:expr $( , $arg:expr )* )
		$( $rest:tt )*
	) => {
		$crate::benchmarks_iter! {
			{ $( $common )* } ( $( $names )* ) $name { $( $code )* }: { Ok((crate::Call::<T>::$dispatch($($arg),*), $origin)) } $( $rest )*
		}
	};
	// iteration arm:
	(
		{ $( $common:tt )* }
		( $( $names:ident )* )
		$name:ident { $( $code:tt )* }: { $eval:expr }
		$( $rest:tt )*
	) => {
		$crate::benchmark_backend! {
			$name { $( $common )* } { } { $eval } { $( $code )* }
		}
		$crate::benchmarks_iter!( { $( $common )* } ( $( $names )* $name ) $( $rest )* );
	};
	// iteration-exit arm
	( { $( $common:tt )* } ( $( $names:ident )* ) ) => {
		$crate::selected_benchmark!( $( $names ),* );
		$crate::impl_benchmark!( $( $names ),* );
	}
}

#[macro_export]
#[allow(missing_docs)]
macro_rules! benchmark_backend {
	// parsing arms
	($name:ident {
		$( $common:tt )*
	} {
		$( PRE { $( $pre_parsed:tt )* } )*
	} { $eval:expr } {
			let $pre_id:tt : $pre_ty:ty = $pre_ex:expr;
			$( $rest:tt )*
	} ) => {
		$crate::benchmark_backend! {
			$name { $( $common )* } {
				$( PRE { $( $pre_parsed )* } )*
				PRE { $pre_id , $pre_ty , $pre_ex }
			} { $eval } { $( $rest )* }
		}
	};
	($name:ident {
		$( $common:tt )*
	} {
		$( $parsed:tt )*
	} { $eval:expr } {
		let $param:ident in ( $param_from:expr ) .. $param_to:expr => $param_instancer:expr;
		$( $rest:tt )*
	}) => {
		$crate::benchmark_backend! {
			$name { $( $common )* } {
				$( $parsed )*
				PARAM { $param , $param_from , $param_to , $param_instancer }
			} { $eval } { $( $rest )* }
		}
	};
	// mutation arm to look after defaulting to a common param
	($name:ident {
		$( { $common:ident , $common_from:tt , $common_to:expr , $common_instancer:expr } )*
	} {
		$( $parsed:tt )*
	} { $eval:expr } {
		let $param:ident in ...;
		$( $rest:tt )*
	}) => {
		$crate::benchmark_backend! {
			$name {
				$( { $common , $common_from , $common_to , $common_instancer } )*
			} {
				$( $parsed )*
			} { $eval } {
				let $param
					in ({ $( let $common = $common_from; )* $param })
					.. ({ $( let $common = $common_to; )* $param })
					=> ({ $( let $common = || -> Result<(), &'static str> { $common_instancer ; Ok(()) }; )* $param()? });
				$( $rest )*
			}
		}
	};
	// mutation arm to look after defaulting only the range to common param
	($name:ident {
		$( { $common:ident , $common_from:tt , $common_to:expr , $common_instancer:expr } )*
	} {
		$( $parsed:tt )*
	} { $eval:expr } {
		let $param:ident in _ .. _ => $param_instancer:expr ;
		$( $rest:tt )*
	}) => {
		$crate::benchmark_backend! {
			$name {
				$( { $common , $common_from , $common_to , $common_instancer } )*
			} {
				$( $parsed )*
			} { $eval } {
				let $param
					in ({ $( let $common = $common_from; )* $param })
					.. ({ $( let $common = $common_to; )* $param })
					=> $param_instancer ;
				$( $rest )*
			}
		}
	};
	// mutation arm to look after a single tt for param_from.
	($name:ident {
		$( $common:tt )*
	} {
		$( $parsed:tt )*
	} { $eval:expr } {
		let $param:ident in $param_from:tt .. $param_to:expr => $param_instancer:expr ;
		$( $rest:tt )*
	}) => {
		$crate::benchmark_backend! {
			$name { $( $common )* } { $( $parsed )* } { $eval } {
				let $param in ( $param_from ) .. $param_to => $param_instancer;
				$( $rest )*
			}
		}
	};
	// mutation arm to look after the default tail of `=> ()`
	($name:ident {
		$( $common:tt )*
	} {
		$( $parsed:tt )*
	} { $eval:expr } {
		let $param:ident in $param_from:tt .. $param_to:expr;
		$( $rest:tt )*
	}) => {
		$crate::benchmark_backend! {
			$name { $( $common )* } { $( $parsed )* } { $eval } {
				let $param in $param_from .. $param_to => ();
				$( $rest )*
			}
		}
	};
	// mutation arm to look after `let _ =`
	($name:ident {
		$( $common:tt )*
	} {
		$( $parsed:tt )*
	} { $eval:expr } {
		let $pre_id:tt = $pre_ex:expr;
		$( $rest:tt )*
	}) => {
		$crate::benchmark_backend! {
			$name { $( $common )* } { $( $parsed )* } { $eval } {
				let $pre_id : _ = $pre_ex;
				$( $rest )*
			}
		}
	};
	// actioning arm
	($name:ident {
		$( { $common:ident , $common_from:tt , $common_to:expr , $common_instancer:expr } )*
	} {
		$( PRE { $pre_id:tt , $pre_ty:ty , $pre_ex:expr } )*
		$( PARAM { $param:ident , $param_from:expr , $param_to:expr , $param_instancer:expr } )*
	} { $eval:expr } { $( $post:tt )* } ) => {
		#[allow(non_camel_case_types)]
		struct $name;
		#[allow(unused_variables)]
		impl<T: Trait> $crate::BenchmarkingSetup<T, crate::Call<T>, RawOrigin<T::AccountId, T::Doughnut>> for $name {
			fn components(&self) -> Vec<($crate::BenchmarkParameter, u32, u32)> {
				vec! [
					$(
						($crate::BenchmarkParameter::$param, $param_from, $param_to)
					),*
				]
			}

			fn instance(&self, components: &[($crate::BenchmarkParameter, u32)])
				-> Result<(crate::Call<T>, RawOrigin<T::AccountId, T::Doughnut>), &'static str>
			{
				$(
					let $common = $common_from;
				)*
				$(
					// Prepare instance
					let $param = components.iter().find(|&c| c.0 == $crate::BenchmarkParameter::$param).unwrap().1;
				)*
				$(
					let $pre_id : $pre_ty = $pre_ex;
				)*
				$( $param_instancer ; )*
				$( $post )*
				$eval
			}
		}
	}
}

/// Creates a `SelectedBenchmark` enum implementing `BenchmarkingSetup`.
///
/// Every variant must implement [`BenchmarkingSetup`].
///
/// ```nocompile
///
/// struct Transfer;
/// impl BenchmarkingSetup for Transfer { ... }
///
/// struct SetBalance;
/// impl BenchmarkingSetup for SetBalance { ... }
///
/// selected_benchmark!(Transfer, SetBalance);
/// ```
#[macro_export]
macro_rules! selected_benchmark {
	(
		$( $bench:ident ),*
	) => {
		// The list of available benchmarks for this pallet.
		#[allow(non_camel_case_types)]
		enum SelectedBenchmark {
			$( $bench, )*
		}

		// Allow us to select a benchmark from the list of available benchmarks.
		impl<T: Trait> $crate::BenchmarkingSetup<T, Call<T>, RawOrigin<T::AccountId, T::Doughnut>> for SelectedBenchmark {
			fn components(&self) -> Vec<($crate::BenchmarkParameter, u32, u32)> {
				match self {
					$( Self::$bench => <$bench as $crate::BenchmarkingSetup<
						T,
						Call<T>,
						RawOrigin<T::AccountId, T::Doughnut>,
					>>::components(&$bench), )*
				}
			}

			fn instance(&self, components: &[($crate::BenchmarkParameter, u32)])
				-> Result<(Call<T>, RawOrigin<T::AccountId, T::Doughnut>), &'static str>
			{
				match self {
					$( Self::$bench => <$bench as $crate::BenchmarkingSetup<
						T,
						Call<T>,
						RawOrigin<T::AccountId, T::Doughnut>,
					>>::instance(&$bench, components), )*
				}
			}
		}
	};
}<|MERGE_RESOLUTION|>--- conflicted
+++ resolved
@@ -153,13 +153,9 @@
 				$crate::benchmarking::commit_db();
 				$crate::benchmarking::wipe_db();
 
-<<<<<<< HEAD
 				// first one is set_identity.
 				let components = <SelectedBenchmark as $crate::BenchmarkingSetup<T, crate::Call<T>, RawOrigin<T::AccountId, T::Doughnut>>>::components(&selected_benchmark);
 				// results go here
-=======
-				let components = <SelectedBenchmark as $crate::BenchmarkingSetup<T, crate::Call<T>, RawOrigin<T::AccountId>>>::components(&selected_benchmark);
->>>>>>> 013c1ee1
 				let mut results: Vec<$crate::BenchmarkResults> = Vec::new();
 
 				// Default number of steps for a component.
