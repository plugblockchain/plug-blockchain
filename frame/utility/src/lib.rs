--- conflicted
+++ resolved
@@ -701,14 +701,11 @@
 		type AvailableBlockRatio = AvailableBlockRatio;
 		type Version = ();
 		type ModuleToIndex = ();
-<<<<<<< HEAD
-		type Doughnut = ();
-		type DelegatedDispatchVerifier = ();
-=======
 		type AccountData = pallet_balances::AccountData<u64>;
 		type OnNewAccount = ();
 		type OnReapAccount = Balances;
->>>>>>> 877e193b
+		type Doughnut = ();
+		type DelegatedDispatchVerifier = ();
 	}
 	parameter_types! {
 		pub const ExistentialDeposit: u64 = 1;
