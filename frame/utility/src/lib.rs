--- conflicted
+++ resolved
@@ -621,14 +621,8 @@
 		type AvailableBlockRatio = AvailableBlockRatio;
 		type Version = ();
 		type ModuleToIndex = ();
-<<<<<<< HEAD
 		type Doughnut = ();
 		type DelegatedDispatchVerifier = ();
-=======
-		type AccountData = pallet_balances::AccountData<u64>;
-		type OnNewAccount = ();
-		type OnKilledAccount = ();
->>>>>>> 013c1ee1
 	}
 	parameter_types! {
 		pub const ExistentialDeposit: u64 = 1;
