// This file is part of Substrate.

// Copyright (C) 2019-2020 Parity Technologies (UK) Ltd.
// SPDX-License-Identifier: Apache-2.0

// Licensed under the Apache License, Version 2.0 (the "License");
// you may not use this file except in compliance with the License.
// You may obtain a copy of the License at
//
// 	http://www.apache.org/licenses/LICENSE-2.0
//
// Unless required by applicable law or agreed to in writing, software
// distributed under the License is distributed on an "AS IS" BASIS,
// WITHOUT WARRANTIES OR CONDITIONS OF ANY KIND, either express or implied.
// See the License for the specific language governing permissions and
// limitations under the License.

//! # Utility Module
//! A stateless module with helpers for dispatch management which does no re-authentication.
//!
//! - [`utility::Trait`](./trait.Trait.html)
//! - [`Call`](./enum.Call.html)
//!
//! ## Overview
//!
//! This module contains two basic pieces of functionality:
//! - Batch dispatch: A stateless operation, allowing any origin to execute multiple calls in a
//!   single dispatch. This can be useful to amalgamate proposals, combining `set_code` with
//!   corresponding `set_storage`s, for efficient multiple payouts with just a single signature
//!   verify, or in combination with one of the other two dispatch functionality.
//! - Pseudonymal dispatch: A stateless operation, allowing a signed origin to execute a call from
//!   an alternative signed origin. Each account has 2 * 2**16 possible "pseudonyms" (alternative
//!   account IDs) and these can be stacked. This can be useful as a key management tool, where you
//!   need multiple distinct accounts (e.g. as controllers for many staking accounts), but where
//!   it's perfectly fine to have each of them controlled by the same underlying keypair.
//!   Derivative accounts are, for the purposes of proxy filtering considered exactly the same as
//!   the oigin and are thus hampered with the origin's filters.
//!
//! Since proxy filters are respected in all dispatches of this module, it should never need to be
//! filtered by any proxy.
//!
//! ## Interface
//!
//! ### Dispatchable Functions
//!
//! #### For batch dispatch
//! * `batch` - Dispatch multiple calls from the sender's origin.
//!
//! #### For pseudonymal dispatch
//! * `as_derivative` - Dispatch a call from a derivative signed origin.
//!
//! [`Call`]: ./enum.Call.html
//! [`Trait`]: ./trait.Trait.html

// Ensure we're `no_std` when compiling for Wasm.
#![cfg_attr(not(feature = "std"), no_std)]

use sp_std::prelude::*;
use codec::{Encode, Decode};
use sp_core::TypeId;
use sp_io::hashing::blake2_256;
use frame_support::{decl_module, decl_event, decl_storage, Parameter};
use frame_support::{
	traits::{OriginTrait, UnfilteredDispatchable},
	weights::{Weight, GetDispatchInfo, DispatchClass}, dispatch::PostDispatchInfo,
};
use frame_system::{ensure_signed, ensure_root};
use sp_runtime::{DispatchError, DispatchResult, traits::Dispatchable};

mod tests;
mod benchmarking;
mod default_weights;

pub trait WeightInfo {
	fn batch(c: u32, ) -> Weight;
	fn as_derivative() -> Weight;
}

/// Configuration trait.
pub trait Trait: frame_system::Trait {
	/// The overarching event type.
	type Event: From<Event> + Into<<Self as frame_system::Trait>::Event>;

	/// The overarching call type.
	type Call: Parameter + Dispatchable<Origin=Self::Origin, PostInfo=PostDispatchInfo>
		+ GetDispatchInfo + From<frame_system::Call<Self>>
		+ UnfilteredDispatchable<Origin=Self::Origin>;

	/// Weight information for extrinsics in this pallet.
	type WeightInfo: WeightInfo;
}

decl_storage! {
	trait Store for Module<T: Trait> as Utility {}
}

decl_event! {
	/// Events type.
	pub enum Event {
		/// Batch of dispatches did not complete fully. Index of first failing dispatch given, as
		/// well as the error. \[index, error\]
		BatchInterrupted(u32, DispatchError),
		/// Batch of dispatches completed fully with no error.
		BatchCompleted,
	}
}

/// A module identifier. These are per module and should be stored in a registry somewhere.
#[derive(Clone, Copy, Eq, PartialEq, Encode, Decode)]
struct IndexedUtilityModuleId(u16);

impl TypeId for IndexedUtilityModuleId {
	const TYPE_ID: [u8; 4] = *b"suba";
}

decl_module! {
	pub struct Module<T: Trait> for enum Call where origin: T::Origin {
		/// Deposit one of this module's events by using the default implementation.
		fn deposit_event() = default;

		/// Send a batch of dispatch calls.
		///
		/// May be called from any origin.
		///
		/// - `calls`: The calls to be dispatched from the same origin.
		///
		/// If origin is root then call are dispatch without checking origin filter. (This includes
		/// bypassing `frame_system::Trait::BaseCallFilter`).
		///
		/// # <weight>
		/// - Base weight: 14.39 + .987 * c µs
		/// - Plus the sum of the weights of the `calls`.
		/// - Plus one additional event. (repeat read/write)
		/// # </weight>
		///
		/// This will return `Ok` in all circumstances. To determine the success of the batch, an
		/// event is deposited. If a call failed and the batch was interrupted, then the
		/// `BatchInterrupted` event is deposited, along with the number of successful calls made
		/// and the error of the failed call. If all were successful, then the `BatchCompleted`
		/// event is deposited.
		#[weight = (
			calls.iter()
				.map(|call| call.get_dispatch_info().weight)
				.fold(0, |total: Weight, weight: Weight| total.saturating_add(weight))
				.saturating_add(T::WeightInfo::batch(calls.len() as u32)),
			{
				let all_operational = calls.iter()
					.map(|call| call.get_dispatch_info().class)
					.all(|class| class == DispatchClass::Operational);
				if all_operational {
					DispatchClass::Operational
				} else {
					DispatchClass::Normal
				}
			},
		)]
		fn batch(origin, calls: Vec<<T as Trait>::Call>) {
			let is_root = ensure_root(origin.clone()).is_ok();
			for (index, call) in calls.into_iter().enumerate() {
				let result = if is_root {
					call.dispatch_bypass_filter(origin.clone())
				} else {
					call.dispatch(origin.clone())
				};
				if let Err(e) = result {
					Self::deposit_event(Event::BatchInterrupted(index as u32, e.error));
					return Ok(());
				}
			}
			Self::deposit_event(Event::BatchCompleted);
		}

		/// Send a call through an indexed pseudonym of the sender.
		///
		/// Filter from origin are passed along. The call will be dispatched with an origin which
		/// use the same filter as the origin of this call.
		///
<<<<<<< HEAD
		/// # <weight>
		/// - The weight of the `call` + 10,000.
		/// # </weight>
		#[weight = FunctionOf(
			|args: (&u16, &Box<<T as Trait>::Call>)| args.1.get_dispatch_info().weight + 10_000, 
			|args: (&u16, &Box<<T as Trait>::Call>)| args.1.get_dispatch_info().class,
			true
		)]
		fn as_sub(origin, index: u16, call: Box<<T as Trait>::Call>) -> DispatchResult {
			let who = ensure_signed(origin)?;
			let pseudonym = Self::sub_account_id(who, index);
			call.dispatch(frame_system::RawOrigin::Signed(pseudonym).into())
		}

		/// Register approval for a dispatch to be made from a deterministic composite account if
		/// approved by a total of `threshold - 1` of `other_signatories`.
=======
		/// NOTE: If you need to ensure that any account-based filtering is not honored (i.e.
		/// because you expect `proxy` to have been used prior in the call stack and you do not want
		/// the call restrictions to apply to any sub-accounts), then use `as_multi_threshold_1`
		/// in the Multisig pallet instead.
>>>>>>> 4771f237
		///
		/// NOTE: Prior to version *12, this was called `as_limited_sub`.
		///
		/// The dispatch origin for this call must be _Signed_.
		#[weight = (
			T::WeightInfo::as_derivative()
				.saturating_add(call.get_dispatch_info().weight),
			call.get_dispatch_info().class,
		)]
<<<<<<< HEAD
		fn as_multi(origin,
			threshold: u16,
			other_signatories: Vec<T::AccountId>,
			maybe_timepoint: Option<Timepoint<T::BlockNumber>>,
			call: Box<<T as Trait>::Call>,
		) -> DispatchResult {
			let who = ensure_signed(origin)?;
			ensure!(threshold >= 1, Error::<T>::ZeroThreshold);
			let max_sigs = T::MaxSignatories::get() as usize;
			ensure!(!other_signatories.is_empty(), Error::<T>::TooFewSignatories);
			ensure!(other_signatories.len() < max_sigs, Error::<T>::TooManySignatories);
			let signatories = Self::ensure_sorted_and_insert(other_signatories, who.clone())?;

			let id = Self::multi_account_id(&signatories, threshold);
			let call_hash = call.using_encoded(blake2_256);

			if let Some(mut m) = <Multisigs<T>>::get(&id, call_hash) {
				let timepoint = maybe_timepoint.ok_or(Error::<T>::NoTimepoint)?;
				ensure!(m.when == timepoint, Error::<T>::WrongTimepoint);
				if let Err(pos) = m.approvals.binary_search(&who) {
					// we know threshold is greater than zero from the above ensure.
					if (m.approvals.len() as u16) < threshold - 1 {
						m.approvals.insert(pos, who.clone());
						<Multisigs<T>>::insert(&id, call_hash, m);
						Self::deposit_event(RawEvent::MultisigApproval(who, timepoint, id));
						return Ok(())
					}
				} else {
					if (m.approvals.len() as u16) < threshold {
						Err(Error::<T>::AlreadyApproved)?
					}
				}

				let result = call.dispatch(frame_system::RawOrigin::Signed(id.clone()).into());
				let _ = T::Currency::unreserve(&m.depositor, m.deposit);
				<Multisigs<T>>::remove(&id, call_hash);
				Self::deposit_event(RawEvent::MultisigExecuted(who, timepoint, id, result));
			} else {
				ensure!(maybe_timepoint.is_none(), Error::<T>::UnexpectedTimepoint);
				if threshold > 1 {
					let deposit = T::MultisigDepositBase::get()
						+ T::MultisigDepositFactor::get() * threshold.into();
					T::Currency::reserve(&who, deposit)?;
					<Multisigs<T>>::insert(&id, call_hash, Multisig {
						when: Self::timepoint(),
						deposit,
						depositor: who.clone(),
						approvals: vec![who.clone()],
					});
					Self::deposit_event(RawEvent::NewMultisig(who, id));
				} else {
					return call.dispatch(frame_system::RawOrigin::Signed(id).into())
				}
			}
			Ok(())
		}

		/// Register approval for a dispatch to be made from a deterministic composite account if
		/// approved by a total of `threshold - 1` of `other_signatories`.
		///
		/// Payment: `MultisigDepositBase` will be reserved if this is the first approval, plus
		/// `threshold` times `MultisigDepositFactor`. It is returned once this dispatch happens or
		/// is cancelled.
		///
		/// The dispatch origin for this call must be _Signed_.
		///
		/// - `threshold`: The total number of approvals for this dispatch before it is executed.
		/// - `other_signatories`: The accounts (other than the sender) who can approve this
		/// dispatch. May not be empty.
		/// - `maybe_timepoint`: If this is the first approval, then this must be `None`. If it is
		/// not the first approval, then it must be `Some`, with the timepoint (block number and
		/// transaction index) of the first approval transaction.
		/// - `call_hash`: The hash of the call to be executed.
		///
		/// NOTE: If this is the final approval, you will want to use `as_multi` instead.
		///
		/// # <weight>
		/// - `O(S)`.
		/// - Up to one balance-reserve or unreserve operation.
		/// - One passthrough operation, one insert, both `O(S)` where `S` is the number of
		///   signatories. `S` is capped by `MaxSignatories`, with weight being proportional.
		/// - One encode & hash, both of complexity `O(S)`.
		/// - Up to one binary search and insert (`O(logS + S)`).
		/// - I/O: 1 read `O(S)`, up to 1 mutate `O(S)`. Up to one remove.
		/// - One event.
		/// - Storage: inserts one item, value size bounded by `MaxSignatories`, with a
		///   deposit taken for its lifetime of
		///   `MultisigDepositBase + threshold * MultisigDepositFactor`.
		/// # </weight>
		#[weight = FunctionOf(
			|args: (&u16, &Vec<T::AccountId>, &Option<Timepoint<T::BlockNumber>>, &[u8; 32])| {
				10_000 * (args.1.len() as u32 + 1)
			}, 
			DispatchClass::Normal,
			true
		)]
		fn approve_as_multi(origin,
			threshold: u16,
			other_signatories: Vec<T::AccountId>,
			maybe_timepoint: Option<Timepoint<T::BlockNumber>>,
			call_hash: [u8; 32],
		) -> DispatchResult {
			let who = ensure_signed(origin)?;
			ensure!(threshold >= 1, Error::<T>::ZeroThreshold);
			let max_sigs = T::MaxSignatories::get() as usize;
			ensure!(!other_signatories.is_empty(), Error::<T>::TooFewSignatories);
			ensure!(other_signatories.len() < max_sigs, Error::<T>::TooManySignatories);
			let signatories = Self::ensure_sorted_and_insert(other_signatories, who.clone())?;

			let id = Self::multi_account_id(&signatories, threshold);

			if let Some(mut m) = <Multisigs<T>>::get(&id, call_hash) {
				let timepoint = maybe_timepoint.ok_or(Error::<T>::NoTimepoint)?;
				ensure!(m.when == timepoint, Error::<T>::WrongTimepoint);
				ensure!(m.approvals.len() < threshold as usize, Error::<T>::NoApprovalsNeeded);
				if let Err(pos) = m.approvals.binary_search(&who) {
					m.approvals.insert(pos, who.clone());
					<Multisigs<T>>::insert(&id, call_hash, m);
					Self::deposit_event(RawEvent::MultisigApproval(who, timepoint, id));
				} else {
					Err(Error::<T>::AlreadyApproved)?
				}
			} else {
				if threshold > 1 {
					ensure!(maybe_timepoint.is_none(), Error::<T>::UnexpectedTimepoint);
					let deposit = T::MultisigDepositBase::get()
						+ T::MultisigDepositFactor::get() * threshold.into();
					T::Currency::reserve(&who, deposit)?;
					<Multisigs<T>>::insert(&id, call_hash, Multisig {
						when: Self::timepoint(),
						deposit,
						depositor: who.clone(),
						approvals: vec![who.clone()],
					});
					Self::deposit_event(RawEvent::NewMultisig(who, id));
				} else {
					Err(Error::<T>::NoApprovalsNeeded)?
				}
			}
			Ok(())
		}

		/// Cancel a pre-existing, on-going multisig transaction. Any deposit reserved previously
		/// for this operation will be unreserved on success.
		///
		/// The dispatch origin for this call must be _Signed_.
		///
		/// - `threshold`: The total number of approvals for this dispatch before it is executed.
		/// - `other_signatories`: The accounts (other than the sender) who can approve this
		/// dispatch. May not be empty.
		/// - `timepoint`: The timepoint (block number and transaction index) of the first approval
		/// transaction for this dispatch.
		/// - `call_hash`: The hash of the call to be executed.
		///
		/// # <weight>
		/// - `O(S)`.
		/// - Up to one balance-reserve or unreserve operation.
		/// - One passthrough operation, one insert, both `O(S)` where `S` is the number of
		///   signatories. `S` is capped by `MaxSignatories`, with weight being proportional.
		/// - One encode & hash, both of complexity `O(S)`.
		/// - One event.
		/// - I/O: 1 read `O(S)`, one remove.
		/// - Storage: removes one item.
		/// # </weight>
		#[weight = FunctionOf(
			|args: (&u16, &Vec<T::AccountId>, &Timepoint<T::BlockNumber>, &[u8; 32])| {
				10_000 * (args.1.len() as u32 + 1)
			}, 
			DispatchClass::Normal,
			true
		)]
		fn cancel_as_multi(origin,
			threshold: u16,
			other_signatories: Vec<T::AccountId>,
			timepoint: Timepoint<T::BlockNumber>,
			call_hash: [u8; 32],
		) -> DispatchResult {
			let who = ensure_signed(origin)?;
			ensure!(threshold >= 1, Error::<T>::ZeroThreshold);
			let max_sigs = T::MaxSignatories::get() as usize;
			ensure!(!other_signatories.is_empty(), Error::<T>::TooFewSignatories);
			ensure!(other_signatories.len() < max_sigs, Error::<T>::TooManySignatories);
			let signatories = Self::ensure_sorted_and_insert(other_signatories, who.clone())?;

			let id = Self::multi_account_id(&signatories, threshold);

			let m = <Multisigs<T>>::get(&id, call_hash)
				.ok_or(Error::<T>::NotFound)?;
			ensure!(m.when == timepoint, Error::<T>::WrongTimepoint);
			ensure!(m.depositor == who, Error::<T>::NotOwner);

			let _ = T::Currency::unreserve(&m.depositor, m.deposit);
			<Multisigs<T>>::remove(&id, call_hash);

			Self::deposit_event(RawEvent::MultisigCancelled(who, timepoint, id));
			Ok(())
=======
		fn as_derivative(origin, index: u16, call: Box<<T as Trait>::Call>) -> DispatchResult {
			let mut origin = origin;
			let who = ensure_signed(origin.clone())?;
			let pseudonym = Self::derivative_account_id(who, index);
			origin.set_caller_from(frame_system::RawOrigin::Signed(pseudonym));
			call.dispatch(origin).map(|_| ()).map_err(|e| e.error)
>>>>>>> 4771f237
		}
	}
}

impl<T: Trait> Module<T> {
	/// Derive a derivative account ID from the owner account and the sub-account index.
	pub fn derivative_account_id(who: T::AccountId, index: u16) -> T::AccountId {
		let entropy = (b"modlpy/utilisuba", who, index).using_encoded(blake2_256);
		T::AccountId::decode(&mut &entropy[..]).unwrap_or_default()
	}
<<<<<<< HEAD

	/// Derive a multi-account ID from the sorted list of accounts and the threshold that are
	/// required.
	///
	/// NOTE: `who` must be sorted. If it is not, then you'll get the wrong answer.
	pub fn multi_account_id(who: &[T::AccountId], threshold: u16) -> T::AccountId {
		let entropy = (b"modlpy/utilisuba", who, threshold).using_encoded(blake2_256);
		T::AccountId::decode(&mut &entropy[..]).unwrap_or_default()
	}

	/// The current `Timepoint`.
	pub fn timepoint() -> Timepoint<T::BlockNumber> {
		Timepoint {
			height: <system::Module<T>>::block_number(),
			index: <system::Module<T>>::extrinsic_index().unwrap_or_default(),
		}
	}

	/// Check that signatories is sorted and doesn't contain sender, then insert sender.
	fn ensure_sorted_and_insert(other_signatories: Vec<T::AccountId>, who: T::AccountId)
		-> Result<Vec<T::AccountId>, DispatchError>
	{
		let mut signatories = other_signatories;
		let mut maybe_last = None;
		let mut index = 0;
		for item in signatories.iter() {
			if let Some(last) = maybe_last {
				ensure!(last < item, Error::<T>::SignatoriesOutOfOrder);
			}
			if item <= &who {
				ensure!(item != &who, Error::<T>::SenderInSignatories);
				index += 1;
			}
			maybe_last = Some(item);
		}
		signatories.insert(index, who);
		Ok(signatories)
	}
}

#[cfg(test)]
mod tests {
	use super::*;

	use frame_support::{
		assert_ok, assert_noop, impl_outer_origin, parameter_types, impl_outer_dispatch,
		weights::Weight, impl_outer_event
	};
	use sp_core::H256;
	use sp_runtime::{Perbill, traits::{BlakeTwo256, IdentityLookup}, testing::Header};
	use crate as utility;

	impl_outer_origin! {
		pub enum Origin for Test where system = frame_system {}
	}

	impl_outer_event! {
		pub enum TestEvent for Test {
			system,
			pallet_balances<T>,
			utility<T>,
		}
	}
	impl_outer_dispatch! {
		pub enum Call for Test where origin: Origin {
			pallet_balances::Balances,
			utility::Utility,
		}
	}

	// For testing the pallet, we construct most of a mock runtime. This means
	// first constructing a configuration type (`Test`) which `impl`s each of the
	// configuration traits of pallets we want to use.
	#[derive(Clone, Eq, PartialEq)]
	pub struct Test;
	parameter_types! {
		pub const BlockHashCount: u64 = 250;
		pub const MaximumBlockWeight: Weight = 1024;
		pub const MaximumBlockLength: u32 = 2 * 1024;
		pub const AvailableBlockRatio: Perbill = Perbill::one();
	}
	impl frame_system::Trait for Test {
		type Origin = Origin;
		type Index = u64;
		type BlockNumber = u64;
		type Hash = H256;
		type Call = Call;
		type Hashing = BlakeTwo256;
		type AccountId = u64;
		type Lookup = IdentityLookup<Self::AccountId>;
		type Header = Header;
		type Event = TestEvent;
		type BlockHashCount = BlockHashCount;
		type MaximumBlockWeight = MaximumBlockWeight;
		type MaximumBlockLength = MaximumBlockLength;
		type AvailableBlockRatio = AvailableBlockRatio;
		type Version = ();
		type ModuleToIndex = ();
		type Doughnut = ();
		type DelegatedDispatchVerifier = ();
	}
	parameter_types! {
		pub const ExistentialDeposit: u64 = 1;
		pub const CreationFee: u64 = 0;
	}
	impl pallet_balances::Trait for Test {
		type Balance = u64;
		type OnReapAccount = System;
		type OnNewAccount = ();
		type Event = TestEvent;
		type TransferPayment = ();
		type DustRemoval = ();
		type ExistentialDeposit = ExistentialDeposit;
		type CreationFee = CreationFee;
	}
	parameter_types! {
		pub const MultisigDepositBase: u64 = 1;
		pub const MultisigDepositFactor: u64 = 1;
		pub const MaxSignatories: u16 = 3;
	}
	impl Trait for Test {
		type Event = TestEvent;
		type Call = Call;
		type Currency = Balances;
		type MultisigDepositBase = MultisigDepositBase;
		type MultisigDepositFactor = MultisigDepositFactor;
		type MaxSignatories = MaxSignatories;
	}
	type System = frame_system::Module<Test>;
	type Balances = pallet_balances::Module<Test>;
	type Utility = Module<Test>;

	use pallet_balances::Call as BalancesCall;
	use pallet_balances::Error as BalancesError;

	fn new_test_ext() -> sp_io::TestExternalities {
		let mut t = frame_system::GenesisConfig::default().build_storage::<Test>().unwrap();
		pallet_balances::GenesisConfig::<Test> {
			balances: vec![(1, 10), (2, 10), (3, 10), (4, 10), (5, 10)],
		}.assimilate_storage(&mut t).unwrap();
		t.into()
	}

	fn last_event() -> TestEvent {
		system::Module::<Test>::events().pop().map(|e| e.event).expect("Event expected")
	}

	fn expect_event<E: Into<TestEvent>>(e: E) {
		assert_eq!(last_event(), e.into());
	}

	fn now() -> Timepoint<u64> {
		Utility::timepoint()
	}

	#[test]
	fn multisig_deposit_is_taken_and_returned() {
		new_test_ext().execute_with(|| {
			let multi = Utility::multi_account_id(&[1, 2, 3][..], 2);
			assert_ok!(Balances::transfer(Origin::signed(1), multi, 5));
			assert_ok!(Balances::transfer(Origin::signed(2), multi, 5));
			assert_ok!(Balances::transfer(Origin::signed(3), multi, 5));

			let call = Box::new(Call::Balances(BalancesCall::transfer(6, 15)));
			assert_ok!(Utility::as_multi(Origin::signed(1), 2, vec![2, 3], None, call.clone()));
			assert_eq!(Balances::free_balance(1), 2);
			assert_eq!(Balances::reserved_balance(1), 3);

			assert_ok!(Utility::as_multi(Origin::signed(2), 2, vec![1, 3], Some(now()), call));
			assert_eq!(Balances::free_balance(1), 5);
			assert_eq!(Balances::reserved_balance(1), 0);
		});
	}

	#[test]
	fn cancel_multisig_returns_deposit() {
		new_test_ext().execute_with(|| {
			let call = Box::new(Call::Balances(BalancesCall::transfer(6, 15)));
			let hash = call.using_encoded(blake2_256);
			assert_ok!(Utility::approve_as_multi(Origin::signed(1), 3, vec![2, 3], None, hash.clone()));
			assert_ok!(Utility::approve_as_multi(Origin::signed(2), 3, vec![1, 3], Some(now()), hash.clone()));
			assert_eq!(Balances::free_balance(1), 6);
			assert_eq!(Balances::reserved_balance(1), 4);
			assert_ok!(
				Utility::cancel_as_multi(Origin::signed(1), 3, vec![2, 3], now(), hash.clone()),
			);
			assert_eq!(Balances::free_balance(1), 10);
			assert_eq!(Balances::reserved_balance(1), 0);
		});
	}

	#[test]
	fn timepoint_checking_works() {
		new_test_ext().execute_with(|| {
			let multi = Utility::multi_account_id(&[1, 2, 3][..], 2);
			assert_ok!(Balances::transfer(Origin::signed(1), multi, 5));
			assert_ok!(Balances::transfer(Origin::signed(2), multi, 5));
			assert_ok!(Balances::transfer(Origin::signed(3), multi, 5));

			let call = Box::new(Call::Balances(BalancesCall::transfer(6, 15)));
			let hash = call.using_encoded(blake2_256);

			assert_noop!(
				Utility::approve_as_multi(Origin::signed(2), 2, vec![1, 3], Some(now()), hash.clone()),
				Error::<Test>::UnexpectedTimepoint,
			);

			assert_ok!(Utility::approve_as_multi(Origin::signed(1), 2, vec![2, 3], None, hash));

			assert_noop!(
				Utility::as_multi(Origin::signed(2), 2, vec![1, 3], None, call.clone()),
				Error::<Test>::NoTimepoint,
			);
			let later = Timepoint { index: 1, .. now() };
			assert_noop!(
				Utility::as_multi(Origin::signed(2), 2, vec![1, 3], Some(later), call.clone()),
				Error::<Test>::WrongTimepoint,
			);
		});
	}

	#[test]
	fn multisig_2_of_3_works() {
		new_test_ext().execute_with(|| {
			let multi = Utility::multi_account_id(&[1, 2, 3][..], 2);
			assert_ok!(Balances::transfer(Origin::signed(1), multi, 5));
			assert_ok!(Balances::transfer(Origin::signed(2), multi, 5));
			assert_ok!(Balances::transfer(Origin::signed(3), multi, 5));

			let call = Box::new(Call::Balances(BalancesCall::transfer(6, 15)));
			let hash = call.using_encoded(blake2_256);
			assert_ok!(Utility::approve_as_multi(Origin::signed(1), 2, vec![2, 3], None, hash));
			assert_eq!(Balances::free_balance(6), 0);

			assert_ok!(Utility::as_multi(Origin::signed(2), 2, vec![1, 3], Some(now()), call));
			assert_eq!(Balances::free_balance(6), 15);
		});
	}

	#[test]
	fn multisig_3_of_3_works() {
		new_test_ext().execute_with(|| {
			let multi = Utility::multi_account_id(&[1, 2, 3][..], 3);
			assert_ok!(Balances::transfer(Origin::signed(1), multi, 5));
			assert_ok!(Balances::transfer(Origin::signed(2), multi, 5));
			assert_ok!(Balances::transfer(Origin::signed(3), multi, 5));

			let call = Box::new(Call::Balances(BalancesCall::transfer(6, 15)));
			let hash = call.using_encoded(blake2_256);
			assert_ok!(Utility::approve_as_multi(Origin::signed(1), 3, vec![2, 3], None, hash.clone()));
			assert_ok!(Utility::approve_as_multi(Origin::signed(2), 3, vec![1, 3], Some(now()), hash.clone()));
			assert_eq!(Balances::free_balance(6), 0);

			assert_ok!(Utility::as_multi(Origin::signed(3), 3, vec![1, 2], Some(now()), call));
			assert_eq!(Balances::free_balance(6), 15);
		});
	}

	#[test]
	fn cancel_multisig_works() {
		new_test_ext().execute_with(|| {
			let call = Box::new(Call::Balances(BalancesCall::transfer(6, 15)));
			let hash = call.using_encoded(blake2_256);
			assert_ok!(Utility::approve_as_multi(Origin::signed(1), 3, vec![2, 3], None, hash.clone()));
			assert_ok!(Utility::approve_as_multi(Origin::signed(2), 3, vec![1, 3], Some(now()), hash.clone()));
			assert_noop!(
				Utility::cancel_as_multi(Origin::signed(2), 3, vec![1, 3], now(), hash.clone()),
				Error::<Test>::NotOwner,
			);
			assert_ok!(
				Utility::cancel_as_multi(Origin::signed(1), 3, vec![2, 3], now(), hash.clone()),
			);
		});
	}

	#[test]
	fn multisig_2_of_3_as_multi_works() {
		new_test_ext().execute_with(|| {
			let multi = Utility::multi_account_id(&[1, 2, 3][..], 2);
			assert_ok!(Balances::transfer(Origin::signed(1), multi, 5));
			assert_ok!(Balances::transfer(Origin::signed(2), multi, 5));
			assert_ok!(Balances::transfer(Origin::signed(3), multi, 5));

			let call = Box::new(Call::Balances(BalancesCall::transfer(6, 15)));
			assert_ok!(Utility::as_multi(Origin::signed(1), 2, vec![2, 3], None, call.clone()));
			assert_eq!(Balances::free_balance(6), 0);

			assert_ok!(Utility::as_multi(Origin::signed(2), 2, vec![1, 3], Some(now()), call));
			assert_eq!(Balances::free_balance(6), 15);
		});
	}

	#[test]
	fn multisig_2_of_3_as_multi_with_many_calls_works() {
		new_test_ext().execute_with(|| {
			let multi = Utility::multi_account_id(&[1, 2, 3][..], 2);
			assert_ok!(Balances::transfer(Origin::signed(1), multi, 5));
			assert_ok!(Balances::transfer(Origin::signed(2), multi, 5));
			assert_ok!(Balances::transfer(Origin::signed(3), multi, 5));

			let call1 = Box::new(Call::Balances(BalancesCall::transfer(6, 10)));
			let call2 = Box::new(Call::Balances(BalancesCall::transfer(7, 5)));

			assert_ok!(Utility::as_multi(Origin::signed(1), 2, vec![2, 3], None, call1.clone()));
			assert_ok!(Utility::as_multi(Origin::signed(2), 2, vec![1, 3], None, call2.clone()));
			assert_ok!(Utility::as_multi(Origin::signed(3), 2, vec![1, 2], Some(now()), call2));
			assert_ok!(Utility::as_multi(Origin::signed(3), 2, vec![1, 2], Some(now()), call1));

			assert_eq!(Balances::free_balance(6), 10);
			assert_eq!(Balances::free_balance(7), 5);
		});
	}

	#[test]
	fn multisig_2_of_3_cannot_reissue_same_call() {
		new_test_ext().execute_with(|| {
			let multi = Utility::multi_account_id(&[1, 2, 3][..], 2);
			assert_ok!(Balances::transfer(Origin::signed(1), multi, 5));
			assert_ok!(Balances::transfer(Origin::signed(2), multi, 5));
			assert_ok!(Balances::transfer(Origin::signed(3), multi, 5));

			let call = Box::new(Call::Balances(BalancesCall::transfer(6, 10)));
			assert_ok!(Utility::as_multi(Origin::signed(1), 2, vec![2, 3], None, call.clone()));
			assert_ok!(Utility::as_multi(Origin::signed(2), 2, vec![1, 3], Some(now()), call.clone()));
			assert_eq!(Balances::free_balance(multi), 5);

			assert_ok!(Utility::as_multi(Origin::signed(1), 2, vec![2, 3], None, call.clone()));
			assert_ok!(Utility::as_multi(Origin::signed(3), 2, vec![1, 2], Some(now()), call));

			let err = DispatchError::from(BalancesError::<Test, _>::InsufficientBalance).stripped();
			expect_event(RawEvent::MultisigExecuted(3, now(), multi, Err(err)));
		});
	}

	#[test]
	fn zero_threshold_fails() {
		new_test_ext().execute_with(|| {
			let call = Box::new(Call::Balances(BalancesCall::transfer(6, 15)));
			assert_noop!(
				Utility::as_multi(Origin::signed(1), 0, vec![2], None, call),
				Error::<Test>::ZeroThreshold,
			);
		});
	}

	#[test]
	fn too_many_signatories_fails() {
		new_test_ext().execute_with(|| {
			let call = Box::new(Call::Balances(BalancesCall::transfer(6, 15)));
			assert_noop!(
				Utility::as_multi(Origin::signed(1), 2, vec![2, 3, 4], None, call.clone()),
				Error::<Test>::TooManySignatories,
			);
		});
	}

	#[test]
	fn duplicate_approvals_are_ignored() {
		new_test_ext().execute_with(|| {
			let call = Box::new(Call::Balances(BalancesCall::transfer(6, 15)));
			let hash = call.using_encoded(blake2_256);
			assert_ok!(Utility::approve_as_multi(Origin::signed(1), 2, vec![2, 3], None, hash.clone()));
			assert_noop!(
				Utility::approve_as_multi(Origin::signed(1), 2, vec![2, 3], Some(now()), hash.clone()),
				Error::<Test>::AlreadyApproved,
			);
			assert_ok!(Utility::approve_as_multi(Origin::signed(2), 2, vec![1, 3], Some(now()), hash.clone()));
			assert_noop!(
				Utility::approve_as_multi(Origin::signed(3), 2, vec![1, 2], Some(now()), hash.clone()),
				Error::<Test>::NoApprovalsNeeded,
			);
		});
	}

	#[test]
	fn multisig_1_of_3_works() {
		new_test_ext().execute_with(|| {
			let multi = Utility::multi_account_id(&[1, 2, 3][..], 1);
			assert_ok!(Balances::transfer(Origin::signed(1), multi, 5));
			assert_ok!(Balances::transfer(Origin::signed(2), multi, 5));
			assert_ok!(Balances::transfer(Origin::signed(3), multi, 5));

			let call = Box::new(Call::Balances(BalancesCall::transfer(6, 15)));
			let hash = call.using_encoded(blake2_256);
			assert_noop!(
				Utility::approve_as_multi(Origin::signed(1), 1, vec![2, 3], None, hash.clone()),
				Error::<Test>::NoApprovalsNeeded,
			);
			assert_noop!(
				Utility::as_multi(Origin::signed(4), 1, vec![2, 3], None, call.clone()),
				BalancesError::<Test, _>::InsufficientBalance,
			);
			assert_ok!(Utility::as_multi(Origin::signed(1), 1, vec![2, 3], None, call));

			assert_eq!(Balances::free_balance(6), 15);
		});
	}

	#[test]
	fn as_sub_works() {
		new_test_ext().execute_with(|| {
			let sub_1_0 = Utility::sub_account_id(1, 0);
			assert_ok!(Balances::transfer(Origin::signed(1), sub_1_0, 5));
			assert_noop!(Utility::as_sub(
				Origin::signed(1),
				1,
				Box::new(Call::Balances(BalancesCall::transfer(6, 3))),
			), BalancesError::<Test, _>::InsufficientBalance);
			assert_ok!(Utility::as_sub(
				Origin::signed(1),
				0,
				Box::new(Call::Balances(BalancesCall::transfer(2, 3))),
			));
			assert_eq!(Balances::free_balance(sub_1_0), 2);
			assert_eq!(Balances::free_balance(2), 13);
		});
	}

	#[test]
	fn batch_with_root_works() {
		new_test_ext().execute_with(|| {
			assert_eq!(Balances::free_balance(1), 10);
			assert_eq!(Balances::free_balance(2), 10);
			assert_ok!(Utility::batch(Origin::ROOT, vec![
				Call::Balances(BalancesCall::force_transfer(1, 2, 5)),
				Call::Balances(BalancesCall::force_transfer(1, 2, 5))
			]));
			assert_eq!(Balances::free_balance(1), 0);
			assert_eq!(Balances::free_balance(2), 20);
		});
	}

	#[test]
	fn batch_with_signed_works() {
		new_test_ext().execute_with(|| {
			assert_eq!(Balances::free_balance(1), 10);
			assert_eq!(Balances::free_balance(2), 10);
			assert_ok!(
				Utility::batch(Origin::signed(1), vec![
					Call::Balances(BalancesCall::transfer(2, 5)),
					Call::Balances(BalancesCall::transfer(2, 5))
				]),
			);
			assert_eq!(Balances::free_balance(1), 0);
			assert_eq!(Balances::free_balance(2), 20);
		});
	}

	#[test]
	fn batch_early_exit_works() {
		new_test_ext().execute_with(|| {
			assert_eq!(Balances::free_balance(1), 10);
			assert_eq!(Balances::free_balance(2), 10);
			assert_ok!(
				Utility::batch(Origin::signed(1), vec![
					Call::Balances(BalancesCall::transfer(2, 5)),
					Call::Balances(BalancesCall::transfer(2, 10)),
					Call::Balances(BalancesCall::transfer(2, 5)),
				]),
			);
			assert_eq!(Balances::free_balance(1), 5);
			assert_eq!(Balances::free_balance(2), 15);
		});
	}
=======
>>>>>>> 4771f237
}<|MERGE_RESOLUTION|>--- conflicted
+++ resolved
@@ -175,29 +175,10 @@
 		/// Filter from origin are passed along. The call will be dispatched with an origin which
 		/// use the same filter as the origin of this call.
 		///
-<<<<<<< HEAD
-		/// # <weight>
-		/// - The weight of the `call` + 10,000.
-		/// # </weight>
-		#[weight = FunctionOf(
-			|args: (&u16, &Box<<T as Trait>::Call>)| args.1.get_dispatch_info().weight + 10_000, 
-			|args: (&u16, &Box<<T as Trait>::Call>)| args.1.get_dispatch_info().class,
-			true
-		)]
-		fn as_sub(origin, index: u16, call: Box<<T as Trait>::Call>) -> DispatchResult {
-			let who = ensure_signed(origin)?;
-			let pseudonym = Self::sub_account_id(who, index);
-			call.dispatch(frame_system::RawOrigin::Signed(pseudonym).into())
-		}
-
-		/// Register approval for a dispatch to be made from a deterministic composite account if
-		/// approved by a total of `threshold - 1` of `other_signatories`.
-=======
 		/// NOTE: If you need to ensure that any account-based filtering is not honored (i.e.
 		/// because you expect `proxy` to have been used prior in the call stack and you do not want
 		/// the call restrictions to apply to any sub-accounts), then use `as_multi_threshold_1`
 		/// in the Multisig pallet instead.
->>>>>>> 4771f237
 		///
 		/// NOTE: Prior to version *12, this was called `as_limited_sub`.
 		///
@@ -207,211 +188,12 @@
 				.saturating_add(call.get_dispatch_info().weight),
 			call.get_dispatch_info().class,
 		)]
-<<<<<<< HEAD
-		fn as_multi(origin,
-			threshold: u16,
-			other_signatories: Vec<T::AccountId>,
-			maybe_timepoint: Option<Timepoint<T::BlockNumber>>,
-			call: Box<<T as Trait>::Call>,
-		) -> DispatchResult {
-			let who = ensure_signed(origin)?;
-			ensure!(threshold >= 1, Error::<T>::ZeroThreshold);
-			let max_sigs = T::MaxSignatories::get() as usize;
-			ensure!(!other_signatories.is_empty(), Error::<T>::TooFewSignatories);
-			ensure!(other_signatories.len() < max_sigs, Error::<T>::TooManySignatories);
-			let signatories = Self::ensure_sorted_and_insert(other_signatories, who.clone())?;
-
-			let id = Self::multi_account_id(&signatories, threshold);
-			let call_hash = call.using_encoded(blake2_256);
-
-			if let Some(mut m) = <Multisigs<T>>::get(&id, call_hash) {
-				let timepoint = maybe_timepoint.ok_or(Error::<T>::NoTimepoint)?;
-				ensure!(m.when == timepoint, Error::<T>::WrongTimepoint);
-				if let Err(pos) = m.approvals.binary_search(&who) {
-					// we know threshold is greater than zero from the above ensure.
-					if (m.approvals.len() as u16) < threshold - 1 {
-						m.approvals.insert(pos, who.clone());
-						<Multisigs<T>>::insert(&id, call_hash, m);
-						Self::deposit_event(RawEvent::MultisigApproval(who, timepoint, id));
-						return Ok(())
-					}
-				} else {
-					if (m.approvals.len() as u16) < threshold {
-						Err(Error::<T>::AlreadyApproved)?
-					}
-				}
-
-				let result = call.dispatch(frame_system::RawOrigin::Signed(id.clone()).into());
-				let _ = T::Currency::unreserve(&m.depositor, m.deposit);
-				<Multisigs<T>>::remove(&id, call_hash);
-				Self::deposit_event(RawEvent::MultisigExecuted(who, timepoint, id, result));
-			} else {
-				ensure!(maybe_timepoint.is_none(), Error::<T>::UnexpectedTimepoint);
-				if threshold > 1 {
-					let deposit = T::MultisigDepositBase::get()
-						+ T::MultisigDepositFactor::get() * threshold.into();
-					T::Currency::reserve(&who, deposit)?;
-					<Multisigs<T>>::insert(&id, call_hash, Multisig {
-						when: Self::timepoint(),
-						deposit,
-						depositor: who.clone(),
-						approvals: vec![who.clone()],
-					});
-					Self::deposit_event(RawEvent::NewMultisig(who, id));
-				} else {
-					return call.dispatch(frame_system::RawOrigin::Signed(id).into())
-				}
-			}
-			Ok(())
-		}
-
-		/// Register approval for a dispatch to be made from a deterministic composite account if
-		/// approved by a total of `threshold - 1` of `other_signatories`.
-		///
-		/// Payment: `MultisigDepositBase` will be reserved if this is the first approval, plus
-		/// `threshold` times `MultisigDepositFactor`. It is returned once this dispatch happens or
-		/// is cancelled.
-		///
-		/// The dispatch origin for this call must be _Signed_.
-		///
-		/// - `threshold`: The total number of approvals for this dispatch before it is executed.
-		/// - `other_signatories`: The accounts (other than the sender) who can approve this
-		/// dispatch. May not be empty.
-		/// - `maybe_timepoint`: If this is the first approval, then this must be `None`. If it is
-		/// not the first approval, then it must be `Some`, with the timepoint (block number and
-		/// transaction index) of the first approval transaction.
-		/// - `call_hash`: The hash of the call to be executed.
-		///
-		/// NOTE: If this is the final approval, you will want to use `as_multi` instead.
-		///
-		/// # <weight>
-		/// - `O(S)`.
-		/// - Up to one balance-reserve or unreserve operation.
-		/// - One passthrough operation, one insert, both `O(S)` where `S` is the number of
-		///   signatories. `S` is capped by `MaxSignatories`, with weight being proportional.
-		/// - One encode & hash, both of complexity `O(S)`.
-		/// - Up to one binary search and insert (`O(logS + S)`).
-		/// - I/O: 1 read `O(S)`, up to 1 mutate `O(S)`. Up to one remove.
-		/// - One event.
-		/// - Storage: inserts one item, value size bounded by `MaxSignatories`, with a
-		///   deposit taken for its lifetime of
-		///   `MultisigDepositBase + threshold * MultisigDepositFactor`.
-		/// # </weight>
-		#[weight = FunctionOf(
-			|args: (&u16, &Vec<T::AccountId>, &Option<Timepoint<T::BlockNumber>>, &[u8; 32])| {
-				10_000 * (args.1.len() as u32 + 1)
-			}, 
-			DispatchClass::Normal,
-			true
-		)]
-		fn approve_as_multi(origin,
-			threshold: u16,
-			other_signatories: Vec<T::AccountId>,
-			maybe_timepoint: Option<Timepoint<T::BlockNumber>>,
-			call_hash: [u8; 32],
-		) -> DispatchResult {
-			let who = ensure_signed(origin)?;
-			ensure!(threshold >= 1, Error::<T>::ZeroThreshold);
-			let max_sigs = T::MaxSignatories::get() as usize;
-			ensure!(!other_signatories.is_empty(), Error::<T>::TooFewSignatories);
-			ensure!(other_signatories.len() < max_sigs, Error::<T>::TooManySignatories);
-			let signatories = Self::ensure_sorted_and_insert(other_signatories, who.clone())?;
-
-			let id = Self::multi_account_id(&signatories, threshold);
-
-			if let Some(mut m) = <Multisigs<T>>::get(&id, call_hash) {
-				let timepoint = maybe_timepoint.ok_or(Error::<T>::NoTimepoint)?;
-				ensure!(m.when == timepoint, Error::<T>::WrongTimepoint);
-				ensure!(m.approvals.len() < threshold as usize, Error::<T>::NoApprovalsNeeded);
-				if let Err(pos) = m.approvals.binary_search(&who) {
-					m.approvals.insert(pos, who.clone());
-					<Multisigs<T>>::insert(&id, call_hash, m);
-					Self::deposit_event(RawEvent::MultisigApproval(who, timepoint, id));
-				} else {
-					Err(Error::<T>::AlreadyApproved)?
-				}
-			} else {
-				if threshold > 1 {
-					ensure!(maybe_timepoint.is_none(), Error::<T>::UnexpectedTimepoint);
-					let deposit = T::MultisigDepositBase::get()
-						+ T::MultisigDepositFactor::get() * threshold.into();
-					T::Currency::reserve(&who, deposit)?;
-					<Multisigs<T>>::insert(&id, call_hash, Multisig {
-						when: Self::timepoint(),
-						deposit,
-						depositor: who.clone(),
-						approvals: vec![who.clone()],
-					});
-					Self::deposit_event(RawEvent::NewMultisig(who, id));
-				} else {
-					Err(Error::<T>::NoApprovalsNeeded)?
-				}
-			}
-			Ok(())
-		}
-
-		/// Cancel a pre-existing, on-going multisig transaction. Any deposit reserved previously
-		/// for this operation will be unreserved on success.
-		///
-		/// The dispatch origin for this call must be _Signed_.
-		///
-		/// - `threshold`: The total number of approvals for this dispatch before it is executed.
-		/// - `other_signatories`: The accounts (other than the sender) who can approve this
-		/// dispatch. May not be empty.
-		/// - `timepoint`: The timepoint (block number and transaction index) of the first approval
-		/// transaction for this dispatch.
-		/// - `call_hash`: The hash of the call to be executed.
-		///
-		/// # <weight>
-		/// - `O(S)`.
-		/// - Up to one balance-reserve or unreserve operation.
-		/// - One passthrough operation, one insert, both `O(S)` where `S` is the number of
-		///   signatories. `S` is capped by `MaxSignatories`, with weight being proportional.
-		/// - One encode & hash, both of complexity `O(S)`.
-		/// - One event.
-		/// - I/O: 1 read `O(S)`, one remove.
-		/// - Storage: removes one item.
-		/// # </weight>
-		#[weight = FunctionOf(
-			|args: (&u16, &Vec<T::AccountId>, &Timepoint<T::BlockNumber>, &[u8; 32])| {
-				10_000 * (args.1.len() as u32 + 1)
-			}, 
-			DispatchClass::Normal,
-			true
-		)]
-		fn cancel_as_multi(origin,
-			threshold: u16,
-			other_signatories: Vec<T::AccountId>,
-			timepoint: Timepoint<T::BlockNumber>,
-			call_hash: [u8; 32],
-		) -> DispatchResult {
-			let who = ensure_signed(origin)?;
-			ensure!(threshold >= 1, Error::<T>::ZeroThreshold);
-			let max_sigs = T::MaxSignatories::get() as usize;
-			ensure!(!other_signatories.is_empty(), Error::<T>::TooFewSignatories);
-			ensure!(other_signatories.len() < max_sigs, Error::<T>::TooManySignatories);
-			let signatories = Self::ensure_sorted_and_insert(other_signatories, who.clone())?;
-
-			let id = Self::multi_account_id(&signatories, threshold);
-
-			let m = <Multisigs<T>>::get(&id, call_hash)
-				.ok_or(Error::<T>::NotFound)?;
-			ensure!(m.when == timepoint, Error::<T>::WrongTimepoint);
-			ensure!(m.depositor == who, Error::<T>::NotOwner);
-
-			let _ = T::Currency::unreserve(&m.depositor, m.deposit);
-			<Multisigs<T>>::remove(&id, call_hash);
-
-			Self::deposit_event(RawEvent::MultisigCancelled(who, timepoint, id));
-			Ok(())
-=======
 		fn as_derivative(origin, index: u16, call: Box<<T as Trait>::Call>) -> DispatchResult {
 			let mut origin = origin;
 			let who = ensure_signed(origin.clone())?;
 			let pseudonym = Self::derivative_account_id(who, index);
 			origin.set_caller_from(frame_system::RawOrigin::Signed(pseudonym));
 			call.dispatch(origin).map(|_| ()).map_err(|e| e.error)
->>>>>>> 4771f237
 		}
 	}
 }
@@ -422,471 +204,4 @@
 		let entropy = (b"modlpy/utilisuba", who, index).using_encoded(blake2_256);
 		T::AccountId::decode(&mut &entropy[..]).unwrap_or_default()
 	}
-<<<<<<< HEAD
-
-	/// Derive a multi-account ID from the sorted list of accounts and the threshold that are
-	/// required.
-	///
-	/// NOTE: `who` must be sorted. If it is not, then you'll get the wrong answer.
-	pub fn multi_account_id(who: &[T::AccountId], threshold: u16) -> T::AccountId {
-		let entropy = (b"modlpy/utilisuba", who, threshold).using_encoded(blake2_256);
-		T::AccountId::decode(&mut &entropy[..]).unwrap_or_default()
-	}
-
-	/// The current `Timepoint`.
-	pub fn timepoint() -> Timepoint<T::BlockNumber> {
-		Timepoint {
-			height: <system::Module<T>>::block_number(),
-			index: <system::Module<T>>::extrinsic_index().unwrap_or_default(),
-		}
-	}
-
-	/// Check that signatories is sorted and doesn't contain sender, then insert sender.
-	fn ensure_sorted_and_insert(other_signatories: Vec<T::AccountId>, who: T::AccountId)
-		-> Result<Vec<T::AccountId>, DispatchError>
-	{
-		let mut signatories = other_signatories;
-		let mut maybe_last = None;
-		let mut index = 0;
-		for item in signatories.iter() {
-			if let Some(last) = maybe_last {
-				ensure!(last < item, Error::<T>::SignatoriesOutOfOrder);
-			}
-			if item <= &who {
-				ensure!(item != &who, Error::<T>::SenderInSignatories);
-				index += 1;
-			}
-			maybe_last = Some(item);
-		}
-		signatories.insert(index, who);
-		Ok(signatories)
-	}
-}
-
-#[cfg(test)]
-mod tests {
-	use super::*;
-
-	use frame_support::{
-		assert_ok, assert_noop, impl_outer_origin, parameter_types, impl_outer_dispatch,
-		weights::Weight, impl_outer_event
-	};
-	use sp_core::H256;
-	use sp_runtime::{Perbill, traits::{BlakeTwo256, IdentityLookup}, testing::Header};
-	use crate as utility;
-
-	impl_outer_origin! {
-		pub enum Origin for Test where system = frame_system {}
-	}
-
-	impl_outer_event! {
-		pub enum TestEvent for Test {
-			system,
-			pallet_balances<T>,
-			utility<T>,
-		}
-	}
-	impl_outer_dispatch! {
-		pub enum Call for Test where origin: Origin {
-			pallet_balances::Balances,
-			utility::Utility,
-		}
-	}
-
-	// For testing the pallet, we construct most of a mock runtime. This means
-	// first constructing a configuration type (`Test`) which `impl`s each of the
-	// configuration traits of pallets we want to use.
-	#[derive(Clone, Eq, PartialEq)]
-	pub struct Test;
-	parameter_types! {
-		pub const BlockHashCount: u64 = 250;
-		pub const MaximumBlockWeight: Weight = 1024;
-		pub const MaximumBlockLength: u32 = 2 * 1024;
-		pub const AvailableBlockRatio: Perbill = Perbill::one();
-	}
-	impl frame_system::Trait for Test {
-		type Origin = Origin;
-		type Index = u64;
-		type BlockNumber = u64;
-		type Hash = H256;
-		type Call = Call;
-		type Hashing = BlakeTwo256;
-		type AccountId = u64;
-		type Lookup = IdentityLookup<Self::AccountId>;
-		type Header = Header;
-		type Event = TestEvent;
-		type BlockHashCount = BlockHashCount;
-		type MaximumBlockWeight = MaximumBlockWeight;
-		type MaximumBlockLength = MaximumBlockLength;
-		type AvailableBlockRatio = AvailableBlockRatio;
-		type Version = ();
-		type ModuleToIndex = ();
-		type Doughnut = ();
-		type DelegatedDispatchVerifier = ();
-	}
-	parameter_types! {
-		pub const ExistentialDeposit: u64 = 1;
-		pub const CreationFee: u64 = 0;
-	}
-	impl pallet_balances::Trait for Test {
-		type Balance = u64;
-		type OnReapAccount = System;
-		type OnNewAccount = ();
-		type Event = TestEvent;
-		type TransferPayment = ();
-		type DustRemoval = ();
-		type ExistentialDeposit = ExistentialDeposit;
-		type CreationFee = CreationFee;
-	}
-	parameter_types! {
-		pub const MultisigDepositBase: u64 = 1;
-		pub const MultisigDepositFactor: u64 = 1;
-		pub const MaxSignatories: u16 = 3;
-	}
-	impl Trait for Test {
-		type Event = TestEvent;
-		type Call = Call;
-		type Currency = Balances;
-		type MultisigDepositBase = MultisigDepositBase;
-		type MultisigDepositFactor = MultisigDepositFactor;
-		type MaxSignatories = MaxSignatories;
-	}
-	type System = frame_system::Module<Test>;
-	type Balances = pallet_balances::Module<Test>;
-	type Utility = Module<Test>;
-
-	use pallet_balances::Call as BalancesCall;
-	use pallet_balances::Error as BalancesError;
-
-	fn new_test_ext() -> sp_io::TestExternalities {
-		let mut t = frame_system::GenesisConfig::default().build_storage::<Test>().unwrap();
-		pallet_balances::GenesisConfig::<Test> {
-			balances: vec![(1, 10), (2, 10), (3, 10), (4, 10), (5, 10)],
-		}.assimilate_storage(&mut t).unwrap();
-		t.into()
-	}
-
-	fn last_event() -> TestEvent {
-		system::Module::<Test>::events().pop().map(|e| e.event).expect("Event expected")
-	}
-
-	fn expect_event<E: Into<TestEvent>>(e: E) {
-		assert_eq!(last_event(), e.into());
-	}
-
-	fn now() -> Timepoint<u64> {
-		Utility::timepoint()
-	}
-
-	#[test]
-	fn multisig_deposit_is_taken_and_returned() {
-		new_test_ext().execute_with(|| {
-			let multi = Utility::multi_account_id(&[1, 2, 3][..], 2);
-			assert_ok!(Balances::transfer(Origin::signed(1), multi, 5));
-			assert_ok!(Balances::transfer(Origin::signed(2), multi, 5));
-			assert_ok!(Balances::transfer(Origin::signed(3), multi, 5));
-
-			let call = Box::new(Call::Balances(BalancesCall::transfer(6, 15)));
-			assert_ok!(Utility::as_multi(Origin::signed(1), 2, vec![2, 3], None, call.clone()));
-			assert_eq!(Balances::free_balance(1), 2);
-			assert_eq!(Balances::reserved_balance(1), 3);
-
-			assert_ok!(Utility::as_multi(Origin::signed(2), 2, vec![1, 3], Some(now()), call));
-			assert_eq!(Balances::free_balance(1), 5);
-			assert_eq!(Balances::reserved_balance(1), 0);
-		});
-	}
-
-	#[test]
-	fn cancel_multisig_returns_deposit() {
-		new_test_ext().execute_with(|| {
-			let call = Box::new(Call::Balances(BalancesCall::transfer(6, 15)));
-			let hash = call.using_encoded(blake2_256);
-			assert_ok!(Utility::approve_as_multi(Origin::signed(1), 3, vec![2, 3], None, hash.clone()));
-			assert_ok!(Utility::approve_as_multi(Origin::signed(2), 3, vec![1, 3], Some(now()), hash.clone()));
-			assert_eq!(Balances::free_balance(1), 6);
-			assert_eq!(Balances::reserved_balance(1), 4);
-			assert_ok!(
-				Utility::cancel_as_multi(Origin::signed(1), 3, vec![2, 3], now(), hash.clone()),
-			);
-			assert_eq!(Balances::free_balance(1), 10);
-			assert_eq!(Balances::reserved_balance(1), 0);
-		});
-	}
-
-	#[test]
-	fn timepoint_checking_works() {
-		new_test_ext().execute_with(|| {
-			let multi = Utility::multi_account_id(&[1, 2, 3][..], 2);
-			assert_ok!(Balances::transfer(Origin::signed(1), multi, 5));
-			assert_ok!(Balances::transfer(Origin::signed(2), multi, 5));
-			assert_ok!(Balances::transfer(Origin::signed(3), multi, 5));
-
-			let call = Box::new(Call::Balances(BalancesCall::transfer(6, 15)));
-			let hash = call.using_encoded(blake2_256);
-
-			assert_noop!(
-				Utility::approve_as_multi(Origin::signed(2), 2, vec![1, 3], Some(now()), hash.clone()),
-				Error::<Test>::UnexpectedTimepoint,
-			);
-
-			assert_ok!(Utility::approve_as_multi(Origin::signed(1), 2, vec![2, 3], None, hash));
-
-			assert_noop!(
-				Utility::as_multi(Origin::signed(2), 2, vec![1, 3], None, call.clone()),
-				Error::<Test>::NoTimepoint,
-			);
-			let later = Timepoint { index: 1, .. now() };
-			assert_noop!(
-				Utility::as_multi(Origin::signed(2), 2, vec![1, 3], Some(later), call.clone()),
-				Error::<Test>::WrongTimepoint,
-			);
-		});
-	}
-
-	#[test]
-	fn multisig_2_of_3_works() {
-		new_test_ext().execute_with(|| {
-			let multi = Utility::multi_account_id(&[1, 2, 3][..], 2);
-			assert_ok!(Balances::transfer(Origin::signed(1), multi, 5));
-			assert_ok!(Balances::transfer(Origin::signed(2), multi, 5));
-			assert_ok!(Balances::transfer(Origin::signed(3), multi, 5));
-
-			let call = Box::new(Call::Balances(BalancesCall::transfer(6, 15)));
-			let hash = call.using_encoded(blake2_256);
-			assert_ok!(Utility::approve_as_multi(Origin::signed(1), 2, vec![2, 3], None, hash));
-			assert_eq!(Balances::free_balance(6), 0);
-
-			assert_ok!(Utility::as_multi(Origin::signed(2), 2, vec![1, 3], Some(now()), call));
-			assert_eq!(Balances::free_balance(6), 15);
-		});
-	}
-
-	#[test]
-	fn multisig_3_of_3_works() {
-		new_test_ext().execute_with(|| {
-			let multi = Utility::multi_account_id(&[1, 2, 3][..], 3);
-			assert_ok!(Balances::transfer(Origin::signed(1), multi, 5));
-			assert_ok!(Balances::transfer(Origin::signed(2), multi, 5));
-			assert_ok!(Balances::transfer(Origin::signed(3), multi, 5));
-
-			let call = Box::new(Call::Balances(BalancesCall::transfer(6, 15)));
-			let hash = call.using_encoded(blake2_256);
-			assert_ok!(Utility::approve_as_multi(Origin::signed(1), 3, vec![2, 3], None, hash.clone()));
-			assert_ok!(Utility::approve_as_multi(Origin::signed(2), 3, vec![1, 3], Some(now()), hash.clone()));
-			assert_eq!(Balances::free_balance(6), 0);
-
-			assert_ok!(Utility::as_multi(Origin::signed(3), 3, vec![1, 2], Some(now()), call));
-			assert_eq!(Balances::free_balance(6), 15);
-		});
-	}
-
-	#[test]
-	fn cancel_multisig_works() {
-		new_test_ext().execute_with(|| {
-			let call = Box::new(Call::Balances(BalancesCall::transfer(6, 15)));
-			let hash = call.using_encoded(blake2_256);
-			assert_ok!(Utility::approve_as_multi(Origin::signed(1), 3, vec![2, 3], None, hash.clone()));
-			assert_ok!(Utility::approve_as_multi(Origin::signed(2), 3, vec![1, 3], Some(now()), hash.clone()));
-			assert_noop!(
-				Utility::cancel_as_multi(Origin::signed(2), 3, vec![1, 3], now(), hash.clone()),
-				Error::<Test>::NotOwner,
-			);
-			assert_ok!(
-				Utility::cancel_as_multi(Origin::signed(1), 3, vec![2, 3], now(), hash.clone()),
-			);
-		});
-	}
-
-	#[test]
-	fn multisig_2_of_3_as_multi_works() {
-		new_test_ext().execute_with(|| {
-			let multi = Utility::multi_account_id(&[1, 2, 3][..], 2);
-			assert_ok!(Balances::transfer(Origin::signed(1), multi, 5));
-			assert_ok!(Balances::transfer(Origin::signed(2), multi, 5));
-			assert_ok!(Balances::transfer(Origin::signed(3), multi, 5));
-
-			let call = Box::new(Call::Balances(BalancesCall::transfer(6, 15)));
-			assert_ok!(Utility::as_multi(Origin::signed(1), 2, vec![2, 3], None, call.clone()));
-			assert_eq!(Balances::free_balance(6), 0);
-
-			assert_ok!(Utility::as_multi(Origin::signed(2), 2, vec![1, 3], Some(now()), call));
-			assert_eq!(Balances::free_balance(6), 15);
-		});
-	}
-
-	#[test]
-	fn multisig_2_of_3_as_multi_with_many_calls_works() {
-		new_test_ext().execute_with(|| {
-			let multi = Utility::multi_account_id(&[1, 2, 3][..], 2);
-			assert_ok!(Balances::transfer(Origin::signed(1), multi, 5));
-			assert_ok!(Balances::transfer(Origin::signed(2), multi, 5));
-			assert_ok!(Balances::transfer(Origin::signed(3), multi, 5));
-
-			let call1 = Box::new(Call::Balances(BalancesCall::transfer(6, 10)));
-			let call2 = Box::new(Call::Balances(BalancesCall::transfer(7, 5)));
-
-			assert_ok!(Utility::as_multi(Origin::signed(1), 2, vec![2, 3], None, call1.clone()));
-			assert_ok!(Utility::as_multi(Origin::signed(2), 2, vec![1, 3], None, call2.clone()));
-			assert_ok!(Utility::as_multi(Origin::signed(3), 2, vec![1, 2], Some(now()), call2));
-			assert_ok!(Utility::as_multi(Origin::signed(3), 2, vec![1, 2], Some(now()), call1));
-
-			assert_eq!(Balances::free_balance(6), 10);
-			assert_eq!(Balances::free_balance(7), 5);
-		});
-	}
-
-	#[test]
-	fn multisig_2_of_3_cannot_reissue_same_call() {
-		new_test_ext().execute_with(|| {
-			let multi = Utility::multi_account_id(&[1, 2, 3][..], 2);
-			assert_ok!(Balances::transfer(Origin::signed(1), multi, 5));
-			assert_ok!(Balances::transfer(Origin::signed(2), multi, 5));
-			assert_ok!(Balances::transfer(Origin::signed(3), multi, 5));
-
-			let call = Box::new(Call::Balances(BalancesCall::transfer(6, 10)));
-			assert_ok!(Utility::as_multi(Origin::signed(1), 2, vec![2, 3], None, call.clone()));
-			assert_ok!(Utility::as_multi(Origin::signed(2), 2, vec![1, 3], Some(now()), call.clone()));
-			assert_eq!(Balances::free_balance(multi), 5);
-
-			assert_ok!(Utility::as_multi(Origin::signed(1), 2, vec![2, 3], None, call.clone()));
-			assert_ok!(Utility::as_multi(Origin::signed(3), 2, vec![1, 2], Some(now()), call));
-
-			let err = DispatchError::from(BalancesError::<Test, _>::InsufficientBalance).stripped();
-			expect_event(RawEvent::MultisigExecuted(3, now(), multi, Err(err)));
-		});
-	}
-
-	#[test]
-	fn zero_threshold_fails() {
-		new_test_ext().execute_with(|| {
-			let call = Box::new(Call::Balances(BalancesCall::transfer(6, 15)));
-			assert_noop!(
-				Utility::as_multi(Origin::signed(1), 0, vec![2], None, call),
-				Error::<Test>::ZeroThreshold,
-			);
-		});
-	}
-
-	#[test]
-	fn too_many_signatories_fails() {
-		new_test_ext().execute_with(|| {
-			let call = Box::new(Call::Balances(BalancesCall::transfer(6, 15)));
-			assert_noop!(
-				Utility::as_multi(Origin::signed(1), 2, vec![2, 3, 4], None, call.clone()),
-				Error::<Test>::TooManySignatories,
-			);
-		});
-	}
-
-	#[test]
-	fn duplicate_approvals_are_ignored() {
-		new_test_ext().execute_with(|| {
-			let call = Box::new(Call::Balances(BalancesCall::transfer(6, 15)));
-			let hash = call.using_encoded(blake2_256);
-			assert_ok!(Utility::approve_as_multi(Origin::signed(1), 2, vec![2, 3], None, hash.clone()));
-			assert_noop!(
-				Utility::approve_as_multi(Origin::signed(1), 2, vec![2, 3], Some(now()), hash.clone()),
-				Error::<Test>::AlreadyApproved,
-			);
-			assert_ok!(Utility::approve_as_multi(Origin::signed(2), 2, vec![1, 3], Some(now()), hash.clone()));
-			assert_noop!(
-				Utility::approve_as_multi(Origin::signed(3), 2, vec![1, 2], Some(now()), hash.clone()),
-				Error::<Test>::NoApprovalsNeeded,
-			);
-		});
-	}
-
-	#[test]
-	fn multisig_1_of_3_works() {
-		new_test_ext().execute_with(|| {
-			let multi = Utility::multi_account_id(&[1, 2, 3][..], 1);
-			assert_ok!(Balances::transfer(Origin::signed(1), multi, 5));
-			assert_ok!(Balances::transfer(Origin::signed(2), multi, 5));
-			assert_ok!(Balances::transfer(Origin::signed(3), multi, 5));
-
-			let call = Box::new(Call::Balances(BalancesCall::transfer(6, 15)));
-			let hash = call.using_encoded(blake2_256);
-			assert_noop!(
-				Utility::approve_as_multi(Origin::signed(1), 1, vec![2, 3], None, hash.clone()),
-				Error::<Test>::NoApprovalsNeeded,
-			);
-			assert_noop!(
-				Utility::as_multi(Origin::signed(4), 1, vec![2, 3], None, call.clone()),
-				BalancesError::<Test, _>::InsufficientBalance,
-			);
-			assert_ok!(Utility::as_multi(Origin::signed(1), 1, vec![2, 3], None, call));
-
-			assert_eq!(Balances::free_balance(6), 15);
-		});
-	}
-
-	#[test]
-	fn as_sub_works() {
-		new_test_ext().execute_with(|| {
-			let sub_1_0 = Utility::sub_account_id(1, 0);
-			assert_ok!(Balances::transfer(Origin::signed(1), sub_1_0, 5));
-			assert_noop!(Utility::as_sub(
-				Origin::signed(1),
-				1,
-				Box::new(Call::Balances(BalancesCall::transfer(6, 3))),
-			), BalancesError::<Test, _>::InsufficientBalance);
-			assert_ok!(Utility::as_sub(
-				Origin::signed(1),
-				0,
-				Box::new(Call::Balances(BalancesCall::transfer(2, 3))),
-			));
-			assert_eq!(Balances::free_balance(sub_1_0), 2);
-			assert_eq!(Balances::free_balance(2), 13);
-		});
-	}
-
-	#[test]
-	fn batch_with_root_works() {
-		new_test_ext().execute_with(|| {
-			assert_eq!(Balances::free_balance(1), 10);
-			assert_eq!(Balances::free_balance(2), 10);
-			assert_ok!(Utility::batch(Origin::ROOT, vec![
-				Call::Balances(BalancesCall::force_transfer(1, 2, 5)),
-				Call::Balances(BalancesCall::force_transfer(1, 2, 5))
-			]));
-			assert_eq!(Balances::free_balance(1), 0);
-			assert_eq!(Balances::free_balance(2), 20);
-		});
-	}
-
-	#[test]
-	fn batch_with_signed_works() {
-		new_test_ext().execute_with(|| {
-			assert_eq!(Balances::free_balance(1), 10);
-			assert_eq!(Balances::free_balance(2), 10);
-			assert_ok!(
-				Utility::batch(Origin::signed(1), vec![
-					Call::Balances(BalancesCall::transfer(2, 5)),
-					Call::Balances(BalancesCall::transfer(2, 5))
-				]),
-			);
-			assert_eq!(Balances::free_balance(1), 0);
-			assert_eq!(Balances::free_balance(2), 20);
-		});
-	}
-
-	#[test]
-	fn batch_early_exit_works() {
-		new_test_ext().execute_with(|| {
-			assert_eq!(Balances::free_balance(1), 10);
-			assert_eq!(Balances::free_balance(2), 10);
-			assert_ok!(
-				Utility::batch(Origin::signed(1), vec![
-					Call::Balances(BalancesCall::transfer(2, 5)),
-					Call::Balances(BalancesCall::transfer(2, 10)),
-					Call::Balances(BalancesCall::transfer(2, 5)),
-				]),
-			);
-			assert_eq!(Balances::free_balance(1), 5);
-			assert_eq!(Balances::free_balance(2), 15);
-		});
-	}
-=======
->>>>>>> 4771f237
 }