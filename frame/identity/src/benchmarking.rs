--- conflicted
+++ resolved
@@ -87,77 +87,6 @@
 	return info
 }
 
-<<<<<<< HEAD
-// Benchmark `add_registrar` extrinsic.
-struct AddRegistrar;
-impl<T: Trait> BenchmarkingSetup<T, crate::Call<T>, RawOrigin<T::AccountId, T::Doughnut>> for AddRegistrar {
-	fn components(&self) -> Vec<(BenchmarkParameter, u32, u32)> {
-		vec![
-			// Registrar Count
-			(BenchmarkParameter::R, 1, MAX_REGISTRARS),
-		]
-	}
-
-	fn instance(&self, components: &[(BenchmarkParameter, u32)])
-		-> Result<(crate::Call<T>, RawOrigin<T::AccountId, T::Doughnut>), &'static str>
-	{
-		// Add r registrars
-		let r = components.iter().find(|&c| c.0 == BenchmarkParameter::R).unwrap().1;
-		benchmarking::add_registrars::<T>(r)?;
-
-		// Return the `add_registrar` r + 1 call
-		Ok((crate::Call::<T>::add_registrar(account::<T>("registrar", r + 1)), RawOrigin::Root))
-	}
-}
-
-// Benchmark `set_identity` extrinsic.
-struct SetIdentity;
-impl<T: Trait> BenchmarkingSetup<T, crate::Call<T>, RawOrigin<T::AccountId, T::Doughnut>> for SetIdentity {
-	fn components(&self) -> Vec<(BenchmarkParameter, u32, u32)> {
-		vec![
-			// Registrar Count
-			(BenchmarkParameter::R, 1, MAX_REGISTRARS),
-			// Additional Field Count
-			(BenchmarkParameter::X, 1, T::MaxAdditionalFields::get())
-		]
-	}
-
-	fn instance(&self, components: &[(BenchmarkParameter, u32)])
-		-> Result<(crate::Call<T>, RawOrigin<T::AccountId, T::Doughnut>), &'static str>
-	{
-		// Add r registrars
-		let r = components.iter().find(|&c| c.0 == BenchmarkParameter::R).unwrap().1;
-		benchmarking::add_registrars::<T>(r)?;
-
-		// The target user
-		let caller = account::<T>("caller", r);
-		let caller_lookup: <T::Lookup as StaticLookup>::Source = T::Lookup::unlookup(caller.clone());
-		let caller_origin: <T as frame_system::Trait>::Origin = RawOrigin::Signed(caller.clone()).into();
-		let _ = T::Currency::make_free_balance_be(&caller, BalanceOf::<T>::max_value());
-
-		// Add an initial identity
-		let initial_info = benchmarking::create_identity_info::<T>(1);
-		Identity::<T>::set_identity(caller_origin.clone(), initial_info)?;
-
-		// User requests judgement from all the registrars, and they approve
-		for i in 0..r {
-			Identity::<T>::request_judgement(caller_origin.clone(), i, 10.into())?;
-			Identity::<T>::provide_judgement(
-				RawOrigin::Signed(account::<T>("registrar", i)).into(),
-				i,
-				caller_lookup.clone(),
-				Judgement::Reasonable
-			)?;
-		}
-
-		// Create identity info with x additional fields
-		let x = components.iter().find(|&c| c.0 == BenchmarkParameter::X).unwrap().1;
-		// 32 byte data that we reuse below
-		let info = benchmarking::create_identity_info::<T>(x);
-
-		// Return the `set_identity` call
-		Ok((crate::Call::<T>::set_identity(info), RawOrigin::Signed(caller)))
-=======
 benchmarks! {
 	// These are the common parameters along with their instancing.
 	_ {
@@ -174,26 +103,8 @@
 			let caller_origin = <T as frame_system::Trait>::Origin::from(RawOrigin::Signed(caller));
 			Identity::<T>::set_identity(caller_origin, info)?;
 		};
->>>>>>> 2406f796
 	}
 
-<<<<<<< HEAD
-// Benchmark `set_subs` extrinsic.
-struct SetSubs;
-impl<T: Trait> BenchmarkingSetup<T, crate::Call<T>, RawOrigin<T::AccountId, T::Doughnut>> for SetSubs {
-	fn components(&self) -> Vec<(BenchmarkParameter, u32, u32)> {
-		vec![
-			// Subs Count
-			(BenchmarkParameter::S, 1, T::MaxSubAccounts::get()),
-		]
-	}
-
-	fn instance(&self, components: &[(BenchmarkParameter, u32)])
-		-> Result<(crate::Call<T>, RawOrigin<T::AccountId, T::Doughnut>), &'static str>
-	{
-		// Generic data to be used.
-		let data = Data::Raw(vec![0; 32]);
-=======
 	add_registrar {
 		let r in ...;
 	}: _(RawOrigin::Root, account::<T>("registrar", r + 1))
@@ -233,7 +144,6 @@
 
 	set_subs {
 		let s in ...;
->>>>>>> 2406f796
 
 		let caller = account::<T>("caller", 0);
 		let caller_origin: <T as frame_system::Trait>::Origin = RawOrigin::Signed(caller.clone()).into();
@@ -247,39 +157,11 @@
 		// Generic data to be used.
 		let data = Data::Raw(vec![0; 32]);
 		// Create an s+1 sub account to add
-<<<<<<< HEAD
-		subs.push((account::<T>("sub", s+1), data));
-
-		// Return the `set_subs` call
-		Ok((crate::Call::<T>::set_subs(subs), RawOrigin::Signed(caller)))
-	}
-}
-
-// Benchmark `clear_identity` extrinsic.
-struct ClearIdentity;
-impl<T: Trait> BenchmarkingSetup<T, crate::Call<T>, RawOrigin<T::AccountId, T::Doughnut>> for ClearIdentity {
-	fn components(&self) -> Vec<(BenchmarkParameter, u32, u32)> {
-		vec![
-			// Registrar Count
-			(BenchmarkParameter::R, 1, MAX_REGISTRARS),
-			// Subs Count
-			(BenchmarkParameter::S, 1, T::MaxSubAccounts::get()),
-			// Additional Field Count
-			(BenchmarkParameter::X, 1, T::MaxAdditionalFields::get()),
-		]
-	}
-
-	fn instance(&self, components: &[(BenchmarkParameter, u32)])
-		-> Result<(crate::Call<T>, RawOrigin<T::AccountId, T::Doughnut>), &'static str>
-	{
-		// The target user
-=======
 		subs.push((account::<T>("sub", s + 1), data));
 		subs
 	})
 
 	clear_identity {
->>>>>>> 2406f796
 		let caller = account::<T>("caller", 0);
 		let caller_origin = <T as frame_system::Trait>::Origin::from(RawOrigin::Signed(caller.clone()));
 		let caller_lookup = <T::Lookup as StaticLookup>::unlookup(caller.clone());
@@ -301,31 +183,7 @@
 		}
 	}: _(RawOrigin::Signed(caller))
 
-<<<<<<< HEAD
-		// Return the `clear_identity` call
-		Ok((crate::Call::<T>::clear_identity(), RawOrigin::Signed(caller)))
-	}
-}
-
-// Benchmark `request_judgement` extrinsic.
-struct RequestJudgement;
-impl<T: Trait> BenchmarkingSetup<T, crate::Call<T>, RawOrigin<T::AccountId, T::Doughnut>> for RequestJudgement {
-	fn components(&self) -> Vec<(BenchmarkParameter, u32, u32)> {
-		vec![
-			// Registrar Count
-			(BenchmarkParameter::R, 1, MAX_REGISTRARS),
-			// Additional Field Count
-			(BenchmarkParameter::X, 1, T::MaxAdditionalFields::get()),
-		]
-	}
-
-	fn instance(&self, components: &[(BenchmarkParameter, u32)])
-		-> Result<(crate::Call<T>, RawOrigin<T::AccountId, T::Doughnut>), &'static str>
-	{
-		// The target user
-=======
 	request_judgement {
->>>>>>> 2406f796
 		let caller = account::<T>("caller", 0);
 		let _ = T::Currency::make_free_balance_be(&caller, BalanceOf::<T>::max_value());
 
@@ -333,36 +191,7 @@
 		let x in ...;
 	}: _(RawOrigin::Signed(caller), r - 1, 10.into())
 
-<<<<<<< HEAD
-		// Create their main identity with x additional fields
-		let x = components.iter().find(|&c| c.0 == BenchmarkParameter::X).unwrap().1;
-		let info = benchmarking::create_identity_info::<T>(x);
-		Identity::<T>::set_identity(caller_origin.clone(), info)?;
-
-		// Return the `request_judgement` call
-		Ok((crate::Call::<T>::request_judgement(r-1, 10.into()), RawOrigin::Signed(caller)))
-	}
-}
-
-// Benchmark `cancel_request` extrinsic.
-struct CancelRequest;
-impl<T: Trait> BenchmarkingSetup<T, crate::Call<T>, RawOrigin<T::AccountId, T::Doughnut>> for CancelRequest {
-	fn components(&self) -> Vec<(BenchmarkParameter, u32, u32)> {
-		vec![
-			// Registrar Count
-			(BenchmarkParameter::R, 1, MAX_REGISTRARS),
-			// Additional Field Count
-			(BenchmarkParameter::X, 1, T::MaxAdditionalFields::get()),
-		]
-	}
-
-	fn instance(&self, components: &[(BenchmarkParameter, u32)])
-		-> Result<(crate::Call<T>, RawOrigin<T::AccountId, T::Doughnut>), &'static str>
-	{
-		// The target user
-=======
 	cancel_request {
->>>>>>> 2406f796
 		let caller = account::<T>("caller", 0);
 		let caller_origin = <T as frame_system::Trait>::Origin::from(RawOrigin::Signed(caller.clone()));
 		let _ = T::Currency::make_free_balance_be(&caller, BalanceOf::<T>::max_value());
@@ -370,39 +199,10 @@
 		let r in ...;
 		let x in ...;
 
-<<<<<<< HEAD
-		// Create their main identity with x additional fields
-		let x = components.iter().find(|&c| c.0 == BenchmarkParameter::X).unwrap().1;
-		let info = benchmarking::create_identity_info::<T>(x);
-		Identity::<T>::set_identity(caller_origin.clone(), info)?;
-
-		// Request judgement
-		Identity::<T>::request_judgement(caller_origin.clone(), r-1, 10.into())?;
-
-		Ok((crate::Call::<T>::cancel_request(r-1), RawOrigin::Signed(caller)))
-	}
-}
-
-// Benchmark `set_fee` extrinsic.
-struct SetFee;
-impl<T: Trait> BenchmarkingSetup<T, crate::Call<T>, RawOrigin<T::AccountId, T::Doughnut>> for SetFee {
-	fn components(&self) -> Vec<(BenchmarkParameter, u32, u32)> {
-		vec![
-			// Registrar Count
-			(BenchmarkParameter::R, 1, MAX_REGISTRARS),
-		]
-	}
-
-	fn instance(&self, components: &[(BenchmarkParameter, u32)])
-		-> Result<(crate::Call<T>, RawOrigin<T::AccountId, T::Doughnut>), &'static str>
-	{
-		// The target user
-=======
 		Identity::<T>::request_judgement(caller_origin, r - 1, 10.into())?;
 	}: _(RawOrigin::Signed(caller), r - 1)
 
 	set_fee {
->>>>>>> 2406f796
 		let caller = account::<T>("caller", 0);
 
 		let r in ...;
@@ -410,29 +210,7 @@
 		Identity::<T>::add_registrar(RawOrigin::Root.into(), caller.clone())?;
 	}: _(RawOrigin::Signed(caller), r, 10.into())
 
-<<<<<<< HEAD
-		// Return `set_fee` call
-		Ok((crate::Call::<T>::set_fee(r, 10.into()), RawOrigin::Signed(caller)))
-	}
-}
-
-// Benchmark `set_account_id` extrinsic.
-struct SetAccountId;
-impl<T: Trait> BenchmarkingSetup<T, crate::Call<T>, RawOrigin<T::AccountId, T::Doughnut>> for SetAccountId {
-	fn components(&self) -> Vec<(BenchmarkParameter, u32, u32)> {
-		vec![
-			// Registrar Count
-			(BenchmarkParameter::R, 1, MAX_REGISTRARS),
-		]
-	}
-
-	fn instance(&self, components: &[(BenchmarkParameter, u32)])
-		-> Result<(crate::Call<T>, RawOrigin<T::AccountId, T::Doughnut>), &'static str>
-	{
-		// The target user
-=======
 	set_account_id {
->>>>>>> 2406f796
 		let caller = account::<T>("caller", 0);
 		let _ = T::Currency::make_free_balance_be(&caller, BalanceOf::<T>::max_value());
 
@@ -441,29 +219,7 @@
 		Identity::<T>::add_registrar(RawOrigin::Root.into(), caller.clone())?;
 	}: _(RawOrigin::Signed(caller), r, account::<T>("new", 0))
 
-<<<<<<< HEAD
-		// Return `set_account_id` call
-		Ok((crate::Call::<T>::set_account_id(r, account::<T>("new", 0)), RawOrigin::Signed(caller)))
-	}
-}
-
-// Benchmark `set_fields` extrinsic.
-struct SetFields;
-impl<T: Trait> BenchmarkingSetup<T, crate::Call<T>, RawOrigin<T::AccountId, T::Doughnut>> for SetFields {
-	fn components(&self) -> Vec<(BenchmarkParameter, u32, u32)> {
-		vec![
-			// Registrar Count
-			(BenchmarkParameter::R, 1, MAX_REGISTRARS),
-		]
-	}
-
-	fn instance(&self, components: &[(BenchmarkParameter, u32)])
-		-> Result<(crate::Call<T>, RawOrigin<T::AccountId, T::Doughnut>), &'static str>
-	{
-		// The target user
-=======
 	set_fields {
->>>>>>> 2406f796
 		let caller = account::<T>("caller", 0);
 		let _ = T::Currency::make_free_balance_be(&caller, BalanceOf::<T>::max_value());
 
@@ -476,35 +232,7 @@
 		);
 	}: _(RawOrigin::Signed(caller), r, fields)
 
-<<<<<<< HEAD
-		// Return `set_account_id` call
-		Ok((crate::Call::<T>::set_fields(r, fields), RawOrigin::Signed(caller)))
-	}
-}
-
-// Benchmark `provide_judgement` extrinsic.
-struct ProvideJudgement;
-impl<T: Trait> BenchmarkingSetup<T, crate::Call<T>, RawOrigin<T::AccountId, T::Doughnut>> for ProvideJudgement {
-
-	fn components(&self) -> Vec<(BenchmarkParameter, u32, u32)> {
-		vec![
-			// Registrar Count
-			(BenchmarkParameter::R, 1, MAX_REGISTRARS),
-			// Additional Field Count
-			(BenchmarkParameter::X, 1, T::MaxAdditionalFields::get()),
-		]
-	}
-
-	fn instance(&self, components: &[(BenchmarkParameter, u32)])
-		-> Result<(crate::Call<T>, RawOrigin<T::AccountId, T::Doughnut>), &'static str>
-	{
-		// Add r registrars
-		let r = components.iter().find(|&c| c.0 == BenchmarkParameter::R).unwrap().1;
-		benchmarking::add_registrars::<T>(r)?;
-
-=======
 	provide_judgement {
->>>>>>> 2406f796
 		// The user
 		let user = account::<T>("user", r);
 		let user_origin = <T as frame_system::Trait>::Origin::from(RawOrigin::Signed(user.clone()));
@@ -525,38 +253,7 @@
 		Identity::<T>::request_judgement(user_origin.clone(), r, 10.into())?;
 	}: _(RawOrigin::Signed(caller), r, user_lookup, Judgement::Reasonable)
 
-<<<<<<< HEAD
-		// Return `provide_judgement` call
-		Ok((crate::Call::<T>::provide_judgement(
-			r,
-			user_lookup.clone(),
-			Judgement::Reasonable
-		), RawOrigin::Signed(caller)))
-	}
-}
-
-// Benchmark `kill_identity` extrinsic.
-struct KillIdentity;
-impl<T: Trait> BenchmarkingSetup<T, crate::Call<T>, RawOrigin<T::AccountId, T::Doughnut>> for KillIdentity {
-
-	fn components(&self) -> Vec<(BenchmarkParameter, u32, u32)> {
-		vec![
-			// Registrar Count
-			(BenchmarkParameter::R, 1, MAX_REGISTRARS),
-			// Subs Count
-			(BenchmarkParameter::S, 1, T::MaxSubAccounts::get()),
-			// Additional Field Count
-			(BenchmarkParameter::X, 1, T::MaxAdditionalFields::get()),
-		]
-	}
-
-	fn instance(&self, components: &[(BenchmarkParameter, u32)])
-		-> Result<(crate::Call<T>, RawOrigin<T::AccountId, T::Doughnut>), &'static str>
-	{
-		// The target user
-=======
 	kill_identity {
->>>>>>> 2406f796
 		let caller = account::<T>("caller", 0);
 		let caller_origin: <T as frame_system::Trait>::Origin = RawOrigin::Signed(caller.clone()).into();
 		let caller_lookup: <T::Lookup as StaticLookup>::Source = T::Lookup::unlookup(caller.clone());
@@ -576,90 +273,5 @@
 				Judgement::Reasonable
 			)?;
 		}
-<<<<<<< HEAD
-
-		// Return the `kill_identity` call
-		Ok((crate::Call::<T>::kill_identity(caller_lookup), RawOrigin::Root))
-	}
-}
-
-// The list of available benchmarks for this pallet.
-selected_benchmark!(
-	AddRegistrar,
-	SetIdentity,
-	SetSubs,
-	ClearIdentity,
-	RequestJudgement,
-	CancelRequest,
-	SetFee,
-	SetAccountId,
-	SetFields,
-	ProvideJudgement,
-	KillIdentity
-);
-
-impl<T: Trait> Benchmarking<BenchmarkResults> for Module<T> {
-	fn run_benchmark(extrinsic: Vec<u8>, steps: u32, repeat: u32) -> Result<Vec<BenchmarkResults>, &'static str> {
-		// Map the input to the selected benchmark.
-		let selected_benchmark = match extrinsic.as_slice() {
-			b"add_registrar" => SelectedBenchmark::AddRegistrar,
-			b"set_identity" => SelectedBenchmark::SetIdentity,
-			b"set_subs" => SelectedBenchmark::SetSubs,
-			b"clear_identity" => SelectedBenchmark::ClearIdentity,
-			b"request_judgement" => SelectedBenchmark::RequestJudgement,
-			b"cancel_request" => SelectedBenchmark::CancelRequest,
-			b"set_fee" => SelectedBenchmark::SetFee,
-			b"set_account_id" => SelectedBenchmark::SetAccountId,
-			b"set_fields" => SelectedBenchmark::SetFields,
-			b"provide_judgement" => SelectedBenchmark::ProvideJudgement,
-			b"kill_identity" => SelectedBenchmark::KillIdentity,
-			_ => return Err("Could not find extrinsic."),
-		};
-
-		// Warm up the DB
-		sp_io::benchmarking::commit_db();
-		sp_io::benchmarking::wipe_db();
-
-		// first one is set_identity.
-		let components = <SelectedBenchmark as BenchmarkingSetup<T, crate::Call<T>, RawOrigin<T::AccountId, T::Doughnut>>>::components(&selected_benchmark);
-		// results go here
-		let mut results: Vec<BenchmarkResults> = Vec::new();
-		// Select the component we will be benchmarking. Each component will be benchmarked.
-		for (name, low, high) in components.iter() {
-			// Create up to `STEPS` steps for that component between high and low.
-			let step_size = ((high - low) / steps).max(1);
-			let num_of_steps = (high - low) / step_size;
-			for s in 0..num_of_steps {
-				// This is the value we will be testing for component `name`
-				let component_value = low + step_size * s;
-
-				// Select the mid value for all the other components.
-				let c: Vec<(BenchmarkParameter, u32)> = components.iter()
-					.map(|(n, l, h)|
-						(*n, if n == name { component_value } else { (h - l) / 2 + l })
-					).collect();
-
-				// Run the benchmark `repeat` times.
-				for _ in 0..repeat {
-					// Set up the externalities environment for the setup we want to benchmark.
-					let (call, caller) = <SelectedBenchmark as BenchmarkingSetup<T, crate::Call<T>, RawOrigin<T::AccountId, T::Doughnut>>>::instance(&selected_benchmark, &c)?;
-					// Commit the externalities to the database, flushing the DB cache.
-					// This will enable worst case scenario for reading from the database.
-					sp_io::benchmarking::commit_db();
-					// Run the benchmark.
-					let start = sp_io::benchmarking::current_time();
-					call.dispatch(caller.into())?;
-					let finish = sp_io::benchmarking::current_time();
-					let elapsed = finish - start;
-					results.push((c.clone(), elapsed));
-					// Wipe the DB back to the genesis state.
-					sp_io::benchmarking::wipe_db();
-				}
-			}
-		}
-		return Ok(results);
-	}
-=======
 	}: _(RawOrigin::Root, caller_lookup)
->>>>>>> 2406f796
 }