--- conflicted
+++ resolved
@@ -934,17 +934,11 @@
 		type AvailableBlockRatio = AvailableBlockRatio;
 		type Version = ();
 		type ModuleToIndex = ();
-<<<<<<< HEAD
 		type DelegatedDispatchVerifier = ();
 		type Doughnut = ();
 		type AccountData = pallet_balances::AccountData<u64>;
 		type OnNewAccount = ();
-		type OnReapAccount = Balances;
-=======
-		type AccountData = pallet_balances::AccountData<u64>;
-		type OnNewAccount = ();
 		type OnKilledAccount = ();
->>>>>>> 41bb2193
 	}
 	parameter_types! {
 		pub const ExistentialDeposit: u64 = 1;
