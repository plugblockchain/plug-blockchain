--- conflicted
+++ resolved
@@ -910,12 +910,9 @@
 		type MaximumBlockLength = MaximumBlockLength;
 		type AvailableBlockRatio = AvailableBlockRatio;
 		type Version = ();
-<<<<<<< HEAD
+		type ModuleToIndex = ();
         type DelegatedDispatchVerifier = ();
         type Doughnut = ();
-=======
-		type ModuleToIndex = ();
->>>>>>> bc85d352
 	}
 	parameter_types! {
 		pub const ExistentialDeposit: u64 = 0;
