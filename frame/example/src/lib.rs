--- conflicted
+++ resolved
@@ -256,16 +256,8 @@
 
 use sp_std::marker::PhantomData;
 use frame_support::{
-<<<<<<< HEAD
-	dispatch::DispatchResult, decl_module, decl_storage, decl_event,
-	weights::{
-		SimpleDispatchInfo, DispatchInfo, DispatchClass, ClassifyDispatch, WeighData, Weight,
-		PaysFee,
-	},
-=======
 	dispatch::{DispatchResult, IsSubType}, decl_module, decl_storage, decl_event,
 	weights::{DispatchClass, ClassifyDispatch, WeighData, Weight, PaysFee, Pays},
->>>>>>> 4771f237
 };
 use sp_std::prelude::*;
 use frame_system::{ensure_signed, ensure_root};
@@ -524,21 +516,12 @@
 
 		// The signature could also look like: `fn on_initialize()`.
 		// This function could also very well have a weight annotation, similar to any other. The
-<<<<<<< HEAD
-		// only difference being that if it is not annotated, the default is
-		// `SimpleDispatchInfo::zero()`, which resolves into no weight.
-=======
 		// only difference is that it mut be returned, not annotated.
->>>>>>> 4771f237
 		fn on_initialize(_n: T::BlockNumber) -> Weight {
 			// Anything that needs to be done at the start of the block.
 			// We don't do anything here.
 
-<<<<<<< HEAD
-			SimpleDispatchInfo::default().weigh_data(())
-=======
 			0
->>>>>>> 4771f237
 		}
 
 		// The signature could also look like: `fn on_finalize()`
@@ -727,13 +710,8 @@
 	use super::*;
 
 	use frame_support::{
-<<<<<<< HEAD
-		assert_ok, impl_outer_origin, parameter_types, weights::GetDispatchInfo,
-		traits::{OnInitialize, OnFinalize}
-=======
 		assert_ok, impl_outer_origin, parameter_types, impl_outer_dispatch,
 		weights::{DispatchInfo, GetDispatchInfo}, traits::{OnInitialize, OnFinalize}
->>>>>>> 4771f237
 	};
 	use sp_core::H256;
 	// The testing primitives are very useful for avoiding having to work with signatures
@@ -786,37 +764,23 @@
 		type MaximumBlockLength = MaximumBlockLength;
 		type AvailableBlockRatio = AvailableBlockRatio;
 		type Version = ();
-<<<<<<< HEAD
-		type ModuleToIndex = ();
-		type Doughnut = ();
-		type DelegatedDispatchVerifier = ();
-=======
 		type PalletInfo = ();
 		type AccountData = pallet_balances::AccountData<u64>;
 		type OnNewAccount = ();
 		type OnKilledAccount = ();
 		type SystemWeightInfo = ();
->>>>>>> 4771f237
 	}
 	parameter_types! {
 		pub const ExistentialDeposit: u64 = 1;
-		pub const CreationFee: u64 = 0;
 	}
 	impl pallet_balances::Trait for Test {
 		type MaxLocks = ();
 		type Balance = u64;
-		type OnReapAccount = System;
-		type OnNewAccount = ();
+		type DustRemoval = ();
 		type Event = ();
-		type TransferPayment = ();
-		type DustRemoval = ();
 		type ExistentialDeposit = ExistentialDeposit;
-<<<<<<< HEAD
-		type CreationFee = CreationFee;
-=======
 		type AccountStore = System;
 		type WeightInfo = ();
->>>>>>> 4771f237
 	}
 	impl Trait for Test {
 		type Event = ();
