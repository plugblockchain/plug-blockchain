--- conflicted
+++ resolved
@@ -688,14 +688,11 @@
 		type AvailableBlockRatio = AvailableBlockRatio;
 		type Version = ();
 		type ModuleToIndex = ();
-<<<<<<< HEAD
-		type Doughnut = ();
-		type DelegatedDispatchVerifier = ();
-=======
 		type AccountData = pallet_balances::AccountData<u64>;
 		type OnNewAccount = ();
 		type OnReapAccount = pallet_balances::Module<Test>;
->>>>>>> 877e193b
+		type Doughnut = ();
+		type DelegatedDispatchVerifier = ();
 	}
 	parameter_types! {
 		pub const ExistentialDeposit: u64 = 1;
