[package]
name = "pallet-example"
<<<<<<< HEAD
version = "2.0.0-alpha.5"
=======
version = "2.0.0"
>>>>>>> 4771f237
authors = ["Parity Technologies <admin@parity.io>"]
edition = "2018"
license = "Unlicense"
homepage = "https://substrate.dev"
repository = "https://github.com/paritytech/substrate/"
description = "FRAME example pallet"
readme = "README.md"

[package.metadata.docs.rs]
targets = ["x86_64-unknown-linux-gnu"]

[dependencies]
serde = { version = "1.0.101", optional = true }
<<<<<<< HEAD
codec = { package = "parity-scale-codec", version = "1.3.0", default-features = false }
frame-benchmarking = { version = "2.0.0-alpha.5", default-features = false, path = "../benchmarking" }
frame-support = { version = "2.0.0-alpha.5", default-features = false, path = "../support" }
frame-system = { version = "2.0.0-alpha.5", default-features = false, path = "../system" }
pallet-balances = { version = "2.0.0-alpha.5", default-features = false, path = "../balances" }
sp-runtime = { version = "2.0.0-alpha.5", default-features = false, path = "../../primitives/runtime" }
sp-std = { version = "2.0.0-alpha.5", default-features = false, path = "../../primitives/std" }
sp-io = { version = "2.0.0-alpha.5", default-features = false, path = "../../primitives/io" }

[dev-dependencies]
sp-core = { version = "2.0.0-alpha.5", path = "../../primitives/core", default-features = false }
=======
codec = { package = "parity-scale-codec", version = "1.3.4", default-features = false }
frame-support = { version = "2.0.0", default-features = false, path = "../support" }
frame-system = { version = "2.0.0", default-features = false, path = "../system" }
pallet-balances = { version = "2.0.0", default-features = false, path = "../balances" }
sp-runtime = { version = "2.0.0", default-features = false, path = "../../primitives/runtime" }
sp-std = { version = "2.0.0", default-features = false, path = "../../primitives/std" }
sp-io = { version = "2.0.0", default-features = false, path = "../../primitives/io" }

frame-benchmarking = { version = "2.0.0", default-features = false, path = "../benchmarking", optional = true }

[dev-dependencies]
sp-core = { version = "2.0.0", path = "../../primitives/core", default-features = false }
>>>>>>> 4771f237

[features]
default = ["std"]
std = [
	"serde",
	"codec/std",
	"sp-runtime/std",
	"frame-benchmarking/std",
	"frame-support/std",
	"frame-system/std",
	"pallet-balances/std",
	"sp-io/std",
	"sp-std/std"
]
runtime-benchmarks = ["frame-benchmarking"]<|MERGE_RESOLUTION|>--- conflicted
+++ resolved
@@ -1,10 +1,6 @@
 [package]
 name = "pallet-example"
-<<<<<<< HEAD
-version = "2.0.0-alpha.5"
-=======
 version = "2.0.0"
->>>>>>> 4771f237
 authors = ["Parity Technologies <admin@parity.io>"]
 edition = "2018"
 license = "Unlicense"
@@ -18,19 +14,6 @@
 
 [dependencies]
 serde = { version = "1.0.101", optional = true }
-<<<<<<< HEAD
-codec = { package = "parity-scale-codec", version = "1.3.0", default-features = false }
-frame-benchmarking = { version = "2.0.0-alpha.5", default-features = false, path = "../benchmarking" }
-frame-support = { version = "2.0.0-alpha.5", default-features = false, path = "../support" }
-frame-system = { version = "2.0.0-alpha.5", default-features = false, path = "../system" }
-pallet-balances = { version = "2.0.0-alpha.5", default-features = false, path = "../balances" }
-sp-runtime = { version = "2.0.0-alpha.5", default-features = false, path = "../../primitives/runtime" }
-sp-std = { version = "2.0.0-alpha.5", default-features = false, path = "../../primitives/std" }
-sp-io = { version = "2.0.0-alpha.5", default-features = false, path = "../../primitives/io" }
-
-[dev-dependencies]
-sp-core = { version = "2.0.0-alpha.5", path = "../../primitives/core", default-features = false }
-=======
 codec = { package = "parity-scale-codec", version = "1.3.4", default-features = false }
 frame-support = { version = "2.0.0", default-features = false, path = "../support" }
 frame-system = { version = "2.0.0", default-features = false, path = "../system" }
@@ -43,7 +26,6 @@
 
 [dev-dependencies]
 sp-core = { version = "2.0.0", path = "../../primitives/core", default-features = false }
->>>>>>> 4771f237
 
 [features]
 default = ["std"]
