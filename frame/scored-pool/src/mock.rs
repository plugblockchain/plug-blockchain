// This file is part of Substrate.

// Copyright (C) 2019-2020 Parity Technologies (UK) Ltd.
// SPDX-License-Identifier: Apache-2.0

// Licensed under the Apache License, Version 2.0 (the "License");
// you may not use this file except in compliance with the License.
// You may obtain a copy of the License at
//
// 	http://www.apache.org/licenses/LICENSE-2.0
//
// Unless required by applicable law or agreed to in writing, software
// distributed under the License is distributed on an "AS IS" BASIS,
// WITHOUT WARRANTIES OR CONDITIONS OF ANY KIND, either express or implied.
// See the License for the specific language governing permissions and
// limitations under the License.

//! Test utilities

use super::*;

use std::cell::RefCell;
use frame_support::{impl_outer_origin, parameter_types, weights::Weight, ord_parameter_types};
use sp_core::H256;
use sp_runtime::{
	Perbill, traits::{BlakeTwo256, IdentityLookup}, testing::Header,
};
use frame_system::EnsureSignedBy;

impl_outer_origin! {
	pub enum Origin for Test where system = frame_system {}
}

#[derive(Clone, Eq, PartialEq)]
pub struct Test;
parameter_types! {
	pub const CandidateDeposit: u64 = 25;
	pub const Period: u64 = 4;

	pub const BlockHashCount: u64 = 250;
	pub const MaximumBlockWeight: Weight = 1024;
	pub const MaximumBlockLength: u32 = 2 * 1024;
	pub const AvailableBlockRatio: Perbill = Perbill::one();

	pub const ExistentialDeposit: u64 = 1;
	pub const CreationFee: u64 = 0;
}
ord_parameter_types! {
	pub const KickOrigin: u64 = 2;
	pub const ScoreOrigin: u64 = 3;
}

impl frame_system::Trait for Test {
	type BaseCallFilter = ();
	type Origin = Origin;
	type Index = u64;
	type BlockNumber = u64;
	type Hash = H256;
	type Call = ();
	type Hashing = BlakeTwo256;
	type AccountId = u64;
	type Lookup = IdentityLookup<Self::AccountId>;
	type Header = Header;
	type Event = ();
	type BlockHashCount = BlockHashCount;
	type MaximumBlockWeight = MaximumBlockWeight;
	type DbWeight = ();
	type BlockExecutionWeight = ();
	type ExtrinsicBaseWeight = ();
	type MaximumExtrinsicWeight = MaximumBlockWeight;
	type MaximumBlockLength = MaximumBlockLength;
	type AvailableBlockRatio = AvailableBlockRatio;
	type Version = ();
<<<<<<< HEAD
	type ModuleToIndex = ();
	type Doughnut = ();
	type DelegatedDispatchVerifier = ();
=======
	type PalletInfo = ();
	type AccountData = pallet_balances::AccountData<u64>;
	type OnNewAccount = ();
	type OnKilledAccount = ();
	type SystemWeightInfo = ();
>>>>>>> 4771f237
}

impl pallet_balances::Trait for Test {
	type MaxLocks = ();
	type Balance = u64;
	type OnReapAccount = System;
	type OnNewAccount = ();
	type Event = ();
	type TransferPayment = ();
	type DustRemoval = ();
	type ExistentialDeposit = ExistentialDeposit;
<<<<<<< HEAD
	type CreationFee = CreationFee;
=======
	type AccountStore = System;
	type WeightInfo = ();
>>>>>>> 4771f237
}

thread_local! {
	pub static MEMBERS: RefCell<Vec<u64>> = RefCell::new(vec![]);
}

pub struct TestChangeMembers;
impl ChangeMembers<u64> for TestChangeMembers {
	fn change_members_sorted(incoming: &[u64], outgoing: &[u64], new: &[u64]) {
		let mut old_plus_incoming = MEMBERS.with(|m| m.borrow().to_vec());
		old_plus_incoming.extend_from_slice(incoming);
		old_plus_incoming.sort();

		let mut new_plus_outgoing = new.to_vec();
		new_plus_outgoing.extend_from_slice(outgoing);
		new_plus_outgoing.sort();

		assert_eq!(old_plus_incoming, new_plus_outgoing);

		MEMBERS.with(|m| *m.borrow_mut() = new.to_vec());
	}
}

impl InitializeMembers<u64> for TestChangeMembers {
	fn initialize_members(new_members: &[u64]) {
		MEMBERS.with(|m| *m.borrow_mut() = new_members.to_vec());
	}
}

impl Trait for Test {
	type Event = ();
	type KickOrigin = EnsureSignedBy<KickOrigin, u64, ()>;
	type MembershipInitialized = TestChangeMembers;
	type MembershipChanged = TestChangeMembers;
	type Currency = Balances;
	type CandidateDeposit = CandidateDeposit;
	type Period = Period;
	type Score = u64;
	type ScoreOrigin = EnsureSignedBy<ScoreOrigin, u64, ()>;
}

type System = frame_system::Module<Test>;
type Balances = pallet_balances::Module<Test>;

pub fn new_test_ext() -> sp_io::TestExternalities {
	let mut t = frame_system::GenesisConfig::default().build_storage::<Test>().unwrap();
	pallet_balances::GenesisConfig::<Test> {
		balances: vec![
			(5, 500_000),
			(10, 500_000),
			(15, 500_000),
			(20, 500_000),
			(31, 500_000),
			(40, 500_000),
			(99, 1),
		],
	}.assimilate_storage(&mut t).unwrap();
	GenesisConfig::<Test>{
		pool: vec![
			(5, None),
			(10, Some(1)),
			(20, Some(2)),
			(31, Some(2)),
			(40, Some(3)),
		],
		member_count: 2,
		.. Default::default()
	}.assimilate_storage(&mut t).unwrap();
	t.into()
}

/// Fetch an entity from the pool, if existent.
pub fn fetch_from_pool(who: u64) -> Option<(u64, Option<u64>)> {
	<Module<Test>>::pool()
		.into_iter()
		.find(|item| item.0 == who)
}

/// Find an entity in the pool.
/// Returns its position in the `Pool` vec, if existent.
pub fn find_in_pool(who: u64) -> Option<usize> {
	<Module<Test>>::pool()
		.into_iter()
		.position(|item| item.0 == who)
}<|MERGE_RESOLUTION|>--- conflicted
+++ resolved
@@ -43,7 +43,6 @@
 	pub const AvailableBlockRatio: Perbill = Perbill::one();
 
 	pub const ExistentialDeposit: u64 = 1;
-	pub const CreationFee: u64 = 0;
 }
 ord_parameter_types! {
 	pub const KickOrigin: u64 = 2;
@@ -71,34 +70,21 @@
 	type MaximumBlockLength = MaximumBlockLength;
 	type AvailableBlockRatio = AvailableBlockRatio;
 	type Version = ();
-<<<<<<< HEAD
-	type ModuleToIndex = ();
-	type Doughnut = ();
-	type DelegatedDispatchVerifier = ();
-=======
 	type PalletInfo = ();
 	type AccountData = pallet_balances::AccountData<u64>;
 	type OnNewAccount = ();
 	type OnKilledAccount = ();
 	type SystemWeightInfo = ();
->>>>>>> 4771f237
 }
 
 impl pallet_balances::Trait for Test {
 	type MaxLocks = ();
 	type Balance = u64;
-	type OnReapAccount = System;
-	type OnNewAccount = ();
 	type Event = ();
-	type TransferPayment = ();
 	type DustRemoval = ();
 	type ExistentialDeposit = ExistentialDeposit;
-<<<<<<< HEAD
-	type CreationFee = CreationFee;
-=======
 	type AccountStore = System;
 	type WeightInfo = ();
->>>>>>> 4771f237
 }
 
 thread_local! {
@@ -130,14 +116,14 @@
 
 impl Trait for Test {
 	type Event = ();
-	type KickOrigin = EnsureSignedBy<KickOrigin, u64, ()>;
+	type KickOrigin = EnsureSignedBy<KickOrigin, u64>;
 	type MembershipInitialized = TestChangeMembers;
 	type MembershipChanged = TestChangeMembers;
 	type Currency = Balances;
 	type CandidateDeposit = CandidateDeposit;
 	type Period = Period;
 	type Score = u64;
-	type ScoreOrigin = EnsureSignedBy<ScoreOrigin, u64, ()>;
+	type ScoreOrigin = EnsureSignedBy<ScoreOrigin, u64>;
 }
 
 type System = frame_system::Module<Test>;
