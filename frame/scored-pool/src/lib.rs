--- conflicted
+++ resolved
@@ -67,7 +67,7 @@
 //! 			let who = ensure_signed(origin)?;
 //!
 //! 			let _ = <scored_pool::Module<T>>::submit_candidacy(
-//! 				T::Origin::from((Some(who.clone()), None).into())
+//! 				T::Origin::from(Some(who.clone()).into())
 //! 			);
 //! 			Ok(())
 //! 		}
@@ -97,17 +97,8 @@
 };
 use frame_support::{
 	decl_module, decl_storage, decl_event, ensure, decl_error,
-<<<<<<< HEAD
-	traits::{ChangeMembers, InitializeMembers, Currency, Get, ReservableCurrency},
-	weights::{Weight, SimpleDispatchInfo, WeighData},
-};
-use frame_system::{self as system, ensure_root, ensure_signed};
-use sp_runtime::{
-	traits::{EnsureOrigin, AtLeast32Bit, MaybeSerializeDeserialize, Zero, StaticLookup},
-=======
 	traits::{EnsureOrigin, ChangeMembers, InitializeMembers, Currency, Get, ReservableCurrency},
 	weights::Weight,
->>>>>>> 4771f237
 };
 use frame_system::{ensure_root, ensure_signed};
 use sp_runtime::traits::{AtLeast32Bit, MaybeSerializeDeserialize, Zero, StaticLookup};
@@ -260,11 +251,7 @@
 				let pool = <Pool<T, I>>::get();
 				<Module<T, I>>::refresh_members(pool, ChangeReceiver::MembershipChanged);
 			}
-<<<<<<< HEAD
-			SimpleDispatchInfo::default().weigh_data(())
-=======
 			0
->>>>>>> 4771f237
 		}
 
 		/// Add `origin` to the pool of candidates.
