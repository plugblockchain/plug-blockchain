[package]
name = "pallet-aura"
<<<<<<< HEAD
version = "2.0.0-rc5"
=======
version = "2.0.0"
>>>>>>> 4771f237
authors = ["Parity Technologies <admin@parity.io>"]
edition = "2018"
license = "Apache-2.0"
homepage = "https://substrate.dev"
repository = "https://github.com/paritytech/substrate/"
description = "FRAME AURA consensus pallet"
readme = "README.md"

[package.metadata.docs.rs]
targets = ["x86_64-unknown-linux-gnu"]

[dependencies]
<<<<<<< HEAD
sp-application-crypto = { version = "2.0.0-alpha.5", default-features = false, path = "../../primitives/application-crypto" }
codec = { package = "parity-scale-codec", version = "1.3.0", default-features = false, features = ["derive"] }
sp-inherents = { version = "2.0.0-alpha.5", default-features = false, path = "../../primitives/inherents" }
sp-std = { version = "2.0.0-alpha.5", default-features = false, path = "../../primitives/std" }
serde = { version = "1.0.101", optional = true }
pallet-session = { version = "2.0.0-alpha.5", default-features = false, path = "../session" }
sp-runtime = { version = "2.0.0-alpha.5", default-features = false, path = "../../primitives/runtime" }
frame-support = { version = "2.0.0-alpha.5", default-features = false, path = "../support" }
sp-consensus-aura = { version = "0.8.0-alpha.5", path = "../../primitives/consensus/aura", default-features = false }
frame-system = { version = "2.0.0-alpha.5", default-features = false, path = "../system" }
sp-timestamp = { version = "2.0.0-alpha.5", default-features = false, path = "../../primitives/timestamp" }
pallet-timestamp = { version = "2.0.0-alpha.5", default-features = false, path = "../timestamp" }


[dev-dependencies]
sp-core = { version = "2.0.0-alpha.5", default-features = false, path = "../../primitives/core" }
sp-io ={ version = "2.0.0-alpha.5", path = "../../primitives/io" }
=======
sp-application-crypto = { version = "2.0.0", default-features = false, path = "../../primitives/application-crypto" }
codec = { package = "parity-scale-codec", version = "1.3.4", default-features = false, features = ["derive"] }
sp-inherents = { version = "2.0.0", default-features = false, path = "../../primitives/inherents" }
sp-std = { version = "2.0.0", default-features = false, path = "../../primitives/std" }
serde = { version = "1.0.101", optional = true }
pallet-session = { version = "2.0.0", default-features = false, path = "../session" }
sp-runtime = { version = "2.0.0", default-features = false, path = "../../primitives/runtime" }
frame-support = { version = "2.0.0", default-features = false, path = "../support" }
sp-consensus-aura = { version = "0.8.0", path = "../../primitives/consensus/aura", default-features = false }
frame-system = { version = "2.0.0", default-features = false, path = "../system" }
sp-timestamp = { version = "2.0.0", default-features = false, path = "../../primitives/timestamp" }
pallet-timestamp = { version = "2.0.0", default-features = false, path = "../timestamp" }


[dev-dependencies]
sp-core = { version = "2.0.0", default-features = false, path = "../../primitives/core" }
sp-io ={ version = "2.0.0", path = "../../primitives/io" }
>>>>>>> 4771f237
lazy_static = "1.4.0"
parking_lot = "0.10.0"

[features]
default = ["std"]
std = [
	"sp-application-crypto/std",
	"codec/std",
	"sp-inherents/std",
	"sp-std/std",
	"serde",
	"sp-runtime/std",
	"frame-support/std",
	"sp-consensus-aura/std",
	"frame-system/std",
	"sp-timestamp/std",
	"pallet-timestamp/std",
]<|MERGE_RESOLUTION|>--- conflicted
+++ resolved
@@ -1,10 +1,6 @@
 [package]
 name = "pallet-aura"
-<<<<<<< HEAD
-version = "2.0.0-rc5"
-=======
 version = "2.0.0"
->>>>>>> 4771f237
 authors = ["Parity Technologies <admin@parity.io>"]
 edition = "2018"
 license = "Apache-2.0"
@@ -17,25 +13,6 @@
 targets = ["x86_64-unknown-linux-gnu"]
 
 [dependencies]
-<<<<<<< HEAD
-sp-application-crypto = { version = "2.0.0-alpha.5", default-features = false, path = "../../primitives/application-crypto" }
-codec = { package = "parity-scale-codec", version = "1.3.0", default-features = false, features = ["derive"] }
-sp-inherents = { version = "2.0.0-alpha.5", default-features = false, path = "../../primitives/inherents" }
-sp-std = { version = "2.0.0-alpha.5", default-features = false, path = "../../primitives/std" }
-serde = { version = "1.0.101", optional = true }
-pallet-session = { version = "2.0.0-alpha.5", default-features = false, path = "../session" }
-sp-runtime = { version = "2.0.0-alpha.5", default-features = false, path = "../../primitives/runtime" }
-frame-support = { version = "2.0.0-alpha.5", default-features = false, path = "../support" }
-sp-consensus-aura = { version = "0.8.0-alpha.5", path = "../../primitives/consensus/aura", default-features = false }
-frame-system = { version = "2.0.0-alpha.5", default-features = false, path = "../system" }
-sp-timestamp = { version = "2.0.0-alpha.5", default-features = false, path = "../../primitives/timestamp" }
-pallet-timestamp = { version = "2.0.0-alpha.5", default-features = false, path = "../timestamp" }
-
-
-[dev-dependencies]
-sp-core = { version = "2.0.0-alpha.5", default-features = false, path = "../../primitives/core" }
-sp-io ={ version = "2.0.0-alpha.5", path = "../../primitives/io" }
-=======
 sp-application-crypto = { version = "2.0.0", default-features = false, path = "../../primitives/application-crypto" }
 codec = { package = "parity-scale-codec", version = "1.3.4", default-features = false, features = ["derive"] }
 sp-inherents = { version = "2.0.0", default-features = false, path = "../../primitives/inherents" }
@@ -53,7 +30,6 @@
 [dev-dependencies]
 sp-core = { version = "2.0.0", default-features = false, path = "../../primitives/core" }
 sp-io ={ version = "2.0.0", path = "../../primitives/io" }
->>>>>>> 4771f237
 lazy_static = "1.4.0"
 parking_lot = "0.10.0"
 
