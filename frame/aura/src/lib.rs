--- conflicted
+++ resolved
@@ -162,11 +162,7 @@
 	}
 }
 
-<<<<<<< HEAD
-/// We can not implement `FindAuthor` twice, because the compiler does not know if
-=======
 /// We can not implement `FindAuthor` twice, because the compiler does not know if 
->>>>>>> 4771f237
 /// `u32 == T::AuthorityId` and thus, prevents us to implement the trait twice.
 #[doc(hidden)]
 pub struct FindAccountFromAuthorIndex<T, Inner>(sp_std::marker::PhantomData<(T, Inner)>);
