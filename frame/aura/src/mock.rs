--- conflicted
+++ resolved
@@ -66,17 +66,11 @@
 	type AvailableBlockRatio = AvailableBlockRatio;
 	type MaximumBlockLength = MaximumBlockLength;
 	type Version = ();
-<<<<<<< HEAD
-	type ModuleToIndex = ();
-	type Doughnut = ();
-	type DelegatedDispatchVerifier = ();
-=======
 	type PalletInfo = ();
 	type AccountData = ();
 	type OnNewAccount = ();
 	type OnKilledAccount = ();
 	type SystemWeightInfo = ();
->>>>>>> 4771f237
 }
 
 impl pallet_timestamp::Trait for Test {
