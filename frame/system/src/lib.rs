--- conflicted
+++ resolved
@@ -114,17 +114,9 @@
 use sp_core::{ChangesTrieConfiguration, storage::well_known_keys};
 use frame_support::{
 	decl_module, decl_event, decl_storage, decl_error, storage, Parameter,
-<<<<<<< HEAD
 	additional_traits::{DelegatedDispatchVerifier as DelegatedDispatchVerifierT, MaybeDoughnutRef},
 	traits::{Contains, Get, ModuleToIndex, OnReapAccount},
-	weights::{Weight, DispatchInfo, DispatchClass, SimpleDispatchInfo},
-=======
-	traits::{
-		Contains, Get, ModuleToIndex, OnNewAccount, OnReapAccount, IsDeadAccount, Happened,
-		StoredMap
-	},
-	weights::{Weight, DispatchInfo, DispatchClass, SimpleDispatchInfo, FunctionOf},
->>>>>>> 2406f796
+	weights::{Weight, DispatchInfo, DispatchClass, FunctionOf, SimpleDispatchInfo},
 };
 use codec::{Encode, Decode};
 
@@ -252,10 +244,14 @@
 	pub struct Module<T: Trait> for enum Call where origin: T::Origin, system = self {
 		type Error = Error<T>;
 
-		/// A big dispatch that will disallow any other transaction to be included.
-		// TODO: this must be preferable available for testing really (not possible at the moment).
-		#[weight = SimpleDispatchInfo::MaxOperational]
-		fn fill_block(origin) {
+		// TODO: This should only be available for testing, rather than in general usage, but
+		// that's not possible at present (since it's within the decl_module macro).
+		#[weight = FunctionOf(
+			|(ratio,): (&Perbill,)| *ratio * T::MaximumBlockWeight::get(),
+			DispatchClass::Operational,
+			true,
+		)]
+		fn fill_block(origin, _ratio: Perbill) {
 			ensure_root(origin)?;
 		}
 
@@ -523,159 +519,7 @@
 	}
 }
 
-<<<<<<< HEAD
 pub struct EnsureRoot<AccountId, Doughnut>(sp_std::marker::PhantomData<(AccountId, Doughnut)>);
-=======
-decl_event!(
-	/// Event for the System module.
-	pub enum Event<T> where AccountId = <T as Trait>::AccountId {
-		/// An extrinsic completed successfully.
-		ExtrinsicSuccess(DispatchInfo),
-		/// An extrinsic failed.
-		ExtrinsicFailed(DispatchError, DispatchInfo),
-		/// `:code` was updated.
-		CodeUpdated,
-		/// A new account was created.
-		NewAccount(AccountId),
-		/// An account was reaped.
-		ReapedAccount(AccountId),
-	}
-);
-
-decl_error! {
-	/// Error for the System module
-	pub enum Error for Module<T: Trait> {
-		/// The name of specification does not match between the current runtime
-		/// and the new runtime.
-		InvalidSpecName,
-		/// The specification version is not allowed to decrease between the current runtime
-		/// and the new runtime.
-		SpecVersionNotAllowedToDecrease,
-		/// The implementation version is not allowed to decrease between the current runtime
-		/// and the new runtime.
-		ImplVersionNotAllowedToDecrease,
-		/// The specification or the implementation version need to increase between the
-		/// current runtime and the new runtime.
-		SpecOrImplVersionNeedToIncrease,
-		/// Failed to extract the runtime version from the new runtime.
-		///
-		/// Either calling `Core_version` or decoding `RuntimeVersion` failed.
-		FailedToExtractRuntimeVersion,
-	}
-}
-
-decl_module! {
-	pub struct Module<T: Trait> for enum Call where origin: T::Origin {
-		type Error = Error<T>;
-
-		/// A dispatch that will fill the block weight up to the given ratio.
-		// TODO: This should only be available for testing, rather than in general usage, but
-		// that's not possible at present (since it's within the decl_module macro).
-		#[weight = FunctionOf(
-			|(ratio,): (&Perbill,)| *ratio * T::MaximumBlockWeight::get(),
-			DispatchClass::Operational,
-			true,
-		)]
-		fn fill_block(origin, _ratio: Perbill) {
-			ensure_root(origin)?;
-		}
-
-		/// Make some on-chain remark.
-		#[weight = SimpleDispatchInfo::FixedNormal(10_000)]
-		fn remark(origin, _remark: Vec<u8>) {
-			ensure_signed(origin)?;
-		}
-
-		/// Set the number of pages in the WebAssembly environment's heap.
-		#[weight = SimpleDispatchInfo::FixedOperational(10_000)]
-		fn set_heap_pages(origin, pages: u64) {
-			ensure_root(origin)?;
-			storage::unhashed::put_raw(well_known_keys::HEAP_PAGES, &pages.encode());
-		}
-
-		/// Set the new runtime code.
-		#[weight = SimpleDispatchInfo::FixedOperational(200_000)]
-		pub fn set_code(origin, code: Vec<u8>) {
-			ensure_root(origin)?;
-
-			let current_version = T::Version::get();
-			let new_version = sp_io::misc::runtime_version(&code)
-				.and_then(|v| RuntimeVersion::decode(&mut &v[..]).ok())
-				.ok_or_else(|| Error::<T>::FailedToExtractRuntimeVersion)?;
-
-			if new_version.spec_name != current_version.spec_name {
-				Err(Error::<T>::InvalidSpecName)?
-			}
-
-			if new_version.spec_version < current_version.spec_version {
-				Err(Error::<T>::SpecVersionNotAllowedToDecrease)?
-			} else if new_version.spec_version == current_version.spec_version {
-				if new_version.impl_version < current_version.impl_version {
-					Err(Error::<T>::ImplVersionNotAllowedToDecrease)?
-				} else if new_version.impl_version == current_version.impl_version {
-					Err(Error::<T>::SpecOrImplVersionNeedToIncrease)?
-				}
-			}
-
-			storage::unhashed::put_raw(well_known_keys::CODE, &code);
-			Self::deposit_event(RawEvent::CodeUpdated);
-		}
-
-		/// Set the new runtime code without doing any checks of the given `code`.
-		#[weight = SimpleDispatchInfo::FixedOperational(200_000)]
-		pub fn set_code_without_checks(origin, code: Vec<u8>) {
-			ensure_root(origin)?;
-			storage::unhashed::put_raw(well_known_keys::CODE, &code);
-			Self::deposit_event(RawEvent::CodeUpdated);
-		}
-
-		/// Set the new changes trie configuration.
-		#[weight = SimpleDispatchInfo::FixedOperational(20_000)]
-		pub fn set_changes_trie_config(origin, changes_trie_config: Option<ChangesTrieConfiguration>) {
-			ensure_root(origin)?;
-			match changes_trie_config.clone() {
-				Some(changes_trie_config) => storage::unhashed::put_raw(
-					well_known_keys::CHANGES_TRIE_CONFIG,
-					&changes_trie_config.encode(),
-				),
-				None => storage::unhashed::kill(well_known_keys::CHANGES_TRIE_CONFIG),
-			}
-
-			let log = generic::DigestItem::ChangesTrieSignal(
-				generic::ChangesTrieSignal::NewConfiguration(changes_trie_config),
-			);
-			Self::deposit_log(log.into());
-		}
-
-		/// Set some items of storage.
-		#[weight = SimpleDispatchInfo::FixedOperational(10_000)]
-		fn set_storage(origin, items: Vec<KeyValue>) {
-			ensure_root(origin)?;
-			for i in &items {
-				storage::unhashed::put_raw(&i.0, &i.1);
-			}
-		}
-
-		/// Kill some items from storage.
-		#[weight = SimpleDispatchInfo::FixedOperational(10_000)]
-		fn kill_storage(origin, keys: Vec<Key>) {
-			ensure_root(origin)?;
-			for key in &keys {
-				storage::unhashed::kill(&key);
-			}
-		}
-
-		/// Kill all storage items with a key that starts with the given prefix.
-		#[weight = SimpleDispatchInfo::FixedOperational(10_000)]
-		fn kill_prefix(origin, prefix: Key) {
-			ensure_root(origin)?;
-			storage::unhashed::kill_prefix(&prefix);
-		}
-	}
-}
-
-pub struct EnsureRoot<AccountId>(sp_std::marker::PhantomData<AccountId>);
->>>>>>> 2406f796
 impl<
 	O: Into<Result<RawOrigin<AccountId, Doughnut>, O>> + From<RawOrigin<AccountId, Doughnut>>,
 	AccountId,
@@ -775,7 +619,7 @@
 			.map_err(|msg| msg)
 		}
 		_ => Err("bad origin: expected to be a signed origin"),
-    }
+	}
 }
 
 /// Ensure that the origin `o` represents the root. Returns `Ok` or an `Err` otherwise.
