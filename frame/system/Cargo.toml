[package]
name = "frame-system"
<<<<<<< HEAD
version = "2.0.0-alpha.5"
=======
version = "2.0.0"
>>>>>>> 4771f237
authors = ["Parity Technologies <admin@parity.io>"]
edition = "2018"
license = "Apache-2.0"
homepage = "https://substrate.dev"
repository = "https://github.com/paritytech/substrate/"
description = "FRAME system module"
readme = "README.md"

[package.metadata.docs.rs]
targets = ["x86_64-unknown-linux-gnu"]

[dependencies]
serde = { version = "1.0.101", optional = true, features = ["derive"] }
<<<<<<< HEAD
codec = { package = "parity-scale-codec", version = "1.3.0", default-features = false, features = ["derive"] }
sp-core = { version = "2.0.0-alpha.5", default-features = false, path = "../../primitives/core" }
sp-std = { version = "2.0.0-alpha.5", default-features = false, path = "../../primitives/std" }
sp-io = { path = "../../primitives/io", default-features = false, version = "2.0.0-alpha.5"}
sp-runtime = { version = "2.0.0-alpha.5", default-features = false, path = "../../primitives/runtime" }
sp-version = { version = "2.0.0-alpha.5", default-features = false, path = "../../primitives/version" }
frame-support = { version = "2.0.0-alpha.5", default-features = false, path = "../support" }
impl-trait-for-tuples = "0.1.3"

[dev-dependencies]
criterion = "0.2.11"
sp-externalities = { version = "0.8.0-alpha.5", path = "../../primitives/externalities" }
substrate-test-runtime-client = { version = "2.0.0-dev", path = "../../test-utils/runtime/client" }
=======
codec = { package = "parity-scale-codec", version = "1.3.1", default-features = false, features = ["derive"] }
sp-core = { version = "2.0.0", default-features = false, path = "../../primitives/core" }
sp-std = { version = "2.0.0", default-features = false, path = "../../primitives/std" }
sp-io = { version = "2.0.0", path = "../../primitives/io", default-features = false }
sp-runtime = { version = "2.0.0", default-features = false, path = "../../primitives/runtime" }
sp-version = { version = "2.0.0", default-features = false, path = "../../primitives/version" }
frame-support = { version = "2.0.0", default-features = false, path = "../support" }
impl-trait-for-tuples = "0.1.3"

[dev-dependencies]
criterion = "0.3.3"
sp-externalities = { version = "0.8.0", path = "../../primitives/externalities" }
substrate-test-runtime-client = { version = "2.0.0", path = "../../test-utils/runtime/client" }
>>>>>>> 4771f237

[features]
default = ["std"]
std = [
	"serde",
	"codec/std",
	"sp-core/std",
	"sp-std/std",
	"sp-io/std",
	"frame-support/std",
	"sp-runtime/std",
	"sp-version/std",
]
<<<<<<< HEAD
runtime-benchmarks = []
=======
runtime-benchmarks = [
	"sp-runtime/runtime-benchmarks",
	"frame-support/runtime-benchmarks",
]
>>>>>>> 4771f237

[[bench]]
name = "bench"
harness = false<|MERGE_RESOLUTION|>--- conflicted
+++ resolved
@@ -1,10 +1,6 @@
 [package]
 name = "frame-system"
-<<<<<<< HEAD
-version = "2.0.0-alpha.5"
-=======
 version = "2.0.0"
->>>>>>> 4771f237
 authors = ["Parity Technologies <admin@parity.io>"]
 edition = "2018"
 license = "Apache-2.0"
@@ -18,21 +14,6 @@
 
 [dependencies]
 serde = { version = "1.0.101", optional = true, features = ["derive"] }
-<<<<<<< HEAD
-codec = { package = "parity-scale-codec", version = "1.3.0", default-features = false, features = ["derive"] }
-sp-core = { version = "2.0.0-alpha.5", default-features = false, path = "../../primitives/core" }
-sp-std = { version = "2.0.0-alpha.5", default-features = false, path = "../../primitives/std" }
-sp-io = { path = "../../primitives/io", default-features = false, version = "2.0.0-alpha.5"}
-sp-runtime = { version = "2.0.0-alpha.5", default-features = false, path = "../../primitives/runtime" }
-sp-version = { version = "2.0.0-alpha.5", default-features = false, path = "../../primitives/version" }
-frame-support = { version = "2.0.0-alpha.5", default-features = false, path = "../support" }
-impl-trait-for-tuples = "0.1.3"
-
-[dev-dependencies]
-criterion = "0.2.11"
-sp-externalities = { version = "0.8.0-alpha.5", path = "../../primitives/externalities" }
-substrate-test-runtime-client = { version = "2.0.0-dev", path = "../../test-utils/runtime/client" }
-=======
 codec = { package = "parity-scale-codec", version = "1.3.1", default-features = false, features = ["derive"] }
 sp-core = { version = "2.0.0", default-features = false, path = "../../primitives/core" }
 sp-std = { version = "2.0.0", default-features = false, path = "../../primitives/std" }
@@ -46,7 +27,6 @@
 criterion = "0.3.3"
 sp-externalities = { version = "0.8.0", path = "../../primitives/externalities" }
 substrate-test-runtime-client = { version = "2.0.0", path = "../../test-utils/runtime/client" }
->>>>>>> 4771f237
 
 [features]
 default = ["std"]
@@ -60,14 +40,10 @@
 	"sp-runtime/std",
 	"sp-version/std",
 ]
-<<<<<<< HEAD
-runtime-benchmarks = []
-=======
 runtime-benchmarks = [
 	"sp-runtime/runtime-benchmarks",
 	"frame-support/runtime-benchmarks",
 ]
->>>>>>> 4771f237
 
 [[bench]]
 name = "bench"
