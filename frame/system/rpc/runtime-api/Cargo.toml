[package]
name = "frame-system-rpc-runtime-api"
<<<<<<< HEAD
version = "2.0.0-alpha.5"
=======
version = "2.0.0"
>>>>>>> 4771f237
authors = ["Parity Technologies <admin@parity.io>"]
edition = "2018"
license = "Apache-2.0"
homepage = "https://substrate.dev"
repository = "https://github.com/paritytech/substrate/"
description = "Runtime API definition required by System RPC extensions."
readme = "README.md"

[package.metadata.docs.rs]
targets = ["x86_64-unknown-linux-gnu"]

[dependencies]
<<<<<<< HEAD
sp-api = { version = "2.0.0-alpha.5", default-features = false, path = "../../../../primitives/api" }
codec = { package = "parity-scale-codec", version = "1.3.0", default-features = false }
=======
sp-api = { version = "2.0.0", default-features = false, path = "../../../../primitives/api" }
codec = { package = "parity-scale-codec", version = "1.3.1", default-features = false }
>>>>>>> 4771f237

[features]
default = ["std"]
std = [
	"sp-api/std",
	"codec/std",
]<|MERGE_RESOLUTION|>--- conflicted
+++ resolved
@@ -1,10 +1,6 @@
 [package]
 name = "frame-system-rpc-runtime-api"
-<<<<<<< HEAD
-version = "2.0.0-alpha.5"
-=======
 version = "2.0.0"
->>>>>>> 4771f237
 authors = ["Parity Technologies <admin@parity.io>"]
 edition = "2018"
 license = "Apache-2.0"
@@ -17,13 +13,8 @@
 targets = ["x86_64-unknown-linux-gnu"]
 
 [dependencies]
-<<<<<<< HEAD
-sp-api = { version = "2.0.0-alpha.5", default-features = false, path = "../../../../primitives/api" }
-codec = { package = "parity-scale-codec", version = "1.3.0", default-features = false }
-=======
 sp-api = { version = "2.0.0", default-features = false, path = "../../../../primitives/api" }
 codec = { package = "parity-scale-codec", version = "1.3.1", default-features = false }
->>>>>>> 4771f237
 
 [features]
 default = ["std"]
