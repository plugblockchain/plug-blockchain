// Copyright 2019-2020 Parity Technologies (UK) Ltd.
// This file is part of Substrate.

// Substrate is free software: you can redistribute it and/or modify
// it under the terms of the GNU General Public License as published by
// the Free Software Foundation, either version 3 of the License, or
// (at your option) any later version.

// Substrate is distributed in the hope that it will be useful,
// but WITHOUT ANY WARRANTY; without even the implied warranty of
// MERCHANTABILITY or FITNESS FOR A PARTICULAR PURPOSE.  See the
// GNU General Public License for more details.

// You should have received a copy of the GNU General Public License
// along with Substrate.  If not, see <http://www.gnu.org/licenses/>.

use criterion::{Criterion, criterion_group, criterion_main, black_box};
use frame_system as system;
use frame_support::{decl_module, decl_event, impl_outer_origin, impl_outer_event, weights::Weight};
use sp_core::H256;
use sp_runtime::{Perbill, PerThing, traits::{BlakeTwo256, IdentityLookup}, testing::Header};

mod module {
	use super::*;

	pub trait Trait: system::Trait {
		type Event: From<Event> + Into<<Self as system::Trait>::Event>;
	}

	decl_module! {
		pub struct Module<T: Trait> for enum Call where origin: T::Origin {
			pub fn deposit_event() = default;
		}
	}

	decl_event!(
		pub enum Event {
			Complex(Vec<u8>, u32, u16, u128),
		}
	);
}

impl_outer_origin!{
	pub enum Origin for Runtime {}
}

impl_outer_event! {
	pub enum Event for Runtime {
		system<T>,
		module,
	}
}

frame_support::parameter_types! {
	pub const BlockHashCount: u64 = 250;
	pub const MaximumBlockWeight: Weight = 4 * 1024 * 1024;
	pub const MaximumBlockLength: u32 = 4 * 1024 * 1024;
	pub const AvailableBlockRatio: Perbill = Perbill::from_percent(75);
}
#[derive(Clone, Eq, PartialEq)]
pub struct Runtime;
impl system::Trait for Runtime {
	type Origin = Origin;
	type Index = u64;
	type BlockNumber = u64;
	type Call = ();
	type Hash = H256;
	type Hashing = BlakeTwo256;
	type AccountId = u64;
	type Lookup = IdentityLookup<Self::AccountId>;
	type Header = Header;
	type Event = Event;
	type BlockHashCount = BlockHashCount;
	type MaximumBlockWeight = MaximumBlockWeight;
	type MaximumBlockLength = MaximumBlockLength;
	type AvailableBlockRatio = AvailableBlockRatio;
	type Version = ();
	type ModuleToIndex = ();
	type AccountData = ();
	type OnNewAccount = ();
<<<<<<< HEAD
	type OnReapAccount = ();
=======
	type OnKilledAccount = ();
>>>>>>> 41bb2193
}

impl module::Trait for Runtime {
	type Event = Event;
}

fn new_test_ext() -> sp_io::TestExternalities {
	system::GenesisConfig::default().build_storage::<Runtime>().unwrap().into()
}

fn deposit_events(n: usize) {
	let mut t = new_test_ext();
	t.execute_with(|| {
		for _ in 0..n {
			module::Module::<Runtime>::deposit_event(
				module::Event::Complex(vec![1, 2, 3], 2, 3, 899)
			);
		}
	});
}

fn sr_system_benchmark(c: &mut Criterion) {
	c.bench_function("deposit 100 events", |b| {
		b.iter(|| deposit_events(black_box(100)))
	});
}

criterion_group!(benches, sr_system_benchmark);
criterion_main!(benches);<|MERGE_RESOLUTION|>--- conflicted
+++ resolved
@@ -78,11 +78,7 @@
 	type ModuleToIndex = ();
 	type AccountData = ();
 	type OnNewAccount = ();
-<<<<<<< HEAD
-	type OnReapAccount = ();
-=======
 	type OnKilledAccount = ();
->>>>>>> 41bb2193
 }
 
 impl module::Trait for Runtime {
