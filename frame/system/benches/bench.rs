--- conflicted
+++ resolved
@@ -47,7 +47,7 @@
 
 impl_outer_event! {
 	pub enum Event for Runtime {
-		system,
+		system<T>,
 		module,
 	}
 }
@@ -81,15 +81,11 @@
 	type MaximumBlockLength = MaximumBlockLength;
 	type AvailableBlockRatio = AvailableBlockRatio;
 	type Version = ();
-<<<<<<< HEAD
-	type ModuleToIndex = ();
-=======
 	type PalletInfo = ();
 	type AccountData = ();
 	type OnNewAccount = ();
 	type OnKilledAccount = ();
 	type SystemWeightInfo = ();
->>>>>>> 4771f237
 }
 
 impl module::Trait for Runtime {
