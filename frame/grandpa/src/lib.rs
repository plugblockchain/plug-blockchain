// This file is part of Substrate.

// Copyright (C) 2017-2020 Parity Technologies (UK) Ltd.
// SPDX-License-Identifier: Apache-2.0

// Licensed under the Apache License, Version 2.0 (the "License");
// you may not use this file except in compliance with the License.
// You may obtain a copy of the License at
//
// 	http://www.apache.org/licenses/LICENSE-2.0
//
// Unless required by applicable law or agreed to in writing, software
// distributed under the License is distributed on an "AS IS" BASIS,
// WITHOUT WARRANTIES OR CONDITIONS OF ANY KIND, either express or implied.
// See the License for the specific language governing permissions and
// limitations under the License.

//! GRANDPA Consensus module for runtime.
//!
//! This manages the GRANDPA authority set ready for the native code.
//! These authorities are only for GRANDPA finality, not for consensus overall.
//!
//! In the future, it will also handle misbehavior reports, and on-chain
//! finality notifications.
//!
//! For full integration with GRANDPA, the `GrandpaApi` should be implemented.
//! The necessary items are re-exported via the `fg_primitives` crate.

#![cfg_attr(not(feature = "std"), no_std)]

// re-export since this is necessary for `impl_apis` in runtime.
pub use sp_finality_grandpa as fg_primitives;

use sp_std::prelude::*;
<<<<<<< HEAD
use codec::{self as codec, Encode, Decode};
use frame_support::{decl_event, decl_storage, decl_module, decl_error, storage};
use sp_runtime::{
	DispatchResult, generic::{DigestItem, OpaqueDigestItemId}, traits::Zero, Perbill,
=======

use codec::{self as codec, Decode, Encode};
pub use fg_primitives::{AuthorityId, AuthorityList, AuthorityWeight, VersionedAuthorityList};
use fg_primitives::{
	ConsensusLog, EquivocationProof, ScheduledChange, SetId, GRANDPA_AUTHORITIES_KEY,
	GRANDPA_ENGINE_ID,
>>>>>>> 4771f237
};
use frame_support::{
	decl_error, decl_event, decl_module, decl_storage, dispatch::DispatchResultWithPostInfo,
	storage, traits::KeyOwnerProofSystem, weights::{Pays, Weight}, Parameter,
};
use frame_system::{ensure_none, ensure_root, ensure_signed};
use pallet_finality_tracker::OnFinalizationStalled;
use sp_runtime::{
	generic::DigestItem,
	traits::Zero,
	DispatchResult, KeyTypeId,
};
use sp_session::{GetSessionNumber, GetValidatorCount};
use sp_staking::SessionIndex;

mod equivocation;
mod default_weights;

#[cfg(any(feature = "runtime-benchmarks", test))]
mod benchmarking;
#[cfg(all(feature = "std", test))]
mod mock;
#[cfg(all(feature = "std", test))]
mod tests;

pub use equivocation::{
	EquivocationHandler, GrandpaEquivocationOffence, GrandpaOffence, GrandpaTimeSlot,
	HandleEquivocation,
};

pub trait Trait: frame_system::Trait {
	/// The event type of this module.
	type Event: From<Event> + Into<<Self as frame_system::Trait>::Event>;

	/// The function call.
	type Call: From<Call<Self>>;

	/// The proof of key ownership, used for validating equivocation reports.
	/// The proof must include the session index and validator count of the
	/// session at which the equivocation occurred.
	type KeyOwnerProof: Parameter + GetSessionNumber + GetValidatorCount;

	/// The identification of a key owner, used when reporting equivocations.
	type KeyOwnerIdentification: Parameter;

	/// A system for proving ownership of keys, i.e. that a given key was part
	/// of a validator set, needed for validating equivocation reports.
	type KeyOwnerProofSystem: KeyOwnerProofSystem<
		(KeyTypeId, AuthorityId),
		Proof = Self::KeyOwnerProof,
		IdentificationTuple = Self::KeyOwnerIdentification,
	>;

	/// The equivocation handling subsystem, defines methods to report an
	/// offence (after the equivocation has been validated) and for submitting a
	/// transaction to report an equivocation (from an offchain context).
	/// NOTE: when enabling equivocation handling (i.e. this type isn't set to
	/// `()`) you must use this pallet's `ValidateUnsigned` in the runtime
	/// definition.
	type HandleEquivocation: HandleEquivocation<Self>;

	/// Weights for this pallet.
	type WeightInfo: WeightInfo;
}

pub trait WeightInfo {
	fn report_equivocation(validator_count: u32) -> Weight;
	fn note_stalled() -> Weight;
}

/// A stored pending change, old format.
// TODO: remove shim
// https://github.com/paritytech/substrate/issues/1614
#[derive(Encode, Decode)]
pub struct OldStoredPendingChange<N> {
	/// The block number this was scheduled at.
	pub scheduled_at: N,
	/// The delay in blocks until it will be applied.
	pub delay: N,
	/// The next authority set.
	pub next_authorities: AuthorityList,
}

/// A stored pending change.
#[derive(Encode)]
pub struct StoredPendingChange<N> {
	/// The block number this was scheduled at.
	pub scheduled_at: N,
	/// The delay in blocks until it will be applied.
	pub delay: N,
	/// The next authority set.
	pub next_authorities: AuthorityList,
	/// If defined it means the change was forced and the given block number
	/// indicates the median last finalized block when the change was signaled.
	pub forced: Option<N>,
}

impl<N: Decode> Decode for StoredPendingChange<N> {
	fn decode<I: codec::Input>(value: &mut I) -> core::result::Result<Self, codec::Error> {
		let old = OldStoredPendingChange::decode(value)?;
		let forced = <Option<N>>::decode(value).unwrap_or(None);

		Ok(StoredPendingChange {
			scheduled_at: old.scheduled_at,
			delay: old.delay,
			next_authorities: old.next_authorities,
			forced,
		})
	}
}

/// Current state of the GRANDPA authority set. State transitions must happen in
/// the same order of states defined below, e.g. `Paused` implies a prior
/// `PendingPause`.
#[derive(Decode, Encode)]
#[cfg_attr(test, derive(Debug, PartialEq))]
pub enum StoredState<N> {
	/// The current authority set is live, and GRANDPA is enabled.
	Live,
	/// There is a pending pause event which will be enacted at the given block
	/// height.
	PendingPause {
		/// Block at which the intention to pause was scheduled.
		scheduled_at: N,
		/// Number of blocks after which the change will be enacted.
		delay: N
	},
	/// The current GRANDPA authority set is paused.
	Paused,
	/// There is a pending resume event which will be enacted at the given block
	/// height.
	PendingResume {
		/// Block at which the intention to resume was scheduled.
		scheduled_at: N,
		/// Number of blocks after which the change will be enacted.
		delay: N,
	},
}

decl_event! {
	pub enum Event {
		/// New authority set has been applied. \[authority_set\]
		NewAuthorities(AuthorityList),
		/// Current authority set has been paused.
		Paused,
		/// Current authority set has been resumed.
		Resumed,
	}
}

decl_error! {
	pub enum Error for Module<T: Trait> {
		/// Attempt to signal GRANDPA pause when the authority set isn't live
		/// (either paused or already pending pause).
		PauseFailed,
		/// Attempt to signal GRANDPA resume when the authority set isn't paused
		/// (either live or already pending resume).
		ResumeFailed,
		/// Attempt to signal GRANDPA change with one already pending.
		ChangePending,
		/// Cannot signal forced change so soon after last.
		TooSoon,
		/// A key ownership proof provided as part of an equivocation report is invalid.
		InvalidKeyOwnershipProof,
		/// An equivocation proof provided as part of an equivocation report is invalid.
		InvalidEquivocationProof,
		/// A given equivocation report is valid but already previously reported.
		DuplicateOffenceReport,
	}
}

decl_storage! {
	trait Store for Module<T: Trait> as GrandpaFinality {
		/// State of the current authority set.
		State get(fn state): StoredState<T::BlockNumber> = StoredState::Live;

		/// Pending change: (signaled at, scheduled change).
		PendingChange get(fn pending_change): Option<StoredPendingChange<T::BlockNumber>>;

		/// next block number where we can force a change.
		NextForced get(fn next_forced): Option<T::BlockNumber>;

		/// `true` if we are currently stalled.
		Stalled get(fn stalled): Option<(T::BlockNumber, T::BlockNumber)>;

		/// The number of changes (both in terms of keys and underlying economic responsibilities)
		/// in the "set" of Grandpa validators from genesis.
		CurrentSetId get(fn current_set_id) build(|_| fg_primitives::SetId::default()): SetId;

		/// A mapping from grandpa set ID to the index of the *most recent* session for which its
		/// members were responsible.
		///
		/// TWOX-NOTE: `SetId` is not under user control.
		SetIdSession get(fn session_for_set): map hasher(twox_64_concat) SetId => Option<SessionIndex>;
	}
	add_extra_genesis {
		config(authorities): AuthorityList;
		build(|config| {
			Module::<T>::initialize(&config.authorities)
		})
	}
}

decl_module! {
	pub struct Module<T: Trait> for enum Call where origin: T::Origin {
		type Error = Error<T>;

		fn deposit_event() = default;

		/// Report voter equivocation/misbehavior. This method will verify the
		/// equivocation proof and validate the given key ownership proof
		/// against the extracted offender. If both are valid, the offence
		/// will be reported.
		#[weight = T::WeightInfo::report_equivocation(key_owner_proof.validator_count())]
		fn report_equivocation(
			origin,
			equivocation_proof: EquivocationProof<T::Hash, T::BlockNumber>,
			key_owner_proof: T::KeyOwnerProof,
		) -> DispatchResultWithPostInfo {
			let reporter = ensure_signed(origin)?;

			Self::do_report_equivocation(
				Some(reporter),
				equivocation_proof,
				key_owner_proof,
			)
		}

		/// Report voter equivocation/misbehavior. This method will verify the
		/// equivocation proof and validate the given key ownership proof
		/// against the extracted offender. If both are valid, the offence
		/// will be reported.
		///
		/// This extrinsic must be called unsigned and it is expected that only
		/// block authors will call it (validated in `ValidateUnsigned`), as such
		/// if the block author is defined it will be defined as the equivocation
		/// reporter.
		#[weight = T::WeightInfo::report_equivocation(key_owner_proof.validator_count())]
		fn report_equivocation_unsigned(
			origin,
			equivocation_proof: EquivocationProof<T::Hash, T::BlockNumber>,
			key_owner_proof: T::KeyOwnerProof,
		) -> DispatchResultWithPostInfo {
			ensure_none(origin)?;

			Self::do_report_equivocation(
				T::HandleEquivocation::block_author(),
				equivocation_proof,
				key_owner_proof,
			)
		}

<<<<<<< HEAD
=======
		/// Note that the current authority set of the GRANDPA finality gadget has
		/// stalled. This will trigger a forced authority set change at the beginning
		/// of the next session, to be enacted `delay` blocks after that. The delay
		/// should be high enough to safely assume that the block signalling the
		/// forced change will not be re-orged (e.g. 1000 blocks). The GRANDPA voters
		/// will start the new authority set using the given finalized block as base.
		/// Only callable by root.
		#[weight = T::WeightInfo::note_stalled()]
		fn note_stalled(
			origin,
			delay: T::BlockNumber,
			best_finalized_block_number: T::BlockNumber,
		) {
			ensure_root(origin)?;

			Self::on_stalled(delay, best_finalized_block_number)
		}

>>>>>>> 4771f237
		fn on_finalize(block_number: T::BlockNumber) {
			// check for scheduled pending authority set changes
			if let Some(pending_change) = <PendingChange<T>>::get() {
				// emit signal if we're at the block that scheduled the change
				if block_number == pending_change.scheduled_at {
					if let Some(median) = pending_change.forced {
						Self::deposit_log(ConsensusLog::ForcedChange(
							median,
							ScheduledChange {
								delay: pending_change.delay,
								next_authorities: pending_change.next_authorities.clone(),
							}
						))
					} else {
						Self::deposit_log(ConsensusLog::ScheduledChange(
							ScheduledChange {
								delay: pending_change.delay,
								next_authorities: pending_change.next_authorities.clone(),
							}
						));
					}
				}

				// enact the change if we've reached the enacting block
				if block_number == pending_change.scheduled_at + pending_change.delay {
					Self::set_grandpa_authorities(&pending_change.next_authorities);
					Self::deposit_event(
						Event::NewAuthorities(pending_change.next_authorities)
					);
					<PendingChange<T>>::kill();
				}
			}

			// check for scheduled pending state changes
			match <State<T>>::get() {
				StoredState::PendingPause { scheduled_at, delay } => {
					// signal change to pause
					if block_number == scheduled_at {
						Self::deposit_log(ConsensusLog::Pause(delay));
					}

					// enact change to paused state
					if block_number == scheduled_at + delay {
						<State<T>>::put(StoredState::Paused);
						Self::deposit_event(Event::Paused);
					}
				},
				StoredState::PendingResume { scheduled_at, delay } => {
					// signal change to resume
					if block_number == scheduled_at {
						Self::deposit_log(ConsensusLog::Resume(delay));
					}

					// enact change to live state
					if block_number == scheduled_at + delay {
						<State<T>>::put(StoredState::Live);
						Self::deposit_event(Event::Resumed);
					}
				},
				_ => {},
			}
		}
	}
}

impl<T: Trait> Module<T> {
	/// Get the current set of authorities, along with their respective weights.
	pub fn grandpa_authorities() -> AuthorityList {
		storage::unhashed::get_or_default::<VersionedAuthorityList>(GRANDPA_AUTHORITIES_KEY).into()
	}

	/// Set the current set of authorities, along with their respective weights.
	fn set_grandpa_authorities(authorities: &AuthorityList) {
		storage::unhashed::put(
			GRANDPA_AUTHORITIES_KEY,
			&VersionedAuthorityList::from(authorities),
		);
	}

	/// Schedule GRANDPA to pause starting in the given number of blocks.
	/// Cannot be done when already paused.
	pub fn schedule_pause(in_blocks: T::BlockNumber) -> DispatchResult {
		if let StoredState::Live = <State<T>>::get() {
			let scheduled_at = <frame_system::Module<T>>::block_number();
			<State<T>>::put(StoredState::PendingPause {
				delay: in_blocks,
				scheduled_at,
			});

			Ok(())
		} else {
			Err(Error::<T>::PauseFailed)?
		}
	}

	/// Schedule a resume of GRANDPA after pausing.
	pub fn schedule_resume(in_blocks: T::BlockNumber) -> DispatchResult {
		if let StoredState::Paused = <State<T>>::get() {
			let scheduled_at = <frame_system::Module<T>>::block_number();
			<State<T>>::put(StoredState::PendingResume {
				delay: in_blocks,
				scheduled_at,
			});

			Ok(())
		} else {
			Err(Error::<T>::ResumeFailed)?
		}
	}

	/// Schedule a change in the authorities.
	///
	/// The change will be applied at the end of execution of the block
	/// `in_blocks` after the current block. This value may be 0, in which
	/// case the change is applied at the end of the current block.
	///
	/// If the `forced` parameter is defined, this indicates that the current
	/// set has been synchronously determined to be offline and that after
	/// `in_blocks` the given change should be applied. The given block number
	/// indicates the median last finalized block number and it should be used
	/// as the canon block when starting the new grandpa voter.
	///
	/// No change should be signaled while any change is pending. Returns
	/// an error if a change is already pending.
	pub fn schedule_change(
		next_authorities: AuthorityList,
		in_blocks: T::BlockNumber,
		forced: Option<T::BlockNumber>,
	) -> DispatchResult {
		if !<PendingChange<T>>::exists() {
			let scheduled_at = <frame_system::Module<T>>::block_number();

			if let Some(_) = forced {
				if Self::next_forced().map_or(false, |next| next > scheduled_at) {
					Err(Error::<T>::TooSoon)?
				}

				// only allow the next forced change when twice the window has passed since
				// this one.
				<NextForced<T>>::put(scheduled_at + in_blocks * 2.into());
			}

			<PendingChange<T>>::put(StoredPendingChange {
				delay: in_blocks,
				scheduled_at,
				next_authorities,
				forced,
			});

			Ok(())
		} else {
			Err(Error::<T>::ChangePending)?
		}
	}

	/// Deposit one of this module's logs.
	fn deposit_log(log: ConsensusLog<T::BlockNumber>) {
		let log: DigestItem<T::Hash> = DigestItem::Consensus(GRANDPA_ENGINE_ID, log.encode());
		<frame_system::Module<T>>::deposit_log(log.into());
	}

	// Perform module initialization, abstracted so that it can be called either through genesis
	// config builder or through `on_genesis_session`.
	fn initialize(authorities: &AuthorityList) {
		if !authorities.is_empty() {
			assert!(
				Self::grandpa_authorities().is_empty(),
				"Authorities are already initialized!"
			);
			Self::set_grandpa_authorities(authorities);
		}
<<<<<<< HEAD
	}
}
=======

		// NOTE: initialize first session of first set. this is necessary for
		// the genesis set and session since we only update the set -> session
		// mapping whenever a new session starts, i.e. through `on_new_session`.
		SetIdSession::insert(0, 0);
	}
>>>>>>> 4771f237

	fn do_report_equivocation(
		reporter: Option<T::AccountId>,
		equivocation_proof: EquivocationProof<T::Hash, T::BlockNumber>,
		key_owner_proof: T::KeyOwnerProof,
	) -> DispatchResultWithPostInfo {
		// we check the equivocation within the context of its set id (and
		// associated session) and round. we also need to know the validator
		// set count when the offence since it is required to calculate the
		// slash amount.
		let set_id = equivocation_proof.set_id();
		let round = equivocation_proof.round();
		let session_index = key_owner_proof.session();
		let validator_count = key_owner_proof.validator_count();

		// validate the key ownership proof extracting the id of the offender.
		let offender =
			T::KeyOwnerProofSystem::check_proof(
				(fg_primitives::KEY_TYPE, equivocation_proof.offender().clone()),
				key_owner_proof,
			).ok_or(Error::<T>::InvalidKeyOwnershipProof)?;

		// validate equivocation proof (check votes are different and
		// signatures are valid).
		if !sp_finality_grandpa::check_equivocation_proof(equivocation_proof) {
			return Err(Error::<T>::InvalidEquivocationProof.into());
		}

		// fetch the current and previous sets last session index. on the
		// genesis set there's no previous set.
		let previous_set_id_session_index = if set_id == 0 {
			None
		} else {
			let session_index =
				if let Some(session_id) = Self::session_for_set(set_id - 1) {
					session_id
				} else {
					return Err(Error::<T>::InvalidEquivocationProof.into());
				};

			Some(session_index)
		};

		let set_id_session_index =
			if let Some(session_id) = Self::session_for_set(set_id) {
				session_id
			} else {
				return Err(Error::<T>::InvalidEquivocationProof.into());
			};

		// check that the session id for the membership proof is within the
		// bounds of the set id reported in the equivocation.
		if session_index > set_id_session_index ||
			previous_set_id_session_index
			.map(|previous_index| session_index <= previous_index)
			.unwrap_or(false)
		{
			return Err(Error::<T>::InvalidEquivocationProof.into());
		}

		// report to the offences module rewarding the sender.
		T::HandleEquivocation::report_offence(
			reporter.into_iter().collect(),
			<T::HandleEquivocation as HandleEquivocation<T>>::Offence::new(
				session_index,
				validator_count,
				offender,
				set_id,
				round,
			),
		).map_err(|_| Error::<T>::DuplicateOffenceReport)?;

		// waive the fee since the report is valid and beneficial
		Ok(Pays::No.into())
	}

	/// Submits an extrinsic to report an equivocation. This method will create
	/// an unsigned extrinsic with a call to `report_equivocation_unsigned` and
	/// will push the transaction to the pool. Only useful in an offchain
	/// context.
	pub fn submit_unsigned_equivocation_report(
		equivocation_proof: EquivocationProof<T::Hash, T::BlockNumber>,
		key_owner_proof: T::KeyOwnerProof,
	) -> Option<()> {
		T::HandleEquivocation::submit_unsigned_equivocation_report(
			equivocation_proof,
			key_owner_proof,
		)
		.ok()
	}
}

impl<T: Trait> sp_runtime::BoundToRuntimeAppPublic for Module<T> {
	type Public = AuthorityId;
}

impl<T: Trait> pallet_session::OneSessionHandler<T::AccountId> for Module<T>
	where T: pallet_session::Trait
{
	type Key = AuthorityId;

	fn on_genesis_session<'a, I: 'a>(validators: I)
		where I: Iterator<Item=(&'a T::AccountId, AuthorityId)>
	{
		let authorities = validators.map(|(_, k)| (k, 1)).collect::<Vec<_>>();
		Self::initialize(&authorities);
	}

	fn on_new_session<'a, I: 'a>(changed: bool, validators: I, _queued_validators: I)
		where I: Iterator<Item=(&'a T::AccountId, AuthorityId)>
	{
		// Always issue a change if `session` says that the validators have changed.
		// Even if their session keys are the same as before, the underlying economic
		// identities have changed.
		let current_set_id = if changed || <Stalled<T>>::exists() {
			let next_authorities = validators.map(|(_, k)| (k, 1)).collect::<Vec<_>>();

			let res = if let Some((further_wait, median)) = <Stalled<T>>::take() {
				Self::schedule_change(next_authorities, further_wait, Some(median))
			} else {
				Self::schedule_change(next_authorities, Zero::zero(), None)
			};

			if res.is_ok() {
				CurrentSetId::mutate(|s| {
					*s += 1;
					*s
				})
			} else {
				// either the session module signalled that the validators have changed
				// or the set was stalled. but since we didn't successfully schedule
				// an authority set change we do not increment the set id.
				Self::current_set_id()
			}
		} else {
			// nothing's changed, neither economic conditions nor session keys. update the pointer
			// of the current set.
			Self::current_set_id()
		};

		// if we didn't issue a change, we update the mapping to note that the current
		// set corresponds to the latest equivalent session (i.e. now).
		let session_index = <pallet_session::Module<T>>::current_index();
		SetIdSession::insert(current_set_id, &session_index);
	}

	fn on_disabled(i: usize) {
		Self::deposit_log(ConsensusLog::OnDisabled(i as u64))
	}
}

impl<T: Trait> OnFinalizationStalled<T::BlockNumber> for Module<T> {
	fn on_stalled(further_wait: T::BlockNumber, median: T::BlockNumber) {
		// when we record old authority sets, we can use `pallet_finality_tracker::median`
		// to figure out _who_ failed. until then, we can't meaningfully guard
		// against `next == last` the way that normal session changes do.
		<Stalled<T>>::put((further_wait, median));
	}
}<|MERGE_RESOLUTION|>--- conflicted
+++ resolved
@@ -32,19 +32,12 @@
 pub use sp_finality_grandpa as fg_primitives;
 
 use sp_std::prelude::*;
-<<<<<<< HEAD
-use codec::{self as codec, Encode, Decode};
-use frame_support::{decl_event, decl_storage, decl_module, decl_error, storage};
-use sp_runtime::{
-	DispatchResult, generic::{DigestItem, OpaqueDigestItemId}, traits::Zero, Perbill,
-=======
 
 use codec::{self as codec, Decode, Encode};
 pub use fg_primitives::{AuthorityId, AuthorityList, AuthorityWeight, VersionedAuthorityList};
 use fg_primitives::{
 	ConsensusLog, EquivocationProof, ScheduledChange, SetId, GRANDPA_AUTHORITIES_KEY,
 	GRANDPA_ENGINE_ID,
->>>>>>> 4771f237
 };
 use frame_support::{
 	decl_error, decl_event, decl_module, decl_storage, dispatch::DispatchResultWithPostInfo,
@@ -297,8 +290,6 @@
 			)
 		}
 
-<<<<<<< HEAD
-=======
 		/// Note that the current authority set of the GRANDPA finality gadget has
 		/// stalled. This will trigger a forced authority set change at the beginning
 		/// of the next session, to be enacted `delay` blocks after that. The delay
@@ -317,7 +308,6 @@
 			Self::on_stalled(delay, best_finalized_block_number)
 		}
 
->>>>>>> 4771f237
 		fn on_finalize(block_number: T::BlockNumber) {
 			// check for scheduled pending authority set changes
 			if let Some(pending_change) = <PendingChange<T>>::get() {
@@ -489,17 +479,12 @@
 			);
 			Self::set_grandpa_authorities(authorities);
 		}
-<<<<<<< HEAD
-	}
-}
-=======
 
 		// NOTE: initialize first session of first set. this is necessary for
 		// the genesis set and session since we only update the set -> session
 		// mapping whenever a new session starts, i.e. through `on_new_session`.
 		SetIdSession::insert(0, 0);
 	}
->>>>>>> 4771f237
 
 	fn do_report_equivocation(
 		reporter: Option<T::AccountId>,
