--- conflicted
+++ resolved
@@ -65,14 +65,11 @@
 	type AvailableBlockRatio = AvailableBlockRatio;
 	type Version = ();
 	type ModuleToIndex = ();
-<<<<<<< HEAD
-	type Doughnut = ();
-	type DelegatedDispatchVerifier = ();
-=======
 	type AccountData = ();
 	type OnNewAccount = ();
 	type OnReapAccount = ();
->>>>>>> 877e193b
+	type Doughnut = ();
+	type DelegatedDispatchVerifier = ();
 }
 
 mod grandpa {
