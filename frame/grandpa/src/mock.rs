// Copyright 2018-2020 Parity Technologies (UK) Ltd.
// This file is part of Substrate.

// Substrate is free software: you can redistribute it and/or modify
// it under the terms of the GNU General Public License as published by
// the Free Software Foundation, either version 3 of the License, or
// (at your option) any later version.

// Substrate is distributed in the hope that it will be useful,
// but WITHOUT ANY WARRANTY; without even the implied warranty of
// MERCHANTABILITY or FITNESS FOR A PARTICULAR PURPOSE.  See the
// GNU General Public License for more details.

// You should have received a copy of the GNU General Public License
// along with Substrate.  If not, see <http://www.gnu.org/licenses/>.

//! Test utilities

#![cfg(test)]

use sp_runtime::{Perbill, DigestItem, traits::IdentityLookup, testing::{Header, UintAuthorityId}};
use sp_io;
use frame_support::{impl_outer_origin, impl_outer_event, parameter_types, weights::Weight};
use sp_core::H256;
use codec::{Encode, Decode};
use crate::{AuthorityId, AuthorityList, GenesisConfig, Trait, Module, ConsensusLog};
use sp_finality_grandpa::GRANDPA_ENGINE_ID;

use frame_system as system;
impl_outer_origin!{
	pub enum Origin for Test  where system = frame_system {}
}

pub fn grandpa_log(log: ConsensusLog<u64>) -> DigestItem<H256> {
	DigestItem::Consensus(GRANDPA_ENGINE_ID, log.encode())
}

// Workaround for https://github.com/rust-lang/rust/issues/26925 . Remove when sorted.
#[derive(Clone, PartialEq, Eq, Debug, Decode, Encode)]
pub struct Test;

impl Trait for Test {
	type Event = TestEvent;
}
parameter_types! {
	pub const BlockHashCount: u64 = 250;
	pub const MaximumBlockWeight: Weight = 1024;
	pub const MaximumBlockLength: u32 = 2 * 1024;
	pub const AvailableBlockRatio: Perbill = Perbill::one();
}
impl frame_system::Trait for Test {
	type Origin = Origin;
	type Index = u64;
	type BlockNumber = u64;
	type Call = ();
	type Hash = H256;
	type Hashing = sp_runtime::traits::BlakeTwo256;
	type AccountId = u64;
	type Lookup = IdentityLookup<Self::AccountId>;
	type Header = Header;
	type Event = TestEvent;
	type BlockHashCount = BlockHashCount;
	type MaximumBlockWeight = MaximumBlockWeight;
	type MaximumBlockLength = MaximumBlockLength;
	type AvailableBlockRatio = AvailableBlockRatio;
	type Version = ();
<<<<<<< HEAD
	type Doughnut = ();
	type DelegatedDispatchVerifier = ();
=======
	type ModuleToIndex = ();
>>>>>>> cf020add
}

mod grandpa {
	pub use crate::Event;
}

impl_outer_event!{
	pub enum TestEvent for Test {
		grandpa,
	}
}

pub fn to_authorities(vec: Vec<(u64, u64)>) -> AuthorityList {
	vec.into_iter()
		.map(|(id, weight)| (UintAuthorityId(id).to_public_key::<AuthorityId>(), weight))
		.collect()
}

pub fn new_test_ext(authorities: Vec<(u64, u64)>) -> sp_io::TestExternalities {
	let mut t = frame_system::GenesisConfig::default().build_storage::<Test>().unwrap();
	GenesisConfig {
		authorities: to_authorities(authorities),
	}.assimilate_storage::<Test>(&mut t).unwrap();
	t.into()
}

pub type System = frame_system::Module<Test>;
pub type Grandpa = Module<Test>;<|MERGE_RESOLUTION|>--- conflicted
+++ resolved
@@ -64,12 +64,9 @@
 	type MaximumBlockLength = MaximumBlockLength;
 	type AvailableBlockRatio = AvailableBlockRatio;
 	type Version = ();
-<<<<<<< HEAD
+	type ModuleToIndex = ();
 	type Doughnut = ();
 	type DelegatedDispatchVerifier = ();
-=======
-	type ModuleToIndex = ();
->>>>>>> cf020add
 }
 
 mod grandpa {
