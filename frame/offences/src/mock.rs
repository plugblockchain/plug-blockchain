--- conflicted
+++ resolved
@@ -89,17 +89,11 @@
 	type AvailableBlockRatio = AvailableBlockRatio;
 	type Version = ();
 	type ModuleToIndex = ();
-<<<<<<< HEAD
 	type Doughnut = ();
 	type DelegatedDispatchVerifier = ();
 	type AccountData = ();
 	type OnNewAccount = ();
-	type OnReapAccount = ();
-=======
-	type AccountData = ();
-	type OnNewAccount = ();
 	type OnKilledAccount = ();
->>>>>>> 41bb2193
 }
 
 impl Trait for Runtime {
