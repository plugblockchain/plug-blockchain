--- conflicted
+++ resolved
@@ -88,12 +88,9 @@
 	type MaximumBlockLength = MaximumBlockLength;
 	type AvailableBlockRatio = AvailableBlockRatio;
 	type Version = ();
-<<<<<<< HEAD
+	type ModuleToIndex = ();
     type Doughnut = ();
     type DelegatedDispatchVerifier = ();
-=======
-	type ModuleToIndex = ();
->>>>>>> cf020add
 }
 
 impl Trait for Runtime {
