// This file is part of Substrate.

// Copyright (C) 2017-2020 Parity Technologies (UK) Ltd.
// SPDX-License-Identifier: Apache-2.0

// Licensed under the Apache License, Version 2.0 (the "License");
// you may not use this file except in compliance with the License.
// You may obtain a copy of the License at
//
// 	http://www.apache.org/licenses/LICENSE-2.0
//
// Unless required by applicable law or agreed to in writing, software
// distributed under the License is distributed on an "AS IS" BASIS,
// WITHOUT WARRANTIES OR CONDITIONS OF ANY KIND, either express or implied.
// See the License for the specific language governing permissions and
// limitations under the License.

//! Tests for the offences module.

#![cfg(test)]

use super::*;
use crate::mock::{
	Offences, System, Offence, TestEvent, KIND, new_test_ext, with_on_offence_fractions,
	offence_reports, set_can_report, set_offence_weight,
};
use sp_runtime::Perbill;
use frame_support::traits::OnInitialize;
use frame_system::{EventRecord, Phase};

#[test]
fn should_report_an_authority_and_trigger_on_offence() {
	new_test_ext().execute_with(|| {
		// given
		let time_slot = 42;
		assert_eq!(offence_reports(KIND, time_slot), vec![]);

		let offence = Offence {
			validator_set_count: 5,
			time_slot,
			offenders: vec![5],
		};

		// when
		Offences::report_offence(vec![], offence).unwrap();

		// then
		with_on_offence_fractions(|f| {
			assert_eq!(f.clone(), vec![Perbill::from_percent(25)]);
		});
	});
}

#[test]
fn should_not_report_the_same_authority_twice_in_the_same_slot() {
	new_test_ext().execute_with(|| {
		// given
		let time_slot = 42;
		assert_eq!(offence_reports(KIND, time_slot), vec![]);

		let offence = Offence {
			validator_set_count: 5,
			time_slot,
			offenders: vec![5],
		};
		Offences::report_offence(vec![], offence.clone()).unwrap();
		with_on_offence_fractions(|f| {
			assert_eq!(f.clone(), vec![Perbill::from_percent(25)]);
			f.clear();
		});

		// when
		// report for the second time
		assert_eq!(Offences::report_offence(vec![], offence), Err(OffenceError::DuplicateReport));

		// then
		with_on_offence_fractions(|f| {
			assert_eq!(f.clone(), vec![]);
		});
	});
}


#[test]
fn should_report_in_different_time_slot() {
	new_test_ext().execute_with(|| {
		// given
		let time_slot = 42;
		assert_eq!(offence_reports(KIND, time_slot), vec![]);

		let mut offence = Offence {
			validator_set_count: 5,
			time_slot,
			offenders: vec![5],
		};
		Offences::report_offence(vec![], offence.clone()).unwrap();
		with_on_offence_fractions(|f| {
			assert_eq!(f.clone(), vec![Perbill::from_percent(25)]);
			f.clear();
		});

		// when
		// report for the second time
		offence.time_slot += 1;
		Offences::report_offence(vec![], offence).unwrap();

		// then
		with_on_offence_fractions(|f| {
			assert_eq!(f.clone(), vec![Perbill::from_percent(25)]);
		});
	});
}

#[test]
fn should_deposit_event() {
	new_test_ext().execute_with(|| {
		// given
		let time_slot = 42;
		assert_eq!(offence_reports(KIND, time_slot), vec![]);

		let offence = Offence {
			validator_set_count: 5,
			time_slot,
			offenders: vec![5],
		};

		// when
		Offences::report_offence(vec![], offence).unwrap();

		// then
		assert_eq!(
			System::events(),
			vec![EventRecord {
				phase: Phase::Initialization,
<<<<<<< HEAD
				event: TestEvent::offences(crate::Event::Offence(KIND, time_slot.encode())),
=======
				event: TestEvent::offences(crate::Event::Offence(KIND, time_slot.encode(), true)),
>>>>>>> 4771f237
				topics: vec![],
			}]
		);
	});
}

#[test]
fn doesnt_deposit_event_for_dups() {
	new_test_ext().execute_with(|| {
		// given
		let time_slot = 42;
		assert_eq!(offence_reports(KIND, time_slot), vec![]);

		let offence = Offence {
			validator_set_count: 5,
			time_slot,
			offenders: vec![5],
		};
		Offences::report_offence(vec![], offence.clone()).unwrap();
		with_on_offence_fractions(|f| {
			assert_eq!(f.clone(), vec![Perbill::from_percent(25)]);
			f.clear();
		});

		// when
		// report for the second time
		assert_eq!(Offences::report_offence(vec![], offence), Err(OffenceError::DuplicateReport));

		// then
		// there is only one event.
		assert_eq!(
			System::events(),
			vec![EventRecord {
				phase: Phase::Initialization,
<<<<<<< HEAD
				event: TestEvent::offences(crate::Event::Offence(KIND, time_slot.encode())),
=======
				event: TestEvent::offences(crate::Event::Offence(KIND, time_slot.encode(), true)),
>>>>>>> 4771f237
				topics: vec![],
			}]
		);
	});
}

#[test]
fn reports_if_an_offence_is_dup() {
	type TestOffence = Offence<u64>;

	new_test_ext().execute_with(|| {
		let time_slot = 42;
		assert_eq!(offence_reports(KIND, time_slot), vec![]);

		let offence = |time_slot, offenders| TestOffence {
			validator_set_count: 5,
			time_slot,
			offenders,
		};

		let mut test_offence = offence(time_slot, vec![0]);

		// the report for authority 0 at time slot 42 should not be a known
		// offence
		assert!(
			!<Offences as ReportOffence<_, _, TestOffence>>::is_known_offence(
				&test_offence.offenders,
				&test_offence.time_slot
			)
		);

		// we report an offence for authority 0 at time slot 42
		Offences::report_offence(vec![], test_offence.clone()).unwrap();

		// the same report should be a known offence now
		assert!(
			<Offences as ReportOffence<_, _, TestOffence>>::is_known_offence(
				&test_offence.offenders,
				&test_offence.time_slot
			)
		);

		// and reporting it again should yield a duplicate report error
		assert_eq!(
			Offences::report_offence(vec![], test_offence.clone()),
			Err(OffenceError::DuplicateReport)
		);

		// after adding a new offender to the offence report
		test_offence.offenders.push(1);

		// it should not be a known offence anymore
		assert!(
			!<Offences as ReportOffence<_, _, TestOffence>>::is_known_offence(
				&test_offence.offenders,
				&test_offence.time_slot
			)
		);

		// and reporting it again should work without any error
		assert_eq!(
			Offences::report_offence(vec![], test_offence.clone()),
			Ok(())
		);

		// creating a new offence for the same authorities on the next slot
		// should be considered a new offence and thefore not known
		let test_offence_next_slot = offence(time_slot + 1, vec![0, 1]);
		assert!(
			!<Offences as ReportOffence<_, _, TestOffence>>::is_known_offence(
				&test_offence_next_slot.offenders,
				&test_offence_next_slot.time_slot
			)
		);
	});
}

#[test]
fn should_properly_count_offences() {
	// We report two different authorities for the same issue. Ultimately, the 1st authority
	// should have `count` equal 2 and the count of the 2nd one should be equal to 1.
	new_test_ext().execute_with(|| {
		// given
		let time_slot = 42;
		assert_eq!(offence_reports(KIND, time_slot), vec![]);

		let offence1 = Offence {
			validator_set_count: 5,
			time_slot,
			offenders: vec![5],
		};
		let offence2 = Offence {
			validator_set_count: 5,
			time_slot,
			offenders: vec![4],
		};
		Offences::report_offence(vec![], offence1).unwrap();
		with_on_offence_fractions(|f| {
			assert_eq!(f.clone(), vec![Perbill::from_percent(25)]);
			f.clear();
		});

		// when
		// report for the second time
		Offences::report_offence(vec![], offence2).unwrap();

		// then
		// the 1st authority should have count 2 and the 2nd one should be reported only once.
		assert_eq!(
			offence_reports(KIND, time_slot),
			vec![
				OffenceDetails { offender: 5, reporters: vec![] },
				OffenceDetails { offender: 4, reporters: vec![] },
			]
		);
	});
}

#[test]
fn should_queue_and_resubmit_rejected_offence() {
	new_test_ext().execute_with(|| {
		set_can_report(false);

		// will get deferred
		let offence = Offence {
			validator_set_count: 5,
			time_slot: 42,
			offenders: vec![5],
		};
		Offences::report_offence(vec![], offence).unwrap();
		assert_eq!(Offences::deferred_offences().len(), 1);
		// event also indicates unapplied.
		assert_eq!(
			System::events(),
			vec![EventRecord {
				phase: Phase::Initialization,
				event: TestEvent::offences(crate::Event::Offence(KIND, 42u128.encode(), false)),
				topics: vec![],
			}]
		);

		// will not dequeue
		Offences::on_initialize(2);

		// again
		let offence = Offence {
			validator_set_count: 5,
			time_slot: 62,
			offenders: vec![5],
		};
		Offences::report_offence(vec![], offence).unwrap();
		assert_eq!(Offences::deferred_offences().len(), 2);

		set_can_report(true);

		// can be submitted
		let offence = Offence {
			validator_set_count: 5,
			time_slot: 72,
			offenders: vec![5],
		};
		Offences::report_offence(vec![], offence).unwrap();
		assert_eq!(Offences::deferred_offences().len(), 2);

		Offences::on_initialize(3);
		assert_eq!(Offences::deferred_offences().len(), 0);
	})
}

#[test]
fn weight_soft_limit_is_used() {
	new_test_ext().execute_with(|| {
		set_can_report(false);
		// Only 2 can fit in one block
		set_offence_weight(<mock::Runtime as Trait>::WeightSoftLimit::get() / 2);

		// Queue 3 offences
		// #1
		let offence = Offence {
			validator_set_count: 5,
			time_slot: 42,
			offenders: vec![5],
		};
		Offences::report_offence(vec![], offence).unwrap();
		// #2
		let offence = Offence {
			validator_set_count: 5,
			time_slot: 62,
			offenders: vec![5],
		};
		Offences::report_offence(vec![], offence).unwrap();
		// #3
		let offence = Offence {
			validator_set_count: 5,
			time_slot: 72,
			offenders: vec![5],
		};
		Offences::report_offence(vec![], offence).unwrap();
		// 3 are queued
		assert_eq!(Offences::deferred_offences().len(), 3);

		// Allow reporting
		set_can_report(true);

		Offences::on_initialize(3);
		// Two are completed, one is left in the queue
		assert_eq!(Offences::deferred_offences().len(), 1);

		Offences::on_initialize(4);
		// All are done now
		assert_eq!(Offences::deferred_offences().len(), 0);
	})
}<|MERGE_RESOLUTION|>--- conflicted
+++ resolved
@@ -132,11 +132,7 @@
 			System::events(),
 			vec![EventRecord {
 				phase: Phase::Initialization,
-<<<<<<< HEAD
-				event: TestEvent::offences(crate::Event::Offence(KIND, time_slot.encode())),
-=======
 				event: TestEvent::offences(crate::Event::Offence(KIND, time_slot.encode(), true)),
->>>>>>> 4771f237
 				topics: vec![],
 			}]
 		);
@@ -171,11 +167,7 @@
 			System::events(),
 			vec![EventRecord {
 				phase: Phase::Initialization,
-<<<<<<< HEAD
-				event: TestEvent::offences(crate::Event::Offence(KIND, time_slot.encode())),
-=======
 				event: TestEvent::offences(crate::Event::Offence(KIND, time_slot.encode(), true)),
->>>>>>> 4771f237
 				topics: vec![],
 			}]
 		);
