--- conflicted
+++ resolved
@@ -159,14 +159,8 @@
 
 use frame_support::{
 	decl_module, decl_event, decl_storage, decl_error, ensure,
-<<<<<<< HEAD
-	Parameter, RuntimeDebug,
-	weights::{GetDispatchInfo, SimpleDispatchInfo, FunctionOf},
-	traits::{Currency, ReservableCurrency, Get, OnReapAccount, BalanceStatus},
-=======
 	Parameter, RuntimeDebug, weights::{GetDispatchInfo, SimpleDispatchInfo, FunctionOf},
 	traits::{Currency, ReservableCurrency, Get, BalanceStatus},
->>>>>>> 41bb2193
 };
 use frame_system::{self as system, ensure_signed, ensure_root};
 
@@ -341,11 +335,7 @@
 		/// - One storage lookup to check account is recovered by `who`. O(1)
 		/// # </weight>
 		#[weight = FunctionOf(
-<<<<<<< HEAD
-			|args: (&T::AccountId, &Box<<T as Trait>::Call>)| args.1.get_dispatch_info().weight + 10_000, 
-=======
 			|args: (&T::AccountId, &Box<<T as Trait>::Call>)| args.1.get_dispatch_info().weight + 10_000,
->>>>>>> 41bb2193
 			|args: (&T::AccountId, &Box<<T as Trait>::Call>)| args.1.get_dispatch_info().class,
 			true
 		)]
@@ -675,15 +665,4 @@
 	fn is_friend(friends: &Vec<T::AccountId>, friend: &T::AccountId) -> bool {
 		friends.binary_search(&friend).is_ok()
 	}
-<<<<<<< HEAD
-}
-
-impl<T: Trait> OnReapAccount<T::AccountId> for Module<T> {
-	/// Remove any existing access another account might have when the account is reaped.
-	/// This removes the final storage item managed by this module for any given account.
-	fn on_reap_account(who: &T::AccountId) {
-		<Recovered<T>>::remove(who);
-	}
-=======
->>>>>>> 41bb2193
 }