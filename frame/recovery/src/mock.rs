--- conflicted
+++ resolved
@@ -36,7 +36,7 @@
 
 impl_outer_event! {
 	pub enum TestEvent for Test {
-		system,
+		system<T>,
 		pallet_balances<T>,
 		recovery<T>,
 	}
@@ -79,22 +79,15 @@
 	type MaximumBlockLength = MaximumBlockLength;
 	type AvailableBlockRatio = AvailableBlockRatio;
 	type Version = ();
-<<<<<<< HEAD
-	type ModuleToIndex = ();
-	type DelegatedDispatchVerifier = ();
-	type Doughnut = ();
-=======
 	type PalletInfo = ();
 	type AccountData = pallet_balances::AccountData<u128>;
 	type OnNewAccount = ();
 	type OnKilledAccount = ();
 	type SystemWeightInfo = ();
->>>>>>> 4771f237
 }
 
 parameter_types! {
 	pub const ExistentialDeposit: u64 = 1;
-	pub const CreationFee: u64 = 1;
 }
 
 impl pallet_balances::Trait for Test {
@@ -103,15 +96,8 @@
 	type DustRemoval = ();
 	type Event = TestEvent;
 	type ExistentialDeposit = ExistentialDeposit;
-<<<<<<< HEAD
-	type OnReapAccount = System;
-	type OnNewAccount = ();
-	type TransferPayment = ();
-	type CreationFee = CreationFee;
-=======
 	type AccountStore = System;
 	type WeightInfo = ();
->>>>>>> 4771f237
 }
 
 parameter_types! {
