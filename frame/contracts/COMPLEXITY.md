# Complexity

This analysis is on the computing and memory complexity of specific procedures. It provides a rough estimate of operations performed in general and especially focusing on DB reads and writes. It is also an attempt to estimate the memory consumption at its peak.

The primary goal is to come up with decent pricing for functions that can be invoked by a user (via extrinsics) or by untrusted code that prevents DoS attacks.

## Sandboxing

It makes sense to describe the sandboxing module first because the smart-contract module is built upon it.

### Memory

#### set

Copies data from the supervisor's memory to the guest's memory.

**complexity**: It doesn't allocate, and the computational complexity is proportional to the number of bytes to copy.

#### get

Copies data from the guest's memory to the supervisor's memory.

**complexity**: It doesn't allocate, and the computational complexity is proportional to the number of bytes to copy.

## Instance

### Instantiation

Instantiation of a sandbox module consists of the following steps:

1. Loading the wasm module in the in-memory representation,
2. Performing validation of the wasm code,
3. Setting up the environment which will be used to instantiate the module,
4. Performing the standard wasm instantiation process, which includes (but is not limited to):
    1. Allocating of memory requested by the instance,
    2. Copying static data from the module to newly allocated memory,
    3. Executing the `start` function.

**Note** that the `start` function can be viewed as a normal function and can do anything that a normal function can do, including allocation of more memory or calling the host environment. The complexity of running the `start` function should be considered separately.

In order to start the process of instantiation, the supervisor should provide the wasm module code being instantiated and the environment definition (a set of functions, memories (and maybe globals and tables in the future) available for import by the guest module) for that module. While the environment definition typically is of the constant size (unless mechanisms like dynamic linking are used), the size of wasm is not.

Validation and instantiation in WebAssembly are designed to be able to be performed in linear time. The allocation and computational complexity of loading a wasm module depend on the underlying wasm VM being used. For example, for JIT compilers it can and probably will be non-linear because of compilation. However, for wasmi, it should be linear. We can try to use other VMs that are able to compile code with memory and time consumption proportional to the size of the code.

Since the module itself requests memory, the amount of allocation depends on the module code itself. If untrusted code is being instantiated, it's up to the supervisor to limit the amount of memory available to allocate.

**complexity**: The computational complexity is proportional to the size of wasm code. Memory complexity is proportional to the size of wasm code and the amount of memory requested by the module.

### Preparation to invoke

Invocation of an exported function in the sandboxed module consists of the following steps:

1. Marshalling, copying and unmarshalling the arguments when passing them between the supervisor and executor,
2. Calling into the underlying VM,
3. Marshalling, copying and unmarshalling the result when passing it between the executor and supervisor,

**Note** that the complexity of running the function code itself should be considered separately.

The actual complexity of invocation depends on the underlying VM. Wasmi will reserve a relatively large chunk of memory for the stack before execution of the code, although it's of constant size.

The size of the arguments and the return value depends on the exact function in question, but can be considered as constant.

**complexity**: Memory and computational complexity can be considered as a constant.

### Call from the guest to the supervisor

The executor handles each call from the guest. The execution of it consists of the following steps:

1. Marshalling, copying and unmarshalling the arguments when passing them between the guest and executor,
2. Calling into the supervisor,
3. Marshaling, copying and unmarshalling the result when passing it between the executor and guest.

**Note** that the complexity of running the supervisor handler should be considered separately.

Because calling into the supervisor requires invoking a wasm VM, the actual complexity of invocation depends on the actual VM used for the runtime/supervisor. Wasmi will reserve a relatively large chunk of memory for the stack before execution of the code, although it's of constant size.

The size of the arguments and the return value depends on the exact function in question, but can be considered as a constant.

**complexity**: Memory and computational complexity can be considered as a constant.

## Transactional Storage

The contracts module makes use of the nested storage transactions feature offered by
the underlying storage which allows efficient roll back of changes made by contracts.

> ℹ️ The underlying storage has a overlay layer implemented as a `Map`. If the runtime reads a storage location and the
> respective key doesn't exist in the overlay, then the underlying storage performs a DB access, but the value won't be
> placed into the overlay. The overlay is only filled with writes.
>
> This means that the overlay can be abused in the following ways:
>
> - The overlay can be inflated by issuing a lot of writes to unique locations,
> - Deliberate cache misses can be induced by reading non-modified storage locations,

It also worth noting that the performance degrades with more state stored in the trie. Due to this
there is not negligible chance that gas schedule will be updated for all operations that involve
storage access.

## get_storage, get_code_hash, get_rent_allowance, get_balance, contract_exists

Those query the underlying storage for the requested value. If the value was modified in the
current block they are served from the cache. Otherwise a database read is performed.

**complexity**: The memory complexity is proportional to the size of the value. The computational complexity is proportional the size of the value; the cost is dominated by the DB read.

## set_storage, set_balance, set_rent_allowance

These function write to the underlying storage which caches those values and does not write
them to the database immediately.

While these functions only modify the local cache, they trigger a database write later when
all changes that were not rolled back are written to storage. Moreover, if the balance of the
account is changed to be below `existential_deposit` then that account along with all its storage
will be removed, which requires time proportional to the number of storage entries that account has.
It should be ensured that pricing accounts for these facts.

**complexity**: Each lookup has a logarithmical computing time to the number of already inserted entries.
No additional memory is required.

## instantiate_contract

Calls `contract_exists` and if it doesn't exist, do not modify the local `Map` similarly to `set_rent_allowance`.

**complexity**: The computational complexity is proportional to the depth of the overlay cascade and the size of the value; the cost is dominated by the DB read though. No additional memory is required.

## commit

In this function, all values modified in the current transactions are committed to the parent
transaction.

This will trigger `N` inserts into parent transaction  (`O(log M)` complexity) or into the storage, where `N` is the size of the current transaction and `M` is the size of the parent transaction. Consider adjusting the price of modifying the
current transaction to account for this (since pricing for the count of entries in `commit` will make the price of commit way less predictable). No additional memory is required.

Note that in case of storage modification we need to construct a key in the underlying storage. In order to do that we need:

- perform `twox_128` hashing over a concatenation of some prefix literal and the `AccountId` of the storage owner.
- then perform `blake2_256` hashing of the storage key.
- concatenation of these hashes will constitute the key in the underlying storage.

There is also a special case to think of: if the balance of some account goes below `existential_deposit`, then all storage entries of that account will be erased, which requires time proportional to the number of storage entries that account has.

**complexity**: `N` inserts into a transaction or eventually into the storage (if committed). Every deleted account will induce removal of all its storage which is proportional to the number of storage entries that account has.

## revert

Consists of dropping (in the Rust sense) of the current transaction.

**complexity**: Computing complexity is proportional to a number of changed entries in a overlay. No additional memory is required.

## Executive

### Transfer

This function performs the following steps:

1. Querying source and destination balances from the current transaction (see `get_balance`),
2. Querying `existential_deposit`.
3. Executing `ensure_account_liquid` hook.
4. Updating source and destination balance in the overlay (see `set_balance`).

**Note** that the complexity of executing `ensure_account_liquid` hook should be considered separately.

In the course of the execution this function can perform up to 2 DB reads to `get_balance` of source and destination accounts. It can also induce up to 2 DB writes via `set_balance` if flushed to the storage.

Moreover, if the source balance goes below `existential_deposit`  then the transfer is denied and
returns with an error.

Assuming marshaled size of a balance value is of the constant size we can neglect its effect on the performance.

**complexity**: up to 2 DB reads and up to 2 DB writes (if flushed to the storage) in the standard case. If removal of the source account takes place then it will additionally perform a DB write per one storage entry that the account has. Memorywise it can be assumed to be constant.

### Initialization

Before a call or instantiate can be performed the execution context must be initialized.

For the first call or instantiation in the handling of an extrinsic, this involves two calls:

1. `<timestamp::Module<T>>::now()`
2. `<system::Module<T>>::block_number()`

The complexity of initialization depends on the complexity of these functions. In the current
implementation they just involve a DB read.

For subsequent calls and instantiations during contract execution, the initialization requires no
expensive operations.

<<<<<<< HEAD
## Terminate
=======
### Terminate
>>>>>>> 4771f237

This function performs the following steps:

1. Check the calling contract is not already on the callstack by calling `is_live`.
2. `transfer` funds from caller to the beneficiary.
3. Flag the caller contract as deleted in the overlay.

`is_live` does not do any database access nor does it allocate memory. It walks up the call
stack and therefore executes in linear time depending on size of the call stack. Because
the call stack is of a fixed maximum size we consider this operation as constant time.

**complexity**: Database accesses as described in Transfer + Removal of the contract. Currently,
we are using child trie removal which is linear in the amount of stored keys. Upcoming changes
will make the account removal constant time.

<<<<<<< HEAD

## Call
=======
### Call
>>>>>>> 4771f237

This function receives input data for the contract execution. The execution consists of the following steps:

1. Initialization of the execution context.
2. Checking rent payment.
3. Loading code from the DB.
4. Starting a new storage transaction.
5. `transfer`-ing funds between the caller and the destination account.
6. Executing the code of the destination account.
7. Committing or rolling back the storage transaction.

**Note** that the complexity of executing the contract code should be considered separately.

Checking for rent involves 2 unconditional DB reads: `ContractInfoOf` and `block_number`
and on top of that at most once per block:

- DB read to `free_balance` and
- `rent_deposit_offset` and
- `rent_byte_price` and
- `Currency::minimum_balance` and
- `tombstone_deposit`.
- Calls to `ensure_can_withdraw`, `withdraw`, `make_free_balance_be` can perform arbitrary logic and should be considered separately,
- `child_storage_root`
- `kill_child_storage`
- mutation of `ContractInfoOf`

Loading code most likely will trigger a DB read, since the code is immutable and therefore will not get into the cache (unless a suicide removes it, or it has been instantiated in the same call chain).

Also, `transfer` can make up to 2 DB reads and up to 2 DB writes (if flushed to the storage) in the standard case. If removal of the source account takes place then it will additionally perform a DB write per one storage entry that the account has.

Finally, the current storage transaction is closed. The complexity of this depends on the number of changes performed by the code. Thus, the pricing of storage modification should account for that.

**complexity**:

- Only for the first invocation of the contract: up to 5 DB reads and one DB write as well as logic executed by `ensure_can_withdraw`, `withdraw`, `make_free_balance_be`.
- On top of that for every invocation: Up to 5 DB reads. DB read of the code is of dynamic size. There can also be up to 2 DB writes (if flushed to the storage). Additionally, if the source account removal takes place a DB write will be performed per one storage entry that the account has.

### Instantiate

This function takes the code of the constructor and input data. Instantiation of a contract consists of the following steps:

1. Initialization of the execution context.
2. Calling `DetermineContractAddress` hook to determine an address for the contract,
3. Starting a new storage transaction.
4. `transfer`-ing funds between self and the newly instantiated contract.
5. Executing the constructor code. This will yield the final code of the code.
6. Storing the code for the newly instantiated contract in the overlay.
7. Committing or rolling back the storage transaction.

**Note** that the complexity of executing the constructor code should be considered separately.

**Note** that the complexity of `DetermineContractAddress` hook should be considered separately as well. Most likely it will use some kind of hashing over the code of the constructor and input data. The default `SimpleAddressDeterminer` does precisely that.

**Note** that the constructor returns code in the owned form and it's obtained via return facilities, which should have take fee for the return value.

Also, `transfer` can make up to 2 DB reads and up to 2 DB writes (if flushed to the storage) in the standard case. If removal of the source account takes place then it will additionally perform a DB write per one storage entry that the account has.

Storing the code in the overlay may induce another DB write (if flushed to the storage) with the size proportional to the size of the constructor code.

Finally, the current storage transaction is closed.. The complexity of this depends on the number of changes performed by the constructor code. Thus, the pricing of storage modification should account for that.

**complexity**: Up to 2 DB reads and induces up to 3 DB writes (if flushed to the storage), one of which is dependent on the size of the code. Additionally, if the source account removal takes place a DB write will be performed per one storage entry that the account has.

## Contracts API

Each API function invoked from a contract can involve some overhead.

## Getter functions

Those are simple getter functions which copy a requested value to contract memory. They
all have the following two arguments:

- `output_ptr`: Pointer into contract memory where to copy the value.
- `output_len_ptr`: Pointer into contract memory where the size of the buffer is stored. The size of the copied value is also stored there.

**complexity**: The size of the returned value is constant for a given runtime. Therefore we
consider its complexity constant even though some of them might involve at most one DB read. Some of those
functions call into other pallets of the runtime. The assumption here is that those functions are also
linear in regard to the size of the data that is returned and therefore considered constant for a
given runtime.

This is the list of getters:

- seal_caller
- seal_address
- seal_weight_to_fee
- seal_gas_left
- seal_balance
- seal_value_transferred
- seal_now
- seal_minimum_balance
- seal_tombstone_deposit
- seal_rent_allowance
- seal_block_number

### seal_set_storage

This function receives a `key` and `value` as arguments. It consists of the following steps:

1. Reading the sandbox memory for `key` and `value` (see sandboxing memory get).
2. Setting the storage at the given `key` to the given `value` (see `set_storage`).

**complexity**: Complexity is proportional to the size of the `value`. This function induces a DB write of size proportional to the `value` size (if flushed to the storage), so should be priced accordingly.

<<<<<<< HEAD
## ext_clear_storage
=======
### seal_clear_storage
>>>>>>> 4771f237

This function receives a `key` as argument. It consists of the following steps:

1. Reading the sandbox memory for `key` (see sandboxing memory get).
2. Clearing the storage at the given `key` (see `set_storage`).

**complexity**: Complexity is constant. This function induces a DB write to clear the storage entry
(upon being flushed to the storage) and should be priced accordingly.

<<<<<<< HEAD
## ext_get_storage
=======
### seal_get_storage
>>>>>>> 4771f237

This function receives a `key` as an argument. It consists of the following steps:

1. Reading the sandbox memory for `key` (see sandboxing memory get).
2. Reading the storage with the given key (see `get_storage`). It receives back the owned result buffer.
3. Writing the storage value to contract memory.

Key is of a constant size. Therefore, the sandbox memory load can be considered to be of constant complexity.

Unless the value is cached, a DB read will be performed. The size of the value is not known until the read is
performed. Moreover, the DB read has to be synchronous and no progress can be made until the value is fetched.

**complexity**: The memory and computing complexity is proportional to the size of the fetched value. This function performs a DB read.

### seal_transfer

This function receives the following arguments:

- `account` buffer of a marshaled `AccountId`,
- `value` buffer of a marshaled `Balance`,

It consists of the following steps:

1. Loading `account` buffer from the sandbox memory (see sandboxing memory get) and then decoding it.
2. Loading `value` buffer from the sandbox memory and then decoding it.
3. Invoking the executive function `transfer`.

Loading of `account` and `value` buffers should be charged. This is because the sizes of buffers are specified by the calling code, even though marshaled representations are, essentially, of constant size. This can be fixed by assigning an upper bound for sizes of `AccountId` and `Balance`.

<<<<<<< HEAD
## ext_transfer

This function receives the following arguments:

- `account` buffer of a marshaled `AccountId`,
- `value` buffer of a marshaled `Balance`,

It consists of the following steps:

1. Loading `account` buffer from the sandbox memory (see sandboxing memory get) and then decoding it.
2. Loading `value` buffer from the sandbox memory and then decoding it.
4. Invoking the executive function `transfer`.

Loading of `account` and `value` buffers should be charged. This is because the sizes of buffers are specified by the calling code, even though marshaled representations are, essentially, of constant size. This can be fixed by assigning an upper bound for sizes of `AccountId` and `Balance`.

## ext_call
=======
### seal_call
>>>>>>> 4771f237

This function receives the following arguments:

- `callee` buffer of a marshaled `AccountId`,
- `gas` limit which is plain u64,
- `value` buffer of a marshaled `Balance`,
- `input_data` an arbitrarily sized byte vector.
- `output_ptr` pointer to contract memory.

It consists of the following steps:

1. Loading `callee` buffer from the sandbox memory (see sandboxing memory get) and then decoding it.
2. Loading `value` buffer from the sandbox memory and then decoding it.
3. Loading `input_data` buffer from the sandbox memory.
4. Invoking the executive function `call`.
5. Writing output buffer to contract memory.

Loading of `callee` and `value` buffers should be charged. This is because the sizes of buffers are specified by the calling code, even though marshaled representations are, essentially, of constant size. This can be fixed by assigning an upper bound for sizes of `AccountId` and `Balance`.

Loading `input_data` should be charged in any case.

**complexity**: All complexity comes from loading and writing buffers and executing `call` executive function. The former component is proportional to the sizes of `callee`, `value`, `input_data` and `output_ptr` buffers. The latter component completely depends on the complexity of `call` executive function, and also dominated by it.

### seal_instantiate

This function receives the following arguments:

- `init_code`, a buffer which contains the code of the constructor.
- `gas` limit which is plain u64
- `value` buffer of a marshaled `Balance`
- `input_data`. an arbitrarily sized byte vector.

It consists of the following steps:

1. Loading `init_code` buffer from the sandbox memory (see sandboxing memory get) and then decoding it.
2. Loading `value` buffer from the sandbox memory and then decoding it.
3. Loading `input_data` buffer from the sandbox memory.
4. Invoking `instantiate` executive function.

Loading of `value` buffer should be charged. This is because the size of the buffer is specified by the calling code, even though marshaled representation is, essentially, of constant size. This can be fixed by assigning an upper bound for size for `Balance`.

Loading `init_code` and `input_data` should be charged in any case.

**complexity**: All complexity comes from loading buffers and executing `instantiate` executive function. The former component is proportional to the sizes of `init_code`, `value` and `input_data` buffers. The latter component completely depends on the complexity of `instantiate` executive function and also dominated by it.

<<<<<<< HEAD
## ext_terminate

This function receives the following arguments:

- `beneficiary`, buffer of a marshaled `AccountId`

It consists of the following steps:

1. Loading `beneficiary` buffer from the sandbox memory (see sandboxing memory get) and then decoding it.

Loading of the `beneficiary` buffer should be charged. This is because the sizes of buffers are specified by the calling code, even though marshaled representations are, essentially, of constant size. This can be fixed by assigning an upper bound for sizes of `AccountId`.

**complexity**: All complexity comes from loading buffers and executing `terminate` executive function. The former component is proportional to the size of the `beneficiary` buffer. The latter component completely depends on the complexity of `terminate` executive function and also dominated by it.

## ext_return

This function receives a `data` buffer as an argument. Execution of the function consists of the following steps:

1. Loading `data` buffer from the sandbox memory (see sandboxing memory get),
2. Trapping

**complexity**: The complexity of this function is proportional to the size of the `data` buffer.

## ext_deposit_event

This function receives a `data` buffer as an argument. Execution of the function consists of the following steps:

1. Loading `data` buffer from the sandbox memory (see sandboxing memory get),
2. Insert to nested context execution
3. Copies from nested to underlying contexts
4. Call system deposit event

**complexity**: The complexity of this function is proportional to the size of the `data` buffer.

## ext_caller

This function serializes the address of the caller into the scratch buffer.
=======
### seal_terminate
>>>>>>> 4771f237

This function receives the following arguments:

- `beneficiary`, buffer of a marshaled `AccountId`

It consists of the following steps:

1. Loading `beneficiary` buffer from the sandbox memory (see sandboxing memory get) and then decoding it.

Loading of the `beneficiary` buffer should be charged. This is because the sizes of buffers are specified by the calling code, even though marshaled representations are, essentially, of constant size. This can be fixed by assigning an upper bound for sizes of `AccountId`.

**complexity**: All complexity comes from loading buffers and executing `terminate` executive function. The former component is proportional to the size of the `beneficiary` buffer. The latter component completely depends on the complexity of `terminate` executive function and also dominated by it.

### seal_input

This function receives a pointer to contract memory. It copies the input to the contract call to this location.

**complexity**: The complextity is proportional to the size of the input buffer.

### seal_return

This function receives a `data` buffer and `flags` arguments. Execution of the function consists of the following steps:

1. Loading `data` buffer from the sandbox memory (see sandboxing memory get).
2. Storing the `u32` flags value.
3. Trapping

**complexity**: The complexity of this function is proportional to the size of the `data` buffer.

### seal_deposit_event

This function receives a `data` buffer as an argument. Execution of the function consists of the following steps:

1. Loading `data` buffer from the sandbox memory (see sandboxing memory get),
2. Insert to nested context execution
3. Copies from nested to underlying contexts
4. Call system deposit event

**complexity**: The complexity of this function is proportional to the size of the `data` buffer.

### seal_set_rent_allowance

This function receives the following argument:

- `value` buffer of a marshaled `Balance`,

It consists of the following steps:

1. Loading `value` buffer from the sandbox memory and then decoding it.
2. Invoking `set_rent_allowance` AccountDB function.

**complexity**: Complexity is proportional to the size of the `value`. This function induces a DB write of size proportional to the `value` size (if flushed to the storage), so should be priced accordingly.

## Built-in hashing functions

This paragraph concerns the following supported built-in hash functions:

- `SHA2` with 256-bit width
- `KECCAK` with 256-bit width
- `BLAKE2` with 128-bit and 256-bit widths

These functions compute a cryptographic hash on the given inputs and copy the
resulting hash directly back into the sandboxed Wasm contract output buffer.

Execution of the function consists of the following steps:

1. Load data stored in the input buffer into an intermediate buffer.
2. Compute the cryptographic hash `H` on the intermediate buffer.
3. Copy back the bytes of `H` into the contract side output buffer.

<<<<<<< HEAD
**complexity**: Assuming that the block number is of constant size, this function has constant complexity.

## Built-in hashing functions

This paragraph concerns the following supported built-in hash functions:

- `SHA2` with 256-bit width
- `KECCAK` with 256-bit width
- `BLAKE2` with 128-bit and 256-bit widths

These functions compute a cryptographic hash on the given inputs and copy the
resulting hash directly back into the sandboxed Wasm contract output buffer.

Execution of the function consists of the following steps:

1. Load data stored in the input buffer into an intermediate buffer.
2. Compute the cryptographic hash `H` on the intermediate buffer.
3. Copy back the bytes of `H` into the contract side output buffer.

=======
>>>>>>> 4771f237
**complexity**: Complexity is proportional to the size of the input buffer in bytes
as well as to the size of the output buffer in bytes. Also different cryptographic
algorithms have different inherent complexity so users must expect the above
mentioned crypto hashes to have varying gas costs.
The complexity of each cryptographic hash function highly depends on the underlying
implementation.<|MERGE_RESOLUTION|>--- conflicted
+++ resolved
@@ -184,11 +184,7 @@
 For subsequent calls and instantiations during contract execution, the initialization requires no
 expensive operations.
 
-<<<<<<< HEAD
-## Terminate
-=======
 ### Terminate
->>>>>>> 4771f237
 
 This function performs the following steps:
 
@@ -204,12 +200,7 @@
 we are using child trie removal which is linear in the amount of stored keys. Upcoming changes
 will make the account removal constant time.
 
-<<<<<<< HEAD
-
-## Call
-=======
 ### Call
->>>>>>> 4771f237
 
 This function receives input data for the contract execution. The execution consists of the following steps:
 
@@ -314,11 +305,7 @@
 
 **complexity**: Complexity is proportional to the size of the `value`. This function induces a DB write of size proportional to the `value` size (if flushed to the storage), so should be priced accordingly.
 
-<<<<<<< HEAD
-## ext_clear_storage
-=======
 ### seal_clear_storage
->>>>>>> 4771f237
 
 This function receives a `key` as argument. It consists of the following steps:
 
@@ -328,11 +315,7 @@
 **complexity**: Complexity is constant. This function induces a DB write to clear the storage entry
 (upon being flushed to the storage) and should be priced accordingly.
 
-<<<<<<< HEAD
-## ext_get_storage
-=======
 ### seal_get_storage
->>>>>>> 4771f237
 
 This function receives a `key` as an argument. It consists of the following steps:
 
@@ -362,26 +345,7 @@
 
 Loading of `account` and `value` buffers should be charged. This is because the sizes of buffers are specified by the calling code, even though marshaled representations are, essentially, of constant size. This can be fixed by assigning an upper bound for sizes of `AccountId` and `Balance`.
 
-<<<<<<< HEAD
-## ext_transfer
-
-This function receives the following arguments:
-
-- `account` buffer of a marshaled `AccountId`,
-- `value` buffer of a marshaled `Balance`,
-
-It consists of the following steps:
-
-1. Loading `account` buffer from the sandbox memory (see sandboxing memory get) and then decoding it.
-2. Loading `value` buffer from the sandbox memory and then decoding it.
-4. Invoking the executive function `transfer`.
-
-Loading of `account` and `value` buffers should be charged. This is because the sizes of buffers are specified by the calling code, even though marshaled representations are, essentially, of constant size. This can be fixed by assigning an upper bound for sizes of `AccountId` and `Balance`.
-
-## ext_call
-=======
 ### seal_call
->>>>>>> 4771f237
 
 This function receives the following arguments:
 
@@ -427,8 +391,7 @@
 
 **complexity**: All complexity comes from loading buffers and executing `instantiate` executive function. The former component is proportional to the sizes of `init_code`, `value` and `input_data` buffers. The latter component completely depends on the complexity of `instantiate` executive function and also dominated by it.
 
-<<<<<<< HEAD
-## ext_terminate
+### seal_terminate
 
 This function receives the following arguments:
 
@@ -442,16 +405,23 @@
 
 **complexity**: All complexity comes from loading buffers and executing `terminate` executive function. The former component is proportional to the size of the `beneficiary` buffer. The latter component completely depends on the complexity of `terminate` executive function and also dominated by it.
 
-## ext_return
-
-This function receives a `data` buffer as an argument. Execution of the function consists of the following steps:
-
-1. Loading `data` buffer from the sandbox memory (see sandboxing memory get),
-2. Trapping
+### seal_input
+
+This function receives a pointer to contract memory. It copies the input to the contract call to this location.
+
+**complexity**: The complextity is proportional to the size of the input buffer.
+
+### seal_return
+
+This function receives a `data` buffer and `flags` arguments. Execution of the function consists of the following steps:
+
+1. Loading `data` buffer from the sandbox memory (see sandboxing memory get).
+2. Storing the `u32` flags value.
+3. Trapping
 
 **complexity**: The complexity of this function is proportional to the size of the `data` buffer.
 
-## ext_deposit_event
+### seal_deposit_event
 
 This function receives a `data` buffer as an argument. Execution of the function consists of the following steps:
 
@@ -462,52 +432,6 @@
 
 **complexity**: The complexity of this function is proportional to the size of the `data` buffer.
 
-## ext_caller
-
-This function serializes the address of the caller into the scratch buffer.
-=======
-### seal_terminate
->>>>>>> 4771f237
-
-This function receives the following arguments:
-
-- `beneficiary`, buffer of a marshaled `AccountId`
-
-It consists of the following steps:
-
-1. Loading `beneficiary` buffer from the sandbox memory (see sandboxing memory get) and then decoding it.
-
-Loading of the `beneficiary` buffer should be charged. This is because the sizes of buffers are specified by the calling code, even though marshaled representations are, essentially, of constant size. This can be fixed by assigning an upper bound for sizes of `AccountId`.
-
-**complexity**: All complexity comes from loading buffers and executing `terminate` executive function. The former component is proportional to the size of the `beneficiary` buffer. The latter component completely depends on the complexity of `terminate` executive function and also dominated by it.
-
-### seal_input
-
-This function receives a pointer to contract memory. It copies the input to the contract call to this location.
-
-**complexity**: The complextity is proportional to the size of the input buffer.
-
-### seal_return
-
-This function receives a `data` buffer and `flags` arguments. Execution of the function consists of the following steps:
-
-1. Loading `data` buffer from the sandbox memory (see sandboxing memory get).
-2. Storing the `u32` flags value.
-3. Trapping
-
-**complexity**: The complexity of this function is proportional to the size of the `data` buffer.
-
-### seal_deposit_event
-
-This function receives a `data` buffer as an argument. Execution of the function consists of the following steps:
-
-1. Loading `data` buffer from the sandbox memory (see sandboxing memory get),
-2. Insert to nested context execution
-3. Copies from nested to underlying contexts
-4. Call system deposit event
-
-**complexity**: The complexity of this function is proportional to the size of the `data` buffer.
-
 ### seal_set_rent_allowance
 
 This function receives the following argument:
@@ -538,28 +462,6 @@
 2. Compute the cryptographic hash `H` on the intermediate buffer.
 3. Copy back the bytes of `H` into the contract side output buffer.
 
-<<<<<<< HEAD
-**complexity**: Assuming that the block number is of constant size, this function has constant complexity.
-
-## Built-in hashing functions
-
-This paragraph concerns the following supported built-in hash functions:
-
-- `SHA2` with 256-bit width
-- `KECCAK` with 256-bit width
-- `BLAKE2` with 128-bit and 256-bit widths
-
-These functions compute a cryptographic hash on the given inputs and copy the
-resulting hash directly back into the sandboxed Wasm contract output buffer.
-
-Execution of the function consists of the following steps:
-
-1. Load data stored in the input buffer into an intermediate buffer.
-2. Compute the cryptographic hash `H` on the intermediate buffer.
-3. Copy back the bytes of `H` into the contract side output buffer.
-
-=======
->>>>>>> 4771f237
 **complexity**: Complexity is proportional to the size of the input buffer in bytes
 as well as to the size of the output buffer in bytes. Also different cryptographic
 algorithms have different inherent complexity so users must expect the above
