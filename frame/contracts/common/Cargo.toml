[package]
name = "pallet-contracts-primitives"
<<<<<<< HEAD
version = "2.0.0-alpha.5"
=======
version = "2.0.0"
>>>>>>> 4771f237
authors = ["Parity Technologies <admin@parity.io>"]
edition = "2018"
license = "Apache-2.0"
homepage = "https://substrate.dev"
repository = "https://github.com/paritytech/substrate/"
description = "A crate that hosts a common definitions that are relevant for the pallet-contracts."
readme = "README.md"

[package.metadata.docs.rs]
targets = ["x86_64-unknown-linux-gnu"]

[dependencies]
# This crate should not rely on any of the frame primitives.
<<<<<<< HEAD
codec = { package = "parity-scale-codec", version = "1.3.0", default-features = false, features = ["derive"] }
sp-std = { version = "2.0.0-alpha.5", default-features = false, path = "../../../primitives/std" }
sp-runtime = { version = "2.0.0-alpha.5", default-features = false, path = "../../../primitives/runtime" }
=======
codec = { package = "parity-scale-codec", version = "1.3.4", default-features = false, features = ["derive"] }
sp-std = { version = "2.0.0", default-features = false, path = "../../../primitives/std" }
sp-runtime = { version = "2.0.0", default-features = false, path = "../../../primitives/runtime" }
>>>>>>> 4771f237

[features]
default = ["std"]
std = [
	"codec/std",
	"sp-runtime/std",
	"sp-std/std",
]<|MERGE_RESOLUTION|>--- conflicted
+++ resolved
@@ -1,10 +1,6 @@
 [package]
 name = "pallet-contracts-primitives"
-<<<<<<< HEAD
-version = "2.0.0-alpha.5"
-=======
 version = "2.0.0"
->>>>>>> 4771f237
 authors = ["Parity Technologies <admin@parity.io>"]
 edition = "2018"
 license = "Apache-2.0"
@@ -18,15 +14,9 @@
 
 [dependencies]
 # This crate should not rely on any of the frame primitives.
-<<<<<<< HEAD
-codec = { package = "parity-scale-codec", version = "1.3.0", default-features = false, features = ["derive"] }
-sp-std = { version = "2.0.0-alpha.5", default-features = false, path = "../../../primitives/std" }
-sp-runtime = { version = "2.0.0-alpha.5", default-features = false, path = "../../../primitives/runtime" }
-=======
 codec = { package = "parity-scale-codec", version = "1.3.4", default-features = false, features = ["derive"] }
 sp-std = { version = "2.0.0", default-features = false, path = "../../../primitives/std" }
 sp-runtime = { version = "2.0.0", default-features = false, path = "../../../primitives/runtime" }
->>>>>>> 4771f237
 
 [features]
 default = ["std"]
