--- conflicted
+++ resolved
@@ -15,7 +15,6 @@
 // See the License for the specific language governing permissions and
 // limitations under the License.
 
-<<<<<<< HEAD
 use crate::{Config, Error};
 use sp_std::marker::PhantomData;
 use sp_runtime::traits::Zero;
@@ -27,45 +26,16 @@
 };
 use pallet_contracts_primitives::ExecError;
 use sp_core::crypto::UncheckedFrom;
-=======
-use crate::Config;
-use sp_std::marker::PhantomData;
-use sp_runtime::traits::Zero;
-use frame_support::{
-	dispatch::{DispatchResultWithPostInfo, PostDispatchInfo, DispatchErrorWithPostInfo},
-	weights::Weight,
-};
-use pallet_contracts_primitives::ExecError;
->>>>>>> 4904ce00
 
 #[cfg(test)]
 use std::{any::Any, fmt::Debug};
 
-<<<<<<< HEAD
 #[derive(Debug, PartialEq, Eq)]
 pub struct ChargedAmount(Weight);
 
 impl ChargedAmount {
 	pub fn amount(&self) -> Weight {
 		self.0
-=======
-// Gas is essentially the same as weight. It is a 1 to 1 correspondence.
-pub type Gas = Weight;
-
-#[must_use]
-#[derive(Debug, PartialEq, Eq)]
-pub enum GasMeterResult {
-	Proceed(ChargedAmount),
-	OutOfGas,
-}
-
-impl GasMeterResult {
-	pub fn is_out_of_gas(&self) -> bool {
-		match *self {
-			GasMeterResult::OutOfGas => true,
-			GasMeterResult::Proceed(_) => false,
-		}
->>>>>>> 4904ce00
 	}
 }
 
@@ -119,28 +89,19 @@
 }
 
 pub struct GasMeter<T: Config> {
-<<<<<<< HEAD
 	gas_limit: Weight,
-=======
-	gas_limit: Gas,
->>>>>>> 4904ce00
 	/// Amount of gas left from initial gas limit. Can reach zero.
 	gas_left: Weight,
 	_phantom: PhantomData<T>,
 	#[cfg(test)]
 	tokens: Vec<ErasedToken>,
 }
-<<<<<<< HEAD
 
 impl<T: Config> GasMeter<T>
 where
 	T::AccountId: UncheckedFrom<<T as frame_system::Config>::Hash> + AsRef<[u8]>
 {
 	pub fn new(gas_limit: Weight) -> Self {
-=======
-impl<T: Config> GasMeter<T> {
-	pub fn new(gas_limit: Gas) -> Self {
->>>>>>> 4904ce00
 		GasMeter {
 			gas_limit,
 			gas_left: gas_limit,
@@ -185,7 +146,6 @@
 		self.gas_left = new_value.unwrap_or_else(Zero::zero);
 
 		match new_value {
-<<<<<<< HEAD
 			Some(_) => Ok(ChargedAmount(amount)),
 			None => Err(Error::<T>::OutOfGas.into()),
 		}
@@ -205,13 +165,6 @@
 		self.gas_left = self.gas_left.saturating_add(adjustment).min(self.gas_limit);
 	}
 
-=======
-			Some(_) => GasMeterResult::Proceed(ChargedAmount(amount)),
-			None => GasMeterResult::OutOfGas,
-		}
-	}
-
->>>>>>> 4904ce00
 	/// Refund previously charged gas back to the gas meter.
 	///
 	/// This can be used if a gas worst case estimation must be charged before
