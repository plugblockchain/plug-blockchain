--- conflicted
+++ resolved
@@ -23,11 +23,7 @@
 use crate::gas::{Gas, GasMeter, Token, GasMeterResult};
 use crate::wasm::env_def::ConvertibleToWasm;
 use sp_sandbox;
-<<<<<<< HEAD
-use frame_support::additional_traits::DelegatedDispatchVerifier;
-=======
 use parity_wasm::elements::ValueType;
->>>>>>> 4771f237
 use frame_system;
 use frame_support::dispatch::DispatchError;
 use sp_std::prelude::*;
@@ -40,9 +36,6 @@
 	sha2_256,
 };
 
-<<<<<<< HEAD
-type DelegatedDispatchVerifierOf<E> = <<E as Ext>::T as frame_system::Trait>::DelegatedDispatchVerifier;
-=======
 /// Every error that can be returned to a contract when it calls any of the host functions.
 #[repr(u32)]
 pub enum ReturnCode {
@@ -93,7 +86,6 @@
 		}
 	}
 }
->>>>>>> 4771f237
 
 /// The data passed through when a contract uses `seal_return`.
 struct ReturnData {
@@ -106,18 +98,6 @@
 
 /// Enumerates all possible reasons why a trap was generated.
 ///
-<<<<<<< HEAD
-/// In this runtime traps used not only for signaling about errors but also
-/// to just terminate quickly in some cases.
-enum SpecialTrap {
-	/// Signals that trap was generated in response to call `ext_return` host function.
-	Return(Vec<u8>),
-	/// Signals that trap was generated because the contract exhausted its gas limit.
-	OutOfGas,
-	/// Signals that a trap was generated in response to a succesful call to the
-	/// `ext_terminate` host function.
-	Termination,
-=======
 /// This is either used to supply the caller with more information about why an error
 /// occurred (the SupervisorError variant).
 /// The other case is where the trap does not constitute an error but rather was invoked
@@ -133,7 +113,6 @@
 	Termination,
 	/// Signals that a trap was generated because of a successful restoration.
 	Restoration,
->>>>>>> 4771f237
 }
 
 /// Can only be used for one call.
@@ -173,29 +152,6 @@
 	runtime: Runtime<E>,
 	sandbox_result: Result<sp_sandbox::ReturnValue, sp_sandbox::Error>,
 ) -> ExecResult {
-<<<<<<< HEAD
-	match runtime.special_trap {
-		// The trap was the result of the execution `return` host function.
-		Some(SpecialTrap::Return(data)) => {
-			return Ok(ExecReturnValue {
-				status: STATUS_SUCCESS,
-				data,
-			})
-		},
-		Some(SpecialTrap::Termination) => {
-			return Ok(ExecReturnValue {
-				status: STATUS_SUCCESS,
-				data: Vec::new(),
-			})
-		},
-		Some(SpecialTrap::OutOfGas) => {
-			return Err(ExecError {
-				reason: "ran out of gas during contract execution".into(),
-				buffer: runtime.scratch_buf,
-			})
-		},
-		None => (),
-=======
 	// If a trap reason is set we base our decision solely on that.
 	if let Some(trap_reason) = runtime.trap_reason {
 		return match trap_reason {
@@ -223,7 +179,6 @@
 			},
 			TrapReason::SupervisorError(error) => Err(error)?,
 		}
->>>>>>> 4771f237
 	}
 
 	// Check the exact type of the error.
@@ -579,19 +534,11 @@
 	// - `value_ptr`: pointer into the linear memory where the value to set is placed.
 	// - `value_len`: the length of the value in bytes.
 	//
-<<<<<<< HEAD
-	// # Errors
-	//
-	// - If value length exceeds the configured maximum value length of a storage entry.
-	// - Upon trying to set an empty storage entry (value length is 0).
-	ext_set_storage(ctx, key_ptr: u32, value_ptr: u32, value_len: u32) => {
-=======
 	// # Traps
 	//
 	// - If value length exceeds the configured maximum value length of a storage entry.
 	// - Upon trying to set an empty storage entry (value length is 0).
 	seal_set_storage(ctx, key_ptr: u32, value_ptr: u32, value_len: u32) => {
->>>>>>> 4771f237
 		if value_len > ctx.ext.max_value_size() {
 			// Bail out if value length exceeds the set maximum value size.
 			return Err(sp_sandbox::HostError);
@@ -599,11 +546,7 @@
 		let mut key: StorageKey = [0; 32];
 		read_sandbox_memory_into_buf(ctx, key_ptr, &mut key)?;
 		let value = Some(read_sandbox_memory(ctx, value_ptr, value_len)?);
-<<<<<<< HEAD
-		ctx.ext.set_storage(key, value).map_err(|_| sp_sandbox::HostError)?;
-=======
 		ctx.ext.set_storage(key, value);
->>>>>>> 4771f237
 		Ok(())
 	},
 
@@ -612,17 +555,10 @@
 	// # Parameters
 	//
 	// - `key_ptr`: pointer into the linear memory where the location to clear the value is placed.
-<<<<<<< HEAD
-	ext_clear_storage(ctx, key_ptr: u32) => {
-		let mut key: StorageKey = [0; 32];
-		read_sandbox_memory_into_buf(ctx, key_ptr, &mut key)?;
-		ctx.ext.set_storage(key, None).map_err(|_| sp_sandbox::HostError)?;
-=======
 	seal_clear_storage(ctx, key_ptr: u32) => {
 		let mut key: StorageKey = [0; 32];
 		read_sandbox_memory_into_buf(ctx, key_ptr, &mut key)?;
 		ctx.ext.set_storage(key, None);
->>>>>>> 4771f237
 		Ok(())
 	},
 
@@ -651,13 +587,7 @@
 
 	// Transfer some value to another account.
 	//
-<<<<<<< HEAD
-	// If the value transfer was succesful zero is returned. Otherwise one is returned.
-	// The scratch buffer is not touched. The receiver can be a plain account or
-	// a contract.
-=======
 	// # Parameters
->>>>>>> 4771f237
 	//
 	// - account_ptr: a pointer to the address of the beneficiary account
 	//   Should be decodable as an `T::AccountId`. Traps otherwise.
@@ -665,40 +595,25 @@
 	// - value_ptr: a pointer to the buffer with value, how much value to send.
 	//   Should be decodable as a `T::Balance`. Traps otherwise.
 	// - value_len: length of the value buffer.
-<<<<<<< HEAD
-	ext_transfer(
-=======
 	//
 	// # Errors
 	//
 	// `ReturnCode::BelowSubsistenceThreshold`
 	// `ReturnCode::TransferFailed`
 	seal_transfer(
->>>>>>> 4771f237
 		ctx,
 		account_ptr: u32,
 		account_len: u32,
 		value_ptr: u32,
 		value_len: u32
-<<<<<<< HEAD
-	) -> u32 => {
-=======
 	) -> ReturnCode => {
->>>>>>> 4771f237
 		let callee: <<E as Ext>::T as frame_system::Trait>::AccountId =
 			read_sandbox_memory_as(ctx, account_ptr, account_len)?;
 		let value: BalanceOf<<E as Ext>::T> =
 			read_sandbox_memory_as(ctx, value_ptr, value_len)?;
 
-<<<<<<< HEAD
-		match ctx.ext.transfer(&callee, value, ctx.gas_meter) {
-			Ok(_) => Ok(0),
-			Err(_) => Ok(1),
-		}
-=======
 		let result = ctx.ext.transfer(&callee, value, ctx.gas_meter);
 		map_dispatch_result(ctx, result)
->>>>>>> 4771f237
 	},
 
 	// Make a call to another contract.
@@ -707,16 +622,7 @@
 	// The copy of the output buffer can be skipped by supplying the sentinel value
 	// of `u32::max_value()` to `output_ptr`.
 	//
-<<<<<<< HEAD
-	// This call fails if it would bring the calling contract below the existential deposit.
-	// In order to destroy a contract `ext_terminate` must be used.
-	//
-	// If the contract traps during execution or otherwise fails to complete successfully, then
-	// this function clears the scratch buffer and returns 0x0100. As with a failure status, any
-	// state changes made by the called contract are reverted.
-=======
 	// # Parameters
->>>>>>> 4771f237
 	//
 	// - callee_ptr: a pointer to the address of the callee contract.
 	//   Should be decodable as an `T::AccountId`. Traps otherwise.
@@ -755,25 +661,8 @@
 	) -> ReturnCode => {
 		let callee: <<E as Ext>::T as frame_system::Trait>::AccountId =
 			read_sandbox_memory_as(ctx, callee_ptr, callee_len)?;
-<<<<<<< HEAD
-		let value: BalanceOf<<E as Ext>::T> =
-			read_sandbox_memory_as(ctx, value_ptr, value_len)?;
-
-		if let Some(doughnut) = ctx.ext.doughnut() {
-			DelegatedDispatchVerifierOf::<E>::verify_contract_to_contract_call(
-				&ctx.ext.origin(),
-				doughnut,
-				&callee,
-			).map_err(|_| sp_sandbox::HostError)?;
-		}
-
-		// Read input data into the scratch buffer, then take ownership of it.
-		read_sandbox_memory_into_scratch(ctx, input_data_ptr, input_data_len)?;
-		let input_data = mem::replace(&mut ctx.scratch_buf, Vec::new());
-=======
 		let value: BalanceOf<<E as Ext>::T> = read_sandbox_memory_as(ctx, value_ptr, value_len)?;
 		let input_data = read_sandbox_memory(ctx, input_data_ptr, input_data_len)?;
->>>>>>> 4771f237
 
 		let nested_gas_limit = if gas == 0 {
 			ctx.gas_meter.gas_left()
@@ -814,23 +703,7 @@
 	// least the subsistence threshold. If that is not the case the instantion fails and
 	// the contract is not created.
 	//
-<<<<<<< HEAD
-	// This call fails if it would bring the calling contract below the existential deposit.
-	// In order to destroy a contract `ext_terminate` must be used.
-	//
-	// If the contract traps during execution or otherwise fails to complete successfully, then
-	// this function clears the scratch buffer and returns 0x0100. As with a failure status, any
-	// state changes made by the called contract are reverted.
-
-	// This function creates an account and executes initializer code. After the execution,
-	// the returned buffer is saved as the code of the created account.
-	//
-	// Returns 0 on the successful contract instantiation and puts the address of the instantiated
-	// contract into the scratch buffer. Otherwise, returns non-zero value and clears the scratch
-	// buffer.
-=======
 	// # Parameters
->>>>>>> 4771f237
 	//
 	// - code_hash_ptr: a pointer to the buffer that contains the initializer code.
 	// - code_hash_len: length of the initializer code buffer.
@@ -947,34 +820,6 @@
 		}
 	},
 
-<<<<<<< HEAD
-	// Remove the calling account and transfer remaining balance.
-	//
-	// This function never returns. Either the termination was successful and the
-	// execution of the destroyed contract is halted. Or it failed during the termination
-	// which is considered fatal and results in a trap + rollback.
-	//
-	// - beneficiary_ptr: a pointer to the address of the beneficiary account where all
-	//   where all remaining funds of the caller are transfered.
-	//   Should be decodable as an `T::AccountId`. Traps otherwise.
-	// - beneficiary_len: length of the address buffer.
-	ext_terminate(
-		ctx,
-		beneficiary_ptr: u32,
-		beneficiary_len: u32
-	) => {
-		let beneficiary: <<E as Ext>::T as frame_system::Trait>::AccountId =
-			read_sandbox_memory_as(ctx, beneficiary_ptr, beneficiary_len)?;
-
-		if let Ok(_) = ctx.ext.terminate(&beneficiary, ctx.gas_meter) {
-			ctx.special_trap = Some(SpecialTrap::Termination);
-		}
-		Err(sp_sandbox::HostError)
-	},
-
-	// Save a data buffer as a result of the execution, terminate the execution and return a
-	// successful result to the caller.
-=======
 	// Cease contract execution and save a data buffer as a result of the execution.
 	//
 	// This function never retuns as it stops execution of the caller.
@@ -990,7 +835,6 @@
 	// bit 0      : REVERT - Revert all storage changes made by the caller.
 	// bit [1, 31]: Reserved for future use.
 	// --- msb ---
->>>>>>> 4771f237
 	//
 	// Using a reserved bit triggers a trap.
 	seal_return(ctx, flags: u32, data_ptr: u32, data_len: u32) => {
@@ -1026,20 +870,6 @@
 		write_sandbox_output(ctx, out_ptr, out_len_ptr, &ctx.ext.caller().encode(), false)
 	},
 
-<<<<<<< HEAD
-	// Stores the the origin address of the extrinsic into the scratch buffer.
-	ext_origin(ctx) => {
-		ctx.scratch_buf.clear();
-		ctx.ext.origin().encode_to(&mut ctx.scratch_buf);
-		Ok(())
-	},
-
-	// Stores the address of the current contract into the scratch buffer.
-	ext_address(ctx) => {
-		ctx.scratch_buf.clear();
-		ctx.ext.address().encode_to(&mut ctx.scratch_buf);
-		Ok(())
-=======
 	// Stores the address of the current contract into the supplied buffer.
 	//
 	// The value is stored to linear memory at the address pointed to by `out_ptr`.
@@ -1048,7 +878,6 @@
 	// space at `out_ptr` is less than the size of the value a trap is triggered.
 	seal_address(ctx, out_ptr: u32, out_len_ptr: u32) => {
 		write_sandbox_output(ctx, out_ptr, out_len_ptr, &ctx.ext.address().encode(), false)
->>>>>>> 4771f237
 	},
 
 	// Stores the price for the specified amount of gas into the supplied buffer.
@@ -1167,66 +996,10 @@
 
 	// Try to restore the given destination contract sacrificing the caller.
 	//
-<<<<<<< HEAD
-	// All calls made it to the top-level context will be dispatched before
-	// finishing the execution of the calling extrinsic.
-	ext_dispatch_call(ctx, call_ptr: u32, call_len: u32) => {
-		let call: <<E as Ext>::T as Trait>::Call =
-			read_sandbox_memory_as(ctx, call_ptr, call_len)?;
-
-		// Charge gas for dispatching this call.
-		let fee = {
-			let balance_fee = <<E as Ext>::T as Trait>::ComputeDispatchFee::compute_dispatch_fee(&call);
-			approx_gas_for_balance(ctx.gas_meter.gas_price(), balance_fee)
-		};
-		charge_gas(
-			&mut ctx.gas_meter,
-			ctx.schedule,
-			&mut ctx.special_trap,
-			RuntimeToken::ComputedDispatchFee(fee)
-		)?;
-
-		ctx.ext.note_dispatch_call(call);
-
-		Ok(())
-	},
-
-	// A method to dispatch delegated calls, similar to ext_dispatch_call, whose purpose is to provide
-	// users a way to make a delegated contract call from the users' account with doughnut.
-	ext_delegated_dispatch_call(ctx, call_ptr: u32, call_len: u32) => {
-		let call: <<E as Ext>::T as Trait>::Call =
-			read_sandbox_memory_as(ctx, call_ptr, call_len)?;
-
-		// Charge gas for dispatching this call.
-		let fee = {
-			let balance_fee = <<E as Ext>::T as Trait>::ComputeDispatchFee::compute_dispatch_fee(&call);
-			approx_gas_for_balance(ctx.gas_meter.gas_price(), balance_fee)
-		};
-		charge_gas(
-			&mut ctx.gas_meter,
-			ctx.schedule,
-			&mut ctx.special_trap,
-			RuntimeToken::ComputedDispatchFee(fee)
-		)?;
-
-		if let Some(doughnut) = ctx.ext.doughnut() {
-			// Use of intermediate variable to avoid `#[warn(mutable_borrow_reservation_conflict)]`
-			let d = (*doughnut).clone();
-			ctx.ext.note_delegated_dispatch_call(d, call);
-		} else {
-			return Err(sp_sandbox::HostError)
-		}
-
-		Ok(())
-	},
-
-	// Record a request to restore the caller contract to the specified contract.
-=======
 	// This function will compute a tombstone hash from the caller's storage and the given code hash
 	// and if the hash matches the hash found in the tombstone at the specified address - kill
 	// the caller contract and restore the destination contract and set the specified `rent_allowance`.
 	// All caller's funds are transfered to the destination.
->>>>>>> 4771f237
 	//
 	// If there is no tombstone at the destination address, the hashes don't match or this contract
 	// instance is already present on the contract call stack, a trap is generated.
@@ -1474,109 +1247,9 @@
 	seal_hash_blake2_128(ctx, input_ptr: u32, input_len: u32, output_ptr: u32) => {
 		compute_hash_on_intermediate_buffer(ctx, blake2_128, input_ptr, input_len, output_ptr)
 	},
-
-	// Computes the SHA2 256-bit hash on the given input buffer.
-	//
-	// Returns the result directly into the given output buffer.
-	//
-	// # Note
-	//
-	// - The `input` and `output` buffer may overlap.
-	// - The output buffer is expected to hold at least 32 bytes (256 bits).
-	// - It is the callers responsibility to provide an output buffer that
-	//   is large enough to hold the expected amount of bytes returned by the
-	//   chosen hash function.
-	//
-	// # Parameters
-	//
-	// - `input_ptr`: the pointer into the linear memory where the input
-	//                data is placed.
-	// - `input_len`: the length of the input data in bytes.
-	// - `output_ptr`: the pointer into the linear memory where the output
-	//                 data is placed. The function will write the result
-	//                 directly into this buffer.
-	ext_hash_sha2_256(ctx, input_ptr: u32, input_len: u32, output_ptr: u32) => {
-		compute_hash_on_intermediate_buffer(ctx, sha2_256, input_ptr, input_len, output_ptr)
-	},
-
-	// Computes the KECCAK 256-bit hash on the given input buffer.
-	//
-	// Returns the result directly into the given output buffer.
-	//
-	// # Note
-	//
-	// - The `input` and `output` buffer may overlap.
-	// - The output buffer is expected to hold at least 32 bytes (256 bits).
-	// - It is the callers responsibility to provide an output buffer that
-	//   is large enough to hold the expected amount of bytes returned by the
-	//   chosen hash function.
-	//
-	// # Parameters
-	//
-	// - `input_ptr`: the pointer into the linear memory where the input
-	//                data is placed.
-	// - `input_len`: the length of the input data in bytes.
-	// - `output_ptr`: the pointer into the linear memory where the output
-	//                 data is placed. The function will write the result
-	//                 directly into this buffer.
-	ext_hash_keccak_256(ctx, input_ptr: u32, input_len: u32, output_ptr: u32) => {
-		compute_hash_on_intermediate_buffer(ctx, keccak_256, input_ptr, input_len, output_ptr)
-	},
-
-	// Computes the BLAKE2 256-bit hash on the given input buffer.
-	//
-	// Returns the result directly into the given output buffer.
-	//
-	// # Note
-	//
-	// - The `input` and `output` buffer may overlap.
-	// - The output buffer is expected to hold at least 32 bytes (256 bits).
-	// - It is the callers responsibility to provide an output buffer that
-	//   is large enough to hold the expected amount of bytes returned by the
-	//   chosen hash function.
-	//
-	// # Parameters
-	//
-	// - `input_ptr`: the pointer into the linear memory where the input
-	//                data is placed.
-	// - `input_len`: the length of the input data in bytes.
-	// - `output_ptr`: the pointer into the linear memory where the output
-	//                 data is placed. The function will write the result
-	//                 directly into this buffer.
-	ext_hash_blake2_256(ctx, input_ptr: u32, input_len: u32, output_ptr: u32) => {
-		compute_hash_on_intermediate_buffer(ctx, blake2_256, input_ptr, input_len, output_ptr)
-	},
-
-	// Computes the BLAKE2 128-bit hash on the given input buffer.
-	//
-	// Returns the result directly into the given output buffer.
-	//
-	// # Note
-	//
-	// - The `input` and `output` buffer may overlap.
-	// - The output buffer is expected to hold at least 16 bytes (128 bits).
-	// - It is the callers responsibility to provide an output buffer that
-	//   is large enough to hold the expected amount of bytes returned by the
-	//   chosen hash function.
-	//
-	// # Parameters
-	//
-	// - `input_ptr`: the pointer into the linear memory where the input
-	//                data is placed.
-	// - `input_len`: the length of the input data in bytes.
-	// - `output_ptr`: the pointer into the linear memory where the output
-	//                 data is placed. The function will write the result
-	//                 directly into this buffer.
-	ext_hash_blake2_128(ctx, input_ptr: u32, input_len: u32, output_ptr: u32) => {
-		compute_hash_on_intermediate_buffer(ctx, blake2_128, input_ptr, input_len, output_ptr)
-	},
 );
 
-<<<<<<< HEAD
-/// Computes the given hash function on the scratch buffer.
-=======
 /// Computes the given hash function on the supplied input.
->>>>>>> 4771f237
 ///
 /// Reads from the sandboxed input buffer into an intermediate buffer.
 /// Returns the result directly to the output buffer of the sandboxed memory.
@@ -1600,19 +1273,6 @@
 	F: FnOnce(&[u8]) -> R,
 	R: AsRef<[u8]>,
 {
-<<<<<<< HEAD
-	// Copy the input buffer directly into the scratch buffer to avoid
-	// heap allocations.
-	let input = read_sandbox_memory(ctx, input_ptr, input_len)?;
-	// Compute the hash on the scratch buffer using the given hash function.
-	let hash = hash_fn(&input);
-	// Write the resulting hash back into the sandboxed output buffer.
-	write_sandbox_memory(
-		ctx.schedule,
-		&mut ctx.special_trap,
-		ctx.gas_meter,
-		&ctx.memory,
-=======
 	// Copy input into supervisor memory.
 	let input = read_sandbox_memory(ctx, input_ptr, input_len)?;
 	// Compute the hash on the input buffer using the given hash function.
@@ -1620,7 +1280,6 @@
 	// Write the resulting hash back into the sandboxed output buffer.
 	write_sandbox_memory(
 		ctx,
->>>>>>> 4771f237
 		output_ptr,
 		hash.as_ref(),
 	)?;
