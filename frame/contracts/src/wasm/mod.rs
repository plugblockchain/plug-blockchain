--- conflicted
+++ resolved
@@ -152,12 +152,8 @@
 	use super::*;
 	use std::collections::HashMap;
 	use std::cell::RefCell;
-<<<<<<< HEAD
-	use primitives::H256;
+	use sp_core::H256;
 	use crate::doughnut_integration::{MockDoughnut, Test, Call};
-=======
-	use sp_core::H256;
->>>>>>> cf020add
 	use crate::exec::{Ext, StorageKey, ExecError, ExecReturnValue, STATUS_SUCCESS};
 	use crate::gas::{Gas, GasMeter};
 	use crate::wasm::prepare::prepare_contract;
