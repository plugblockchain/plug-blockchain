// Copyright 2018-2020 Parity Technologies (UK) Ltd.
// This file is part of Substrate.

// Substrate is free software: you can redistribute it and/or modify
// it under the terms of the GNU General Public License as published by
// the Free Software Foundation, either version 3 of the License, or
// (at your option) any later version.

// Substrate is distributed in the hope that it will be useful,
// but WITHOUT ANY WARRANTY; without even the implied warranty of
// MERCHANTABILITY or FITNESS FOR A PARTICULAR PURPOSE.  See the
// GNU General Public License for more details.

// You should have received a copy of the GNU General Public License
// along with Substrate. If not, see <http://www.gnu.org/licenses/>.

//! Auxiliaries to help with managing partial changes to accounts state.

use super::{
	AliveContractInfo, BalanceOf, CodeHash, ContractInfo, ContractInfoOf, Trait, TrieId,
	TrieIdGenerator,
};
use crate::exec::StorageKey;
use sp_std::cell::RefCell;
use sp_std::collections::btree_map::{BTreeMap, Entry};
use sp_std::prelude::*;
use sp_io::hashing::blake2_256;
use sp_runtime::traits::{Bounded, Zero};
use frame_support::traits::{Currency, Get, Imbalance, SignedImbalance, UpdateBalanceOutcome};
use frame_support::{storage::child, StorageMap};
use frame_system;

// Note: we don't provide Option<Contract> because we can't create
// the trie_id in the overlay, thus we provide an overlay on the fields
// specifically.
pub struct ChangeEntry<T: Trait> {
	/// If Some(_), then the account balance is modified to the value. If None and `reset` is false,
	/// the balance unmodified. If None and `reset` is true, the balance is reset to 0.
	balance: Option<BalanceOf<T>>,
	/// If Some(_), then a contract is instantiated with the code hash. If None and `reset` is false,
	/// then the contract code is unmodified. If None and `reset` is true, the contract is deleted.
	code_hash: Option<CodeHash<T>>,
	/// If Some(_), then the rent allowance is set to the value. If None and `reset` is false, then
	/// the rent allowance is unmodified. If None and `reset` is true, the contract is deleted.
	rent_allowance: Option<BalanceOf<T>>,
	storage: BTreeMap<StorageKey, Option<Vec<u8>>>,
	/// If true, indicates that the existing contract and all its storage entries should be removed
	/// and replaced with the fields on this change entry. Otherwise, the fields on this change
	/// entry are updates merged into the existing contract info and storage.
	reset: bool,
}

impl<T: Trait> ChangeEntry<T> {
	fn balance(&self) -> Option<BalanceOf<T>> {
		self.balance.or_else(|| {
			if self.reset {
				Some(<BalanceOf<T>>::zero())
			} else {
				None
			}
		})
	}

	fn code_hash(&self) -> Option<Option<CodeHash<T>>> {
		if self.reset {
			Some(self.code_hash)
		} else {
			self.code_hash.map(Some)
		}
	}

	fn rent_allowance(&self) -> Option<Option<BalanceOf<T>>> {
		if self.reset {
			Some(self.rent_allowance)
		} else {
			self.rent_allowance.map(Some)
		}
	}

	fn storage(&self, location: &StorageKey) -> Option<Option<Vec<u8>>> {
		let value = self.storage.get(location).cloned();
		if self.reset {
			Some(value.unwrap_or(None))
		} else {
			value
		}
	}
}

// Cannot derive(Default) since it erroneously bounds T by Default.
impl<T: Trait> Default for ChangeEntry<T> {
	fn default() -> Self {
		ChangeEntry {
			rent_allowance: Default::default(),
			balance: Default::default(),
			code_hash: Default::default(),
			storage: Default::default(),
			reset: false,
		}
	}
}

pub type ChangeSet<T> = BTreeMap<<T as frame_system::Trait>::AccountId, ChangeEntry<T>>;

pub trait AccountDb<T: Trait> {
	/// Account is used when overlayed otherwise trie_id must be provided.
	/// This is for performance reason.
	///
	/// Trie id is None iff account doesn't have an associated trie id in <ContractInfoOf<T>>.
	/// Because DirectAccountDb bypass the lookup for this association.
	fn get_storage(&self, account: &T::AccountId, trie_id: Option<&TrieId>, location: &StorageKey) -> Option<Vec<u8>>;
	/// If account has an alive contract then return the code hash associated.
	fn get_code_hash(&self, account: &T::AccountId) -> Option<CodeHash<T>>;
	/// If account has an alive contract then return the rent allowance associated.
	fn get_rent_allowance(&self, account: &T::AccountId) -> Option<BalanceOf<T>>;
	/// Returns false iff account has no alive contract nor tombstone.
	fn contract_exists(&self, account: &T::AccountId) -> bool;
	fn get_balance(&self, account: &T::AccountId) -> BalanceOf<T>;

	fn commit(&mut self, change_set: ChangeSet<T>);
}

pub struct DirectAccountDb;
impl<T: Trait> AccountDb<T> for DirectAccountDb {
	fn get_storage(
		&self,
		_account: &T::AccountId,
		trie_id: Option<&TrieId>,
		location: &StorageKey
	) -> Option<Vec<u8>> {
		trie_id.and_then(|id| child::get_raw(id, crate::trie_unique_id(&id[..]), &blake2_256(location)))
	}
	fn get_code_hash(&self, account: &T::AccountId) -> Option<CodeHash<T>> {
		<ContractInfoOf<T>>::get(account).and_then(|i| i.as_alive().map(|i| i.code_hash))
	}
	fn get_rent_allowance(&self, account: &T::AccountId) -> Option<BalanceOf<T>> {
		<ContractInfoOf<T>>::get(account).and_then(|i| i.as_alive().map(|i| i.rent_allowance))
	}
	fn contract_exists(&self, account: &T::AccountId) -> bool {
		<ContractInfoOf<T>>::contains_key(account)
	}
	fn get_balance(&self, account: &T::AccountId) -> BalanceOf<T> {
		T::Currency::free_balance(account)
	}
	fn commit(&mut self, s: ChangeSet<T>) {
		let mut total_imbalance = SignedImbalance::zero();
		for (address, changed) in s.into_iter() {
			if let Some(balance) = changed.balance() {
				let (imbalance, outcome) = T::Currency::make_free_balance_be(&address, balance);
				total_imbalance = total_imbalance.merge(imbalance);
<<<<<<< HEAD
				if let UpdateBalanceOutcome::AccountKilled = outcome {
					// Account killed. This will ultimately lead to calling `OnReapAccount` callback
=======
				if existed && !exists {
					// Account killed. This will ultimately lead to calling `OnKilledAccount` callback
>>>>>>> 013c1ee1
					// which will make removal of CodeHashOf and AccountStorage for this account.
					// In order to avoid writing over the deleted properties we `continue` here.
					continue;
				}
			}

			if changed.code_hash().is_some()
				|| changed.rent_allowance().is_some()
				|| !changed.storage.is_empty()
				|| changed.reset
			{
				let old_info = match <ContractInfoOf<T>>::get(&address) {
					Some(ContractInfo::Alive(alive)) => Some(alive),
					None => None,
					// Cannot commit changes to tombstone contract
					Some(ContractInfo::Tombstone(_)) => continue,
				};

				let mut new_info = match (changed.reset, old_info.clone(), changed.code_hash) {
					// Existing contract is being modified.
					(false, Some(info), _) => info,
					// Existing contract is being removed.
					(true, Some(info), None) => {
						child::kill_storage(&info.trie_id, info.child_trie_unique_id());
						<ContractInfoOf<T>>::remove(&address);
						continue;
					}
					// Existing contract is being replaced by a new one.
					(true, Some(info), Some(code_hash)) => {
						child::kill_storage(&info.trie_id, info.child_trie_unique_id());
						AliveContractInfo::<T> {
							code_hash,
							storage_size: T::StorageSizeOffset::get(),
							trie_id: <T as Trait>::TrieIdGenerator::trie_id(&address),
							deduct_block: <frame_system::Module<T>>::block_number(),
							rent_allowance: <BalanceOf<T>>::max_value(),
							last_write: None,
						}
					}
					// New contract is being instantiated.
					(_, None, Some(code_hash)) => {
						AliveContractInfo::<T> {
							code_hash,
							storage_size: T::StorageSizeOffset::get(),
							trie_id: <T as Trait>::TrieIdGenerator::trie_id(&address),
							deduct_block: <frame_system::Module<T>>::block_number(),
							rent_allowance: <BalanceOf<T>>::max_value(),
							last_write: None,
						}
					}
					// There is no existing at the address nor a new one to be instantiated.
					(_, None, None) => continue,
				};

				if let Some(rent_allowance) = changed.rent_allowance {
					new_info.rent_allowance = rent_allowance;
				}

				if let Some(code_hash) = changed.code_hash {
					new_info.code_hash = code_hash;
				}

				if !changed.storage.is_empty() {
					new_info.last_write = Some(<frame_system::Module<T>>::block_number());
				}

				for (k, v) in changed.storage.into_iter() {
					if let Some(value) = child::get_raw(
						&new_info.trie_id[..],
						new_info.child_trie_unique_id(),
						&blake2_256(&k),
					) {
						new_info.storage_size -= value.len() as u32;
					}
					if let Some(value) = v {
						new_info.storage_size += value.len() as u32;
						child::put_raw(&new_info.trie_id[..], new_info.child_trie_unique_id(), &blake2_256(&k), &value[..]);
					} else {
						child::kill(&new_info.trie_id[..], new_info.child_trie_unique_id(), &blake2_256(&k));
					}
				}

				if old_info
					.map(|old_info| old_info != new_info)
					.unwrap_or(true)
				{
					<ContractInfoOf<T>>::insert(&address, ContractInfo::Alive(new_info));
				}
			}
		}

		match total_imbalance {
			// If we've detected a positive imbalance as a result of our contract-level machinations
			// then it's indicative of a buggy contracts system.
			// Panicking is far from ideal as it opens up a DoS attack on block validators, however
			// it's a less bad option than allowing arbitrary value to be created.
			SignedImbalance::Positive(ref p) if !p.peek().is_zero() =>
				panic!("contract subsystem resulting in positive imbalance!"),
			_ => {}
		}
	}
}
pub struct OverlayAccountDb<'a, T: Trait + 'a> {
	local: RefCell<ChangeSet<T>>,
	underlying: &'a dyn AccountDb<T>,
}
impl<'a, T: Trait> OverlayAccountDb<'a, T> {
	pub fn new(underlying: &'a dyn AccountDb<T>) -> OverlayAccountDb<'a, T> {
		OverlayAccountDb {
			local: RefCell::new(ChangeSet::new()),
			underlying,
		}
	}

	pub fn into_change_set(self) -> ChangeSet<T> {
		self.local.into_inner()
	}

	pub fn set_storage(
		&mut self,
		account: &T::AccountId,
		location: StorageKey,
		value: Option<Vec<u8>>,
	) {
		self.local.borrow_mut()
			.entry(account.clone())
			.or_insert(Default::default())
			.storage
			.insert(location, value);
	}

	/// Return an error if contract already exists (either if it is alive or tombstone)
	pub fn instantiate_contract(
		&mut self,
		account: &T::AccountId,
		code_hash: CodeHash<T>,
	) -> Result<(), &'static str> {
		if self.contract_exists(account) {
			return Err("Alive contract or tombstone already exists");
		}

		let mut local = self.local.borrow_mut();
		let contract = local.entry(account.clone()).or_insert_with(|| Default::default());

		contract.code_hash = Some(code_hash);
		contract.rent_allowance = Some(<BalanceOf<T>>::max_value());

		Ok(())
	}

	/// Mark a contract as deleted.
	pub fn destroy_contract(&mut self, account: &T::AccountId) {
		let mut local = self.local.borrow_mut();
		local.insert(
			account.clone(),
			ChangeEntry {
				reset: true,
				..Default::default()
			}
		);
	}

	/// Assume contract exists
	pub fn set_rent_allowance(&mut self, account: &T::AccountId, rent_allowance: BalanceOf<T>) {
		self.local
			.borrow_mut()
			.entry(account.clone())
			.or_insert(Default::default())
			.rent_allowance = Some(rent_allowance);
	}
	pub fn set_balance(&mut self, account: &T::AccountId, balance: BalanceOf<T>) {
		self.local
			.borrow_mut()
			.entry(account.clone())
			.or_insert(Default::default())
			.balance = Some(balance);
	}
}

impl<'a, T: Trait> AccountDb<T> for OverlayAccountDb<'a, T> {
	fn get_storage(
		&self,
		account: &T::AccountId,
		trie_id: Option<&TrieId>,
		location: &StorageKey
	) -> Option<Vec<u8>> {
		self.local
			.borrow()
			.get(account)
			.and_then(|changes| changes.storage(location))
			.unwrap_or_else(|| self.underlying.get_storage(account, trie_id, location))
	}
	fn get_code_hash(&self, account: &T::AccountId) -> Option<CodeHash<T>> {
		self.local
			.borrow()
			.get(account)
			.and_then(|changes| changes.code_hash())
			.unwrap_or_else(|| self.underlying.get_code_hash(account))
	}
	fn get_rent_allowance(&self, account: &T::AccountId) -> Option<BalanceOf<T>> {
		self.local
			.borrow()
			.get(account)
			.and_then(|changes| changes.rent_allowance())
			.unwrap_or_else(|| self.underlying.get_rent_allowance(account))
	}
	fn contract_exists(&self, account: &T::AccountId) -> bool {
		self.local
			.borrow()
			.get(account)
			.and_then(|changes| changes.code_hash().map(|code_hash| code_hash.is_some()))
			.unwrap_or_else(|| self.underlying.contract_exists(account))
	}
	fn get_balance(&self, account: &T::AccountId) -> BalanceOf<T> {
		self.local
			.borrow()
			.get(account)
			.and_then(|changes| changes.balance())
			.unwrap_or_else(|| self.underlying.get_balance(account))
	}
	fn commit(&mut self, s: ChangeSet<T>) {
		let mut local = self.local.borrow_mut();

		for (address, changed) in s.into_iter() {
			match local.entry(address) {
				Entry::Occupied(e) => {
					let mut value = e.into_mut();
					if changed.reset {
						*value = changed;
					} else {
						value.balance = changed.balance.or(value.balance);
						value.code_hash = changed.code_hash.or(value.code_hash);
						value.rent_allowance = changed.rent_allowance.or(value.rent_allowance);
						value.storage.extend(changed.storage.into_iter());
					}
				}
				Entry::Vacant(e) => {
					e.insert(changed);
				}
			}
		}
	}
}<|MERGE_RESOLUTION|>--- conflicted
+++ resolved
@@ -148,13 +148,8 @@
 			if let Some(balance) = changed.balance() {
 				let (imbalance, outcome) = T::Currency::make_free_balance_be(&address, balance);
 				total_imbalance = total_imbalance.merge(imbalance);
-<<<<<<< HEAD
-				if let UpdateBalanceOutcome::AccountKilled = outcome {
-					// Account killed. This will ultimately lead to calling `OnReapAccount` callback
-=======
 				if existed && !exists {
 					// Account killed. This will ultimately lead to calling `OnKilledAccount` callback
->>>>>>> 013c1ee1
 					// which will make removal of CodeHashOf and AccountStorage for this account.
 					// In order to avoid writing over the deleted properties we `continue` here.
 					continue;
