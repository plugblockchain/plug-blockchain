// Copyright 2018-2020 Parity Technologies (UK) Ltd.
// This file is part of Substrate.

// Substrate is free software: you can redistribute it and/or modify
// it under the terms of the GNU General Public License as published by
// the Free Software Foundation, either version 3 of the License, or
// (at your option) any later version.

// Substrate is distributed in the hope that it will be useful,
// but WITHOUT ANY WARRANTY; without even the implied warranty of
// MERCHANTABILITY or FITNESS FOR A PARTICULAR PURPOSE.  See the
// GNU General Public License for more details.

// You should have received a copy of the GNU General Public License
// along with Substrate. If not, see <http://www.gnu.org/licenses/>.

// TODO: #1417 Add more integration tests
// also remove the #![allow(unused)] below.

#![allow(unused)]

use crate::{
	BalanceOf, ComputeDispatchFee, ContractAddressFor, ContractInfo, ContractInfoOf, GenesisConfig,
	Module, RawAliveContractInfo, RawEvent, Trait, TrieId, TrieIdFromParentCounter, Schedule,
	TrieIdGenerator, CheckBlockGasLimit, account_db::{AccountDb, DirectAccountDb, OverlayAccountDb},
};
use assert_matches::assert_matches;
use hex_literal::*;
use codec::{Decode, Encode, KeyedVec};
use sp_runtime::{
	Perbill, BuildStorage, transaction_validity::{InvalidTransaction, ValidTransaction},
	traits::{BlakeTwo256, Hash, IdentityLookup, SignedExtension},
	testing::{Digest, DigestItem, Header, UintAuthorityId, H256},
};
use frame_support::{
	assert_ok, assert_err, impl_outer_dispatch, impl_outer_event, impl_outer_origin, parameter_types,
	storage::child, StorageMap, StorageValue, traits::{Currency, Get},
	weights::{DispatchInfo, DispatchClass, Weight},
};
use std::{cell::RefCell, sync::atomic::{AtomicUsize, Ordering}};
use sp_core::storage::well_known_keys;
use frame_system::{self as system, EventRecord, Phase};

mod contract {
	// Re-export contents of the root. This basically
	// needs to give a name for the current crate.
	// This hack is required for `impl_outer_event!`.
	pub use super::super::*;
	use frame_support::impl_outer_event;
}

use pallet_balances as balances;

impl_outer_event! {
	pub enum MetaEvent for Test {
		balances<T>, contract<T>,
	}
}
impl_outer_origin! {
	pub enum Origin for Test  where system = frame_system { }
}
impl_outer_dispatch! {
	pub enum Call for Test where origin: Origin {
		balances::Balances,
		contract::Contract,
	}
}

thread_local! {
	static EXISTENTIAL_DEPOSIT: RefCell<u64> = RefCell::new(0);
	static TRANSFER_FEE: RefCell<u64> = RefCell::new(0);
	static INSTANTIATION_FEE: RefCell<u64> = RefCell::new(0);
	static BLOCK_GAS_LIMIT: RefCell<u64> = RefCell::new(0);
}

pub struct ExistentialDeposit;
impl Get<u64> for ExistentialDeposit {
	fn get() -> u64 { EXISTENTIAL_DEPOSIT.with(|v| *v.borrow()) }
}

pub struct TransferFee;
impl Get<u64> for TransferFee {
	fn get() -> u64 { TRANSFER_FEE.with(|v| *v.borrow()) }
}

pub struct CreationFee;
impl Get<u64> for CreationFee {
	fn get() -> u64 { INSTANTIATION_FEE.with(|v| *v.borrow()) }
}

pub struct BlockGasLimit;
impl Get<u64> for BlockGasLimit {
	fn get() -> u64 { BLOCK_GAS_LIMIT.with(|v| *v.borrow()) }
}

#[derive(Clone, Eq, PartialEq, Debug)]
pub struct Test;
parameter_types! {
	pub const BlockHashCount: u64 = 250;
	pub const MaximumBlockWeight: Weight = 1024;
	pub const MaximumBlockLength: u32 = 2 * 1024;
	pub const AvailableBlockRatio: Perbill = Perbill::one();
}
impl frame_system::Trait for Test {
	type Origin = Origin;
	type Index = u64;
	type BlockNumber = u64;
	type Hash = H256;
	type Call = ();
	type Hashing = BlakeTwo256;
	type AccountId = u64;
	type Lookup = IdentityLookup<Self::AccountId>;
	type Header = Header;
	type Event = MetaEvent;
	type BlockHashCount = BlockHashCount;
	type MaximumBlockWeight = MaximumBlockWeight;
	type AvailableBlockRatio = AvailableBlockRatio;
	type MaximumBlockLength = MaximumBlockLength;
	type Version = ();
	type ModuleToIndex = ();
	type Doughnut = ();
	type DelegatedDispatchVerifier = ();
}
impl pallet_balances::Trait for Test {
	type Balance = u64;
	type OnReapAccount = (System, Contract);
	type OnNewAccount = ();
	type Event = MetaEvent;
	type DustRemoval = ();
	type TransferPayment = ();
	type ExistentialDeposit = ExistentialDeposit;
	type CreationFee = CreationFee;
}
parameter_types! {
	pub const MinimumPeriod: u64 = 1;
}
impl pallet_timestamp::Trait for Test {
	type Moment = u64;
	type OnTimestampSet = ();
	type MinimumPeriod = MinimumPeriod;
}
parameter_types! {
	pub const SignedClaimHandicap: u64 = 2;
	pub const TombstoneDeposit: u64 = 16;
	pub const StorageSizeOffset: u32 = 8;
	pub const RentByteFee: u64 = 4;
	pub const RentDepositOffset: u64 = 10_000;
	pub const SurchargeReward: u64 = 150;
	pub const TransactionBaseFee: u64 = 2;
	pub const TransactionByteFee: u64 = 6;
	pub const ContractFee: u64 = 21;
	pub const CallBaseFee: u64 = 135;
	pub const InstantiateBaseFee: u64 = 175;
	pub const MaxDepth: u32 = 100;
	pub const MaxValueSize: u32 = 16_384;
}
impl Trait for Test {
	type Currency = Balances;
	type Time = Timestamp;
	type Randomness = Randomness;
	type Call = Call;
	type DetermineContractAddress = DummyContractAddressFor;
	type Event = MetaEvent;
	type ComputeDispatchFee = DummyComputeDispatchFee;
	type TrieIdGenerator = DummyTrieIdGenerator;
	type GasPayment = ();
	type GasHandler = ();
	type RentPayment = ();
	type SignedClaimHandicap = SignedClaimHandicap;
	type TombstoneDeposit = TombstoneDeposit;
	type StorageSizeOffset = StorageSizeOffset;
	type RentByteFee = RentByteFee;
	type RentDepositOffset = RentDepositOffset;
	type SurchargeReward = SurchargeReward;
	type CreationFee = CreationFee;
	type TransactionBaseFee = TransactionBaseFee;
	type TransactionByteFee = TransactionByteFee;
	type ContractFee = ContractFee;
	type CallBaseFee = CallBaseFee;
	type InstantiateBaseFee = InstantiateBaseFee;
	type MaxDepth = MaxDepth;
	type MaxValueSize = MaxValueSize;
	type BlockGasLimit = BlockGasLimit;
}

type Balances = pallet_balances::Module<Test>;
type Timestamp = pallet_timestamp::Module<Test>;
type Contract = Module<Test>;
type System = frame_system::Module<Test>;
type Randomness = pallet_randomness_collective_flip::Module<Test>;

pub struct DummyContractAddressFor;
impl ContractAddressFor<H256, u64> for DummyContractAddressFor {
	fn contract_address_for(_code_hash: &H256, _data: &[u8], origin: &u64) -> u64 {
		*origin + 1
	}
}

pub struct DummyTrieIdGenerator;
impl TrieIdGenerator<u64> for DummyTrieIdGenerator {
	fn trie_id(account_id: &u64) -> TrieId {
		use sp_core::storage::well_known_keys;

		let new_seed = super::AccountCounter::mutate(|v| {
			*v = v.wrapping_add(1);
			*v
		});

		// TODO: see https://github.com/paritytech/substrate/issues/2325
		let mut res = vec![];
		res.extend_from_slice(well_known_keys::CHILD_STORAGE_KEY_PREFIX);
		res.extend_from_slice(b"default:");
		res.extend_from_slice(&new_seed.to_le_bytes());
		res.extend_from_slice(&account_id.to_le_bytes());
		res
	}
}

pub struct DummyComputeDispatchFee;
impl ComputeDispatchFee<Call, u64> for DummyComputeDispatchFee {
	fn compute_dispatch_fee(call: &Call) -> u64 {
		69
	}
}

const ALICE: u64 = 1;
const BOB: u64 = 2;
const CHARLIE: u64 = 3;
const DJANGO: u64 = 4;

pub struct ExtBuilder {
	existential_deposit: u64,
	gas_price: u64,
	block_gas_limit: u64,
	transfer_fee: u64,
	instantiation_fee: u64,
}
impl Default for ExtBuilder {
	fn default() -> Self {
		Self {
			existential_deposit: 0,
			gas_price: 2,
			block_gas_limit: 100_000_000,
			transfer_fee: 0,
			instantiation_fee: 0,
		}
	}
}
impl ExtBuilder {
	pub fn existential_deposit(mut self, existential_deposit: u64) -> Self {
		self.existential_deposit = existential_deposit;
		self
	}
	pub fn gas_price(mut self, gas_price: u64) -> Self {
		self.gas_price = gas_price;
		self
	}
	pub fn block_gas_limit(mut self, block_gas_limit: u64) -> Self {
		self.block_gas_limit = block_gas_limit;
		self
	}
	pub fn transfer_fee(mut self, transfer_fee: u64) -> Self {
		self.transfer_fee = transfer_fee;
		self
	}
	pub fn instantiation_fee(mut self, instantiation_fee: u64) -> Self {
		self.instantiation_fee = instantiation_fee;
		self
	}
	pub fn set_associated_consts(&self) {
		EXISTENTIAL_DEPOSIT.with(|v| *v.borrow_mut() = self.existential_deposit);
		TRANSFER_FEE.with(|v| *v.borrow_mut() = self.transfer_fee);
		INSTANTIATION_FEE.with(|v| *v.borrow_mut() = self.instantiation_fee);
		BLOCK_GAS_LIMIT.with(|v| *v.borrow_mut() = self.block_gas_limit);
	}
	pub fn build(self) -> sp_io::TestExternalities {
		self.set_associated_consts();
		let mut t = frame_system::GenesisConfig::default().build_storage::<Test>().unwrap();
		pallet_balances::GenesisConfig::<Test> {
			balances: vec![],
		}.assimilate_storage(&mut t).unwrap();
		GenesisConfig::<Test> {
			current_schedule: Schedule {
				enable_println: true,
				..Default::default()
			},
			gas_price: self.gas_price,
		}.assimilate_storage(&mut t).unwrap();
		sp_io::TestExternalities::new(t)
	}
}

/// Generate Wasm binary and code hash from wabt source.
fn compile_module<T>(wabt_module: &str)
	-> Result<(Vec<u8>, <T::Hashing as Hash>::Output), wabt::Error>
	where T: frame_system::Trait
{
	let wasm = wabt::wat2wasm(wabt_module)?;
	let code_hash = T::Hashing::hash(&wasm);
	Ok((wasm, code_hash))
}

// Perform a simple transfer to a non-existent account supplying way more gas than needed.
// Then we check that the all unused gas is refunded.
#[test]
fn refunds_unused_gas() {
	const GAS_PRICE:u64 = 2;
	ExtBuilder::default().gas_price(GAS_PRICE).build().execute_with(|| {
		Balances::deposit_creating(&ALICE, 100_000_000);

		assert_ok!(Contract::call(Origin::signed(ALICE), BOB, 0, 100_000, Vec::new()));

		// 2 * 135 - gas price multiplied by the call base fee.
<<<<<<< HEAD
		assert_eq!(Balances::free_balance(&ALICE), 100_000_000 - (GAS_PRICE * CallBaseFee::get()));
	});
}

/// Test that if the user does not provide enough gas to run the contract, the contract execution should
/// fail, and the gas will be spent and not refunded to the user
#[test]
fn gas_limit_below_base_fee_supplied() {
	ExtBuilder::default().gas_price(1).build().execute_with(|| {
		Balances::deposit_creating(&ALICE, 100_000_000);
		let gas_limit = CallBaseFee::get() - 1;
		assert_err!(
			Contract::call(Origin::signed(ALICE), BOB, 0, gas_limit, Vec::new()),
			"not enough gas to pay base call fee"
		);
		// Contract caller still gets charged their gas limit
		assert_eq!(Balances::free_balance(&ALICE), 100_000_000 - gas_limit);
=======
		assert_eq!(Balances::free_balance(ALICE), 100_000_000 - (2 * 135));
>>>>>>> de2ffd93
	});
}

#[test]
fn account_removal_removes_storage() {
	ExtBuilder::default().existential_deposit(100).build().execute_with(|| {
		let trie_id1 = <Test as Trait>::TrieIdGenerator::trie_id(&1);
		let trie_id2 = <Test as Trait>::TrieIdGenerator::trie_id(&2);
		let key1 = &[1; 32];
		let key2 = &[2; 32];

		// Set up two accounts with free balance above the existential threshold.
		{
			Balances::deposit_creating(&1, 110);
			ContractInfoOf::<Test>::insert(1, &ContractInfo::Alive(RawAliveContractInfo {
				trie_id: trie_id1.clone(),
				storage_size: <Test as Trait>::StorageSizeOffset::get(),
				deduct_block: System::block_number(),
				code_hash: H256::repeat_byte(1),
				rent_allowance: 40,
				last_write: None,
			}));

			let mut overlay = OverlayAccountDb::<Test>::new(&DirectAccountDb);
			overlay.set_storage(&1, key1.clone(), Some(b"1".to_vec()));
			overlay.set_storage(&1, key2.clone(), Some(b"2".to_vec()));
			DirectAccountDb.commit(overlay.into_change_set());

			Balances::deposit_creating(&2, 110);
			ContractInfoOf::<Test>::insert(2, &ContractInfo::Alive(RawAliveContractInfo {
				trie_id: trie_id2.clone(),
				storage_size: <Test as Trait>::StorageSizeOffset::get(),
				deduct_block: System::block_number(),
				code_hash: H256::repeat_byte(2),
				rent_allowance: 40,
				last_write: None,
			}));

			let mut overlay = OverlayAccountDb::<Test>::new(&DirectAccountDb);
			overlay.set_storage(&2, key1.clone(), Some(b"3".to_vec()));
			overlay.set_storage(&2, key2.clone(), Some(b"4".to_vec()));
			DirectAccountDb.commit(overlay.into_change_set());
		}

		// Transfer funds from account 1 of such amount that after this transfer
		// the balance of account 1 will be below the existential threshold.
		//
		// This should lead to the removal of all storage associated with this account.
		assert_ok!(Balances::transfer(Origin::signed(1), 2, 20));

		// Verify that all entries from account 1 is removed, while
		// entries from account 2 is in place.
		{
			assert!(<dyn AccountDb<Test>>::get_storage(&DirectAccountDb, &1, Some(&trie_id1), key1).is_none());
			assert!(<dyn AccountDb<Test>>::get_storage(&DirectAccountDb, &1, Some(&trie_id1), key2).is_none());

			assert_eq!(
				<dyn AccountDb<Test>>::get_storage(&DirectAccountDb, &2, Some(&trie_id2), key1),
				Some(b"3".to_vec())
			);
			assert_eq!(
				<dyn AccountDb<Test>>::get_storage(&DirectAccountDb, &2, Some(&trie_id2), key2),
				Some(b"4".to_vec())
			);
		}
	});
}

const CODE_RETURN_FROM_START_FN: &str = r#"
(module
	(import "env" "ext_return" (func $ext_return (param i32 i32)))
	(import "env" "ext_deposit_event" (func $ext_deposit_event (param i32 i32 i32 i32)))
	(import "env" "memory" (memory 1 1))

	(start $start)
	(func $start
		(call $ext_deposit_event
			(i32.const 0) ;; The topics buffer
			(i32.const 0) ;; The topics buffer's length
			(i32.const 8) ;; The data buffer
			(i32.const 4) ;; The data buffer's length
		)
		(call $ext_return
			(i32.const 8)
			(i32.const 4)
		)
		(unreachable)
	)

	(func (export "call")
		(unreachable)
	)
	(func (export "deploy"))

	(data (i32.const 8) "\01\02\03\04")
)
"#;

#[test]
fn instantiate_and_call_and_deposit_event() {
	let (wasm, code_hash) = compile_module::<Test>(CODE_RETURN_FROM_START_FN).unwrap();

	ExtBuilder::default().existential_deposit(100).build().execute_with(|| {
		Balances::deposit_creating(&ALICE, 1_000_000);

		assert_ok!(Contract::put_code(Origin::signed(ALICE), 100_000, wasm));

		// Check at the end to get hash on error easily
		let creation = Contract::instantiate(
			Origin::signed(ALICE),
			100,
			100_000,
			code_hash.into(),
			vec![],
		);

		assert_eq!(System::events(), vec![
			EventRecord {
				phase: Phase::ApplyExtrinsic(0),
				event: MetaEvent::balances(pallet_balances::RawEvent::NewAccount(1, 1_000_000)),
				topics: vec![],
			},
			EventRecord {
				phase: Phase::ApplyExtrinsic(0),
				event: MetaEvent::contract(RawEvent::CodeStored(code_hash.into())),
				topics: vec![],
			},
			EventRecord {
				phase: Phase::ApplyExtrinsic(0),
				event: MetaEvent::balances(
					pallet_balances::RawEvent::NewAccount(BOB, 100)
				),
				topics: vec![],
			},
			EventRecord {
				phase: Phase::ApplyExtrinsic(0),
				event: MetaEvent::contract(RawEvent::Transfer(ALICE, BOB, 100)),
				topics: vec![],
			},
			EventRecord {
				phase: Phase::ApplyExtrinsic(0),
				event: MetaEvent::contract(RawEvent::ContractExecution(BOB, vec![1, 2, 3, 4])),
				topics: vec![],
			},
			EventRecord {
				phase: Phase::ApplyExtrinsic(0),
				event: MetaEvent::contract(RawEvent::Instantiated(ALICE, BOB)),
				topics: vec![],
			}
		]);

		assert_ok!(creation);
		assert!(ContractInfoOf::<Test>::exists(BOB));
	});
}

const CODE_DISPATCH_CALL: &str = r#"
(module
	(import "env" "ext_dispatch_call" (func $ext_dispatch_call (param i32 i32)))
	(import "env" "memory" (memory 1 1))

	(func (export "call")
		(call $ext_dispatch_call
			(i32.const 8) ;; Pointer to the start of encoded call buffer
			(i32.const 11) ;; Length of the buffer
		)
	)
	(func (export "deploy"))

	(data (i32.const 8) "\00\00\03\00\00\00\00\00\00\00\C8")
)
"#;

#[test]
fn dispatch_call() {
	// This test can fail due to the encoding changes. In case it becomes too annoying
	// let's rewrite so as we use this module controlled call or we serialize it in runtime.
	let encoded = Encode::encode(&Call::Balances(pallet_balances::Call::transfer(CHARLIE, 50)));
	assert_eq!(&encoded[..], &hex!("00000300000000000000C8")[..]);

	let (wasm, code_hash) = compile_module::<Test>(CODE_DISPATCH_CALL).unwrap();

	ExtBuilder::default().existential_deposit(50).build().execute_with(|| {
		Balances::deposit_creating(&ALICE, 1_000_000);

		assert_ok!(Contract::put_code(Origin::signed(ALICE), 100_000, wasm));

		// Let's keep this assert even though it's redundant. If you ever need to update the
		// wasm source this test will fail and will show you the actual hash.
		assert_eq!(System::events(), vec![
			EventRecord {
				phase: Phase::ApplyExtrinsic(0),
				event: MetaEvent::balances(pallet_balances::RawEvent::NewAccount(1, 1_000_000)),
				topics: vec![],
			},
			EventRecord {
				phase: Phase::ApplyExtrinsic(0),
				event: MetaEvent::contract(RawEvent::CodeStored(code_hash.into())),
				topics: vec![],
			},
		]);

		assert_ok!(Contract::instantiate(
			Origin::signed(ALICE),
			100,
			100_000,
			code_hash.into(),
			vec![],
		));

		assert_ok!(Contract::call(
			Origin::signed(ALICE),
			BOB, // newly created account
			0,
			100_000,
			vec![],
		));

		assert_eq!(System::events(), vec![
			EventRecord {
				phase: Phase::ApplyExtrinsic(0),
				event: MetaEvent::balances(pallet_balances::RawEvent::NewAccount(1, 1_000_000)),
				topics: vec![],
			},
			EventRecord {
				phase: Phase::ApplyExtrinsic(0),
				event: MetaEvent::contract(RawEvent::CodeStored(code_hash.into())),
				topics: vec![],
			},
			EventRecord {
				phase: Phase::ApplyExtrinsic(0),
				event: MetaEvent::balances(
					pallet_balances::RawEvent::NewAccount(BOB, 100)
				),
				topics: vec![],
			},
			EventRecord {
				phase: Phase::ApplyExtrinsic(0),
				event: MetaEvent::contract(RawEvent::Transfer(ALICE, BOB, 100)),
				topics: vec![],
			},
			EventRecord {
				phase: Phase::ApplyExtrinsic(0),
				event: MetaEvent::contract(RawEvent::Instantiated(ALICE, BOB)),
				topics: vec![],
			},

			// Dispatching the call.
			EventRecord {
				phase: Phase::ApplyExtrinsic(0),
				event: MetaEvent::balances(
					pallet_balances::RawEvent::NewAccount(CHARLIE, 50)
				),
				topics: vec![],
			},
			EventRecord {
				phase: Phase::ApplyExtrinsic(0),
				event: MetaEvent::balances(
					pallet_balances::RawEvent::Transfer(BOB, CHARLIE, 50, 0)
				),
				topics: vec![],
			},

			// Event emited as a result of dispatch.
			EventRecord {
				phase: Phase::ApplyExtrinsic(0),
				event: MetaEvent::contract(RawEvent::Dispatched(BOB, true)),
				topics: vec![],
			}
		]);
	});
}

const CODE_DISPATCH_CALL_THEN_TRAP: &str = r#"
(module
	(import "env" "ext_dispatch_call" (func $ext_dispatch_call (param i32 i32)))
	(import "env" "memory" (memory 1 1))

	(func (export "call")
		(call $ext_dispatch_call
			(i32.const 8) ;; Pointer to the start of encoded call buffer
			(i32.const 11) ;; Length of the buffer
		)
		(unreachable) ;; trap so that the top level transaction fails
	)
	(func (export "deploy"))

	(data (i32.const 8) "\00\00\03\00\00\00\00\00\00\00\C8")
)
"#;

#[test]
fn dispatch_call_not_dispatched_after_top_level_transaction_failure() {
	// This test can fail due to the encoding changes. In case it becomes too annoying
	// let's rewrite so as we use this module controlled call or we serialize it in runtime.
	let encoded = Encode::encode(&Call::Balances(pallet_balances::Call::transfer(CHARLIE, 50)));
	assert_eq!(&encoded[..], &hex!("00000300000000000000C8")[..]);

	let (wasm, code_hash) = compile_module::<Test>(CODE_DISPATCH_CALL_THEN_TRAP).unwrap();

	ExtBuilder::default().existential_deposit(50).build().execute_with(|| {
		Balances::deposit_creating(&ALICE, 1_000_000);

		assert_ok!(Contract::put_code(Origin::signed(ALICE), 100_000, wasm));

		// Let's keep this assert even though it's redundant. If you ever need to update the
		// wasm source this test will fail and will show you the actual hash.
		assert_eq!(System::events(), vec![
			EventRecord {
				phase: Phase::ApplyExtrinsic(0),
				event: MetaEvent::balances(pallet_balances::RawEvent::NewAccount(1, 1_000_000)),
				topics: vec![],
			},
			EventRecord {
				phase: Phase::ApplyExtrinsic(0),
				event: MetaEvent::contract(RawEvent::CodeStored(code_hash.into())),
				topics: vec![],
			},
		]);

		assert_ok!(Contract::instantiate(
			Origin::signed(ALICE),
			100,
			100_000,
			code_hash.into(),
			vec![],
		));

		// Call the newly instantiated contract. The contract is expected to dispatch a call
		// and then trap.
		assert_err!(
			Contract::call(
				Origin::signed(ALICE),
				BOB, // newly created account
				0,
				100_000,
				vec![],
			),
			"contract trapped during execution"
		);
		assert_eq!(System::events(), vec![
			EventRecord {
				phase: Phase::ApplyExtrinsic(0),
				event: MetaEvent::balances(pallet_balances::RawEvent::NewAccount(1, 1_000_000)),
				topics: vec![],
			},
			EventRecord {
				phase: Phase::ApplyExtrinsic(0),
				event: MetaEvent::contract(RawEvent::CodeStored(code_hash.into())),
				topics: vec![],
			},
			EventRecord {
				phase: Phase::ApplyExtrinsic(0),
				event: MetaEvent::balances(
					pallet_balances::RawEvent::NewAccount(BOB, 100)
				),
				topics: vec![],
			},
			EventRecord {
				phase: Phase::ApplyExtrinsic(0),
				event: MetaEvent::contract(RawEvent::Transfer(ALICE, BOB, 100)),
				topics: vec![],
			},
			EventRecord {
				phase: Phase::ApplyExtrinsic(0),
				event: MetaEvent::contract(RawEvent::Instantiated(ALICE, BOB)),
				topics: vec![],
			},
			// ABSENCE of events which would be caused by dispatched Balances::transfer call
		]);
	});
}

const CODE_SET_RENT: &str = r#"
(module
	(import "env" "ext_dispatch_call" (func $ext_dispatch_call (param i32 i32)))
	(import "env" "ext_set_storage" (func $ext_set_storage (param i32 i32 i32 i32)))
	(import "env" "ext_set_rent_allowance" (func $ext_set_rent_allowance (param i32 i32)))
	(import "env" "ext_scratch_size" (func $ext_scratch_size (result i32)))
	(import "env" "ext_scratch_read" (func $ext_scratch_read (param i32 i32 i32)))
	(import "env" "memory" (memory 1 1))

	;; insert a value of 4 bytes into storage
	(func $call_0
		(call $ext_set_storage
			(i32.const 1)
			(i32.const 1)
			(i32.const 0)
			(i32.const 4)
		)
	)

	;; remove the value inserted by call_1
	(func $call_1
		(call $ext_set_storage
			(i32.const 1)
			(i32.const 0)
			(i32.const 0)
			(i32.const 0)
		)
	)

	;; transfer 50 to ALICE
	(func $call_2
		(call $ext_dispatch_call
			(i32.const 68)
			(i32.const 11)
		)
	)

	;; do nothing
	(func $call_else)

	(func $assert (param i32)
		(block $ok
			(br_if $ok
				(get_local 0)
			)
			(unreachable)
		)
	)

	;; Dispatch the call according to input size
	(func (export "call")
		(local $input_size i32)
		(set_local $input_size
			(call $ext_scratch_size)
		)
		(block $IF_ELSE
			(block $IF_2
				(block $IF_1
					(block $IF_0
						(br_table $IF_0 $IF_1 $IF_2 $IF_ELSE
							(get_local $input_size)
						)
						(unreachable)
					)
					(call $call_0)
					return
				)
				(call $call_1)
				return
			)
			(call $call_2)
			return
		)
		(call $call_else)
	)

	;; Set into storage a 4 bytes value
	;; Set call set_rent_allowance with input
	(func (export "deploy")
		(local $input_size i32)
		(set_local $input_size
			(call $ext_scratch_size)
		)
		(call $ext_set_storage
			(i32.const 0)
			(i32.const 1)
			(i32.const 0)
			(i32.const 4)
		)
		(call $ext_scratch_read
			(i32.const 0)
			(i32.const 0)
			(get_local $input_size)
		)
		(call $ext_set_rent_allowance
			(i32.const 0)
			(get_local $input_size)
		)
	)

	;; Encoding of 10 in balance
	(data (i32.const 0) "\28")

	;; Encoding of call transfer 50 to CHARLIE
	(data (i32.const 68) "\00\00\03\00\00\00\00\00\00\00\C8")
)
"#;

/// Input data for each call in set_rent code
mod call {
	pub fn set_storage_4_byte() -> Vec<u8> { vec![] }
	pub fn remove_storage_4_byte() -> Vec<u8> { vec![0] }
	pub fn transfer() -> Vec<u8> { vec![0, 0] }
	pub fn null() -> Vec<u8> { vec![0, 0, 0] }
}

/// Test correspondence of set_rent code and its hash.
/// Also test that encoded extrinsic in code correspond to the correct transfer
#[test]
fn test_set_rent_code_and_hash() {
	// This test can fail due to the encoding changes. In case it becomes too annoying
	// let's rewrite so as we use this module controlled call or we serialize it in runtime.
	let encoded = Encode::encode(&Call::Balances(pallet_balances::Call::transfer(CHARLIE, 50)));
	assert_eq!(&encoded[..], &hex!("00000300000000000000C8")[..]);

	let (wasm, code_hash) = compile_module::<Test>(CODE_SET_RENT).unwrap();

	ExtBuilder::default().existential_deposit(50).build().execute_with(|| {
		Balances::deposit_creating(&ALICE, 1_000_000);
		assert_ok!(Contract::put_code(Origin::signed(ALICE), 100_000, wasm));

		// If you ever need to update the wasm source this test will fail
		// and will show you the actual hash.
		assert_eq!(System::events(), vec![
			EventRecord {
				phase: Phase::ApplyExtrinsic(0),
				event: MetaEvent::balances(pallet_balances::RawEvent::NewAccount(1, 1_000_000)),
				topics: vec![],
			},
			EventRecord {
				phase: Phase::ApplyExtrinsic(0),
				event: MetaEvent::contract(RawEvent::CodeStored(code_hash.into())),
				topics: vec![],
			},
		]);
	});
}

#[test]
fn storage_size() {
	let (wasm, code_hash) = compile_module::<Test>(CODE_SET_RENT).unwrap();

	// Storage size
	ExtBuilder::default().existential_deposit(50).build().execute_with(|| {
		// Create
		Balances::deposit_creating(&ALICE, 1_000_000);
		assert_ok!(Contract::put_code(Origin::signed(ALICE), 100_000, wasm));
		assert_ok!(Contract::instantiate(
			Origin::signed(ALICE),
			30_000,
			100_000, code_hash.into(),
			<Test as pallet_balances::Trait>::Balance::from(1_000u32).encode() // rent allowance
		));
		let bob_contract = ContractInfoOf::<Test>::get(BOB).unwrap().get_alive().unwrap();
		assert_eq!(bob_contract.storage_size, <Test as Trait>::StorageSizeOffset::get() + 4);

		assert_ok!(Contract::call(Origin::signed(ALICE), BOB, 0, 100_000, call::set_storage_4_byte()));
		let bob_contract = ContractInfoOf::<Test>::get(BOB).unwrap().get_alive().unwrap();
		assert_eq!(bob_contract.storage_size, <Test as Trait>::StorageSizeOffset::get() + 4 + 4);

		assert_ok!(Contract::call(Origin::signed(ALICE), BOB, 0, 100_000, call::remove_storage_4_byte()));
		let bob_contract = ContractInfoOf::<Test>::get(BOB).unwrap().get_alive().unwrap();
		assert_eq!(bob_contract.storage_size, <Test as Trait>::StorageSizeOffset::get() + 4);
	});
}

fn initialize_block(number: u64) {
	System::initialize(
		&number,
		&[0u8; 32].into(),
		&[0u8; 32].into(),
		&Default::default(),
		Default::default(),
	);
}

#[test]
fn deduct_blocks() {
	let (wasm, code_hash) = compile_module::<Test>(CODE_SET_RENT).unwrap();

	ExtBuilder::default().existential_deposit(50).build().execute_with(|| {
		// Create
		Balances::deposit_creating(&ALICE, 1_000_000);
		assert_ok!(Contract::put_code(Origin::signed(ALICE), 100_000, wasm));
		assert_ok!(Contract::instantiate(
			Origin::signed(ALICE),
			30_000,
			100_000, code_hash.into(),
			<Test as pallet_balances::Trait>::Balance::from(1_000u32).encode() // rent allowance
		));

		// Check creation
		let bob_contract = ContractInfoOf::<Test>::get(BOB).unwrap().get_alive().unwrap();
		assert_eq!(bob_contract.rent_allowance, 1_000);

		// Advance 4 blocks
		initialize_block(5);

		// Trigger rent through call
		assert_ok!(Contract::call(Origin::signed(ALICE), BOB, 0, 100_000, call::null()));

		// Check result
		let rent = (8 + 4 - 3) // storage size = size_offset + deploy_set_storage - deposit_offset
			* 4 // rent byte price
			* 4; // blocks to rent
		let bob_contract = ContractInfoOf::<Test>::get(BOB).unwrap().get_alive().unwrap();
		assert_eq!(bob_contract.rent_allowance, 1_000 - rent);
		assert_eq!(bob_contract.deduct_block, 5);
		assert_eq!(Balances::free_balance(BOB), 30_000 - rent);

		// Advance 7 blocks more
		initialize_block(12);

		// Trigger rent through call
		assert_ok!(Contract::call(Origin::signed(ALICE), BOB, 0, 100_000, call::null()));

		// Check result
		let rent_2 = (8 + 4 - 2) // storage size = size_offset + deploy_set_storage - deposit_offset
			* 4 // rent byte price
			* 7; // blocks to rent
		let bob_contract = ContractInfoOf::<Test>::get(BOB).unwrap().get_alive().unwrap();
		assert_eq!(bob_contract.rent_allowance, 1_000 - rent - rent_2);
		assert_eq!(bob_contract.deduct_block, 12);
		assert_eq!(Balances::free_balance(BOB), 30_000 - rent - rent_2);

		// Second call on same block should have no effect on rent
		assert_ok!(Contract::call(Origin::signed(ALICE), BOB, 0, 100_000, call::null()));

		let bob_contract = ContractInfoOf::<Test>::get(BOB).unwrap().get_alive().unwrap();
		assert_eq!(bob_contract.rent_allowance, 1_000 - rent - rent_2);
		assert_eq!(bob_contract.deduct_block, 12);
		assert_eq!(Balances::free_balance(BOB), 30_000 - rent - rent_2);
	});
}

#[test]
fn call_contract_removals() {
	removals(|| {
		// Call on already-removed account might fail, and this is fine.
		Contract::call(Origin::signed(ALICE), BOB, 0, 100_000, call::null());
		true
	});
}

#[test]
fn inherent_claim_surcharge_contract_removals() {
	removals(|| Contract::claim_surcharge(Origin::NONE, BOB, Some(ALICE)).is_ok());
}

#[test]
fn signed_claim_surcharge_contract_removals() {
	removals(|| Contract::claim_surcharge(Origin::signed(ALICE), BOB, None).is_ok());
}

#[test]
fn claim_surcharge_malus() {
	// Test surcharge malus for inherent
	claim_surcharge(4, || Contract::claim_surcharge(Origin::NONE, BOB, Some(ALICE)).is_ok(), true);
	claim_surcharge(3, || Contract::claim_surcharge(Origin::NONE, BOB, Some(ALICE)).is_ok(), true);
	claim_surcharge(2, || Contract::claim_surcharge(Origin::NONE, BOB, Some(ALICE)).is_ok(), true);
	claim_surcharge(1, || Contract::claim_surcharge(Origin::NONE, BOB, Some(ALICE)).is_ok(), false);

	// Test surcharge malus for signed
	claim_surcharge(4, || Contract::claim_surcharge(Origin::signed(ALICE), BOB, None).is_ok(), true);
	claim_surcharge(3, || Contract::claim_surcharge(Origin::signed(ALICE), BOB, None).is_ok(), false);
	claim_surcharge(2, || Contract::claim_surcharge(Origin::signed(ALICE), BOB, None).is_ok(), false);
	claim_surcharge(1, || Contract::claim_surcharge(Origin::signed(ALICE), BOB, None).is_ok(), false);
}

/// Claim surcharge with the given trigger_call at the given blocks.
/// if removes is true then assert that the contract is a tombstonedead
fn claim_surcharge(blocks: u64, trigger_call: impl Fn() -> bool, removes: bool) {
	let (wasm, code_hash) = compile_module::<Test>(CODE_SET_RENT).unwrap();

	ExtBuilder::default().existential_deposit(50).build().execute_with(|| {
		// Create
		Balances::deposit_creating(&ALICE, 1_000_000);
		assert_ok!(Contract::put_code(Origin::signed(ALICE), 100_000, wasm));
		assert_ok!(Contract::instantiate(
			Origin::signed(ALICE),
			100,
			100_000, code_hash.into(),
			<Test as pallet_balances::Trait>::Balance::from(1_000u32).encode() // rent allowance
		));

		// Advance blocks
		initialize_block(blocks);

		// Trigger rent through call
		assert!(trigger_call());

		if removes {
			assert!(ContractInfoOf::<Test>::get(BOB).unwrap().get_tombstone().is_some());
		} else {
			assert!(ContractInfoOf::<Test>::get(BOB).unwrap().get_alive().is_some());
		}
	});
}

/// Test for all kind of removals for the given trigger:
/// * if balance is reached and balance > subsistence threshold
/// * if allowance is exceeded
/// * if balance is reached and balance < subsistence threshold
fn removals(trigger_call: impl Fn() -> bool) {
	let (wasm, code_hash) = compile_module::<Test>(CODE_SET_RENT).unwrap();

	// Balance reached and superior to subsistence threshold
	ExtBuilder::default().existential_deposit(50).build().execute_with(|| {
		// Create
		Balances::deposit_creating(&ALICE, 1_000_000);
		assert_ok!(Contract::put_code(Origin::signed(ALICE), 100_000, wasm.clone()));
		assert_ok!(Contract::instantiate(
			Origin::signed(ALICE),
			100,
			100_000, code_hash.into(),
			<Test as pallet_balances::Trait>::Balance::from(1_000u32).encode() // rent allowance
		));

		let subsistence_threshold = 50 /*existential_deposit*/ + 16 /*tombstone_deposit*/;

		// Trigger rent must have no effect
		assert!(trigger_call());
		assert_eq!(ContractInfoOf::<Test>::get(BOB).unwrap().get_alive().unwrap().rent_allowance, 1_000);
		assert_eq!(Balances::free_balance(BOB), 100);

		// Advance blocks
		initialize_block(10);

		// Trigger rent through call
		assert!(trigger_call());
		assert!(ContractInfoOf::<Test>::get(BOB).unwrap().get_tombstone().is_some());
		assert_eq!(Balances::free_balance(BOB), subsistence_threshold);

		// Advance blocks
		initialize_block(20);

		// Trigger rent must have no effect
		assert!(trigger_call());
		assert!(ContractInfoOf::<Test>::get(BOB).unwrap().get_tombstone().is_some());
		assert_eq!(Balances::free_balance(BOB), subsistence_threshold);
	});

	// Allowance exceeded
	ExtBuilder::default().existential_deposit(50).build().execute_with(|| {
		// Create
		Balances::deposit_creating(&ALICE, 1_000_000);
		assert_ok!(Contract::put_code(Origin::signed(ALICE), 100_000, wasm.clone()));
		assert_ok!(Contract::instantiate(
			Origin::signed(ALICE),
			1_000,
			100_000, code_hash.into(),
			<Test as pallet_balances::Trait>::Balance::from(100u32).encode() // rent allowance
		));

		// Trigger rent must have no effect
		assert!(trigger_call());
		assert_eq!(ContractInfoOf::<Test>::get(BOB).unwrap().get_alive().unwrap().rent_allowance, 100);
		assert_eq!(Balances::free_balance(BOB), 1_000);

		// Advance blocks
		initialize_block(10);

		// Trigger rent through call
		assert!(trigger_call());
		assert!(ContractInfoOf::<Test>::get(BOB).unwrap().get_tombstone().is_some());
		// Balance should be initial balance - initial rent_allowance
		assert_eq!(Balances::free_balance(BOB), 900);

		// Advance blocks
		initialize_block(20);

		// Trigger rent must have no effect
		assert!(trigger_call());
		assert!(ContractInfoOf::<Test>::get(BOB).unwrap().get_tombstone().is_some());
		assert_eq!(Balances::free_balance(BOB), 900);
	});

	// Balance reached and inferior to subsistence threshold
	ExtBuilder::default().existential_deposit(50).build().execute_with(|| {
		// Create
		Balances::deposit_creating(&ALICE, 1_000_000);
		assert_ok!(Contract::put_code(Origin::signed(ALICE), 100_000, wasm.clone()));
		assert_ok!(Contract::instantiate(
			Origin::signed(ALICE),
			50+Balances::minimum_balance(),
			100_000, code_hash.into(),
			<Test as pallet_balances::Trait>::Balance::from(1_000u32).encode() // rent allowance
		));

		// Trigger rent must have no effect
		assert!(trigger_call());
		assert_eq!(ContractInfoOf::<Test>::get(BOB).unwrap().get_alive().unwrap().rent_allowance, 1_000);
		assert_eq!(Balances::free_balance(BOB), 50 + Balances::minimum_balance());

		// Transfer funds
		assert_ok!(Contract::call(Origin::signed(ALICE), BOB, 0, 100_000, call::transfer()));
		assert_eq!(ContractInfoOf::<Test>::get(BOB).unwrap().get_alive().unwrap().rent_allowance, 1_000);
		assert_eq!(Balances::free_balance(BOB), Balances::minimum_balance());

		// Advance blocks
		initialize_block(10);

		// Trigger rent through call
		assert!(trigger_call());
		assert!(ContractInfoOf::<Test>::get(BOB).is_none());
		assert_eq!(Balances::free_balance(BOB), Balances::minimum_balance());

		// Advance blocks
		initialize_block(20);

		// Trigger rent must have no effect
		assert!(trigger_call());
		assert!(ContractInfoOf::<Test>::get(BOB).is_none());
		assert_eq!(Balances::free_balance(BOB), Balances::minimum_balance());
	});
}

#[test]
fn call_removed_contract() {
	let (wasm, code_hash) = compile_module::<Test>(CODE_SET_RENT).unwrap();

	// Balance reached and superior to subsistence threshold
	ExtBuilder::default().existential_deposit(50).build().execute_with(|| {
		// Create
		Balances::deposit_creating(&ALICE, 1_000_000);
		assert_ok!(Contract::put_code(Origin::signed(ALICE), 100_000, wasm.clone()));
		assert_ok!(Contract::instantiate(
			Origin::signed(ALICE),
			100,
			100_000, code_hash.into(),
			<Test as pallet_balances::Trait>::Balance::from(1_000u32).encode() // rent allowance
		));

		// Calling contract should succeed.
		assert_ok!(Contract::call(Origin::signed(ALICE), BOB, 0, 100_000, call::null()));

		// Advance blocks
		initialize_block(10);

		// Calling contract should remove contract and fail.
		assert_err!(
			Contract::call(Origin::signed(ALICE), BOB, 0, 100_000, call::null()),
			"contract has been evicted"
		);
		// Calling a contract that is about to evict shall emit an event.
		assert_eq!(System::events(), vec![
			EventRecord {
				phase: Phase::ApplyExtrinsic(0),
				event: MetaEvent::contract(RawEvent::Evicted(BOB, true)),
				topics: vec![],
			},
		]);

		// Subsequent contract calls should also fail.
		assert_err!(
			Contract::call(Origin::signed(ALICE), BOB, 0, 100_000, call::null()),
			"contract has been evicted"
		);
	})
}

const CODE_CHECK_DEFAULT_RENT_ALLOWANCE: &str = r#"
(module
	(import "env" "ext_rent_allowance" (func $ext_rent_allowance))
	(import "env" "ext_scratch_size" (func $ext_scratch_size (result i32)))
	(import "env" "ext_scratch_read" (func $ext_scratch_read (param i32 i32 i32)))
	(import "env" "memory" (memory 1 1))

	(func $assert (param i32)
		(block $ok
			(br_if $ok
				(get_local 0)
			)
			(unreachable)
		)
	)

	(func (export "call"))

	(func (export "deploy")
		;; fill the scratch buffer with the rent allowance.
		(call $ext_rent_allowance)

		;; assert $ext_scratch_size == 8
		(call $assert
			(i32.eq
				(call $ext_scratch_size)
				(i32.const 8)
			)
		)

		;; copy contents of the scratch buffer into the contract's memory.
		(call $ext_scratch_read
			(i32.const 8)		;; Pointer in memory to the place where to copy.
			(i32.const 0)		;; Offset from the start of the scratch buffer.
			(i32.const 8)		;; Count of bytes to copy.
		)

		;; assert that contents of the buffer is equal to <BalanceOf<T>>::max_value().
		(call $assert
			(i64.eq
				(i64.load
					(i32.const 8)
				)
				(i64.const 0xFFFFFFFFFFFFFFFF)
			)
		)
	)
)
"#;

#[test]
fn default_rent_allowance_on_instantiate() {
	let (wasm, code_hash) = compile_module::<Test>(CODE_CHECK_DEFAULT_RENT_ALLOWANCE).unwrap();

	ExtBuilder::default().existential_deposit(50).build().execute_with(|| {
		// Create
		Balances::deposit_creating(&ALICE, 1_000_000);
		assert_ok!(Contract::put_code(Origin::signed(ALICE), 100_000, wasm));
		assert_ok!(Contract::instantiate(
			Origin::signed(ALICE),
			30_000,
			100_000,
			code_hash.into(),
			vec![],
		));

		// Check creation
		let bob_contract = ContractInfoOf::<Test>::get(BOB).unwrap().get_alive().unwrap();
		assert_eq!(bob_contract.rent_allowance, <BalanceOf<Test>>::max_value());

		// Advance blocks
		initialize_block(5);

		// Trigger rent through call
		assert_ok!(Contract::call(Origin::signed(ALICE), BOB, 0, 100_000, call::null()));

		// Check contract is still alive
		let bob_contract = ContractInfoOf::<Test>::get(BOB).unwrap().get_alive();
		assert!(bob_contract.is_some())
	});
}

const CODE_RESTORATION: &str = r#"
(module
	(import "env" "ext_set_storage" (func $ext_set_storage (param i32 i32 i32 i32)))
	(import "env" "ext_restore_to" (func $ext_restore_to (param i32 i32 i32 i32 i32 i32 i32 i32)))
	(import "env" "memory" (memory 1 1))

	(func (export "call")
		(call $ext_restore_to
			;; Pointer and length of the encoded dest buffer.
			(i32.const 256)
			(i32.const 8)
			;; Pointer and length of the encoded code hash buffer
			(i32.const 264)
			(i32.const 32)
			;; Pointer and length of the encoded rent_allowance buffer
			(i32.const 296)
			(i32.const 8)
			;; Pointer and number of items in the delta buffer.
			;; This buffer specifies multiple keys for removal before restoration.
			(i32.const 100)
			(i32.const 1)
		)
	)
	(func (export "deploy")
		;; Data to restore
		(call $ext_set_storage
			(i32.const 0)
			(i32.const 1)
			(i32.const 0)
			(i32.const 4)
		)

		;; ACL
		(call $ext_set_storage
			(i32.const 100)
			(i32.const 1)
			(i32.const 0)
			(i32.const 4)
		)
	)

	;; Data to restore
	(data (i32.const 0) "\28")

	;; Buffer that has ACL storage keys.
	(data (i32.const 100) "\01")

	;; Address of bob
	(data (i32.const 256) "\02\00\00\00\00\00\00\00")

	;; Code hash of SET_RENT
	(data (i32.const 264)
		"\14\eb\65\3c\86\98\d6\b2\3d\8d\3c\4a\54\c6\c4\71"
		"\b9\fc\19\36\df\ca\a0\a1\f2\dc\ad\9d\e5\36\0b\25"
	)

	;; Rent allowance
	(data (i32.const 296) "\32\00\00\00\00\00\00\00")
)
"#;

#[test]
fn restorations_dirty_storage_and_different_storage() {
	restoration(true, true);
}

#[test]
fn restorations_dirty_storage() {
	restoration(false, true);
}

#[test]
fn restoration_different_storage() {
	restoration(true, false);
}

#[test]
fn restoration_success() {
	restoration(false, false);
}

fn restoration(test_different_storage: bool, test_restore_to_with_dirty_storage: bool) {
	let (set_rent_wasm, set_rent_code_hash) = compile_module::<Test>(CODE_SET_RENT).unwrap();
	let (restoration_wasm, restoration_code_hash) =
		compile_module::<Test>(CODE_RESTORATION).unwrap();

	ExtBuilder::default().existential_deposit(50).build().execute_with(|| {
		Balances::deposit_creating(&ALICE, 1_000_000);
		assert_ok!(Contract::put_code(Origin::signed(ALICE), 100_000, restoration_wasm));
		assert_ok!(Contract::put_code(Origin::signed(ALICE), 100_000, set_rent_wasm));

		// If you ever need to update the wasm source this test will fail
		// and will show you the actual hash.
		assert_eq!(System::events(), vec![
			EventRecord {
				phase: Phase::ApplyExtrinsic(0),
				event: MetaEvent::balances(pallet_balances::RawEvent::NewAccount(1, 1_000_000)),
				topics: vec![],
			},
			EventRecord {
				phase: Phase::ApplyExtrinsic(0),
				event: MetaEvent::contract(RawEvent::CodeStored(restoration_code_hash.into())),
				topics: vec![],
			},
			EventRecord {
				phase: Phase::ApplyExtrinsic(0),
				event: MetaEvent::contract(RawEvent::CodeStored(set_rent_code_hash.into())),
				topics: vec![],
			},
		]);

		// Create an account with address `BOB` with code `CODE_SET_RENT`.
		// The input parameter sets the rent allowance to 0.
		assert_ok!(Contract::instantiate(
			Origin::signed(ALICE),
			30_000,
			100_000,
			set_rent_code_hash.into(),
			<Test as pallet_balances::Trait>::Balance::from(0u32).encode()
		));

		// Check if `BOB` was created successfully and that the rent allowance is
		// set to 0.
		let bob_contract = ContractInfoOf::<Test>::get(BOB).unwrap().get_alive().unwrap();
		assert_eq!(bob_contract.rent_allowance, 0);

		if test_different_storage {
			assert_ok!(Contract::call(
				Origin::signed(ALICE),
				BOB, 0, 100_000,
				call::set_storage_4_byte(),
			));
		}

		// Advance 4 blocks, to the 5th.
		initialize_block(5);

		/// Preserve `BOB`'s code hash for later introspection.
		let bob_code_hash = ContractInfoOf::<Test>::get(BOB).unwrap()
			.get_alive().unwrap().code_hash;
		// Call `BOB`, which makes it pay rent. Since the rent allowance is set to 0
		// we expect that it will get removed leaving tombstone.
		assert_err!(
			Contract::call(Origin::signed(ALICE), BOB, 0, 100_000, call::null()),
			"contract has been evicted"
		);
		assert!(ContractInfoOf::<Test>::get(BOB).unwrap().get_tombstone().is_some());
		assert_eq!(System::events(), vec![
			EventRecord {
				phase: Phase::ApplyExtrinsic(0),
				event: MetaEvent::contract(
					RawEvent::Evicted(BOB.clone(), true)
				),
				topics: vec![],
			},
		]);

		/// Create another account with the address `DJANGO` with `CODE_RESTORATION`.
		///
		/// Note that we can't use `ALICE` for creating `DJANGO` so we create yet another
		/// account `CHARLIE` and create `DJANGO` with it.
		Balances::deposit_creating(&CHARLIE, 1_000_000);
		assert_ok!(Contract::instantiate(
			Origin::signed(CHARLIE),
			30_000,
			100_000,
			restoration_code_hash.into(),
			<Test as pallet_balances::Trait>::Balance::from(0u32).encode()
		));

		// Before performing a call to `DJANGO` save its original trie id.
		let django_trie_id = ContractInfoOf::<Test>::get(DJANGO).unwrap()
			.get_alive().unwrap().trie_id;

		if !test_restore_to_with_dirty_storage {
			// Advance 1 block, to the 6th.
			initialize_block(6);
		}

		// Perform a call to `DJANGO`. This should either perform restoration successfully or
		// fail depending on the test parameters.
		assert_ok!(Contract::call(
			Origin::signed(ALICE),
			DJANGO,
			0,
			100_000,
			vec![],
		));

		if test_different_storage || test_restore_to_with_dirty_storage {
			// Parametrization of the test imply restoration failure. Check that `DJANGO` aka
			// restoration contract is still in place and also that `BOB` doesn't exist.
			assert!(ContractInfoOf::<Test>::get(BOB).unwrap().get_tombstone().is_some());
			let django_contract = ContractInfoOf::<Test>::get(DJANGO).unwrap()
				.get_alive().unwrap();
			assert_eq!(django_contract.storage_size, 16);
			assert_eq!(django_contract.trie_id, django_trie_id);
			assert_eq!(django_contract.deduct_block, System::block_number());
			match (test_different_storage, test_restore_to_with_dirty_storage) {
				(true, false) => {
					assert_eq!(System::events(), vec![
						EventRecord {
							phase: Phase::ApplyExtrinsic(0),
							event: MetaEvent::contract(
								RawEvent::Restored(DJANGO, BOB, bob_code_hash, 50, false)
							),
							topics: vec![],
						},
					]);
				}
				(_, true) => {
					assert_eq!(System::events(), vec![
						EventRecord {
							phase: Phase::ApplyExtrinsic(0),
							event: MetaEvent::contract(RawEvent::Evicted(BOB, true)),
							topics: vec![],
						},
						EventRecord {
							phase: Phase::ApplyExtrinsic(0),
							event: MetaEvent::balances(pallet_balances::RawEvent::NewAccount(CHARLIE, 1_000_000)),
							topics: vec![],
						},
						EventRecord {
							phase: Phase::ApplyExtrinsic(0),
							event: MetaEvent::balances(pallet_balances::RawEvent::NewAccount(DJANGO, 30_000)),
							topics: vec![],
						},
						EventRecord {
							phase: Phase::ApplyExtrinsic(0),
							event: MetaEvent::contract(RawEvent::Transfer(CHARLIE, DJANGO, 30_000)),
							topics: vec![],
						},
						EventRecord {
							phase: Phase::ApplyExtrinsic(0),
							event: MetaEvent::contract(RawEvent::Instantiated(CHARLIE, DJANGO)),
							topics: vec![],
						},
						EventRecord {
							phase: Phase::ApplyExtrinsic(0),
							event: MetaEvent::contract(RawEvent::Restored(
								DJANGO,
								BOB,
								bob_code_hash,
								50,
								false,
							)),
							topics: vec![],
						},
					]);
				}
				_ => unreachable!(),
			}
		} else {
			// Here we expect that the restoration is succeeded. Check that the restoration
			// contract `DJANGO` ceased to exist and that `BOB` returned back.
			println!("{:?}", ContractInfoOf::<Test>::get(BOB));
			let bob_contract = ContractInfoOf::<Test>::get(BOB).unwrap()
				.get_alive().unwrap();
			assert_eq!(bob_contract.rent_allowance, 50);
			assert_eq!(bob_contract.storage_size, 12);
			assert_eq!(bob_contract.trie_id, django_trie_id);
			assert_eq!(bob_contract.deduct_block, System::block_number());
			assert!(ContractInfoOf::<Test>::get(DJANGO).is_none());
			assert_eq!(System::events(), vec![
				EventRecord {
					phase: Phase::ApplyExtrinsic(0),
					event: MetaEvent::balances(balances::RawEvent::ReapedAccount(DJANGO, 0)),
					topics: vec![],
				},
				EventRecord {
					phase: Phase::ApplyExtrinsic(0),
					event: MetaEvent::contract(
						RawEvent::Restored(DJANGO, BOB, bob_contract.code_hash, 50, true)
					),
					topics: vec![],
				},
			]);
		}
	});
}

const CODE_STORAGE_SIZE: &str = r#"
(module
	(import "env" "ext_get_storage" (func $ext_get_storage (param i32) (result i32)))
	(import "env" "ext_set_storage" (func $ext_set_storage (param i32 i32 i32 i32)))
	(import "env" "ext_scratch_size" (func $ext_scratch_size (result i32)))
	(import "env" "ext_scratch_read" (func $ext_scratch_read (param i32 i32 i32)))
	(import "env" "memory" (memory 16 16))

	(func $assert (param i32)
		(block $ok
			(br_if $ok
				(get_local 0)
			)
			(unreachable)
		)
	)

	(func (export "call")
		;; assert $ext_scratch_size == 8
		(call $assert
			(i32.eq
				(call $ext_scratch_size)
				(i32.const 4)
			)
		)

		;; copy contents of the scratch buffer into the contract's memory.
		(call $ext_scratch_read
			(i32.const 32)		;; Pointer in memory to the place where to copy.
			(i32.const 0)		;; Offset from the start of the scratch buffer.
			(i32.const 4)		;; Count of bytes to copy.
		)

		;; place a garbage value in storage, the size of which is specified by the call input.
		(call $ext_set_storage
			(i32.const 0)		;; Pointer to storage key
			(i32.const 1)		;; Value is not null
			(i32.const 0)		;; Pointer to value
			(i32.load (i32.const 32))	;; Size of value
		)

		(call $assert
			(i32.eq
				(call $ext_get_storage
					(i32.const 0)		;; Pointer to storage key
				)
				(i32.const 0)
			)
		)

		(call $assert
			(i32.eq
				(call $ext_scratch_size)
				(i32.load (i32.const 32))
			)
		)
	)

	(func (export "deploy"))

	(data (i32.const 0) "\01")	;; Storage key (32 B)
)
"#;

#[test]
fn storage_max_value_limit() {
	let (wasm, code_hash) = compile_module::<Test>(CODE_STORAGE_SIZE).unwrap();

	ExtBuilder::default().existential_deposit(50).build().execute_with(|| {
		// Create
		Balances::deposit_creating(&ALICE, 1_000_000);
		assert_ok!(Contract::put_code(Origin::signed(ALICE), 100_000, wasm));
		assert_ok!(Contract::instantiate(
			Origin::signed(ALICE),
			30_000,
			100_000,
			code_hash.into(),
			vec![],
		));

		// Check creation
		let bob_contract = ContractInfoOf::<Test>::get(BOB).unwrap().get_alive().unwrap();
		assert_eq!(bob_contract.rent_allowance, <BalanceOf<Test>>::max_value());

		// Call contract with allowed storage value.
		assert_ok!(Contract::call(
			Origin::signed(ALICE),
			BOB,
			0,
			100_000,
			Encode::encode(&self::MaxValueSize::get()),
		));

		// Call contract with too large a storage value.
		assert_err!(
			Contract::call(
				Origin::signed(ALICE),
				BOB,
				0,
				100_000,
				Encode::encode(&(self::MaxValueSize::get() + 1)),
			),
			"contract trapped during execution"
		);
	});
}

const CODE_RETURN_WITH_DATA: &str = r#"
(module
	(import "env" "ext_scratch_size" (func $ext_scratch_size (result i32)))
	(import "env" "ext_scratch_read" (func $ext_scratch_read (param i32 i32 i32)))
	(import "env" "ext_scratch_write" (func $ext_scratch_write (param i32 i32)))
	(import "env" "memory" (memory 1 1))

	;; Deploy routine is the same as call.
	(func (export "deploy") (result i32)
		(call $call)
	)

	;; Call reads the first 4 bytes (LE) as the exit status and returns the rest as output data.
	(func $call (export "call") (result i32)
		(local $buf_size i32)
		(local $exit_status i32)

		;; Find out the size of the scratch buffer
		(set_local $buf_size (call $ext_scratch_size))

		;; Copy scratch buffer into this contract memory.
		(call $ext_scratch_read
			(i32.const 0)		;; The pointer where to store the scratch buffer contents,
			(i32.const 0)		;; Offset from the start of the scratch buffer.
			(get_local $buf_size)		;; Count of bytes to copy.
		)

		;; Copy all but the first 4 bytes of the input data as the output data.
		(call $ext_scratch_write
			(i32.const 4)	;; Pointer to the data to return.
			(i32.sub		;; Count of bytes to copy.
				(get_local $buf_size)
				(i32.const 4)
			)
		)

		;; Return the first 4 bytes of the input data as the exit status.
		(i32.load (i32.const 0))
	)
)
"#;

const CODE_CALLER_CONTRACT: &str = r#"
(module
	(import "env" "ext_scratch_size" (func $ext_scratch_size (result i32)))
	(import "env" "ext_scratch_read" (func $ext_scratch_read (param i32 i32 i32)))
	(import "env" "ext_balance" (func $ext_balance))
	(import "env" "ext_call" (func $ext_call (param i32 i32 i64 i32 i32 i32 i32) (result i32)))
	(import "env" "ext_instantiate" (func $ext_instantiate (param i32 i32 i64 i32 i32 i32 i32) (result i32)))
	(import "env" "ext_println" (func $ext_println (param i32 i32)))
	(import "env" "memory" (memory 1 1))

	(func $assert (param i32)
		(block $ok
			(br_if $ok
				(get_local 0)
			)
			(unreachable)
		)
	)

	(func $current_balance (param $sp i32) (result i64)
		(call $ext_balance)
		(call $assert
			(i32.eq (call $ext_scratch_size) (i32.const 8))
		)
		(call $ext_scratch_read
			(i32.sub (get_local $sp) (i32.const 8))
			(i32.const 0)
			(i32.const 8)
		)
		(i64.load (i32.sub (get_local $sp) (i32.const 8)))
	)

	(func (export "deploy"))

	(func (export "call")
		(local $sp i32)
		(local $exit_code i32)
		(local $balance i64)

		;; Input data is the code hash of the contract to be deployed.
		(call $assert
			(i32.eq
				(call $ext_scratch_size)
				(i32.const 32)
			)
		)

		;; Copy code hash from scratch buffer into this contract's memory.
		(call $ext_scratch_read
			(i32.const 24)		;; The pointer where to store the scratch buffer contents,
			(i32.const 0)		;; Offset from the start of the scratch buffer.
			(i32.const 32)		;; Count of bytes to copy.
		)

		;; Read current balance into local variable.
		(set_local $sp (i32.const 1024))
		(set_local $balance
			(call $current_balance (get_local $sp))
		)

		;; Fail to deploy the contract since it returns a non-zero exit status.
		(set_local $exit_code
			(call $ext_instantiate
				(i32.const 24)	;; Pointer to the code hash.
				(i32.const 32)	;; Length of the code hash.
				(i64.const 0)	;; How much gas to devote for the execution. 0 = all.
				(i32.const 0)	;; Pointer to the buffer with value to transfer
				(i32.const 8)	;; Length of the buffer with value to transfer.
				(i32.const 9)	;; Pointer to input data buffer address
				(i32.const 7)	;; Length of input data buffer
			)
		)

		;; Check non-zero exit status.
		(call $assert
			(i32.eq (get_local $exit_code) (i32.const 0x11))
		)

		;; Check that scratch buffer is empty since contract instantiation failed.
		(call $assert
			(i32.eq (call $ext_scratch_size) (i32.const 0))
		)

		;; Check that balance has not changed.
		(call $assert
			(i64.eq (get_local $balance) (call $current_balance (get_local $sp)))
		)

		;; Fail to deploy the contract due to insufficient gas.
		(set_local $exit_code
			(call $ext_instantiate
				(i32.const 24)	;; Pointer to the code hash.
				(i32.const 32)	;; Length of the code hash.
				(i64.const 200)	;; How much gas to devote for the execution.
				(i32.const 0)	;; Pointer to the buffer with value to transfer
				(i32.const 8)	;; Length of the buffer with value to transfer.
				(i32.const 8)	;; Pointer to input data buffer address
				(i32.const 8)	;; Length of input data buffer
			)
		)

		;; Check for special trap exit status.
		(call $assert
			(i32.eq (get_local $exit_code) (i32.const 0x0100))
		)

		;; Check that scratch buffer is empty since contract instantiation failed.
		(call $assert
			(i32.eq (call $ext_scratch_size) (i32.const 0))
		)

		;; Check that balance has not changed.
		(call $assert
			(i64.eq (get_local $balance) (call $current_balance (get_local $sp)))
		)

		;; Deploy the contract successfully.
		(set_local $exit_code
			(call $ext_instantiate
				(i32.const 24)	;; Pointer to the code hash.
				(i32.const 32)	;; Length of the code hash.
				(i64.const 0)	;; How much gas to devote for the execution. 0 = all.
				(i32.const 0)	;; Pointer to the buffer with value to transfer
				(i32.const 8)	;; Length of the buffer with value to transfer.
				(i32.const 8)	;; Pointer to input data buffer address
				(i32.const 8)	;; Length of input data buffer
			)
		)

		;; Check for success exit status.
		(call $assert
			(i32.eq (get_local $exit_code) (i32.const 0x00))
		)

		;; Check that scratch buffer contains the address of the new contract.
		(call $assert
			(i32.eq (call $ext_scratch_size) (i32.const 8))
		)

		;; Copy contract address from scratch buffer into this contract's memory.
		(call $ext_scratch_read
			(i32.const 16)		;; The pointer where to store the scratch buffer contents,
			(i32.const 0)		;; Offset from the start of the scratch buffer.
			(i32.const 8)		;; Count of bytes to copy.
		)

		;; Check that balance has been deducted.
		(set_local $balance
			(i64.sub (get_local $balance) (i64.load (i32.const 0)))
		)
		(call $assert
			(i64.eq (get_local $balance) (call $current_balance (get_local $sp)))
		)

		;; Call the new contract and expect it to return failing exit code.
		(set_local $exit_code
			(call $ext_call
				(i32.const 16)	;; Pointer to "callee" address.
				(i32.const 8)	;; Length of "callee" address.
				(i64.const 0)	;; How much gas to devote for the execution. 0 = all.
				(i32.const 0)	;; Pointer to the buffer with value to transfer
				(i32.const 8)	;; Length of the buffer with value to transfer.
				(i32.const 9)	;; Pointer to input data buffer address
				(i32.const 7)	;; Length of input data buffer
			)
		)

		;; Check non-zero exit status.
		(call $assert
			(i32.eq (get_local $exit_code) (i32.const 0x11))
		)

		;; Check that scratch buffer contains the expected return data.
		(call $assert
			(i32.eq (call $ext_scratch_size) (i32.const 3))
		)
		(i32.store
			(i32.sub (get_local $sp) (i32.const 4))
			(i32.const 0)
		)
		(call $ext_scratch_read
			(i32.sub (get_local $sp) (i32.const 4))
			(i32.const 0)
			(i32.const 3)
		)
		(call $assert
			(i32.eq
				(i32.load (i32.sub (get_local $sp) (i32.const 4)))
				(i32.const 0x00776655)
			)
		)

		;; Check that balance has not changed.
		(call $assert
			(i64.eq (get_local $balance) (call $current_balance (get_local $sp)))
		)

		;; Fail to call the contract due to insufficient gas.
		(set_local $exit_code
			(call $ext_call
				(i32.const 16)	;; Pointer to "callee" address.
				(i32.const 8)	;; Length of "callee" address.
				(i64.const 100)	;; How much gas to devote for the execution.
				(i32.const 0)	;; Pointer to the buffer with value to transfer
				(i32.const 8)	;; Length of the buffer with value to transfer.
				(i32.const 8)	;; Pointer to input data buffer address
				(i32.const 8)	;; Length of input data buffer
			)
		)

		;; Check for special trap exit status.
		(call $assert
			(i32.eq (get_local $exit_code) (i32.const 0x0100))
		)

		;; Check that scratch buffer is empty since call trapped.
		(call $assert
			(i32.eq (call $ext_scratch_size) (i32.const 0))
		)

		;; Check that balance has not changed.
		(call $assert
			(i64.eq (get_local $balance) (call $current_balance (get_local $sp)))
		)

		;; Call the contract successfully.
		(set_local $exit_code
			(call $ext_call
				(i32.const 16)	;; Pointer to "callee" address.
				(i32.const 8)	;; Length of "callee" address.
				(i64.const 0)	;; How much gas to devote for the execution. 0 = all.
				(i32.const 0)	;; Pointer to the buffer with value to transfer
				(i32.const 8)	;; Length of the buffer with value to transfer.
				(i32.const 8)	;; Pointer to input data buffer address
				(i32.const 8)	;; Length of input data buffer
			)
		)

		;; Check for success exit status.
		(call $assert
			(i32.eq (get_local $exit_code) (i32.const 0x00))
		)

		;; Check that scratch buffer contains the expected return data.
		(call $assert
			(i32.eq (call $ext_scratch_size) (i32.const 4))
		)
		(i32.store
			(i32.sub (get_local $sp) (i32.const 4))
			(i32.const 0)
		)
		(call $ext_scratch_read
			(i32.sub (get_local $sp) (i32.const 4))
			(i32.const 0)
			(i32.const 4)
		)
		(call $assert
			(i32.eq
				(i32.load (i32.sub (get_local $sp) (i32.const 4)))
				(i32.const 0x77665544)
			)
		)

		;; Check that balance has been deducted.
		(set_local $balance
			(i64.sub (get_local $balance) (i64.load (i32.const 0)))
		)
		(call $assert
			(i64.eq (get_local $balance) (call $current_balance (get_local $sp)))
		)
	)

	(data (i32.const 0) "\00\80")		;; The value to transfer on instantiation and calls.
										;; Chosen to be greater than existential deposit.
	(data (i32.const 8) "\00\11\22\33\44\55\66\77")		;; The input data to instantiations and calls.
)
"#;

#[test]
fn deploy_and_call_other_contract() {
	let (callee_wasm, callee_code_hash) = compile_module::<Test>(CODE_RETURN_WITH_DATA).unwrap();
	let (caller_wasm, caller_code_hash) = compile_module::<Test>(CODE_CALLER_CONTRACT).unwrap();

	ExtBuilder::default().existential_deposit(50).build().execute_with(|| {
		// Create
		Balances::deposit_creating(&ALICE, 1_000_000);
		assert_ok!(Contract::put_code(Origin::signed(ALICE), 100_000, callee_wasm));
		assert_ok!(Contract::put_code(Origin::signed(ALICE), 100_000, caller_wasm));

		assert_ok!(Contract::instantiate(
			Origin::signed(ALICE),
			100_000,
			100_000,
			caller_code_hash.into(),
			vec![],
		));

		// Call BOB contract, which attempts to instantiate and call the callee contract and
		// makes various assertions on the results from those calls.
		assert_ok!(Contract::call(
			Origin::signed(ALICE),
			BOB,
			0,
			200_000,
			callee_code_hash.as_ref().to_vec(),
		));
	});
}

const CODE_SELF_DESTRUCT: &str = r#"
(module
	(import "env" "ext_scratch_size" (func $ext_scratch_size (result i32)))
	(import "env" "ext_scratch_read" (func $ext_scratch_read (param i32 i32 i32)))
	(import "env" "ext_address" (func $ext_address))
	(import "env" "ext_balance" (func $ext_balance))
	(import "env" "ext_call" (func $ext_call (param i32 i32 i64 i32 i32 i32 i32) (result i32)))
	(import "env" "memory" (memory 1 1))

	(func $assert (param i32)
		(block $ok
			(br_if $ok
				(get_local 0)
			)
			(unreachable)
		)
	)

	(func (export "deploy"))

	(func (export "call")
		;; If the input data is not empty, then recursively call self with empty input data.
		;; This should trap instead of self-destructing since a contract cannot be removed live in
		;; the execution stack cannot be removed. If the recursive call traps, then trap here as
		;; well.
		(if (call $ext_scratch_size)
			(then
				(call $ext_address)

				;; Expect address to be 8 bytes.
				(call $assert
					(i32.eq
						(call $ext_scratch_size)
						(i32.const 8)
					)
				)

				;; Read own address into memory.
				(call $ext_scratch_read
					(i32.const 16)	;; Pointer to write address to
					(i32.const 0)	;; Offset into scrach buffer
					(i32.const 8)	;; Length of encoded address
				)

				;; Recursively call self with empty imput data.
				(call $assert
					(i32.eq
						(call $ext_call
							(i32.const 16)	;; Pointer to own address
							(i32.const 8)	;; Length of own address
							(i64.const 0)	;; How much gas to devote for the execution. 0 = all.
							(i32.const 8)	;; Pointer to the buffer with value to transfer
							(i32.const 8)	;; Length of the buffer with value to transfer
							(i32.const 0)	;; Pointer to input data buffer address
							(i32.const 0)	;; Length of input data buffer
						)
						(i32.const 0)
					)
				)
			)
		)

		;; Send entire remaining balance to the 0 address.
		(call $ext_balance)

		;; Balance should be encoded as a u64.
		(call $assert
			(i32.eq
				(call $ext_scratch_size)
				(i32.const 8)
			)
		)

		;; Read balance into memory.
		(call $ext_scratch_read
			(i32.const 8)	;; Pointer to write balance to
			(i32.const 0)	;; Offset into scrach buffer
			(i32.const 8)	;; Length of encoded balance
		)

		;; Self-destruct by sending full balance to the 0 address.
		(call $assert
			(i32.eq
				(call $ext_call
					(i32.const 0)	;; Pointer to destination address
					(i32.const 8)	;; Length of destination address
					(i64.const 0)	;; How much gas to devote for the execution. 0 = all.
					(i32.const 8)	;; Pointer to the buffer with value to transfer
					(i32.const 8)	;; Length of the buffer with value to transfer
					(i32.const 0)	;; Pointer to input data buffer address
					(i32.const 0)	;; Length of input data buffer
				)
				(i32.const 0)
			)
		)
	)
)
"#;

#[test]
fn self_destruct_by_draining_balance() {
	let (wasm, code_hash) = compile_module::<Test>(CODE_SELF_DESTRUCT).unwrap();
	ExtBuilder::default().existential_deposit(50).build().execute_with(|| {
		Balances::deposit_creating(&ALICE, 1_000_000);
		assert_ok!(Contract::put_code(Origin::signed(ALICE), 100_000, wasm));

		// Instantiate the BOB contract.
		assert_ok!(Contract::instantiate(
			Origin::signed(ALICE),
			100_000,
			100_000,
			code_hash.into(),
			vec![],
		));

		// Check that the BOB contract has been instantiated.
		assert_matches!(
			ContractInfoOf::<Test>::get(BOB),
			Some(ContractInfo::Alive(_))
		);

		// Call BOB with no input data, forcing it to self-destruct.
		assert_ok!(Contract::call(
			Origin::signed(ALICE),
			BOB,
			0,
			100_000,
			vec![],
		));

		// Check that BOB is now dead.
		assert!(ContractInfoOf::<Test>::get(BOB).is_none());
	});
}

#[test]
fn cannot_self_destruct_while_live() {
	let (wasm, code_hash) = compile_module::<Test>(CODE_SELF_DESTRUCT).unwrap();
	ExtBuilder::default().existential_deposit(50).build().execute_with(|| {
		Balances::deposit_creating(&ALICE, 1_000_000);
		assert_ok!(Contract::put_code(Origin::signed(ALICE), 100_000, wasm));

		// Instantiate the BOB contract.
		assert_ok!(Contract::instantiate(
			Origin::signed(ALICE),
			100_000,
			100_000,
			code_hash.into(),
			vec![],
		));

		// Check that the BOB contract has been instantiated.
		assert_matches!(
			ContractInfoOf::<Test>::get(BOB),
			Some(ContractInfo::Alive(_))
		);

		// Call BOB with input data, forcing it make a recursive call to itself to
		// self-destruct, resulting in a trap.
		assert_err!(
			Contract::call(
				Origin::signed(ALICE),
				BOB,
				0,
				100_000,
				vec![0],
			),
			"contract trapped during execution"
		);

		// Check that BOB is still alive.
		assert_matches!(
			ContractInfoOf::<Test>::get(BOB),
			Some(ContractInfo::Alive(_))
		);
	});
}

const CODE_DESTROY_AND_TRANSFER: &str = r#"
(module
	(import "env" "ext_scratch_size" (func $ext_scratch_size (result i32)))
	(import "env" "ext_scratch_read" (func $ext_scratch_read (param i32 i32 i32)))
	(import "env" "ext_get_storage" (func $ext_get_storage (param i32) (result i32)))
	(import "env" "ext_set_storage" (func $ext_set_storage (param i32 i32 i32 i32)))
	(import "env" "ext_call" (func $ext_call (param i32 i32 i64 i32 i32 i32 i32) (result i32)))
	(import "env" "ext_instantiate" (func $ext_instantiate (param i32 i32 i64 i32 i32 i32 i32) (result i32)))
	(import "env" "memory" (memory 1 1))

	(func $assert (param i32)
		(block $ok
			(br_if $ok
				(get_local 0)
			)
			(unreachable)
		)
	)

	(func (export "deploy")
		;; Input data is the code hash of the contract to be deployed.
		(call $assert
			(i32.eq
				(call $ext_scratch_size)
				(i32.const 32)
			)
		)

		;; Copy code hash from scratch buffer into this contract's memory.
		(call $ext_scratch_read
			(i32.const 48)		;; The pointer where to store the scratch buffer contents,
			(i32.const 0)		;; Offset from the start of the scratch buffer.
			(i32.const 32)		;; Count of bytes to copy.
		)

		;; Deploy the contract with the provided code hash.
		(call $assert
			(i32.eq
				(call $ext_instantiate
					(i32.const 48)	;; Pointer to the code hash.
					(i32.const 32)	;; Length of the code hash.
					(i64.const 0)	;; How much gas to devote for the execution. 0 = all.
					(i32.const 0)	;; Pointer to the buffer with value to transfer
					(i32.const 8)	;; Length of the buffer with value to transfer.
					(i32.const 0)	;; Pointer to input data buffer address
					(i32.const 0)	;; Length of input data buffer
				)
				(i32.const 0)
			)
		)

		;; Read the address of the instantiated contract into memory.
		(call $assert
			(i32.eq
				(call $ext_scratch_size)
				(i32.const 8)
			)
		)
		(call $ext_scratch_read
			(i32.const 80)		;; The pointer where to store the scratch buffer contents,
			(i32.const 0)		;; Offset from the start of the scratch buffer.
			(i32.const 8)		;; Count of bytes to copy.
		)

		;; Store the return address.
		(call $ext_set_storage
			(i32.const 16)	;; Pointer to the key
			(i32.const 1)	;; Value is not null
			(i32.const 80)	;; Pointer to the value
			(i32.const 8)	;; Length of the value
		)
	)

	(func (export "call")
		;; Read address of destination contract from storage.
		(call $assert
			(i32.eq
				(call $ext_get_storage
					(i32.const 16)	;; Pointer to the key
				)
				(i32.const 0)
			)
		)
		(call $assert
			(i32.eq
				(call $ext_scratch_size)
				(i32.const 8)
			)
		)
		(call $ext_scratch_read
			(i32.const 80)		;; The pointer where to store the contract address.
			(i32.const 0)		;; Offset from the start of the scratch buffer.
			(i32.const 8)		;; Count of bytes to copy.
		)

		;; Calling the destination contract with non-empty input data should fail.
		(call $assert
			(i32.eq
				(call $ext_call
					(i32.const 80)	;; Pointer to destination address
					(i32.const 8)	;; Length of destination address
					(i64.const 0)	;; How much gas to devote for the execution. 0 = all.
					(i32.const 0)	;; Pointer to the buffer with value to transfer
					(i32.const 8)	;; Length of the buffer with value to transfer
					(i32.const 0)	;; Pointer to input data buffer address
					(i32.const 1)	;; Length of input data buffer
				)
				(i32.const 0x0100)
			)
		)

		;; Call the destination contract regularly, forcing it to self-destruct.
		(call $assert
			(i32.eq
				(call $ext_call
					(i32.const 80)	;; Pointer to destination address
					(i32.const 8)	;; Length of destination address
					(i64.const 0)	;; How much gas to devote for the execution. 0 = all.
					(i32.const 8)	;; Pointer to the buffer with value to transfer
					(i32.const 8)	;; Length of the buffer with value to transfer
					(i32.const 0)	;; Pointer to input data buffer address
					(i32.const 0)	;; Length of input data buffer
				)
				(i32.const 0)
			)
		)

		;; Calling the destination address with non-empty input data should now work since the
		;; contract has been removed. Also transfer a balance to the address so we can ensure this
		;; does not keep the contract alive.
		(call $assert
			(i32.eq
				(call $ext_call
					(i32.const 80)	;; Pointer to destination address
					(i32.const 8)	;; Length of destination address
					(i64.const 0)	;; How much gas to devote for the execution. 0 = all.
					(i32.const 0)	;; Pointer to the buffer with value to transfer
					(i32.const 8)	;; Length of the buffer with value to transfer
					(i32.const 0)	;; Pointer to input data buffer address
					(i32.const 1)	;; Length of input data buffer
				)
				(i32.const 0)
			)
		)
	)

	(data (i32.const 0) "\00\00\01")		;; Endowment to send when creating contract.
	(data (i32.const 8) "")		;; Value to send when calling contract.
	(data (i32.const 16) "")	;; The key to store the contract address under.
)
"#;

// This tests that one contract cannot prevent another from self-destructing by sending it
// additional funds after it has been drained.
#[test]
fn destroy_contract_and_transfer_funds() {
	let (callee_wasm, callee_code_hash) = compile_module::<Test>(CODE_SELF_DESTRUCT).unwrap();
	let (caller_wasm, caller_code_hash) = compile_module::<Test>(CODE_DESTROY_AND_TRANSFER).unwrap();

	ExtBuilder::default().existential_deposit(50).build().execute_with(|| {
		// Create
		Balances::deposit_creating(&ALICE, 1_000_000);
		assert_ok!(Contract::put_code(Origin::signed(ALICE), 100_000, callee_wasm));
		assert_ok!(Contract::put_code(Origin::signed(ALICE), 100_000, caller_wasm));

		// This deploys the BOB contract, which in turn deploys the CHARLIE contract during
		// construction.
		assert_ok!(Contract::instantiate(
			Origin::signed(ALICE),
			200_000,
			100_000,
			caller_code_hash.into(),
			callee_code_hash.as_ref().to_vec(),
		));

		// Check that the CHARLIE contract has been instantiated.
		assert_matches!(
			ContractInfoOf::<Test>::get(CHARLIE),
			Some(ContractInfo::Alive(_))
		);

		// Call BOB, which calls CHARLIE, forcing CHARLIE to self-destruct.
		assert_ok!(Contract::call(
			Origin::signed(ALICE),
			BOB,
			0,
			100_000,
			CHARLIE.encode(),
		));

		// Check that CHARLIE has moved on to the great beyond (ie. died).
		assert!(ContractInfoOf::<Test>::get(CHARLIE).is_none());
	});
}

const CODE_SELF_DESTRUCTING_CONSTRUCTOR: &str = r#"
(module
	(import "env" "ext_scratch_size" (func $ext_scratch_size (result i32)))
	(import "env" "ext_scratch_read" (func $ext_scratch_read (param i32 i32 i32)))
	(import "env" "ext_balance" (func $ext_balance))
	(import "env" "ext_call" (func $ext_call (param i32 i32 i64 i32 i32 i32 i32) (result i32)))
	(import "env" "memory" (memory 1 1))

	(func $assert (param i32)
		(block $ok
			(br_if $ok
				(get_local 0)
			)
			(unreachable)
		)
	)

	(func (export "deploy")
		;; Send entire remaining balance to the 0 address.
		(call $ext_balance)

		;; Balance should be encoded as a u64.
		(call $assert
			(i32.eq
				(call $ext_scratch_size)
				(i32.const 8)
			)
		)

		;; Read balance into memory.
		(call $ext_scratch_read
			(i32.const 8)	;; Pointer to write balance to
			(i32.const 0)	;; Offset into scrach buffer
			(i32.const 8)	;; Length of encoded balance
		)

		;; Self-destruct by sending full balance to the 0 address.
		(call $assert
			(i32.eq
				(call $ext_call
					(i32.const 0)	;; Pointer to destination address
					(i32.const 8)	;; Length of destination address
					(i64.const 0)	;; How much gas to devote for the execution. 0 = all.
					(i32.const 8)	;; Pointer to the buffer with value to transfer
					(i32.const 8)	;; Length of the buffer with value to transfer
					(i32.const 0)	;; Pointer to input data buffer address
					(i32.const 0)	;; Length of input data buffer
				)
				(i32.const 0)
			)
		)
	)

	(func (export "call"))
)
"#;

#[test]
fn cannot_self_destruct_in_constructor() {
	let (wasm, code_hash) = compile_module::<Test>(CODE_SELF_DESTRUCTING_CONSTRUCTOR).unwrap();
	ExtBuilder::default().existential_deposit(50).build().execute_with(|| {
		Balances::deposit_creating(&ALICE, 1_000_000);
		assert_ok!(Contract::put_code(Origin::signed(ALICE), 100_000, wasm));

		// Fail to instantiate the BOB contract since its final balance is below existential
		// deposit.
		assert_err!(
			Contract::instantiate(
				Origin::signed(ALICE),
				100_000,
				100_000,
				code_hash.into(),
				vec![],
			),
			"insufficient remaining balance"
		);
	});
}

#[test]
fn check_block_gas_limit_works() {
	ExtBuilder::default().block_gas_limit(50).build().execute_with(|| {
		let info = DispatchInfo { weight: 100, class: DispatchClass::Normal, pays_fee: true };
		let check = CheckBlockGasLimit::<Test>(Default::default());
		let call: Call = crate::Call::put_code(1000, vec![]).into();

		assert_eq!(
			check.validate(&0, &call, info, 0), InvalidTransaction::ExhaustsResources.into(),
		);

		let call: Call = crate::Call::update_schedule(Default::default()).into();
		assert_eq!(check.validate(&0, &call, info, 0), Ok(Default::default()));
	});
}

const CODE_GET_RUNTIME_STORAGE: &str = r#"
(module
	(import "env" "ext_get_runtime_storage"
		(func $ext_get_runtime_storage (param i32 i32) (result i32))
	)
	(import "env" "ext_scratch_size" (func $ext_scratch_size (result i32)))
	(import "env" "ext_scratch_read" (func $ext_scratch_read (param i32 i32 i32)))
	(import "env" "ext_scratch_write" (func $ext_scratch_write (param i32 i32)))
	(import "env" "memory" (memory 1 1))

	(func (export "deploy"))

	(func $assert (param i32)
		(block $ok
			(br_if $ok
				(get_local 0)
			)
			(unreachable)
		)
	)

	(func $call (export "call")
		;; Load runtime storage for the first key and assert that it exists.
		(call $assert
			(i32.eq
				(call $ext_get_runtime_storage
					(i32.const 16)
					(i32.const 4)
				)
				(i32.const 0)
			)
		)

		;; assert $ext_scratch_size == 4
		(call $assert
			(i32.eq
				(call $ext_scratch_size)
				(i32.const 4)
			)
		)

		;; copy contents of the scratch buffer into the contract's memory.
		(call $ext_scratch_read
			(i32.const 4)		;; Pointer in memory to the place where to copy.
			(i32.const 0)		;; Offset from the start of the scratch buffer.
			(i32.const 4)		;; Count of bytes to copy.
		)

		;; assert that contents of the buffer is equal to the i32 value of 0x14144020.
		(call $assert
			(i32.eq
				(i32.load
					(i32.const 4)
				)
				(i32.const 0x14144020)
			)
		)

		;; Load the second key and assert that it doesn't exist.
		(call $assert
			(i32.eq
				(call $ext_get_runtime_storage
					(i32.const 20)
					(i32.const 4)
				)
				(i32.const 1)
			)
		)
	)

	;; The first key, 4 bytes long.
	(data (i32.const 16) "\01\02\03\04")
	;; The second key, 4 bytes long.
	(data (i32.const 20) "\02\03\04\05")
)
"#;

#[test]
fn get_runtime_storage() {
	let (wasm, code_hash) = compile_module::<Test>(CODE_GET_RUNTIME_STORAGE).unwrap();
	ExtBuilder::default().existential_deposit(50).build().execute_with(|| {
		Balances::deposit_creating(&ALICE, 1_000_000);

		frame_support::storage::unhashed::put_raw(
			&[1, 2, 3, 4],
			0x14144020u32.to_le_bytes().to_vec().as_ref()
		);

		assert_ok!(Contract::put_code(Origin::signed(ALICE), 100_000, wasm));
		assert_ok!(Contract::instantiate(
			Origin::signed(ALICE),
			100,
			100_000,
			code_hash.into(),
			vec![],
		));
		assert_ok!(Contract::call(
			Origin::signed(ALICE),
			BOB,
			0,
			100_000,
			vec![],
		));
	});
}<|MERGE_RESOLUTION|>--- conflicted
+++ resolved
@@ -311,8 +311,7 @@
 		assert_ok!(Contract::call(Origin::signed(ALICE), BOB, 0, 100_000, Vec::new()));
 
 		// 2 * 135 - gas price multiplied by the call base fee.
-<<<<<<< HEAD
-		assert_eq!(Balances::free_balance(&ALICE), 100_000_000 - (GAS_PRICE * CallBaseFee::get()));
+		assert_eq!(Balances::free_balance(ALICE), 100_000_000 - (GAS_PRICE * CallBaseFee::get()));
 	});
 }
 
@@ -328,10 +327,7 @@
 			"not enough gas to pay base call fee"
 		);
 		// Contract caller still gets charged their gas limit
-		assert_eq!(Balances::free_balance(&ALICE), 100_000_000 - gas_limit);
-=======
-		assert_eq!(Balances::free_balance(ALICE), 100_000_000 - (2 * 135));
->>>>>>> de2ffd93
+		assert_eq!(Balances::free_balance(ALICE), 100_000_000 - gas_limit);
 	});
 }
 
