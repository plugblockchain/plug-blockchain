--- conflicted
+++ resolved
@@ -117,12 +117,9 @@
 	type AvailableBlockRatio = AvailableBlockRatio;
 	type MaximumBlockLength = MaximumBlockLength;
 	type Version = ();
-<<<<<<< HEAD
+	type ModuleToIndex = ();
 	type Doughnut = ();
 	type DelegatedDispatchVerifier = ();
-=======
-	type ModuleToIndex = ();
->>>>>>> cf020add
 }
 impl pallet_balances::Trait for Test {
 	type Balance = u64;
@@ -851,11 +848,7 @@
 			Origin::signed(ALICE),
 			30_000,
 			100_000, code_hash.into(),
-<<<<<<< HEAD
-			<Test as balances::Trait>::Balance::from(1_000u32).encode(), // rent allowance
-=======
 			<Test as pallet_balances::Trait>::Balance::from(1_000u32).encode() // rent allowance
->>>>>>> cf020add
 		));
 		let bob_contract = ContractInfoOf::<Test>::get(BOB).unwrap().get_alive().unwrap();
 		assert_eq!(bob_contract.storage_size, <Test as Trait>::StorageSizeOffset::get() + 4);
@@ -892,11 +885,7 @@
 			Origin::signed(ALICE),
 			30_000,
 			100_000, code_hash.into(),
-<<<<<<< HEAD
-			<Test as balances::Trait>::Balance::from(1_000u32).encode(), // rent allowance
-=======
 			<Test as pallet_balances::Trait>::Balance::from(1_000u32).encode() // rent allowance
->>>>>>> cf020add
 		));
 
 		// Check creation
@@ -990,11 +979,7 @@
 			Origin::signed(ALICE),
 			100,
 			100_000, code_hash.into(),
-<<<<<<< HEAD
-			<Test as balances::Trait>::Balance::from(1_000u32).encode(), // rent allowance
-=======
 			<Test as pallet_balances::Trait>::Balance::from(1_000u32).encode() // rent allowance
->>>>>>> cf020add
 		));
 
 		// Advance blocks
@@ -1027,11 +1012,7 @@
 			Origin::signed(ALICE),
 			100,
 			100_000, code_hash.into(),
-<<<<<<< HEAD
-			<Test as balances::Trait>::Balance::from(1_000u32).encode(), // rent allowance
-=======
 			<Test as pallet_balances::Trait>::Balance::from(1_000u32).encode() // rent allowance
->>>>>>> cf020add
 		));
 
 		let subsistence_threshold = 50 /*existential_deposit*/ + 16 /*tombstone_deposit*/;
@@ -1067,11 +1048,7 @@
 			Origin::signed(ALICE),
 			1_000,
 			100_000, code_hash.into(),
-<<<<<<< HEAD
-			<Test as balances::Trait>::Balance::from(100u32).encode(), // rent allowance
-=======
 			<Test as pallet_balances::Trait>::Balance::from(100u32).encode() // rent allowance
->>>>>>> cf020add
 		));
 
 		// Trigger rent must have no effect
@@ -1106,11 +1083,7 @@
 			Origin::signed(ALICE),
 			50+Balances::minimum_balance(),
 			100_000, code_hash.into(),
-<<<<<<< HEAD
-			<Test as balances::Trait>::Balance::from(1_000u32).encode(), // rent allowance
-=======
 			<Test as pallet_balances::Trait>::Balance::from(1_000u32).encode() // rent allowance
->>>>>>> cf020add
 		));
 
 		// Trigger rent must have no effect
@@ -1154,11 +1127,7 @@
 			Origin::signed(ALICE),
 			100,
 			100_000, code_hash.into(),
-<<<<<<< HEAD
-			<Test as balances::Trait>::Balance::from(1_000u32).encode(), // rent allowance
-=======
 			<Test as pallet_balances::Trait>::Balance::from(1_000u32).encode() // rent allowance
->>>>>>> cf020add
 		));
 
 		// Calling contract should succeed.
@@ -1389,11 +1358,7 @@
 			30_000,
 			100_000,
 			set_rent_code_hash.into(),
-<<<<<<< HEAD
-			<Test as balances::Trait>::Balance::from(0u32).encode(),
-=======
 			<Test as pallet_balances::Trait>::Balance::from(0u32).encode()
->>>>>>> cf020add
 		));
 
 		// Check if `BOB` was created successfully and that the rent allowance is
@@ -1442,11 +1407,7 @@
 			30_000,
 			100_000,
 			restoration_code_hash.into(),
-<<<<<<< HEAD
-			<Test as balances::Trait>::Balance::from(0u32).encode(),
-=======
 			<Test as pallet_balances::Trait>::Balance::from(0u32).encode()
->>>>>>> cf020add
 		));
 
 		// Before performing a call to `DJANGO` save its original trie id.
