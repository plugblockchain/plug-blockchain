--- conflicted
+++ resolved
@@ -37,7 +37,7 @@
 use std::cell::RefCell;
 use frame_system::{self as system, EventRecord, Phase};
 
-mod contract {
+mod contracts {
 	// Re-export contents of the root. This basically
 	// needs to give a name for the current crate.
 	// This hack is required for `impl_outer_event!`.
@@ -49,7 +49,9 @@
 
 impl_outer_event! {
 	pub enum MetaEvent for Test {
-		system, balances<T>, contract<T>,
+		system<T>,
+		balances<T>,
+		contracts<T>,
 	}
 }
 impl_outer_origin! {
@@ -58,7 +60,7 @@
 impl_outer_dispatch! {
 	pub enum Call for Test where origin: Origin {
 		balances::Balances,
-		contract::Contract,
+		contracts::Contracts,
 	}
 }
 
@@ -106,24 +108,6 @@
 	fn get() -> u64 { EXISTENTIAL_DEPOSIT.with(|v| *v.borrow()) }
 }
 
-<<<<<<< HEAD
-pub struct TransferFee;
-impl Get<u64> for TransferFee {
-	fn get() -> u64 { TRANSFER_FEE.with(|v| *v.borrow()) }
-}
-
-pub struct CreationFee;
-impl Get<u64> for CreationFee {
-	fn get() -> u64 { INSTANTIATION_FEE.with(|v| *v.borrow()) }
-}
-
-pub struct BlockGasLimit;
-impl Get<u64> for BlockGasLimit {
-	fn get() -> u64 { BLOCK_GAS_LIMIT.with(|v| *v.borrow()) }
-}
-
-=======
->>>>>>> 4771f237
 #[derive(Clone, Eq, PartialEq, Debug)]
 pub struct Test;
 parameter_types! {
@@ -153,33 +137,20 @@
 	type AvailableBlockRatio = AvailableBlockRatio;
 	type MaximumBlockLength = MaximumBlockLength;
 	type Version = ();
-<<<<<<< HEAD
-	type ModuleToIndex = ();
-	type Doughnut = ();
-	type DelegatedDispatchVerifier = ();
-=======
 	type PalletInfo = ();
 	type AccountData = pallet_balances::AccountData<u64>;
 	type OnNewAccount = ();
 	type OnKilledAccount = ();
 	type SystemWeightInfo = ();
->>>>>>> 4771f237
 }
 impl pallet_balances::Trait for Test {
 	type MaxLocks = ();
 	type Balance = u64;
-	type OnReapAccount = ();
-	type OnNewAccount = ();
 	type Event = MetaEvent;
 	type DustRemoval = ();
-	type TransferPayment = ();
 	type ExistentialDeposit = ExistentialDeposit;
-<<<<<<< HEAD
-	type CreationFee = CreationFee;
-=======
 	type AccountStore = System;
 	type WeightInfo = ();
->>>>>>> 4771f237
 }
 parameter_types! {
 	pub const MinimumPeriod: u64 = 1;
@@ -218,11 +189,6 @@
 	type DetermineContractAddress = DummyContractAddressFor;
 	type Event = MetaEvent;
 	type TrieIdGenerator = DummyTrieIdGenerator;
-<<<<<<< HEAD
-	type GasPayment = ();
-	type GasHandler = ();
-=======
->>>>>>> 4771f237
 	type RentPayment = ();
 	type SignedClaimHandicap = SignedClaimHandicap;
 	type TombstoneDeposit = TombstoneDeposit;
@@ -230,15 +196,6 @@
 	type RentByteFee = RentByteFee;
 	type RentDepositOffset = RentDepositOffset;
 	type SurchargeReward = SurchargeReward;
-<<<<<<< HEAD
-	type CreationFee = CreationFee;
-	type TransactionBaseFee = TransactionBaseFee;
-	type TransactionByteFee = TransactionByteFee;
-	type ContractFee = ContractFee;
-	type CallBaseFee = CallBaseFee;
-	type InstantiateBaseFee = InstantiateBaseFee;
-=======
->>>>>>> 4771f237
 	type MaxDepth = MaxDepth;
 	type MaxValueSize = MaxValueSize;
 	type WeightPrice = Self;
@@ -246,7 +203,7 @@
 
 type Balances = pallet_balances::Module<Test>;
 type Timestamp = pallet_timestamp::Module<Test>;
-type Contract = Module<Test>;
+type Contracts = Module<Test>;
 type System = frame_system::Module<Test>;
 type Randomness = pallet_randomness_collective_flip::Module<Test>;
 
@@ -335,33 +292,6 @@
 // The actual transfer fails because we can only call contracts.
 // Then we check that only the base costs are returned as actual costs.
 #[test]
-<<<<<<< HEAD
-fn refunds_unused_gas() {
-	const GAS_PRICE:u64 = 2;
-	ExtBuilder::default().gas_price(GAS_PRICE).build().execute_with(|| {
-		Balances::deposit_creating(&ALICE, 100_000_000);
-
-		assert_ok!(Contract::call(Origin::signed(ALICE), BOB, 0, 100_000, Vec::new()));
-
-		// 2 * 135 - gas price multiplied by the call base fee.
-		assert_eq!(Balances::free_balance(ALICE), 100_000_000 - (GAS_PRICE * CallBaseFee::get()));
-	});
-}
-
-/// Test that if the user does not provide enough gas to run the contract, the contract execution should
-/// fail, and the gas will be spent and not refunded to the user
-#[test]
-fn gas_limit_below_base_fee_supplied() {
-	ExtBuilder::default().gas_price(1).build().execute_with(|| {
-		Balances::deposit_creating(&ALICE, 100_000_000);
-		let gas_limit = CallBaseFee::get() - 1;
-		assert_err!(
-			Contract::call(Origin::signed(ALICE), BOB, 0, gas_limit, Vec::new()),
-			"not enough gas to pay base call fee"
-		);
-		// Contract caller still gets charged their gas limit
-		assert_eq!(Balances::free_balance(ALICE), 100_000_000 - gas_limit);
-=======
 fn calling_plain_account_fails() {
 	ExtBuilder::default().build().execute_with(|| {
 		let _ = Balances::deposit_creating(&ALICE, 100_000_000);
@@ -378,17 +308,13 @@
 				}
 			)
 		);
->>>>>>> 4771f237
 	});
 }
 
 #[test]
 fn account_removal_does_not_remove_storage() {
-<<<<<<< HEAD
-=======
 	use self::test_utils::{set_storage, get_storage};
 
->>>>>>> 4771f237
 	ExtBuilder::default().existential_deposit(100).build().execute_with(|| {
 		let trie_id1 = <Test as Trait>::TrieIdGenerator::trie_id(&1);
 		let trie_id2 = <Test as Trait>::TrieIdGenerator::trie_id(&2);
@@ -433,32 +359,18 @@
 		//
 		// This does not remove the contract storage as we are not notified about a
 		// account removal. This cannot happen in reality because a contract can only
-<<<<<<< HEAD
-		// remove itself by `ext_terminate`. There is no external event that can remove
-		// the account appart from that.
-		assert_ok!(Balances::transfer(Origin::signed(1), 2, 20));
-=======
 		// remove itself by `seal_terminate`. There is no external event that can remove
 		// the account appart from that.
 		assert_ok!(Balances::transfer(Origin::signed(ALICE), BOB, 20));
->>>>>>> 4771f237
 
 		// Verify that no entries are removed.
 		{
 			assert_eq!(
-<<<<<<< HEAD
-				<dyn AccountDb<Test>>::get_storage(&DirectAccountDb, &1, Some(&trie_id1), key1),
-				Some(b"1".to_vec())
-			);
-			assert_eq!(
-				<dyn AccountDb<Test>>::get_storage(&DirectAccountDb, &1, Some(&trie_id1), key2),
-=======
 				get_storage(&ALICE, key1),
 				Some(b"1".to_vec())
 			);
 			assert_eq!(
 				get_storage(&ALICE, key2),
->>>>>>> 4771f237
 				Some(b"2".to_vec())
 			);
 
@@ -476,233 +388,6 @@
 
 #[test]
 fn instantiate_and_call_and_deposit_event() {
-<<<<<<< HEAD
-	let (wasm, code_hash) = compile_module::<Test>(CODE_RETURN_FROM_START_FN).unwrap();
-
-	ExtBuilder::default().existential_deposit(100).build().execute_with(|| {
-		Balances::deposit_creating(&ALICE, 1_000_000);
-
-		assert_ok!(Contract::put_code(Origin::signed(ALICE), 100_000, wasm));
-
-		// Check at the end to get hash on error easily
-		let creation = Contract::instantiate(
-			Origin::signed(ALICE),
-			100,
-			100_000,
-			code_hash.into(),
-			vec![],
-		);
-
-		assert_eq!(System::events(), vec![
-			EventRecord {
-				phase: Phase::Initialization,
-				event: MetaEvent::balances(balances::RawEvent::NewAccount(ALICE, 1000000)),
-				topics: vec![],
-			},
-			EventRecord {
-				phase: Phase::Initialization,
-				event: MetaEvent::contract(RawEvent::CodeStored(code_hash.into())),
-				topics: vec![],
-			},
-			EventRecord {
-				phase: Phase::Initialization,
-				event: MetaEvent::balances(balances::RawEvent::NewAccount(BOB, 100)),
-				topics: vec![]
-			},
-			EventRecord {
-				phase: Phase::Initialization,
-				event: MetaEvent::contract(RawEvent::Transfer(ALICE, BOB, 100)),
-				topics: vec![],
-			},
-			EventRecord {
-				phase: Phase::Initialization,
-				event: MetaEvent::contract(RawEvent::ContractExecution(BOB, vec![1, 2, 3, 4])),
-				topics: vec![],
-			},
-			EventRecord {
-				phase: Phase::Initialization,
-				event: MetaEvent::contract(RawEvent::Instantiated(ALICE, BOB)),
-				topics: vec![],
-			}
-		]);
-
-		assert_ok!(creation);
-		assert!(ContractInfoOf::<Test>::contains_key(BOB));
-	});
-}
-
-const CODE_DISPATCH_CALL: &str = r#"
-(module
-	(import "env" "ext_dispatch_call" (func $ext_dispatch_call (param i32 i32)))
-	(import "env" "memory" (memory 1 1))
-
-	(func (export "call")
-		(call $ext_dispatch_call
-			(i32.const 8) ;; Pointer to the start of encoded call buffer
-			(i32.const 11) ;; Length of the buffer
-		)
-	)
-	(func (export "deploy"))
-
-	(data (i32.const 8) "\00\00\03\00\00\00\00\00\00\00\C8")
-)
-"#;
-
-#[test]
-fn dispatch_call() {
-	// This test can fail due to the encoding changes. In case it becomes too annoying
-	// let's rewrite so as we use this module controlled call or we serialize it in runtime.
-	let encoded = Encode::encode(&Call::Balances(pallet_balances::Call::transfer(CHARLIE, 50)));
-	assert_eq!(&encoded[..], &hex!("00000300000000000000C8")[..]);
-
-	let (wasm, code_hash) = compile_module::<Test>(CODE_DISPATCH_CALL).unwrap();
-
-	ExtBuilder::default().existential_deposit(50).build().execute_with(|| {
-		Balances::deposit_creating(&ALICE, 1_000_000);
-
-		assert_ok!(Contract::put_code(Origin::signed(ALICE), 100_000, wasm));
-
-		// Let's keep this assert even though it's redundant. If you ever need to update the
-		// wasm source this test will fail and will show you the actual hash.
-		assert_eq!(System::events(), vec![
-			EventRecord {
-				phase: Phase::Initialization,
-				event: MetaEvent::balances(balances::RawEvent::NewAccount(ALICE, 1000000)),
-				topics: vec![]
-			},
-			EventRecord {
-				phase: Phase::Initialization,
-				event: MetaEvent::contract(RawEvent::CodeStored(code_hash.into())),
-				topics: vec![],
-			},
-		]);
-
-		assert_ok!(Contract::instantiate(
-			Origin::signed(ALICE),
-			100,
-			100_000,
-			code_hash.into(),
-			vec![],
-		));
-
-		assert_ok!(Contract::call(
-			Origin::signed(ALICE),
-			BOB, // newly created account
-			0,
-			100_000,
-			vec![],
-		));
-
-		assert_eq!(System::events(), vec![
-			EventRecord {
-				phase: Phase::Initialization,
-				event: MetaEvent::balances(balances::RawEvent::NewAccount(ALICE, 1000000)),
-				topics: vec![]
-			},
-			EventRecord {
-				phase: Phase::Initialization,
-				event: MetaEvent::contract(RawEvent::CodeStored(code_hash.into())),
-				topics: vec![],
-			},
-			EventRecord {
-				phase: Phase::Initialization,
-				event: MetaEvent::balances(balances::RawEvent::NewAccount(BOB, 100)),
-				topics: vec![],
-			},
-			EventRecord {
-				phase: Phase::Initialization,
-				event: MetaEvent::contract(RawEvent::Transfer(ALICE, BOB, 100)),
-				topics: vec![],
-			},
-			EventRecord {
-				phase: Phase::Initialization,
-				event: MetaEvent::contract(RawEvent::Instantiated(ALICE, BOB)),
-				topics: vec![],
-			},
-
-			// Dispatching the call.
-			EventRecord {
-				phase: Phase::Initialization,
-				event: MetaEvent::balances(balances::RawEvent::NewAccount(CHARLIE, 50)),
-				topics: vec![],
-			},
-			EventRecord {
-				phase: Phase::Initialization,
-				event: MetaEvent::balances(
-					pallet_balances::RawEvent::Transfer(BOB, CHARLIE, 50, 0)
-				),
-				topics: vec![],
-			},
-
-			// Event emitted as a result of dispatch.
-			EventRecord {
-				phase: Phase::Initialization,
-				event: MetaEvent::contract(RawEvent::Dispatched(BOB, true)),
-				topics: vec![],
-			}
-		]);
-	});
-}
-
-const CODE_DISPATCH_CALL_THEN_TRAP: &str = r#"
-(module
-	(import "env" "ext_dispatch_call" (func $ext_dispatch_call (param i32 i32)))
-	(import "env" "memory" (memory 1 1))
-
-	(func (export "call")
-		(call $ext_dispatch_call
-			(i32.const 8) ;; Pointer to the start of encoded call buffer
-			(i32.const 11) ;; Length of the buffer
-		)
-		(unreachable) ;; trap so that the top level transaction fails
-	)
-	(func (export "deploy"))
-
-	(data (i32.const 8) "\00\00\03\00\00\00\00\00\00\00\C8")
-)
-"#;
-
-#[test]
-fn dispatch_call_not_dispatched_after_top_level_transaction_failure() {
-	// This test can fail due to the encoding changes. In case it becomes too annoying
-	// let's rewrite so as we use this module controlled call or we serialize it in runtime.
-	let encoded = Encode::encode(&Call::Balances(pallet_balances::Call::transfer(CHARLIE, 50)));
-	assert_eq!(&encoded[..], &hex!("00000300000000000000C8")[..]);
-
-	let (wasm, code_hash) = compile_module::<Test>(CODE_DISPATCH_CALL_THEN_TRAP).unwrap();
-
-	ExtBuilder::default().existential_deposit(50).build().execute_with(|| {
-		Balances::deposit_creating(&ALICE, 1_000_000);
-
-		assert_ok!(Contract::put_code(Origin::signed(ALICE), 100_000, wasm));
-
-		// Let's keep this assert even though it's redundant. If you ever need to update the
-		// wasm source this test will fail and will show you the actual hash.
-		assert_eq!(System::events(), vec![
-			EventRecord {
-				phase: Phase::Initialization,
-				event: MetaEvent::balances(balances::RawEvent::NewAccount(ALICE, 1000000)),
-				topics: vec![]
-			},
-			EventRecord {
-				phase: Phase::Initialization,
-				event: MetaEvent::contract(RawEvent::CodeStored(code_hash.into())),
-				topics: vec![],
-			},
-		]);
-		assert_ok!(Contract::instantiate(
-			Origin::signed(ALICE),
-			100,
-			100_000,
-			code_hash.into(),
-			vec![],
-		));
-
-		// Call the newly instantiated contract. The contract is expected to dispatch a call
-		// and then trap.
-		assert_err!(
-			Contract::call(
-=======
 	let (wasm, code_hash) = compile_module::<Test>("return_from_start_fn").unwrap();
 
 	ExtBuilder::default()
@@ -716,47 +401,11 @@
 
 			// Check at the end to get hash on error easily
 			let creation = Contracts::instantiate(
->>>>>>> 4771f237
 				Origin::signed(ALICE),
 				subsistence,
 				GAS_LIMIT,
 				code_hash.into(),
 				vec![],
-<<<<<<< HEAD
-			),
-			"contract trapped during execution"
-		);
-		assert_eq!(System::events(), vec![
-			EventRecord {
-				phase: Phase::Initialization,
-				event: MetaEvent::balances(balances::RawEvent::NewAccount(ALICE, 1000000)),
-				topics: vec![],
-			},
-			EventRecord {
-				phase: Phase::Initialization,
-				event: MetaEvent::contract(RawEvent::CodeStored(code_hash.into())),
-				topics: vec![],
-			},
-			EventRecord {
-				phase: Phase::Initialization,
-				event: MetaEvent::balances(balances::RawEvent::NewAccount(BOB, 100)),
-				topics: vec![],
-			},
-			EventRecord {
-				phase: Phase::Initialization,
-				event: MetaEvent::contract(RawEvent::Transfer(ALICE, BOB, 100)),
-				topics: vec![],
-			},
-			EventRecord {
-				phase: Phase::Initialization,
-				event: MetaEvent::contract(RawEvent::Instantiated(ALICE, BOB)),
-				topics: vec![],
-			},
-			// ABSENCE of events which would be caused by dispatched Balances::transfer call
-		]);
-	});
-}
-=======
 			);
 
 			pretty_assertions::assert_eq!(System::events(), vec![
@@ -805,7 +454,6 @@
 					topics: vec![],
 				}
 			]);
->>>>>>> 4771f237
 
 			assert_ok!(creation);
 			assert!(ContractInfoOf::<Test>::contains_key(BOB));
@@ -822,13 +470,9 @@
 		.execute_with(|| {
 			let _ = Balances::deposit_creating(&ALICE, 1_000_000);
 
-<<<<<<< HEAD
-			assert_ok!(Contract::put_code(Origin::signed(ALICE), 100_000, wasm));
-=======
 			assert_ok!(Contracts::put_code(Origin::signed(ALICE), wasm));
->>>>>>> 4771f237
-
-			assert_ok!(Contract::instantiate(
+
+			assert_ok!(Contracts::instantiate(
 				Origin::signed(ALICE),
 				100,
 				GAS_LIMIT,
@@ -838,13 +482,8 @@
 
 			// Call the contract with a fixed gas limit. It must run out of gas because it just
 			// loops forever.
-<<<<<<< HEAD
-			assert_err!(
-				Contract::call(
-=======
 			assert_err_ignore_postinfo!(
 				Contracts::call(
->>>>>>> 4771f237
 					Origin::signed(ALICE),
 					BOB, // newly created account
 					0,
@@ -856,113 +495,6 @@
 		});
 }
 
-<<<<<<< HEAD
-const CODE_SET_RENT: &str = r#"
-(module
-	(import "env" "ext_dispatch_call" (func $ext_dispatch_call (param i32 i32)))
-	(import "env" "ext_set_storage" (func $ext_set_storage (param i32 i32 i32)))
-	(import "env" "ext_clear_storage" (func $ext_clear_storage (param i32)))
-	(import "env" "ext_set_rent_allowance" (func $ext_set_rent_allowance (param i32 i32)))
-	(import "env" "ext_scratch_size" (func $ext_scratch_size (result i32)))
-	(import "env" "ext_scratch_read" (func $ext_scratch_read (param i32 i32 i32)))
-	(import "env" "memory" (memory 1 1))
-
-	;; insert a value of 4 bytes into storage
-	(func $call_0
-		(call $ext_set_storage
-			(i32.const 1)
-			(i32.const 0)
-			(i32.const 4)
-		)
-	)
-
-	;; remove the value inserted by call_1
-	(func $call_1
-		(call $ext_clear_storage
-			(i32.const 1)
-		)
-	)
-
-	;; transfer 50 to ALICE
-	(func $call_2
-		(call $ext_dispatch_call
-			(i32.const 68)
-			(i32.const 11)
-		)
-	)
-
-	;; do nothing
-	(func $call_else)
-
-	(func $assert (param i32)
-		(block $ok
-			(br_if $ok
-				(get_local 0)
-			)
-			(unreachable)
-		)
-	)
-
-	;; Dispatch the call according to input size
-	(func (export "call")
-		(local $input_size i32)
-		(set_local $input_size
-			(call $ext_scratch_size)
-		)
-		(block $IF_ELSE
-			(block $IF_2
-				(block $IF_1
-					(block $IF_0
-						(br_table $IF_0 $IF_1 $IF_2 $IF_ELSE
-							(get_local $input_size)
-						)
-						(unreachable)
-					)
-					(call $call_0)
-					return
-				)
-				(call $call_1)
-				return
-			)
-			(call $call_2)
-			return
-		)
-		(call $call_else)
-	)
-
-	;; Set into storage a 4 bytes value
-	;; Set call set_rent_allowance with input
-	(func (export "deploy")
-		(local $input_size i32)
-		(set_local $input_size
-			(call $ext_scratch_size)
-		)
-		(call $ext_set_storage
-			(i32.const 0)
-			(i32.const 0)
-			(i32.const 4)
-		)
-		(call $ext_scratch_read
-			(i32.const 0)
-			(i32.const 0)
-			(get_local $input_size)
-		)
-		(call $ext_set_rent_allowance
-			(i32.const 0)
-			(get_local $input_size)
-		)
-	)
-
-	;; Encoding of 10 in balance
-	(data (i32.const 0) "\28")
-
-	;; Encoding of call transfer 50 to CHARLIE
-	(data (i32.const 68) "\00\00\03\00\00\00\00\00\00\00\C8")
-)
-"#;
-
-=======
->>>>>>> 4771f237
 /// Input data for each call in set_rent code
 mod call {
 	pub fn set_storage_4_byte() -> Vec<u8> { vec![] }
@@ -982,27 +514,6 @@
 
 	let (wasm, code_hash) = compile_module::<Test>("set_rent").unwrap();
 
-<<<<<<< HEAD
-	ExtBuilder::default().existential_deposit(50).build().execute_with(|| {
-		Balances::deposit_creating(&ALICE, 1_000_000);
-		assert_ok!(Contract::put_code(Origin::signed(ALICE), 100_000, wasm));
-
-		// If you ever need to update the wasm source this test will fail
-		// and will show you the actual hash.
-		assert_eq!(System::events(), vec![
-			EventRecord {
-				phase: Phase::Initialization,
-				event: MetaEvent::balances(balances::RawEvent::NewAccount(ALICE, 1000000)),
-				topics: vec![]
-			},
-			EventRecord {
-				phase: Phase::Initialization,
-				event: MetaEvent::contract(RawEvent::CodeStored(code_hash.into())),
-				topics: vec![],
-			},
-		]);
-	});
-=======
 	ExtBuilder::default()
 		.existential_deposit(50)
 		.build()
@@ -1030,7 +541,6 @@
 				},
 			]);
 		});
->>>>>>> 4771f237
 }
 
 #[test]
@@ -1038,30 +548,6 @@
 	let (wasm, code_hash) = compile_module::<Test>("set_rent").unwrap();
 
 	// Storage size
-<<<<<<< HEAD
-	ExtBuilder::default().existential_deposit(50).build().execute_with(|| {
-		// Create
-		Balances::deposit_creating(&ALICE, 1_000_000);
-		assert_ok!(Contract::put_code(Origin::signed(ALICE), 100_000, wasm));
-		assert_ok!(Contract::instantiate(
-			Origin::signed(ALICE),
-			30_000,
-			100_000, code_hash.into(),
-			<Test as pallet_balances::Trait>::Balance::from(1_000u32).encode() // rent allowance
-		));
-		let bob_contract = ContractInfoOf::<Test>::get(BOB).unwrap().get_alive().unwrap();
-		assert_eq!(bob_contract.storage_size, <Test as Trait>::StorageSizeOffset::get() + 4);
-
-		assert_ok!(Contract::call(Origin::signed(ALICE), BOB, 0, 100_000, call::set_storage_4_byte()));
-		let bob_contract = ContractInfoOf::<Test>::get(BOB).unwrap().get_alive().unwrap();
-		assert_eq!(bob_contract.storage_size, <Test as Trait>::StorageSizeOffset::get() + 4 + 4);
-
-		assert_ok!(Contract::call(Origin::signed(ALICE), BOB, 0, 100_000, call::remove_storage_4_byte()));
-		let bob_contract = ContractInfoOf::<Test>::get(BOB).unwrap().get_alive().unwrap();
-		assert_eq!(bob_contract.storage_size, <Test as Trait>::StorageSizeOffset::get() + 4);
-	});
-}
-=======
 	ExtBuilder::default()
 		.existential_deposit(50)
 		.build()
@@ -1092,7 +578,6 @@
 				bob_contract.empty_pair_count,
 				0,
 			);
->>>>>>> 4771f237
 
 			assert_ok!(Contracts::call(
 				Origin::signed(ALICE),
@@ -1194,61 +679,6 @@
 fn deduct_blocks() {
 	let (wasm, code_hash) = compile_module::<Test>("set_rent").unwrap();
 
-<<<<<<< HEAD
-	ExtBuilder::default().existential_deposit(50).build().execute_with(|| {
-		// Create
-		Balances::deposit_creating(&ALICE, 1_000_000);
-		assert_ok!(Contract::put_code(Origin::signed(ALICE), 100_000, wasm));
-		assert_ok!(Contract::instantiate(
-			Origin::signed(ALICE),
-			30_000,
-			100_000, code_hash.into(),
-			<Test as pallet_balances::Trait>::Balance::from(1_000u32).encode() // rent allowance
-		));
-
-		// Check creation
-		let bob_contract = ContractInfoOf::<Test>::get(BOB).unwrap().get_alive().unwrap();
-		assert_eq!(bob_contract.rent_allowance, 1_000);
-
-		// Advance 4 blocks
-		initialize_block(5);
-
-		// Trigger rent through call
-		assert_ok!(Contract::call(Origin::signed(ALICE), BOB, 0, 100_000, call::null()));
-
-		// Check result
-		let rent = (8 + 4 - 3) // storage size = size_offset + deploy_set_storage - deposit_offset
-			* 4 // rent byte price
-			* 4; // blocks to rent
-		let bob_contract = ContractInfoOf::<Test>::get(BOB).unwrap().get_alive().unwrap();
-		assert_eq!(bob_contract.rent_allowance, 1_000 - rent);
-		assert_eq!(bob_contract.deduct_block, 5);
-		assert_eq!(Balances::free_balance(BOB), 30_000 - rent);
-
-		// Advance 7 blocks more
-		initialize_block(12);
-
-		// Trigger rent through call
-		assert_ok!(Contract::call(Origin::signed(ALICE), BOB, 0, 100_000, call::null()));
-
-		// Check result
-		let rent_2 = (8 + 4 - 2) // storage size = size_offset + deploy_set_storage - deposit_offset
-			* 4 // rent byte price
-			* 7; // blocks to rent
-		let bob_contract = ContractInfoOf::<Test>::get(BOB).unwrap().get_alive().unwrap();
-		assert_eq!(bob_contract.rent_allowance, 1_000 - rent - rent_2);
-		assert_eq!(bob_contract.deduct_block, 12);
-		assert_eq!(Balances::free_balance(BOB), 30_000 - rent - rent_2);
-
-		// Second call on same block should have no effect on rent
-		assert_ok!(Contract::call(Origin::signed(ALICE), BOB, 0, 100_000, call::null()));
-
-		let bob_contract = ContractInfoOf::<Test>::get(BOB).unwrap().get_alive().unwrap();
-		assert_eq!(bob_contract.rent_allowance, 1_000 - rent - rent_2);
-		assert_eq!(bob_contract.deduct_block, 12);
-		assert_eq!(Balances::free_balance(BOB), 30_000 - rent - rent_2);
-	});
-=======
 	ExtBuilder::default()
 		.existential_deposit(50)
 		.build()
@@ -1305,56 +735,40 @@
 			assert_eq!(bob_contract.deduct_block, 12);
 			assert_eq!(Balances::free_balance(BOB), 30_000 - rent - rent_2);
 		});
->>>>>>> 4771f237
 }
 
 #[test]
 fn call_contract_removals() {
 	removals(|| {
 		// Call on already-removed account might fail, and this is fine.
-<<<<<<< HEAD
-		Contract::call(Origin::signed(ALICE), BOB, 0, 100_000, call::null());
-=======
 		let _ = Contracts::call(Origin::signed(ALICE), BOB, 0, GAS_LIMIT, call::null());
->>>>>>> 4771f237
 		true
 	});
 }
 
 #[test]
 fn inherent_claim_surcharge_contract_removals() {
-<<<<<<< HEAD
-	removals(|| Contract::claim_surcharge(Origin::NONE, BOB, Some(ALICE)).is_ok());
-=======
 	removals(|| Contracts::claim_surcharge(Origin::none(), BOB, Some(ALICE)).is_ok());
->>>>>>> 4771f237
 }
 
 #[test]
 fn signed_claim_surcharge_contract_removals() {
-	removals(|| Contract::claim_surcharge(Origin::signed(ALICE), BOB, None).is_ok());
+	removals(|| Contracts::claim_surcharge(Origin::signed(ALICE), BOB, None).is_ok());
 }
 
 #[test]
 fn claim_surcharge_malus() {
 	// Test surcharge malus for inherent
-<<<<<<< HEAD
-	claim_surcharge(4, || Contract::claim_surcharge(Origin::NONE, BOB, Some(ALICE)).is_ok(), true);
-	claim_surcharge(3, || Contract::claim_surcharge(Origin::NONE, BOB, Some(ALICE)).is_ok(), true);
-	claim_surcharge(2, || Contract::claim_surcharge(Origin::NONE, BOB, Some(ALICE)).is_ok(), true);
-	claim_surcharge(1, || Contract::claim_surcharge(Origin::NONE, BOB, Some(ALICE)).is_ok(), false);
-=======
 	claim_surcharge(4, || Contracts::claim_surcharge(Origin::none(), BOB, Some(ALICE)).is_ok(), true);
 	claim_surcharge(3, || Contracts::claim_surcharge(Origin::none(), BOB, Some(ALICE)).is_ok(), true);
 	claim_surcharge(2, || Contracts::claim_surcharge(Origin::none(), BOB, Some(ALICE)).is_ok(), true);
 	claim_surcharge(1, || Contracts::claim_surcharge(Origin::none(), BOB, Some(ALICE)).is_ok(), false);
->>>>>>> 4771f237
 
 	// Test surcharge malus for signed
-	claim_surcharge(4, || Contract::claim_surcharge(Origin::signed(ALICE), BOB, None).is_ok(), true);
-	claim_surcharge(3, || Contract::claim_surcharge(Origin::signed(ALICE), BOB, None).is_ok(), false);
-	claim_surcharge(2, || Contract::claim_surcharge(Origin::signed(ALICE), BOB, None).is_ok(), false);
-	claim_surcharge(1, || Contract::claim_surcharge(Origin::signed(ALICE), BOB, None).is_ok(), false);
+	claim_surcharge(4, || Contracts::claim_surcharge(Origin::signed(ALICE), BOB, None).is_ok(), true);
+	claim_surcharge(3, || Contracts::claim_surcharge(Origin::signed(ALICE), BOB, None).is_ok(), false);
+	claim_surcharge(2, || Contracts::claim_surcharge(Origin::signed(ALICE), BOB, None).is_ok(), false);
+	claim_surcharge(1, || Contracts::claim_surcharge(Origin::signed(ALICE), BOB, None).is_ok(), false);
 }
 
 /// Claim surcharge with the given trigger_call at the given blocks.
@@ -1362,31 +776,6 @@
 fn claim_surcharge(blocks: u64, trigger_call: impl Fn() -> bool, removes: bool) {
 	let (wasm, code_hash) = compile_module::<Test>("set_rent").unwrap();
 
-<<<<<<< HEAD
-	ExtBuilder::default().existential_deposit(50).build().execute_with(|| {
-		// Create
-		Balances::deposit_creating(&ALICE, 1_000_000);
-		assert_ok!(Contract::put_code(Origin::signed(ALICE), 100_000, wasm));
-		assert_ok!(Contract::instantiate(
-			Origin::signed(ALICE),
-			100,
-			100_000, code_hash.into(),
-			<Test as pallet_balances::Trait>::Balance::from(1_000u32).encode() // rent allowance
-		));
-
-		// Advance blocks
-		initialize_block(blocks);
-
-		// Trigger rent through call
-		assert!(trigger_call());
-
-		if removes {
-			assert!(ContractInfoOf::<Test>::get(BOB).unwrap().get_tombstone().is_some());
-		} else {
-			assert!(ContractInfoOf::<Test>::get(BOB).unwrap().get_alive().is_some());
-		}
-	});
-=======
 	ExtBuilder::default()
 		.existential_deposit(50)
 		.build()
@@ -1413,7 +802,6 @@
 				assert!(ContractInfoOf::<Test>::get(BOB).unwrap().get_alive().is_some());
 			}
 		});
->>>>>>> 4771f237
 }
 
 /// Test for all kind of removals for the given trigger:
@@ -1425,116 +813,6 @@
 	let (wasm, code_hash) = compile_module::<Test>("set_rent").unwrap();
 
 	// Balance reached and superior to subsistence threshold
-<<<<<<< HEAD
-	ExtBuilder::default().existential_deposit(50).build().execute_with(|| {
-		// Create
-		Balances::deposit_creating(&ALICE, 1_000_000);
-		assert_ok!(Contract::put_code(Origin::signed(ALICE), 100_000, wasm.clone()));
-		assert_ok!(Contract::instantiate(
-			Origin::signed(ALICE),
-			100,
-			100_000, code_hash.into(),
-			<Test as pallet_balances::Trait>::Balance::from(1_000u32).encode() // rent allowance
-		));
-
-		let subsistence_threshold = 50 /*existential_deposit*/ + 16 /*tombstone_deposit*/;
-
-		// Trigger rent must have no effect
-		assert!(trigger_call());
-		assert_eq!(ContractInfoOf::<Test>::get(BOB).unwrap().get_alive().unwrap().rent_allowance, 1_000);
-		assert_eq!(Balances::free_balance(BOB), 100);
-
-		// Advance blocks
-		initialize_block(10);
-
-		// Trigger rent through call
-		assert!(trigger_call());
-		assert!(ContractInfoOf::<Test>::get(BOB).unwrap().get_tombstone().is_some());
-		assert_eq!(Balances::free_balance(BOB), subsistence_threshold);
-
-		// Advance blocks
-		initialize_block(20);
-
-		// Trigger rent must have no effect
-		assert!(trigger_call());
-		assert!(ContractInfoOf::<Test>::get(BOB).unwrap().get_tombstone().is_some());
-		assert_eq!(Balances::free_balance(BOB), subsistence_threshold);
-	});
-
-	// Allowance exceeded
-	ExtBuilder::default().existential_deposit(50).build().execute_with(|| {
-		// Create
-		Balances::deposit_creating(&ALICE, 1_000_000);
-		assert_ok!(Contract::put_code(Origin::signed(ALICE), 100_000, wasm.clone()));
-		assert_ok!(Contract::instantiate(
-			Origin::signed(ALICE),
-			1_000,
-			100_000, code_hash.into(),
-			<Test as pallet_balances::Trait>::Balance::from(100u32).encode() // rent allowance
-		));
-
-		// Trigger rent must have no effect
-		assert!(trigger_call());
-		assert_eq!(ContractInfoOf::<Test>::get(BOB).unwrap().get_alive().unwrap().rent_allowance, 100);
-		assert_eq!(Balances::free_balance(BOB), 1_000);
-
-		// Advance blocks
-		initialize_block(10);
-
-		// Trigger rent through call
-		assert!(trigger_call());
-		assert!(ContractInfoOf::<Test>::get(BOB).unwrap().get_tombstone().is_some());
-		// Balance should be initial balance - initial rent_allowance
-		assert_eq!(Balances::free_balance(BOB), 900);
-
-		// Advance blocks
-		initialize_block(20);
-
-		// Trigger rent must have no effect
-		assert!(trigger_call());
-		assert!(ContractInfoOf::<Test>::get(BOB).unwrap().get_tombstone().is_some());
-		assert_eq!(Balances::free_balance(BOB), 900);
-	});
-
-	// Balance reached and inferior to subsistence threshold
-	ExtBuilder::default().existential_deposit(50).build().execute_with(|| {
-		// Create
-		Balances::deposit_creating(&ALICE, 1_000_000);
-		assert_ok!(Contract::put_code(Origin::signed(ALICE), 100_000, wasm.clone()));
-		assert_ok!(Contract::instantiate(
-			Origin::signed(ALICE),
-			50+Balances::minimum_balance(),
-			100_000, code_hash.into(),
-			<Test as pallet_balances::Trait>::Balance::from(1_000u32).encode() // rent allowance
-		));
-
-		// Trigger rent must have no effect
-		assert!(trigger_call());
-		assert_eq!(ContractInfoOf::<Test>::get(BOB).unwrap().get_alive().unwrap().rent_allowance, 1_000);
-		assert_eq!(Balances::free_balance(BOB), 50 + Balances::minimum_balance());
-
-		// Transfer funds
-		assert_ok!(Contract::call(Origin::signed(ALICE), BOB, 0, 100_000, call::transfer()));
-		assert_eq!(ContractInfoOf::<Test>::get(BOB).unwrap().get_alive().unwrap().rent_allowance, 1_000);
-		assert_eq!(Balances::free_balance(BOB), Balances::minimum_balance());
-
-		// Advance blocks
-		initialize_block(10);
-
-		// Trigger rent through call
-		assert!(trigger_call());
-		assert!(ContractInfoOf::<Test>::get(BOB).is_none());
-		assert_eq!(Balances::free_balance(BOB), Balances::minimum_balance());
-
-		// Advance blocks
-		initialize_block(20);
-
-		// Trigger rent must have no effect
-		assert!(trigger_call());
-		assert!(ContractInfoOf::<Test>::get(BOB).is_none());
-		assert_eq!(Balances::free_balance(BOB), Balances::minimum_balance());
-	});
-=======
 	ExtBuilder::default()
 		.existential_deposit(50)
 		.build()
@@ -1692,7 +970,6 @@
 			assert_matches!(ContractInfoOf::<Test>::get(BOB), Some(ContractInfo::Tombstone(_)));
 			assert_eq!(Balances::free_balance(BOB), subsistence_threshold);
 		});
->>>>>>> 4771f237
 }
 
 #[test]
@@ -1700,46 +977,6 @@
 	let (wasm, code_hash) = compile_module::<Test>("set_rent").unwrap();
 
 	// Balance reached and superior to subsistence threshold
-<<<<<<< HEAD
-	ExtBuilder::default().existential_deposit(50).build().execute_with(|| {
-		// Create
-		Balances::deposit_creating(&ALICE, 1_000_000);
-		assert_ok!(Contract::put_code(Origin::signed(ALICE), 100_000, wasm.clone()));
-		assert_ok!(Contract::instantiate(
-			Origin::signed(ALICE),
-			100,
-			100_000, code_hash.into(),
-			<Test as pallet_balances::Trait>::Balance::from(1_000u32).encode() // rent allowance
-		));
-
-		// Calling contract should succeed.
-		assert_ok!(Contract::call(Origin::signed(ALICE), BOB, 0, 100_000, call::null()));
-
-		// Advance blocks
-		initialize_block(10);
-
-		// Calling contract should remove contract and fail.
-		assert_err!(
-			Contract::call(Origin::signed(ALICE), BOB, 0, 100_000, call::null()),
-			"contract has been evicted"
-		);
-		// Calling a contract that is about to evict shall emit an event.
-		assert_eq!(System::events(), vec![
-			EventRecord {
-				phase: Phase::Initialization,
-				event: MetaEvent::contract(RawEvent::Evicted(BOB, true)),
-				topics: vec![],
-			},
-		]);
-
-		// Subsequent contract calls should also fail.
-		assert_err!(
-			Contract::call(Origin::signed(ALICE), BOB, 0, 100_000, call::null()),
-			"contract has been evicted"
-		);
-	})
-}
-=======
 	ExtBuilder::default()
 		.existential_deposit(50)
 		.build()
@@ -1753,7 +990,6 @@
 				GAS_LIMIT, code_hash.into(),
 				<Test as pallet_balances::Trait>::Balance::from(1_000u32).encode() // rent allowance
 			));
->>>>>>> 4771f237
 
 			// Calling contract should succeed.
 			assert_ok!(Contracts::call(Origin::signed(ALICE), BOB, 0, GAS_LIMIT, call::null()));
@@ -1787,19 +1023,6 @@
 fn default_rent_allowance_on_instantiate() {
 	let (wasm, code_hash) = compile_module::<Test>("check_default_rent_allowance").unwrap();
 
-<<<<<<< HEAD
-	ExtBuilder::default().existential_deposit(50).build().execute_with(|| {
-		// Create
-		Balances::deposit_creating(&ALICE, 1_000_000);
-		assert_ok!(Contract::put_code(Origin::signed(ALICE), 100_000, wasm));
-		assert_ok!(Contract::instantiate(
-			Origin::signed(ALICE),
-			30_000,
-			100_000,
-			code_hash.into(),
-			vec![],
-		));
-=======
 	ExtBuilder::default()
 		.existential_deposit(50)
 		.build()
@@ -1814,7 +1037,6 @@
 				code_hash.into(),
 				vec![],
 			));
->>>>>>> 4771f237
 
 			// Check creation
 			let bob_contract = ContractInfoOf::<Test>::get(BOB).unwrap().get_alive().unwrap();
@@ -1823,13 +1045,8 @@
 			// Advance blocks
 			initialize_block(5);
 
-<<<<<<< HEAD
-		// Trigger rent through call
-		assert_ok!(Contract::call(Origin::signed(ALICE), BOB, 0, 100_000, call::null()));
-=======
 			// Trigger rent through call
 			assert_ok!(Contracts::call(Origin::signed(ALICE), BOB, 0, GAS_LIMIT, call::null()));
->>>>>>> 4771f237
 
 			// Check contract is still alive
 			let bob_contract = ContractInfoOf::<Test>::get(BOB).unwrap().get_alive();
@@ -1837,68 +1054,6 @@
 		});
 }
 
-<<<<<<< HEAD
-const CODE_RESTORATION: &str = r#"
-(module
-	(import "env" "ext_set_storage" (func $ext_set_storage (param i32 i32 i32)))
-	(import "env" "ext_restore_to" (func $ext_restore_to (param i32 i32 i32 i32 i32 i32 i32 i32)))
-	(import "env" "memory" (memory 1 1))
-
-	(func (export "call")
-		(call $ext_restore_to
-			;; Pointer and length of the encoded dest buffer.
-			(i32.const 256)
-			(i32.const 8)
-			;; Pointer and length of the encoded code hash buffer
-			(i32.const 264)
-			(i32.const 32)
-			;; Pointer and length of the encoded rent_allowance buffer
-			(i32.const 296)
-			(i32.const 8)
-			;; Pointer and number of items in the delta buffer.
-			;; This buffer specifies multiple keys for removal before restoration.
-			(i32.const 100)
-			(i32.const 1)
-		)
-	)
-	(func (export "deploy")
-		;; Data to restore
-		(call $ext_set_storage
-			(i32.const 0)
-			(i32.const 0)
-			(i32.const 4)
-		)
-
-		;; ACL
-		(call $ext_set_storage
-			(i32.const 100)
-			(i32.const 0)
-			(i32.const 4)
-		)
-	)
-
-	;; Data to restore
-	(data (i32.const 0) "\28")
-
-	;; Buffer that has ACL storage keys.
-	(data (i32.const 100) "\01")
-
-	;; Address of bob
-	(data (i32.const 256) "\02\00\00\00\00\00\00\00")
-
-	;; Code hash of SET_RENT
-	(data (i32.const 264)
-		"\c2\1c\41\10\a5\22\d8\59\1c\4c\77\35\dd\2d\bf\a1"
-		"\13\0b\50\93\76\9b\92\31\97\b7\c5\74\26\aa\38\2a"
-	)
-
-	;; Rent allowance
-	(data (i32.const 296) "\32\00\00\00\00\00\00\00")
-)
-"#;
-
-=======
->>>>>>> 4771f237
 #[test]
 fn restorations_dirty_storage_and_different_storage() {
 	restoration(true, true);
@@ -1923,110 +1078,6 @@
 	let (set_rent_wasm, set_rent_code_hash) = compile_module::<Test>("set_rent").unwrap();
 	let (restoration_wasm, restoration_code_hash) = compile_module::<Test>("restoration").unwrap();
 
-<<<<<<< HEAD
-	ExtBuilder::default().existential_deposit(50).build().execute_with(|| {
-		Balances::deposit_creating(&ALICE, 1_000_000);
-		assert_ok!(Contract::put_code(Origin::signed(ALICE), 100_000, restoration_wasm));
-		assert_ok!(Contract::put_code(Origin::signed(ALICE), 100_000, set_rent_wasm));
-
-		// If you ever need to update the wasm source this test will fail
-		// and will show you the actual hash.
-		assert_eq!(System::events(), vec![
-			EventRecord {
-				phase: Phase::Initialization,
-				event: MetaEvent::balances(balances::RawEvent::NewAccount(ALICE, 1000000)),
-				topics: vec![],
-			},
-			EventRecord {
-				phase: Phase::Initialization,
-				event: MetaEvent::contract(RawEvent::CodeStored(restoration_code_hash.into())),
-				topics: vec![],
-			},
-			EventRecord {
-				phase: Phase::Initialization,
-				event: MetaEvent::contract(RawEvent::CodeStored(set_rent_code_hash.into())),
-				topics: vec![],
-			},
-		]);
-
-		// Create an account with address `BOB` with code `CODE_SET_RENT`.
-		// The input parameter sets the rent allowance to 0.
-		assert_ok!(Contract::instantiate(
-			Origin::signed(ALICE),
-			30_000,
-			100_000,
-			set_rent_code_hash.into(),
-			<Test as pallet_balances::Trait>::Balance::from(0u32).encode()
-		));
-
-		// Check if `BOB` was created successfully and that the rent allowance is
-		// set to 0.
-		let bob_contract = ContractInfoOf::<Test>::get(BOB).unwrap().get_alive().unwrap();
-		assert_eq!(bob_contract.rent_allowance, 0);
-
-		if test_different_storage {
-			assert_ok!(Contract::call(
-				Origin::signed(ALICE),
-				BOB, 0, 100_000,
-				call::set_storage_4_byte(),
-			));
-		}
-
-		// Advance 4 blocks, to the 5th.
-		initialize_block(5);
-
-		/// Preserve `BOB`'s code hash for later introspection.
-		let bob_code_hash = ContractInfoOf::<Test>::get(BOB).unwrap()
-			.get_alive().unwrap().code_hash;
-		// Call `BOB`, which makes it pay rent. Since the rent allowance is set to 0
-		// we expect that it will get removed leaving tombstone.
-		assert_err!(
-			Contract::call(Origin::signed(ALICE), BOB, 0, 100_000, call::null()),
-			"contract has been evicted"
-		);
-		assert!(ContractInfoOf::<Test>::get(BOB).unwrap().get_tombstone().is_some());
-		assert_eq!(System::events(), vec![
-			EventRecord {
-				phase: Phase::Initialization,
-				event: MetaEvent::contract(
-					RawEvent::Evicted(BOB.clone(), true)
-				),
-				topics: vec![],
-			},
-		]);
-
-		/// Create another account with the address `DJANGO` with `CODE_RESTORATION`.
-		///
-		/// Note that we can't use `ALICE` for creating `DJANGO` so we create yet another
-		/// account `CHARLIE` and create `DJANGO` with it.
-		Balances::deposit_creating(&CHARLIE, 1_000_000);
-		assert_ok!(Contract::instantiate(
-			Origin::signed(CHARLIE),
-			30_000,
-			100_000,
-			restoration_code_hash.into(),
-			<Test as pallet_balances::Trait>::Balance::from(0u32).encode()
-		));
-
-		// Before performing a call to `DJANGO` save its original trie id.
-		let django_trie_id = ContractInfoOf::<Test>::get(DJANGO).unwrap()
-			.get_alive().unwrap().trie_id;
-
-		if !test_restore_to_with_dirty_storage {
-			// Advance 1 block, to the 6th.
-			initialize_block(6);
-		}
-
-		// Perform a call to `DJANGO`. This should either perform restoration successfully or
-		// fail depending on the test parameters.
-		assert_ok!(Contract::call(
-			Origin::signed(ALICE),
-			DJANGO,
-			0,
-			100_000,
-			vec![],
-		));
-=======
 	ExtBuilder::default()
 		.existential_deposit(50)
 		.build()
@@ -2082,7 +1133,6 @@
 					call::set_storage_4_byte())
 				);
 			}
->>>>>>> 4771f237
 
 			// Advance 4 blocks, to the 5th.
 			initialize_block(5);
@@ -2094,149 +1144,16 @@
 				Error::<Test>::NotCallable
 			);
 			assert!(ContractInfoOf::<Test>::get(BOB).unwrap().get_tombstone().is_some());
-<<<<<<< HEAD
-			let django_contract = ContractInfoOf::<Test>::get(DJANGO).unwrap()
-				.get_alive().unwrap();
-			assert_eq!(django_contract.storage_size, 16);
-			assert_eq!(django_contract.trie_id, django_trie_id);
-			assert_eq!(django_contract.deduct_block, System::block_number());
-			match (test_different_storage, test_restore_to_with_dirty_storage) {
-				(true, false) => {
-					assert_eq!(System::events(), vec![
-						EventRecord {
-							phase: Phase::Initialization,
-							event: MetaEvent::contract(
-								RawEvent::Restored(DJANGO, BOB, bob_code_hash, 50, false)
-							),
-							topics: vec![],
-						},
-					]);
-				}
-				(_, true) => {
-					assert_eq!(System::events(), vec![
-						EventRecord {
-							phase: Phase::Initialization,
-							event: MetaEvent::contract(RawEvent::Evicted(BOB, true)),
-							topics: vec![],
-						},
-						EventRecord {
-							phase: Phase::Initialization,
-							event: MetaEvent::balances(balances::RawEvent::NewAccount(CHARLIE, 1000000)),
-							topics: vec![]
-						},
-						EventRecord {
-							phase: Phase::Initialization,
-							event: MetaEvent::balances(balances::RawEvent::NewAccount(DJANGO, 30_000)),
-							topics: vec![]
-						},
-						EventRecord {
-							phase: Phase::Initialization,
-							event: MetaEvent::contract(RawEvent::Transfer(CHARLIE, DJANGO, 30_000)),
-							topics: vec![],
-						},
-						EventRecord {
-							phase: Phase::Initialization,
-							event: MetaEvent::contract(RawEvent::Instantiated(CHARLIE, DJANGO)),
-							topics: vec![],
-						},
-						EventRecord {
-							phase: Phase::Initialization,
-							event: MetaEvent::contract(RawEvent::Restored(
-								DJANGO,
-								BOB,
-								bob_code_hash,
-								50,
-								false,
-							)),
-							topics: vec![],
-						},
-					]);
-				}
-				_ => unreachable!(),
-			}
-		} else {
-			// Here we expect that the restoration is succeeded. Check that the restoration
-			// contract `DJANGO` ceased to exist and that `BOB` returned back.
-			println!("{:?}", ContractInfoOf::<Test>::get(BOB));
-			let bob_contract = ContractInfoOf::<Test>::get(BOB).unwrap()
-				.get_alive().unwrap();
-			assert_eq!(bob_contract.rent_allowance, 50);
-			assert_eq!(bob_contract.storage_size, 12);
-			assert_eq!(bob_contract.trie_id, django_trie_id);
-			assert_eq!(bob_contract.deduct_block, System::block_number());
-			assert!(ContractInfoOf::<Test>::get(DJANGO).is_none());
-			assert_eq!(System::events(), vec![
-				EventRecord {
-					phase: Phase::Initialization,
-					event: MetaEvent::balances(balances::RawEvent::ReapedAccount(4, 0)),
-					topics: vec![]
-				},
-				EventRecord {
-					phase: Phase::Initialization,
-					event: MetaEvent::contract(
-						RawEvent::Restored(DJANGO, BOB, bob_contract.code_hash, 50, true)
-=======
 			assert_eq!(System::events(), vec![
 				EventRecord {
 					phase: Phase::Initialization,
 					event: MetaEvent::contracts(
 						RawEvent::Evicted(BOB.clone(), true)
->>>>>>> 4771f237
 					),
 					topics: vec![],
 				},
 			]);
 
-<<<<<<< HEAD
-const CODE_STORAGE_SIZE: &str = r#"
-(module
-	(import "env" "ext_get_storage" (func $ext_get_storage (param i32) (result i32)))
-	(import "env" "ext_set_storage" (func $ext_set_storage (param i32 i32 i32)))
-	(import "env" "ext_scratch_size" (func $ext_scratch_size (result i32)))
-	(import "env" "ext_scratch_read" (func $ext_scratch_read (param i32 i32 i32)))
-	(import "env" "memory" (memory 16 16))
-
-	(func $assert (param i32)
-		(block $ok
-			(br_if $ok
-				(get_local 0)
-			)
-			(unreachable)
-		)
-	)
-
-	(func (export "call")
-		;; assert $ext_scratch_size == 8
-		(call $assert
-			(i32.eq
-				(call $ext_scratch_size)
-				(i32.const 4)
-			)
-		)
-
-		;; copy contents of the scratch buffer into the contract's memory.
-		(call $ext_scratch_read
-			(i32.const 32)		;; Pointer in memory to the place where to copy.
-			(i32.const 0)		;; Offset from the start of the scratch buffer.
-			(i32.const 4)		;; Count of bytes to copy.
-		)
-
-		;; place a garbage value in storage, the size of which is specified by the call input.
-		(call $ext_set_storage
-			(i32.const 0)		;; Pointer to storage key
-			(i32.const 0)		;; Pointer to value
-			(i32.load (i32.const 32))	;; Size of value
-		)
-
-		(call $assert
-			(i32.eq
-				(call $ext_get_storage
-					(i32.const 0)		;; Pointer to storage key
-				)
-				(i32.const 0)
-			)
-		)
-=======
 			// Create another account with the address `DJANGO` with `CODE_RESTORATION`.
 			//
 			// Note that we can't use `ALICE` for creating `DJANGO` so we create yet another
@@ -2249,7 +1166,6 @@
 				restoration_code_hash.into(),
 				<Test as pallet_balances::Trait>::Balance::from(0u32).encode()
 			));
->>>>>>> 4771f237
 
 			// Before performing a call to `DJANGO` save its original trie id.
 			let django_trie_id = ContractInfoOf::<Test>::get(DJANGO).unwrap()
@@ -2367,23 +1283,7 @@
 
 #[test]
 fn storage_max_value_limit() {
-<<<<<<< HEAD
-	let (wasm, code_hash) = compile_module::<Test>(CODE_STORAGE_SIZE).unwrap();
-
-	ExtBuilder::default().existential_deposit(50).build().execute_with(|| {
-		// Create
-		Balances::deposit_creating(&ALICE, 1_000_000);
-		assert_ok!(Contract::put_code(Origin::signed(ALICE), 100_000, wasm));
-		assert_ok!(Contract::instantiate(
-			Origin::signed(ALICE),
-			30_000,
-			100_000,
-			code_hash.into(),
-			vec![],
-		));
-=======
 	let (wasm, code_hash) = compile_module::<Test>("storage_size").unwrap();
->>>>>>> 4771f237
 
 	ExtBuilder::default()
 		.existential_deposit(50)
@@ -2400,27 +1300,12 @@
 				vec![],
 			));
 
-<<<<<<< HEAD
-		// Call contract with allowed storage value.
-		assert_ok!(Contract::call(
-			Origin::signed(ALICE),
-			BOB,
-			0,
-			100_000,
-			Encode::encode(&self::MaxValueSize::get()),
-		));
-
-		// Call contract with too large a storage value.
-		assert_err!(
-			Contract::call(
-=======
 			// Check creation
 			let bob_contract = ContractInfoOf::<Test>::get(BOB).unwrap().get_alive().unwrap();
 			assert_eq!(bob_contract.rent_allowance, <BalanceOf<Test>>::max_value());
 
 			// Call contract with allowed storage value.
 			assert_ok!(Contracts::call(
->>>>>>> 4771f237
 				Origin::signed(ALICE),
 				BOB,
 				0,
@@ -2447,234 +1332,6 @@
 	let (callee_wasm, callee_code_hash) = compile_module::<Test>("return_with_data").unwrap();
 	let (caller_wasm, caller_code_hash) = compile_module::<Test>("caller_contract").unwrap();
 
-<<<<<<< HEAD
-	ExtBuilder::default().existential_deposit(50).build().execute_with(|| {
-		// Create
-		Balances::deposit_creating(&ALICE, 1_000_000);
-		assert_ok!(Contract::put_code(Origin::signed(ALICE), 100_000, callee_wasm));
-		assert_ok!(Contract::put_code(Origin::signed(ALICE), 100_000, caller_wasm));
-
-		assert_ok!(Contract::instantiate(
-			Origin::signed(ALICE),
-			100_000,
-			100_000,
-			caller_code_hash.into(),
-			vec![],
-		));
-
-		// Call BOB contract, which attempts to instantiate and call the callee contract and
-		// makes various assertions on the results from those calls.
-		assert_ok!(Contract::call(
-			Origin::signed(ALICE),
-			BOB,
-			0,
-			200_000,
-			callee_code_hash.as_ref().to_vec(),
-		));
-	});
-}
-
-#[test]
-fn deploy_works_without_gas_price() {
-	let (wasm, code_hash) = compile_module::<Test>(CODE_GET_RUNTIME_STORAGE).unwrap();
-	ExtBuilder::default().existential_deposit(50).gas_price(0).build().execute_with(|| {
-		Balances::deposit_creating(&ALICE, 1_000_000);
-		assert_ok!(Contract::put_code(Origin::signed(ALICE), 100_000, wasm));
-		assert_ok!(Contract::instantiate(
-			Origin::signed(ALICE),
-			100,
-			100_000,
-			code_hash.into(),
-			vec![],
-		));
-	});
-}
-
-const CODE_DRAIN: &str = r#"
-(module
-	(import "env" "ext_scratch_size" (func $ext_scratch_size (result i32)))
-	(import "env" "ext_scratch_read" (func $ext_scratch_read (param i32 i32 i32)))
-	(import "env" "ext_balance" (func $ext_balance))
-	(import "env" "ext_call" (func $ext_call (param i32 i32 i64 i32 i32 i32 i32) (result i32)))
-	(import "env" "memory" (memory 1 1))
-
-	(func $assert (param i32)
-		(block $ok
-			(br_if $ok
-				(get_local 0)
-			)
-			(unreachable)
-		)
-	)
-
-	(func (export "deploy"))
-
-	(func (export "call")
-		;; Send entire remaining balance to the 0 address.
-		(call $ext_balance)
-
-		;; Balance should be encoded as a u64.
-		(call $assert
-			(i32.eq
-				(call $ext_scratch_size)
-				(i32.const 8)
-			)
-		)
-
-		;; Read balance into memory.
-		(call $ext_scratch_read
-			(i32.const 8)	;; Pointer to write balance to
-			(i32.const 0)	;; Offset into scratch buffer
-			(i32.const 8)	;; Length of encoded balance
-		)
-
-		;; Self-destruct by sending full balance to the 0 address.
-		(call $assert
-			(i32.eq
-				(call $ext_call
-					(i32.const 0)	;; Pointer to destination address
-					(i32.const 8)	;; Length of destination address
-					(i64.const 0)	;; How much gas to devote for the execution. 0 = all.
-					(i32.const 8)	;; Pointer to the buffer with value to transfer
-					(i32.const 8)	;; Length of the buffer with value to transfer
-					(i32.const 0)	;; Pointer to input data buffer address
-					(i32.const 0)	;; Length of input data buffer
-				)
-				(i32.const 0)
-			)
-		)
-	)
-)
-"#;
-
-#[test]
-fn cannot_self_destruct_through_draning() {
-	let (wasm, code_hash) = compile_module::<Test>(CODE_DRAIN).unwrap();
-	ExtBuilder::default().existential_deposit(50).build().execute_with(|| {
-		Balances::deposit_creating(&ALICE, 1_000_000);
-		assert_ok!(Contract::put_code(Origin::signed(ALICE), 100_000, wasm));
-
-		// Instantiate the BOB contract.
-		assert_ok!(Contract::instantiate(
-			Origin::signed(ALICE),
-			100_000,
-			100_000,
-			code_hash.into(),
-			vec![],
-		));
-
-		// Check that the BOB contract has been instantiated.
-		assert_matches!(
-			ContractInfoOf::<Test>::get(BOB),
-			Some(ContractInfo::Alive(_))
-		);
-
-		// Call BOB with no input data, forcing it to run until out-of-balance
-		// and eventually trapping because below existential deposit.
-		assert_err!(
-			Contract::call(
-				Origin::signed(ALICE),
-				BOB,
-				0,
-				100_000,
-				vec![],
-			),
-			"contract trapped during execution"
-		);
-	});
-}
-
-const CODE_SELF_DESTRUCT: &str = r#"
-(module
-	(import "env" "ext_scratch_size" (func $ext_scratch_size (result i32)))
-	(import "env" "ext_scratch_read" (func $ext_scratch_read (param i32 i32 i32)))
-	(import "env" "ext_address" (func $ext_address))
-	(import "env" "ext_call" (func $ext_call (param i32 i32 i64 i32 i32 i32 i32) (result i32)))
-	(import "env" "ext_terminate" (func $ext_terminate (param i32 i32)))
-	(import "env" "memory" (memory 1 1))
-
-	(func $assert (param i32)
-		(block $ok
-			(br_if $ok
-				(get_local 0)
-			)
-			(unreachable)
-		)
-	)
-
-	(func (export "deploy"))
-
-	(func (export "call")
-		;; If the input data is not empty, then recursively call self with empty input data.
-		;; This should trap instead of self-destructing since a contract cannot be removed live in
-		;; the execution stack cannot be removed. If the recursive call traps, then trap here as
-		;; well.
-		(if (call $ext_scratch_size)
-			(then
-				(call $ext_address)
-
-				;; Expect address to be 8 bytes.
-				(call $assert
-					(i32.eq
-						(call $ext_scratch_size)
-						(i32.const 8)
-					)
-				)
-
-				;; Read own address into memory.
-				(call $ext_scratch_read
-					(i32.const 16)	;; Pointer to write address to
-					(i32.const 0)	;; Offset into scratch buffer
-					(i32.const 8)	;; Length of encoded address
-				)
-
-				;; Recursively call self with empty input data.
-				(call $assert
-					(i32.eq
-						(call $ext_call
-							(i32.const 16)	;; Pointer to own address
-							(i32.const 8)	;; Length of own address
-							(i64.const 0)	;; How much gas to devote for the execution. 0 = all.
-							(i32.const 8)	;; Pointer to the buffer with value to transfer
-							(i32.const 8)	;; Length of the buffer with value to transfer
-							(i32.const 0)	;; Pointer to input data buffer address
-							(i32.const 0)	;; Length of input data buffer
-						)
-						(i32.const 0)
-					)
-				)
-			)
-			(else
-				;; Try to terminate and give balance to django.
-				(call $ext_terminate
-					(i32.const 32)	;; Pointer to beneficiary address
-					(i32.const 8)	;; Length of beneficiary address
-				)
-				(unreachable) ;; ext_terminate never returns
-			)
-		)
-	)
-	;; Address of django
-	(data (i32.const 32) "\04\00\00\00\00\00\00\00")
-)
-"#;
-
-#[test]
-fn cannot_self_destruct_while_live() {
-	let (wasm, code_hash) = compile_module::<Test>(CODE_SELF_DESTRUCT).unwrap();
-	ExtBuilder::default().existential_deposit(50).build().execute_with(|| {
-		Balances::deposit_creating(&ALICE, 1_000_000);
-		assert_ok!(Contract::put_code(Origin::signed(ALICE), 100_000, wasm));
-
-		// Instantiate the BOB contract.
-		assert_ok!(Contract::instantiate(
-			Origin::signed(ALICE),
-			100_000,
-			100_000,
-			code_hash.into(),
-			vec![],
-		));
-=======
 	ExtBuilder::default()
 		.existential_deposit(50)
 		.build()
@@ -2752,7 +1409,6 @@
 		.execute_with(|| {
 			let _ = Balances::deposit_creating(&ALICE, 1_000_000);
 			assert_ok!(Contracts::put_code(Origin::signed(ALICE), wasm));
->>>>>>> 4771f237
 
 			// Instantiate the BOB contract.
 			assert_ok!(Contracts::instantiate(
@@ -2763,27 +1419,6 @@
 				vec![],
 			));
 
-<<<<<<< HEAD
-		// Call BOB with input data, forcing it make a recursive call to itself to
-		// self-destruct, resulting in a trap.
-		assert_err!(
-			Contract::call(
-				Origin::signed(ALICE),
-				BOB,
-				0,
-				100_000,
-				vec![0],
-			),
-			"contract trapped during execution"
-		);
-
-		// Check that BOB is still alive.
-		assert_matches!(
-			ContractInfoOf::<Test>::get(BOB),
-			Some(ContractInfo::Alive(_))
-		);
-	});
-=======
 			// Check that the BOB contract has been instantiated.
 			assert_matches!(
 				ContractInfoOf::<Test>::get(BOB),
@@ -2809,36 +1444,10 @@
 				Some(ContractInfo::Alive(_))
 			);
 		});
->>>>>>> 4771f237
 }
 
 #[test]
 fn self_destruct_works() {
-<<<<<<< HEAD
-	let (wasm, code_hash) = compile_module::<Test>(CODE_SELF_DESTRUCT).unwrap();
-	ExtBuilder::default().existential_deposit(50).build().execute_with(|| {
-		Balances::deposit_creating(&ALICE, 1_000_000);
-		assert_ok!(Contract::put_code(Origin::signed(ALICE), 100_000, wasm));
-
-		// Instantiate the BOB contract.
-		assert_ok!(Contract::instantiate(
-			Origin::signed(ALICE),
-			100_000,
-			100_000,
-			code_hash.into(),
-			vec![],
-		));
-
-		// Check that the BOB contract has been instantiated.
-		assert_matches!(
-			ContractInfoOf::<Test>::get(BOB),
-			Some(ContractInfo::Alive(_))
-		);
-
-		// Call BOB without input data which triggers termination.
-		assert_matches!(
-			Contract::call(
-=======
 	let (wasm, code_hash) = compile_module::<Test>("self_destruct").unwrap();
 	ExtBuilder::default()
 		.existential_deposit(50)
@@ -2849,168 +1458,8 @@
 
 			// Instantiate the BOB contract.
 			assert_ok!(Contracts::instantiate(
->>>>>>> 4771f237
 				Origin::signed(ALICE),
 				100_000,
-<<<<<<< HEAD
-				vec![],
-			),
-			Ok(())
-		);
-
-		// Check that account is gone
-		assert!(ContractInfoOf::<Test>::get(BOB).is_none());
-
-		// check that the beneficiary (django) got remaining balance
-		assert_eq!(Balances::free_balance(DJANGO), 100_000);
-	});
-}
-
-const CODE_DESTROY_AND_TRANSFER: &str = r#"
-(module
-	(import "env" "ext_scratch_size" (func $ext_scratch_size (result i32)))
-	(import "env" "ext_scratch_read" (func $ext_scratch_read (param i32 i32 i32)))
-	(import "env" "ext_get_storage" (func $ext_get_storage (param i32) (result i32)))
-	(import "env" "ext_set_storage" (func $ext_set_storage (param i32 i32 i32)))
-	(import "env" "ext_call" (func $ext_call (param i32 i32 i64 i32 i32 i32 i32) (result i32)))
-	(import "env" "ext_instantiate" (func $ext_instantiate (param i32 i32 i64 i32 i32 i32 i32) (result i32)))
-	(import "env" "memory" (memory 1 1))
-
-	(func $assert (param i32)
-		(block $ok
-			(br_if $ok
-				(get_local 0)
-			)
-			(unreachable)
-		)
-	)
-
-	(func (export "deploy")
-		;; Input data is the code hash of the contract to be deployed.
-		(call $assert
-			(i32.eq
-				(call $ext_scratch_size)
-				(i32.const 32)
-			)
-		)
-
-		;; Copy code hash from scratch buffer into this contract's memory.
-		(call $ext_scratch_read
-			(i32.const 48)		;; The pointer where to store the scratch buffer contents,
-			(i32.const 0)		;; Offset from the start of the scratch buffer.
-			(i32.const 32)		;; Count of bytes to copy.
-		)
-
-		;; Deploy the contract with the provided code hash.
-		(call $assert
-			(i32.eq
-				(call $ext_instantiate
-					(i32.const 48)	;; Pointer to the code hash.
-					(i32.const 32)	;; Length of the code hash.
-					(i64.const 0)	;; How much gas to devote for the execution. 0 = all.
-					(i32.const 0)	;; Pointer to the buffer with value to transfer
-					(i32.const 8)	;; Length of the buffer with value to transfer.
-					(i32.const 0)	;; Pointer to input data buffer address
-					(i32.const 0)	;; Length of input data buffer
-				)
-				(i32.const 0)
-			)
-		)
-
-		;; Read the address of the instantiated contract into memory.
-		(call $assert
-			(i32.eq
-				(call $ext_scratch_size)
-				(i32.const 8)
-			)
-		)
-		(call $ext_scratch_read
-			(i32.const 80)		;; The pointer where to store the scratch buffer contents,
-			(i32.const 0)		;; Offset from the start of the scratch buffer.
-			(i32.const 8)		;; Count of bytes to copy.
-		)
-
-		;; Store the return address.
-		(call $ext_set_storage
-			(i32.const 16)	;; Pointer to the key
-			(i32.const 80)	;; Pointer to the value
-			(i32.const 8)	;; Length of the value
-		)
-	)
-
-	(func (export "call")
-		;; Read address of destination contract from storage.
-		(call $assert
-			(i32.eq
-				(call $ext_get_storage
-					(i32.const 16)	;; Pointer to the key
-				)
-				(i32.const 0)
-			)
-		)
-		(call $assert
-			(i32.eq
-				(call $ext_scratch_size)
-				(i32.const 8)
-			)
-		)
-		(call $ext_scratch_read
-			(i32.const 80)		;; The pointer where to store the contract address.
-			(i32.const 0)		;; Offset from the start of the scratch buffer.
-			(i32.const 8)		;; Count of bytes to copy.
-		)
-
-		;; Calling the destination contract with non-empty input data should fail.
-		(call $assert
-			(i32.eq
-				(call $ext_call
-					(i32.const 80)	;; Pointer to destination address
-					(i32.const 8)	;; Length of destination address
-					(i64.const 0)	;; How much gas to devote for the execution. 0 = all.
-					(i32.const 0)	;; Pointer to the buffer with value to transfer
-					(i32.const 8)	;; Length of the buffer with value to transfer
-					(i32.const 0)	;; Pointer to input data buffer address
-					(i32.const 1)	;; Length of input data buffer
-				)
-				(i32.const 0x0100)
-			)
-		)
-
-		;; Call the destination contract regularly, forcing it to self-destruct.
-		(call $assert
-			(i32.eq
-				(call $ext_call
-					(i32.const 80)	;; Pointer to destination address
-					(i32.const 8)	;; Length of destination address
-					(i64.const 0)	;; How much gas to devote for the execution. 0 = all.
-					(i32.const 8)	;; Pointer to the buffer with value to transfer
-					(i32.const 8)	;; Length of the buffer with value to transfer
-					(i32.const 0)	;; Pointer to input data buffer address
-					(i32.const 0)	;; Length of input data buffer
-				)
-				(i32.const 0)
-			)
-		)
-
-		;; Calling the destination address with non-empty input data should now work since the
-		;; contract has been removed. Also transfer a balance to the address so we can ensure this
-		;; does not keep the contract alive.
-		(call $assert
-			(i32.eq
-				(call $ext_call
-					(i32.const 80)	;; Pointer to destination address
-					(i32.const 8)	;; Length of destination address
-					(i64.const 0)	;; How much gas to devote for the execution. 0 = all.
-					(i32.const 0)	;; Pointer to the buffer with value to transfer
-					(i32.const 8)	;; Length of the buffer with value to transfer
-					(i32.const 0)	;; Pointer to input data buffer address
-					(i32.const 1)	;; Length of input data buffer
-				)
-				(i32.const 0)
-			)
-		)
-	)
-=======
 				GAS_LIMIT,
 				code_hash.into(),
 				vec![],
@@ -3036,7 +1485,6 @@
 
 			// Check that account is gone
 			assert!(ContractInfoOf::<Test>::get(BOB).is_none());
->>>>>>> 4771f237
 
 			// check that the beneficiary (django) got remaining balance
 			assert_eq!(Balances::free_balance(DJANGO), 100_000);
@@ -3050,38 +1498,6 @@
 	let (callee_wasm, callee_code_hash) = compile_module::<Test>("self_destruct").unwrap();
 	let (caller_wasm, caller_code_hash) = compile_module::<Test>("destroy_and_transfer").unwrap();
 
-<<<<<<< HEAD
-	ExtBuilder::default().existential_deposit(50).build().execute_with(|| {
-		// Create
-		Balances::deposit_creating(&ALICE, 1_000_000);
-		assert_ok!(Contract::put_code(Origin::signed(ALICE), 100_000, callee_wasm));
-		assert_ok!(Contract::put_code(Origin::signed(ALICE), 100_000, caller_wasm));
-
-		// This deploys the BOB contract, which in turn deploys the CHARLIE contract during
-		// construction.
-		assert_ok!(Contract::instantiate(
-			Origin::signed(ALICE),
-			200_000,
-			100_000,
-			caller_code_hash.into(),
-			callee_code_hash.as_ref().to_vec(),
-		));
-
-		// Check that the CHARLIE contract has been instantiated.
-		assert_matches!(
-			ContractInfoOf::<Test>::get(CHARLIE),
-			Some(ContractInfo::Alive(_))
-		);
-
-		// Call BOB, which calls CHARLIE, forcing CHARLIE to self-destruct.
-		assert_ok!(Contract::call(
-			Origin::signed(ALICE),
-			BOB,
-			0,
-			100_000,
-			CHARLIE.encode(),
-		));
-=======
 	ExtBuilder::default()
 		.existential_deposit(50)
 		.build()
@@ -3100,7 +1516,6 @@
 				caller_code_hash.into(),
 				callee_code_hash.as_ref().to_vec(),
 			));
->>>>>>> 4771f237
 
 			// Check that the CHARLIE contract has been instantiated.
 			assert_matches!(
@@ -3204,32 +1619,18 @@
 fn transfer_return_code() {
 	let (wasm, code_hash) = compile_module::<Test>("transfer_return_code").unwrap();
 	ExtBuilder::default().existential_deposit(50).build().execute_with(|| {
-<<<<<<< HEAD
-		Balances::deposit_creating(&ALICE, 1_000_000);
-		assert_ok!(Contract::put_code(Origin::signed(ALICE), 100_000, wasm));
-
-		// Fail to instantiate the BOB because the call that is issued in the deploy
-		// function exhausts all balances which puts it below the existential deposit.
-		assert_err!(
-			Contract::instantiate(
-=======
 		let subsistence = Config::<Test>::subsistence_threshold_uncached();
 		let _ = Balances::deposit_creating(&ALICE, 10 * subsistence);
 		assert_ok!(Contracts::put_code(Origin::signed(ALICE), wasm));
 
 		assert_ok!(
 			Contracts::instantiate(
->>>>>>> 4771f237
 				Origin::signed(ALICE),
 				subsistence,
 				GAS_LIMIT,
 				code_hash.into(),
 				vec![],
 			),
-<<<<<<< HEAD
-			"contract trapped during execution"
-=======
->>>>>>> 4771f237
 		);
 
 		// Contract has only the minimal balance so any transfer will return BelowSubsistence.
@@ -3369,22 +1770,9 @@
 			),
 		);
 
-<<<<<<< HEAD
-		assert_ok!(Contract::put_code(Origin::signed(ALICE), 100_000, wasm));
-		assert_ok!(Contract::instantiate(
-			Origin::signed(ALICE),
-			100,
-			100_000,
-			code_hash.into(),
-			vec![],
-		));
-		assert_ok!(Contract::call(
-			Origin::signed(ALICE),
-=======
 		// Contract has only the minimal balance so any transfer will return BelowSubsistence.
 		let result = Contracts::bare_call(
 			ALICE,
->>>>>>> 4771f237
 			BOB,
 			0,
 			GAS_LIMIT,
@@ -3438,139 +1826,4 @@
 		assert_return_code!(result, RuntimeReturnCode::CalleeTrapped);
 
 	});
-}
-
-const CODE_CRYPTO_HASHES: &str = r#"
-(module
-	(import "env" "ext_scratch_size" (func $ext_scratch_size (result i32)))
-	(import "env" "ext_scratch_read" (func $ext_scratch_read (param i32 i32 i32)))
-	(import "env" "ext_scratch_write" (func $ext_scratch_write (param i32 i32)))
-
-	(import "env" "ext_hash_sha2_256" (func $ext_hash_sha2_256 (param i32 i32 i32)))
-	(import "env" "ext_hash_keccak_256" (func $ext_hash_keccak_256 (param i32 i32 i32)))
-	(import "env" "ext_hash_blake2_256" (func $ext_hash_blake2_256 (param i32 i32 i32)))
-	(import "env" "ext_hash_blake2_128" (func $ext_hash_blake2_128 (param i32 i32 i32)))
-
-	(import "env" "memory" (memory 1 1))
-
-	(type $hash_fn_sig (func (param i32 i32 i32)))
-	(table 8 funcref)
-	(elem (i32.const 1)
-		$ext_hash_sha2_256
-		$ext_hash_keccak_256
-		$ext_hash_blake2_256
-		$ext_hash_blake2_128
-	)
-	(data (i32.const 1) "20202010201008") ;; Output sizes of the hashes in order in hex.
-
-	;; Not in use by the tests besides instantiating the contract.
-	(func (export "deploy"))
-
-	;; Called by the tests.
-	;;
-	;; The `call` function expects data in a certain format in the scratch
-	;; buffer.
-	;;
-	;; 1. The first byte encodes an identifier for the crypto hash function
-	;;    under test. (*)
-	;; 2. The rest encodes the input data that is directly fed into the
-	;;    crypto hash function chosen in 1.
-	;;
-	;; The `deploy` function then computes the chosen crypto hash function
-	;; given the input and puts the result back into the scratch buffer.
-	;; After contract execution the test driver then asserts that the returned
-	;; values are equal to the expected bytes for the input and chosen hash
-	;; function.
-	;;
-	;; (*) The possible value for the crypto hash identifiers can be found below:
-	;;
-	;; | value | Algorithm | Bit Width |
-	;; |-------|-----------|-----------|
-	;; |     0 |      SHA2 |       256 |
-	;; |     1 |    KECCAK |       256 |
-	;; |     2 |    BLAKE2 |       256 |
-	;; |     3 |    BLAKE2 |       128 |
-	;; ---------------------------------
-	(func (export "call") (result i32)
-		(local $chosen_hash_fn i32)
-		(local $input_ptr i32)
-		(local $input_len i32)
-		(local $output_ptr i32)
-		(local $output_len i32)
-		(local.set $input_ptr (i32.const 10))
-		(call $ext_scratch_read (local.get $input_ptr) (i32.const 0) (call $ext_scratch_size))
-		(local.set $chosen_hash_fn (i32.load8_u (local.get $input_ptr)))
-		(if (i32.gt_u (local.get $chosen_hash_fn) (i32.const 7))
-			;; We check that the chosen hash fn  identifier is within bounds: [0,7]
-			(unreachable)
-		)
-		(local.set $input_ptr (i32.add (local.get $input_ptr) (i32.const 1)))
-		(local.set $input_len (i32.sub (call $ext_scratch_size) (i32.const 1)))
-		(local.set $output_ptr (i32.const 100))
-		(local.set $output_len (i32.load8_u (local.get $chosen_hash_fn)))
-		(call_indirect (type $hash_fn_sig)
-			(local.get $input_ptr)
-			(local.get $input_len)
-			(local.get $output_ptr)
-			(local.get $chosen_hash_fn) ;; Which crypto hash function to execute.
-		)
-		(call $ext_scratch_write
-			(local.get $output_ptr) ;; Linear memory location of the output buffer.
-			(local.get $output_len) ;; Number of output buffer bytes.
-		)
-		(i32.const 0)
-	)
-)
-"#;
-
-#[test]
-fn crypto_hashes() {
-	let (wasm, code_hash) = compile_module::<Test>(&CODE_CRYPTO_HASHES).unwrap();
-
-	ExtBuilder::default().existential_deposit(50).build().execute_with(|| {
-		Balances::deposit_creating(&ALICE, 1_000_000);
-		assert_ok!(Contract::put_code(Origin::signed(ALICE), 100_000, wasm));
-
-		// Instantiate the CRYPTO_HASHES contract.
-		assert_ok!(Contract::instantiate(
-			Origin::signed(ALICE),
-			100_000,
-			100_000,
-			code_hash.into(),
-			vec![],
-		));
-		// Perform the call.
-		let input = b"_DEAD_BEEF";
-		use sp_io::hashing::*;
-		// Wraps a hash function into a more dynamic form usable for testing.
-		macro_rules! dyn_hash_fn {
-			($name:ident) => {
-				Box::new(|input| $name(input).as_ref().to_vec().into_boxed_slice())
-			};
-		}
-		// All hash functions and their associated output byte lengths.
-		let test_cases: &[(Box<dyn Fn(&[u8]) -> Box<[u8]>>, usize)] = &[
-			(dyn_hash_fn!(sha2_256), 32),
-			(dyn_hash_fn!(keccak_256), 32),
-			(dyn_hash_fn!(blake2_256), 32),
-			(dyn_hash_fn!(blake2_128), 16),
-		];
-		// Test the given hash functions for the input: "_DEAD_BEEF"
-		for (n, (hash_fn, expected_size)) in test_cases.iter().enumerate() {
-			// We offset data in the contract tables by 1.
-			let mut params = vec![(n + 1) as u8];
-			params.extend_from_slice(input);
-			let result = <Module<Test>>::bare_call(
-				ALICE,
-				BOB,
-				0,
-				100_000,
-				params,
-				None,
-			).unwrap();
-			assert_eq!(result.status, 0);
-			let expected = hash_fn(input.as_ref());
-			assert_eq!(&result.data[..*expected_size], &*expected);
-		}
-	})
 }