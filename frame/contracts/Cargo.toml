--- conflicted
+++ resolved
@@ -1,10 +1,6 @@
 [package]
 name = "pallet-contracts"
-<<<<<<< HEAD
-version = "2.0.0-alpha.5"
-=======
 version = "2.0.0"
->>>>>>> 4771f237
 authors = ["Parity Technologies <admin@parity.io>"]
 edition = "2018"
 license = "Apache-2.0"
@@ -17,18 +13,12 @@
 targets = ["x86_64-unknown-linux-gnu"]
 
 [dependencies]
-<<<<<<< HEAD
-serde = { version = "1.0.101", optional = true, features = ["derive"] }
-pwasm-utils = { version = "0.12.0", default-features = false }
-codec = { package = "parity-scale-codec", version = "1.3.0", default-features = false, features = ["derive"] }
-=======
 bitflags = "1.0"
 codec = { package = "parity-scale-codec", version = "1.3.4", default-features = false, features = ["derive"] }
 frame-benchmarking = { version = "2.0.0", default-features = false, path = "../benchmarking", optional = true }
 frame-support = { version = "2.0.0", default-features = false, path = "../support" }
 frame-system = { version = "2.0.0", default-features = false, path = "../system" }
 pallet-contracts-primitives = { version = "2.0.0", default-features = false, path = "common" }
->>>>>>> 4771f237
 parity-wasm = { version = "0.41.0", default-features = false }
 pwasm-utils = { version = "0.14.0", default-features = false }
 serde = { version = "1.0.101", optional = true, features = ["derive"] }
@@ -38,34 +28,16 @@
 sp-std = { version = "2.0.0", default-features = false, path = "../../primitives/std" }
 sp-sandbox = { version = "0.8.0", default-features = false, path = "../../primitives/sandbox" }
 wasmi-validation = { version = "0.3.0", default-features = false }
-<<<<<<< HEAD
-sp-core = { version = "2.0.0-alpha.5", default-features = false, path = "../../primitives/core" }
-sp-runtime = { version = "2.0.0-alpha.5", default-features = false, path = "../../primitives/runtime" }
-sp-io = { version = "2.0.0-alpha.5", default-features = false, path = "../../primitives/io" }
-sp-std = { version = "2.0.0-alpha.5", default-features = false, path = "../../primitives/std" }
-sp-sandbox = { version = "0.8.0-alpha.5", default-features = false, path = "../../primitives/sandbox" }
-frame-support = { version = "2.0.0-alpha.5", default-features = false, path = "../support" }
-frame-system = { version = "2.0.0-alpha.5", default-features = false, path = "../system" }
-pallet-contracts-primitives = { version = "2.0.0-alpha.5", default-features = false, path = "common" }
-=======
 wat = { version = "1.0", optional = true, default-features = false }
->>>>>>> 4771f237
 
 [dev-dependencies]
 assert_matches = "1.3.0"
-<<<<<<< HEAD
-hex-literal = "0.2.1"
-pallet-balances = { version = "2.0.0-alpha.5", path = "../balances" }
-pallet-timestamp = { version = "2.0.0-alpha.5", path = "../timestamp" }
-pallet-randomness-collective-flip = { version = "2.0.0-alpha.5", path = "../randomness-collective-flip" }
-=======
 hex-literal = "0.3.1"
 pallet-balances = { version = "2.0.0", path = "../balances" }
 pallet-timestamp = { version = "2.0.0", path = "../timestamp" }
 pallet-randomness-collective-flip = { version = "2.0.0", path = "../randomness-collective-flip" }
 pretty_assertions = "0.6.1"
 wat = "1.0"
->>>>>>> 4771f237
 
 [features]
 default = ["std"]
