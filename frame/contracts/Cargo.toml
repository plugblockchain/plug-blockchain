[package]
name = "pallet-contracts"
<<<<<<< HEAD
version = "3.0.0"
=======
version = "2.0.1"
>>>>>>> 4904ce00
authors = ["Parity Technologies <admin@parity.io>"]
edition = "2018"
license = "Apache-2.0"
homepage = "https://substrate.dev"
repository = "https://github.com/paritytech/substrate/"
description = "FRAME pallet for WASM contracts"
readme = "README.md"

# Prevent publish until we are ready to release 3.0.0
publish = false

[package.metadata.docs.rs]
targets = ["x86_64-unknown-linux-gnu"]

[dependencies]
codec = { package = "parity-scale-codec", version = "2.0.0", default-features = false, features = ["derive"] }
<<<<<<< HEAD
frame-benchmarking = { version = "3.1.0", default-features = false, path = "../benchmarking", optional = true }
frame-support = { version = "3.0.0", default-features = false, path = "../support" }
frame-system = { version = "3.0.0", default-features = false, path = "../system" }
pallet-contracts-primitives = { version = "3.0.0", default-features = false, path = "common" }
pallet-contracts-proc-macro = { version = "3.0.0", path = "proc-macro" }
=======
frame-benchmarking = { version = "3.0.0", default-features = false, path = "../benchmarking", optional = true }
frame-support = { version = "3.0.0", default-features = false, path = "../support" }
frame-system = { version = "3.0.0", default-features = false, path = "../system" }
pallet-contracts-primitives = { version = "2.0.0", default-features = false, path = "common" }
pallet-contracts-proc-macro = { version = "0.1.0", path = "proc-macro" }
>>>>>>> 4904ce00
parity-wasm = { version = "0.41.0", default-features = false }
pwasm-utils = { version = "0.16", default-features = false }
serde = { version = "1.0.101", optional = true, features = ["derive"] }
sp-core = { version = "3.0.0", default-features = false, path = "../../primitives/core" }
sp-runtime = { version = "3.0.0", default-features = false, path = "../../primitives/runtime" }
sp-io = { version = "3.0.0", default-features = false, path = "../../primitives/io" }
sp-std = { version = "3.0.0", default-features = false, path = "../../primitives/std" }
sp-sandbox = { version = "0.9.0", default-features = false, path = "../../primitives/sandbox" }
wasmi-validation = { version = "0.3.0", default-features = false }
<<<<<<< HEAD
log = { version = "0.4.14", default-features = false }
=======
>>>>>>> 4904ce00

# Only used in benchmarking to generate random contract code
rand = { version = "0.7.0", optional = true, default-features = false }
rand_pcg = { version = "0.2.1", optional = true }

[dev-dependencies]
assert_matches = "1.3.0"
hex-literal = "0.3.1"
pallet-balances = { version = "3.0.0", path = "../balances" }
pallet-timestamp = { version = "3.0.0", path = "../timestamp" }
pallet-randomness-collective-flip = { version = "3.0.0", path = "../randomness-collective-flip" }
paste = "1.0"
pretty_assertions = "0.6.1"
wat = "1.0"

[features]
default = ["std"]
std = [
	"serde",
	"codec/std",
	"sp-core/std",
	"sp-runtime/std",
	"sp-io/std",
	"sp-std/std",
	"sp-sandbox/std",
	"frame-support/std",
	"frame-system/std",
	"parity-wasm/std",
	"pwasm-utils/std",
	"wasmi-validation/std",
	"pallet-contracts-primitives/std",
	"pallet-contracts-proc-macro/full",
<<<<<<< HEAD
	"log/std",
=======
>>>>>>> 4904ce00
]
runtime-benchmarks = [
	"frame-benchmarking",
	"rand",
	"rand_pcg",
<<<<<<< HEAD
]
try-runtime = ["frame-support/try-runtime"]
=======
]
>>>>>>> 4904ce00
<|MERGE_RESOLUTION|>--- conflicted
+++ resolved
@@ -1,10 +1,6 @@
 [package]
 name = "pallet-contracts"
-<<<<<<< HEAD
 version = "3.0.0"
-=======
-version = "2.0.1"
->>>>>>> 4904ce00
 authors = ["Parity Technologies <admin@parity.io>"]
 edition = "2018"
 license = "Apache-2.0"
@@ -21,19 +17,11 @@
 
 [dependencies]
 codec = { package = "parity-scale-codec", version = "2.0.0", default-features = false, features = ["derive"] }
-<<<<<<< HEAD
 frame-benchmarking = { version = "3.1.0", default-features = false, path = "../benchmarking", optional = true }
 frame-support = { version = "3.0.0", default-features = false, path = "../support" }
 frame-system = { version = "3.0.0", default-features = false, path = "../system" }
 pallet-contracts-primitives = { version = "3.0.0", default-features = false, path = "common" }
 pallet-contracts-proc-macro = { version = "3.0.0", path = "proc-macro" }
-=======
-frame-benchmarking = { version = "3.0.0", default-features = false, path = "../benchmarking", optional = true }
-frame-support = { version = "3.0.0", default-features = false, path = "../support" }
-frame-system = { version = "3.0.0", default-features = false, path = "../system" }
-pallet-contracts-primitives = { version = "2.0.0", default-features = false, path = "common" }
-pallet-contracts-proc-macro = { version = "0.1.0", path = "proc-macro" }
->>>>>>> 4904ce00
 parity-wasm = { version = "0.41.0", default-features = false }
 pwasm-utils = { version = "0.16", default-features = false }
 serde = { version = "1.0.101", optional = true, features = ["derive"] }
@@ -43,10 +31,7 @@
 sp-std = { version = "3.0.0", default-features = false, path = "../../primitives/std" }
 sp-sandbox = { version = "0.9.0", default-features = false, path = "../../primitives/sandbox" }
 wasmi-validation = { version = "0.3.0", default-features = false }
-<<<<<<< HEAD
 log = { version = "0.4.14", default-features = false }
-=======
->>>>>>> 4904ce00
 
 # Only used in benchmarking to generate random contract code
 rand = { version = "0.7.0", optional = true, default-features = false }
@@ -79,18 +64,11 @@
 	"wasmi-validation/std",
 	"pallet-contracts-primitives/std",
 	"pallet-contracts-proc-macro/full",
-<<<<<<< HEAD
 	"log/std",
-=======
->>>>>>> 4904ce00
 ]
 runtime-benchmarks = [
 	"frame-benchmarking",
 	"rand",
 	"rand_pcg",
-<<<<<<< HEAD
 ]
-try-runtime = ["frame-support/try-runtime"]
-=======
-]
->>>>>>> 4904ce00
+try-runtime = ["frame-support/try-runtime"]