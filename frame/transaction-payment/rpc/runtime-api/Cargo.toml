--- conflicted
+++ resolved
@@ -1,10 +1,6 @@
 [package]
 name = "pallet-transaction-payment-rpc-runtime-api"
-<<<<<<< HEAD
-version = "2.0.0-alpha.5"
-=======
 version = "2.0.0"
->>>>>>> 4771f237
 authors = ["Parity Technologies <admin@parity.io>"]
 edition = "2018"
 license = "Apache-2.0"
@@ -18,19 +14,11 @@
 
 [dependencies]
 serde = { version = "1.0.101", optional = true, features = ["derive"] }
-<<<<<<< HEAD
-sp-api = { version = "2.0.0-alpha.5", default-features = false, path = "../../../../primitives/api" }
-codec = { package = "parity-scale-codec", version = "1.3.0", default-features = false, features = ["derive"] }
-sp-std = { version = "2.0.0-alpha.5", default-features = false, path = "../../../../primitives/std" }
-sp-runtime = { version = "2.0.0-alpha.5", default-features = false, path = "../../../../primitives/runtime" }
-frame-support = { version = "2.0.0-alpha.5", default-features = false, path = "../../../support" }
-=======
 sp-api = { version = "2.0.0", default-features = false, path = "../../../../primitives/api" }
 codec = { package = "parity-scale-codec", version = "1.3.1", default-features = false, features = ["derive"] }
 sp-std = { version = "2.0.0", default-features = false, path = "../../../../primitives/std" }
 sp-runtime = { version = "2.0.0", default-features = false, path = "../../../../primitives/runtime" }
 frame-support = { version = "2.0.0", default-features = false, path = "../../../support" }
->>>>>>> 4771f237
 
 [dev-dependencies]
 serde_json = "1.0.41"
