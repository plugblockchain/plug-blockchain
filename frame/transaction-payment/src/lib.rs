// Copyright 2019-2020 Parity Technologies (UK) Ltd.
// This file is part of Substrate.

// Substrate is free software: you can redistribute it and/or modify
// it under the terms of the GNU General Public License as published by
// the Free Software Foundation, either version 3 of the License, or
// (at your option) any later version.

// Substrate is distributed in the hope that it will be useful,
// but WITHOUT ANY WARRANTY; without even the implied warranty of
// MERCHANTABILITY or FITNESS FOR A PARTICULAR PURPOSE.  See the
// GNU General Public License for more details.

// You should have received a copy of the GNU General Public License
// along with Substrate.  If not, see <http://www.gnu.org/licenses/>.

//! # Transaction Payment Module
//!
//! This module provides the basic logic needed to pay the absolute minimum amount needed for a
//! transaction to be included. This includes:
//!   - _weight fee_: A fee proportional to amount of weight a transaction consumes.
//!   - _length fee_: A fee proportional to the encoded length of the transaction.
//!   - _tip_: An optional tip. Tip increases the priority of the transaction, giving it a higher
//!     chance to be included by the transaction queue.
//!
//! Additionally, this module allows one to configure:
//!   - The mapping between one unit of weight to one unit of fee via [`WeightToFee`].
//!   - A means of updating the fee for the next block, via defining a multiplier, based on the
//!     final state of the chain at the end of the previous block. This can be configured via
//!     [`FeeMultiplierUpdate`]

#![cfg_attr(not(feature = "std"), no_std)]

use sp_std::prelude::*;
use codec::{Encode, Decode};
use frame_support::{
	decl_storage, decl_module,
	traits::{Currency, Get, OnUnbalanced, ExistenceRequirement, WithdrawReason},
	weights::{Weight, DispatchInfo, GetDispatchInfo},
};
use sp_runtime::{
	Fixed64,
	transaction_validity::{
		TransactionPriority, ValidTransaction, InvalidTransaction, TransactionValidityError,
		TransactionValidity,
	},
	traits::{Zero, Saturating, SignedExtension, SaturatedConversion, Convert},
};
use pallet_transaction_payment_rpc_runtime_api::RuntimeDispatchInfo;

type Multiplier = Fixed64;
type BalanceOf<T> =
	<<T as Trait>::Currency as Currency<<T as frame_system::Trait>::AccountId>>::Balance;
type NegativeImbalanceOf<T> =
	<<T as Trait>::Currency as Currency<<T as frame_system::Trait>::AccountId>>::NegativeImbalance;

pub trait Trait: frame_system::Trait {
	/// The currency type in which fees will be paid.
	type Currency: Currency<Self::AccountId> + Send + Sync;

	/// Handler for the unbalanced reduction when taking transaction fees.
	type OnTransactionPayment: OnUnbalanced<NegativeImbalanceOf<Self>>;

	/// The fee to be paid for making a transaction; the base.
	type TransactionBaseFee: Get<BalanceOf<Self>>;

	/// The fee to be paid for making a transaction; the per-byte portion.
	type TransactionByteFee: Get<BalanceOf<Self>>;

	/// Convert a weight value into a deductible fee based on the currency type.
	type WeightToFee: Convert<Weight, BalanceOf<Self>>;

	/// Update the multiplier of the next block, based on the previous block's weight.
	type FeeMultiplierUpdate: Convert<Multiplier, Multiplier>;
}

decl_storage! {
	trait Store for Module<T: Trait> as Balances {
		pub NextFeeMultiplier get(fn next_fee_multiplier): Multiplier = Multiplier::from_parts(0);
	}
}

decl_module! {
	pub struct Module<T: Trait> for enum Call where origin: T::Origin {
		/// The fee to be paid for making a transaction; the base.
		const TransactionBaseFee: BalanceOf<T> = T::TransactionBaseFee::get();

		/// The fee to be paid for making a transaction; the per-byte portion.
		const TransactionByteFee: BalanceOf<T> = T::TransactionByteFee::get();

		fn on_finalize() {
			NextFeeMultiplier::mutate(|fm| {
				*fm = T::FeeMultiplierUpdate::convert(*fm)
			});
		}
	}
}

impl<T: Trait> Module<T> {
	/// Query the data that we know about the fee of a given `call`.
	///
	/// As this module is not and cannot be aware of the internals of a signed extension, it only
	/// interprets them as some encoded value and takes their length into account.
	///
	/// All dispatchables must be annotated with weight and will have some fee info. This function
	/// always returns.
	// NOTE: we can actually make it understand `ChargeTransactionPayment`, but would be some hassle
	// for sure. We have to make it aware of the index of `ChargeTransactionPayment` in `Extra`.
	// Alternatively, we could actually execute the tx's per-dispatch and record the balance of the
	// sender before and after the pipeline.. but this is way too much hassle for a very very little
	// potential gain in the future.
	pub fn query_info<Extrinsic: GetDispatchInfo>(
		unchecked_extrinsic: Extrinsic,
		len: u32,
	) -> RuntimeDispatchInfo<BalanceOf<T>>
	where
		T: Send + Sync,
		BalanceOf<T>: Send + Sync,
	{
		let dispatch_info = <Extrinsic as GetDispatchInfo>::get_dispatch_info(&unchecked_extrinsic);

		let partial_fee =
			<ChargeTransactionPayment<T>>::compute_fee(len, dispatch_info, 0u32.into());
		let DispatchInfo { weight, class, .. } = dispatch_info;

		RuntimeDispatchInfo { weight, class, partial_fee }
	}
}

/// Require the transactor pay for themselves and maybe include a tip to gain additional priority
/// in the queue.
#[derive(Encode, Decode, Clone, Eq, PartialEq)]
pub struct ChargeTransactionPayment<T: Trait + Send + Sync>(#[codec(compact)] BalanceOf<T>);

impl<T: Trait + Send + Sync> ChargeTransactionPayment<T> {
	/// utility constructor. Used only in client/factory code.
	pub fn from(fee: BalanceOf<T>) -> Self {
		Self(fee)
	}

	/// Compute the final fee value for a particular transaction.
	///
	/// The final fee is composed of:
	///   - _base_fee_: This is the minimum amount a user pays for a transaction.
	///   - _len_fee_: This is the amount paid merely to pay for size of the transaction.
	///   - _weight_fee_: This amount is computed based on the weight of the transaction. Unlike
	///      size-fee, this is not input dependent and reflects the _complexity_ of the execution
	///      and the time it consumes.
	///   - _targeted_fee_adjustment_: This is a multiplier that can tune the final fee based on
	///     the congestion of the network.
	///   - (optional) _tip_: if included in the transaction, it will be added on top. Only signed
	///      transactions can have a tip.
	///
	/// final_fee = base_fee + targeted_fee_adjustment(len_fee + weight_fee) + tip;
	pub fn compute_fee(
		len: u32,
		info: <Self as SignedExtension>::DispatchInfo,
		tip: BalanceOf<T>,
	) -> BalanceOf<T>
	where
		BalanceOf<T>: Sync + Send,
	{
		if info.pays_fee {
			let len = <BalanceOf<T>>::from(len);
			let per_byte = T::TransactionByteFee::get();
			let len_fee = per_byte.saturating_mul(len);

			let weight_fee = {
				// cap the weight to the maximum defined in runtime, otherwise it will be the
				// `Bounded` maximum of its data type, which is not desired.
				let capped_weight = info.weight
					.min(<T as frame_system::Trait>::MaximumBlockWeight::get());
				T::WeightToFee::convert(capped_weight)
			};

			// the adjustable part of the fee
			let adjustable_fee = len_fee.saturating_add(weight_fee);
			let targeted_fee_adjustment = NextFeeMultiplier::get();
			// adjusted_fee = adjustable_fee + (adjustable_fee * targeted_fee_adjustment)
			let adjusted_fee = targeted_fee_adjustment.saturated_multiply_accumulate(adjustable_fee);

			let base_fee = T::TransactionBaseFee::get();
			base_fee.saturating_add(adjusted_fee).saturating_add(tip)
		} else {
			tip
		}
	}
}

impl<T: Trait + Send + Sync> sp_std::fmt::Debug for ChargeTransactionPayment<T> {
	#[cfg(feature = "std")]
	fn fmt(&self, f: &mut sp_std::fmt::Formatter) -> sp_std::fmt::Result {
		write!(f, "ChargeTransactionPayment<{:?}>", self.0)
	}
	#[cfg(not(feature = "std"))]
	fn fmt(&self, _: &mut sp_std::fmt::Formatter) -> sp_std::fmt::Result {
		Ok(())
	}
}

impl<T: Trait + Send + Sync> SignedExtension for ChargeTransactionPayment<T>
	where BalanceOf<T>: Send + Sync
{
	const IDENTIFIER: &'static str = "ChargeTransactionPayment";
	type AccountId = T::AccountId;
	type Call = T::Call;
	type AdditionalSigned = ();
	type DispatchInfo = DispatchInfo;
	type Pre = ();
	fn additional_signed(&self) -> sp_std::result::Result<(), TransactionValidityError> { Ok(()) }

	fn validate(
		&self,
		who: &Self::AccountId,
		_call: &Self::Call,
		info: Self::DispatchInfo,
		len: usize,
	) -> TransactionValidity {
		// pay any fees.
		let tip = self.0;
		let fee = Self::compute_fee(len as u32, info, tip);
		// Only mess with balances if fee is not zero.
		if !fee.is_zero() {
			let imbalance = match T::Currency::withdraw(
				who,
				fee,
				if tip.is_zero() {
					WithdrawReason::TransactionPayment.into()
				} else {
					WithdrawReason::TransactionPayment | WithdrawReason::Tip
				},
				ExistenceRequirement::KeepAlive,
			) {
				Ok(imbalance) => imbalance,
				Err(_) => return InvalidTransaction::Payment.into(),
			};
			T::OnTransactionPayment::on_unbalanced(imbalance);
		}

		let mut r = ValidTransaction::default();
		// NOTE: we probably want to maximize the _fee (of any type) per weight unit_ here, which
		// will be a bit more than setting the priority to tip. For now, this is enough.
		r.priority = fee.saturated_into::<TransactionPriority>();
		Ok(r)
	}
}

#[cfg(test)]
mod tests {
	use super::*;
	use codec::Encode;
	use frame_support::{
		impl_outer_dispatch, impl_outer_origin, parameter_types,
		weights::{DispatchClass, DispatchInfo, GetDispatchInfo, Weight},
	};
	use pallet_balances::Call as BalancesCall;
	use pallet_transaction_payment_rpc_runtime_api::RuntimeDispatchInfo;
	use sp_core::H256;
	use sp_runtime::{
		testing::{Header, TestXt},
		traits::{BlakeTwo256, Extrinsic, IdentityLookup},
		Perbill,
	};
	use std::cell::RefCell;

	const CALL: &<Runtime as frame_system::Trait>::Call =
		&Call::Balances(BalancesCall::transfer(2, 69));

	impl_outer_dispatch! {
		pub enum Call for Runtime where origin: Origin {
			pallet_balances::Balances,
			frame_system::System,
		}
	}

	#[derive(Clone, PartialEq, Eq, Debug)]
	pub struct Runtime;

	use frame_system as system;
	impl_outer_origin!{
		pub enum Origin for Runtime {}
	}

	parameter_types! {
		pub const BlockHashCount: u64 = 250;
		pub const MaximumBlockWeight: Weight = 1024;
		pub const MaximumBlockLength: u32 = 2 * 1024;
		pub const AvailableBlockRatio: Perbill = Perbill::one();
	}

	impl frame_system::Trait for Runtime {
		type Origin = Origin;
		type Index = u64;
		type BlockNumber = u64;
		type Call = Call;
		type Hash = H256;
		type Hashing = BlakeTwo256;
		type AccountId = u64;
		type Lookup = IdentityLookup<Self::AccountId>;
		type Header = Header;
		type Event = ();
		type BlockHashCount = BlockHashCount;
		type MaximumBlockWeight = MaximumBlockWeight;
		type MaximumBlockLength = MaximumBlockLength;
		type AvailableBlockRatio = AvailableBlockRatio;
		type Version = ();
		type ModuleToIndex = ();
<<<<<<< HEAD
		type Doughnut = ();
		type DelegatedDispatchVerifier = ();
=======
		type AccountData = pallet_balances::AccountData<u64>;
		type OnNewAccount = ();
		type OnKilledAccount = ();
>>>>>>> 013c1ee1
	}

	parameter_types! {
		pub const CreationFee: u64 = 0;
		pub const ExistentialDeposit: u64 = 1;
	}

	impl pallet_balances::Trait for Runtime {
		type Balance = u64;
		type OnReapAccount = System;
		type OnNewAccount = ();
		type Event = ();
		type TransferPayment = ();
		type DustRemoval = ();
		type ExistentialDeposit = ExistentialDeposit;
		type CreationFee = CreationFee;
	}
<<<<<<< HEAD

=======
>>>>>>> 013c1ee1
	thread_local! {
		static TRANSACTION_BASE_FEE: RefCell<u64> = RefCell::new(0);
		static TRANSACTION_BYTE_FEE: RefCell<u64> = RefCell::new(1);
		static WEIGHT_TO_FEE: RefCell<u64> = RefCell::new(1);
	}

	pub struct TransactionBaseFee;
	impl Get<u64> for TransactionBaseFee {
		fn get() -> u64 { TRANSACTION_BASE_FEE.with(|v| *v.borrow()) }
	}

	pub struct TransactionByteFee;
	impl Get<u64> for TransactionByteFee {
		fn get() -> u64 { TRANSACTION_BYTE_FEE.with(|v| *v.borrow()) }
	}

	pub struct WeightToFee(u64);
	impl Convert<Weight, u64> for WeightToFee {
		fn convert(t: Weight) -> u64 {
			WEIGHT_TO_FEE.with(|v| *v.borrow() * (t as u64))
		}
	}

	impl Trait for Runtime {
		type Currency = pallet_balances::Module<Runtime>;
		type OnTransactionPayment = ();
		type TransactionBaseFee = TransactionBaseFee;
		type TransactionByteFee = TransactionByteFee;
		type WeightToFee = WeightToFee;
		type FeeMultiplierUpdate = ();
	}

	type Balances = pallet_balances::Module<Runtime>;
	type System = frame_system::Module<Runtime>;
	type TransactionPayment = Module<Runtime>;

	pub struct ExtBuilder {
		balance_factor: u64,
		base_fee: u64,
		byte_fee: u64,
		weight_to_fee: u64
	}

	impl Default for ExtBuilder {
		fn default() -> Self {
			Self {
				balance_factor: 1,
				base_fee: 0,
				byte_fee: 1,
				weight_to_fee: 1,
			}
		}
	}

	impl ExtBuilder {
		pub fn base_fee(mut self, base_fee: u64) -> Self {
			self.base_fee = base_fee;
			self
		}
		pub fn byte_fee(mut self, byte_fee: u64) -> Self {
			self.byte_fee = byte_fee;
			self
		}
		pub fn weight_fee(mut self, weight_to_fee: u64) -> Self {
			self.weight_to_fee = weight_to_fee;
			self
		}
		pub fn balance_factor(mut self, factor: u64) -> Self {
			self.balance_factor = factor;
			self
		}
		fn set_constants(&self) {
			TRANSACTION_BASE_FEE.with(|v| *v.borrow_mut() = self.base_fee);
			TRANSACTION_BYTE_FEE.with(|v| *v.borrow_mut() = self.byte_fee);
			WEIGHT_TO_FEE.with(|v| *v.borrow_mut() = self.weight_to_fee);
		}
		pub fn build(self) -> sp_io::TestExternalities {
			self.set_constants();
			let mut t = frame_system::GenesisConfig::default().build_storage::<Runtime>().unwrap();
			pallet_balances::GenesisConfig::<Runtime> {
				balances: if self.balance_factor > 0 {
					vec![
						(1, 10 * self.balance_factor),
						(2, 20 * self.balance_factor),
						(3, 30 * self.balance_factor),
						(4, 40 * self.balance_factor),
						(5, 50 * self.balance_factor),
						(6, 60 * self.balance_factor)
					]
				} else {
					vec![]
				},
			}.assimilate_storage(&mut t).unwrap();
			t.into()
		}
	}

	/// create a transaction info struct from weight. Handy to avoid building the whole struct.
	pub fn info_from_weight(w: Weight) -> DispatchInfo {
		DispatchInfo { weight: w, pays_fee: true, ..Default::default() }
	}

	#[test]
	fn signed_extension_transaction_payment_work() {
		ExtBuilder::default()
			.balance_factor(10)
			.base_fee(5)
			.build()
			.execute_with(||
		{
			let len = 10;
			assert!(
				ChargeTransactionPayment::<Runtime>::from(0)
					.pre_dispatch(&1, CALL, info_from_weight(5), len)
					.is_ok()
			);
			assert_eq!(Balances::free_balance(1), 100 - 5 - 5 - 10);

			assert!(
				ChargeTransactionPayment::<Runtime>::from(5 /* tipped */)
					.pre_dispatch(&2, CALL, info_from_weight(3), len)
					.is_ok()
			);
			assert_eq!(Balances::free_balance(2), 200 - 5 - 10 - 3 - 5);
		});
	}

	#[test]
	fn signed_extension_transaction_payment_is_bounded() {
		ExtBuilder::default()
			.balance_factor(1000)
			.byte_fee(0)
			.build()
			.execute_with(||
		{
			// maximum weight possible
			assert!(
				ChargeTransactionPayment::<Runtime>::from(0)
					.pre_dispatch(&1, CALL, info_from_weight(Weight::max_value()), 10)
					.is_ok()
			);
			// fee will be proportional to what is the actual maximum weight in the runtime.
			assert_eq!(
				Balances::free_balance(&1),
				(10000 - <Runtime as frame_system::Trait>::MaximumBlockWeight::get()) as u64
			);
		});
	}

	#[test]
	fn signed_extension_allows_free_transactions() {
		ExtBuilder::default()
			.base_fee(100)
			.balance_factor(0)
			.build()
			.execute_with(||
		{
			// 1 ain't have a penny.
			assert_eq!(Balances::free_balance(1), 0);

			let len = 100;

			// This is a completely free (and thus wholly insecure/DoS-ridden) transaction.
			let operational_transaction = DispatchInfo {
				weight: 0,
				class: DispatchClass::Operational,
				pays_fee: false,
			};
			assert!(
				ChargeTransactionPayment::<Runtime>::from(0)
					.validate(&1, CALL, operational_transaction , len)
					.is_ok()
			);

			// like a InsecureFreeNormal
			let free_transaction = DispatchInfo {
				weight: 0,
				class: DispatchClass::Normal,
				pays_fee: true,
			};
			assert!(
				ChargeTransactionPayment::<Runtime>::from(0)
					.validate(&1, CALL, free_transaction , len)
					.is_err()
			);
		});
	}

	#[test]
	fn signed_ext_length_fee_is_also_updated_per_congestion() {
		ExtBuilder::default()
			.base_fee(5)
			.balance_factor(10)
			.build()
			.execute_with(||
		{
			// all fees should be x1.5
			NextFeeMultiplier::put(Fixed64::from_rational(1, 2));
			let len = 10;

			assert!(
				ChargeTransactionPayment::<Runtime>::from(10) // tipped
					.pre_dispatch(&1, CALL, info_from_weight(3), len)
					.is_ok()
			);
			assert_eq!(Balances::free_balance(1), 100 - 10 - 5 - (10 + 3) * 3 / 2);
		})
	}

	#[test]
	fn query_info_works() {
		let call = Call::Balances(BalancesCall::transfer(2, 69));
		let origin = 111111;
		let extra = ();
		let xt = TestXt::new(call, Some((origin, extra))).unwrap();
		let info  = xt.get_dispatch_info();
		let ext = xt.encode();
		let len = ext.len() as u32;
		ExtBuilder::default()
			.base_fee(5)
			.weight_fee(2)
			.build()
			.execute_with(||
		{
			// all fees should be x1.5
			NextFeeMultiplier::put(Fixed64::from_rational(1, 2));

			assert_eq!(
				TransactionPayment::query_info(xt, len),
				RuntimeDispatchInfo {
					weight: info.weight,
					class: info.class,
					partial_fee:
						5 /* base */
						+ (
							len as u64 /* len * 1 */
							+ info.weight.min(MaximumBlockWeight::get()) as u64 * 2 /* weight * weight_to_fee */
						) * 3 / 2
				},
			);

		});
	}

	#[test]
	fn compute_fee_works_without_multiplier() {
		ExtBuilder::default()
			.base_fee(100)
			.byte_fee(10)
			.balance_factor(0)
			.build()
			.execute_with(||
		{
			// Next fee multiplier is zero
			assert_eq!(NextFeeMultiplier::get(), Fixed64::from_natural(0));

			// Tip only, no fees works
			let dispatch_info = DispatchInfo {
				weight: 0,
				class: DispatchClass::Operational,
				pays_fee: false,
			};
			assert_eq!(ChargeTransactionPayment::<Runtime>::compute_fee(0, dispatch_info, 10), 10);
			// No tip, only base fee works
			let dispatch_info = DispatchInfo {
				weight: 0,
				class: DispatchClass::Operational,
				pays_fee: true,
			};
			assert_eq!(ChargeTransactionPayment::<Runtime>::compute_fee(0, dispatch_info, 0), 100);
			// Tip + base fee works
			assert_eq!(ChargeTransactionPayment::<Runtime>::compute_fee(0, dispatch_info, 69), 169);
			// Len (byte fee) + base fee works
			assert_eq!(ChargeTransactionPayment::<Runtime>::compute_fee(42, dispatch_info, 0), 520);
			// Weight fee + base fee works
			let dispatch_info = DispatchInfo {
				weight: 1000,
				class: DispatchClass::Operational,
				pays_fee: true,
			};
			assert_eq!(ChargeTransactionPayment::<Runtime>::compute_fee(0, dispatch_info, 0), 1100);
		});
	}

	#[test]
	fn compute_fee_works_with_multiplier() {
		ExtBuilder::default()
			.base_fee(100)
			.byte_fee(10)
			.balance_factor(0)
			.build()
			.execute_with(||
		{
			// Add a next fee multiplier
			NextFeeMultiplier::put(Fixed64::from_rational(1, 2)); // = 1/2 = .5
			// Base fee is unaffected by multiplier
			let dispatch_info = DispatchInfo {
				weight: 0,
				class: DispatchClass::Operational,
				pays_fee: true,
			};
			assert_eq!(ChargeTransactionPayment::<Runtime>::compute_fee(0, dispatch_info, 0), 100);

			// Everything works together :)
			let dispatch_info = DispatchInfo {
				weight: 123,
				class: DispatchClass::Operational,
				pays_fee: true,
			};
			// 123 weight, 456 length, 100 base
			// adjustable fee = (123 * 1) + (456 * 10) = 4683
			// adjusted fee = (4683 * .5) + 4683 = 7024.5 -> 7024
			// final fee = 100 + 7024 + 789 tip = 7913
			assert_eq!(ChargeTransactionPayment::<Runtime>::compute_fee(456, dispatch_info, 789), 7913);
		});
	}

	#[test]
	fn compute_fee_does_not_overflow() {
		ExtBuilder::default()
			.base_fee(100)
			.byte_fee(10)
			.balance_factor(0)
			.build()
			.execute_with(||
		{
			// Overflow is handled
			let dispatch_info = DispatchInfo {
				weight: <u32>::max_value(),
				class: DispatchClass::Operational,
				pays_fee: true,
			};
			assert_eq!(
				ChargeTransactionPayment::<Runtime>::compute_fee(
					<u32>::max_value(),
					dispatch_info,
					<u64>::max_value()
				),
				<u64>::max_value()
			);
		});
	}
}<|MERGE_RESOLUTION|>--- conflicted
+++ resolved
@@ -305,14 +305,8 @@
 		type AvailableBlockRatio = AvailableBlockRatio;
 		type Version = ();
 		type ModuleToIndex = ();
-<<<<<<< HEAD
 		type Doughnut = ();
 		type DelegatedDispatchVerifier = ();
-=======
-		type AccountData = pallet_balances::AccountData<u64>;
-		type OnNewAccount = ();
-		type OnKilledAccount = ();
->>>>>>> 013c1ee1
 	}
 
 	parameter_types! {
@@ -330,10 +324,6 @@
 		type ExistentialDeposit = ExistentialDeposit;
 		type CreationFee = CreationFee;
 	}
-<<<<<<< HEAD
-
-=======
->>>>>>> 013c1ee1
 	thread_local! {
 		static TRANSACTION_BASE_FEE: RefCell<u64> = RefCell::new(0);
 		static TRANSACTION_BYTE_FEE: RefCell<u64> = RefCell::new(1);
