--- conflicted
+++ resolved
@@ -1,10 +1,6 @@
 [package]
 name = "pallet-society"
-<<<<<<< HEAD
-version = "2.0.0-alpha.5"
-=======
 version = "2.0.0"
->>>>>>> 4771f237
 authors = ["Parity Technologies <admin@parity.io>"]
 edition = "2018"
 license = "Apache-2.0"
@@ -18,19 +14,6 @@
 
 [dependencies]
 serde = { version = "1.0.101", optional = true }
-<<<<<<< HEAD
-codec = { package = "parity-scale-codec", version = "1.3.0", default-features = false, features = ["derive"] }
-sp-io ={ path = "../../primitives/io", default-features = false , version = "2.0.0-alpha.5"}
-sp-runtime = { version = "2.0.0-alpha.5", default-features = false, path = "../../primitives/runtime" }
-sp-std = { version = "2.0.0-alpha.5", default-features = false, path = "../../primitives/std" }
-frame-support = { version = "2.0.0-alpha.5", default-features = false, path = "../support" }
-frame-system = { version = "2.0.0-alpha.5", default-features = false, path = "../system" }
-rand_chacha = { version = "0.2", default-features = false }
-
-[dev-dependencies]
-sp-core = { version = "2.0.0-alpha.5", path = "../../primitives/core" }
-pallet-balances = { version = "2.0.0-alpha.5", path = "../balances" }
-=======
 codec = { package = "parity-scale-codec", version = "1.3.4", default-features = false, features = ["derive"] }
 sp-runtime = { version = "2.0.0", default-features = false, path = "../../primitives/runtime" }
 sp-std = { version = "2.0.0", default-features = false, path = "../../primitives/std" }
@@ -42,7 +25,6 @@
 sp-core = { version = "2.0.0", path = "../../primitives/core" }
 sp-io ={ version = "2.0.0", path = "../../primitives/io" }
 pallet-balances = { version = "2.0.0", path = "../balances" }
->>>>>>> 4771f237
 
 [features]
 default = ["std"]
