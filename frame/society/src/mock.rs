// Copyright 2020 Parity Technologies (UK) Ltd.
// This file is part of Substrate.

// Substrate is free software: you can redistribute it and/or modify
// it under the terms of the GNU General Public License as published by
// the Free Software Foundation, either version 3 of the License, or
// (at your option) any later version.

// Substrate is distributed in the hope that it will be useful,
// but WITHOUT ANY WARRANTY; without even the implied warranty of
// MERCHANTABILITY or FITNESS FOR A PARTICULAR PURPOSE.  See the
// GNU General Public License for more details.

// You should have received a copy of the GNU General Public License
// along with Substrate.  If not, see <http://www.gnu.org/licenses/>.

//! Test utilities

use super::*;

use frame_support::additional_traits::DummyDispatchVerifier;
use frame_support::{impl_outer_origin, parameter_types, ord_parameter_types};
use sp_core::H256;
// The testing primitives are very useful for avoiding having to work with signatures
// or public keys. `u64` is used as the `AccountId` and no `Signature`s are required.
use sp_runtime::{
	Perbill,
	testing::Header,
	traits::{BlakeTwo256, IdentityLookup, OnInitialize, OnFinalize},
};
use frame_system::EnsureSignedBy;

impl_outer_origin! {
	pub enum Origin for Test {}
}

// For testing the pallet, we construct most of a mock runtime. This means
// first constructing a configuration type (`Test`) which `impl`s each of the
// configuration traits of pallets we want to use.
#[derive(Clone, Eq, PartialEq)]
pub struct Test;
parameter_types! {
	pub const CandidateDeposit: u64 = 25;
	pub const WrongSideDeduction: u64 = 2;
	pub const MaxStrikes: u32 = 2;
	pub const RotationPeriod: u64 = 4;
	pub const PeriodSpend: u64 = 1000;
	pub const MaxLockDuration: u64 = 100;
	pub const ChallengePeriod: u64 = 8;

	pub const BlockHashCount: u64 = 250;
	pub const MaximumBlockWeight: u32 = 1024;
	pub const MaximumBlockLength: u32 = 2 * 1024;
	pub const AvailableBlockRatio: Perbill = Perbill::one();

	pub const ExistentialDeposit: u64 = 1;
}

ord_parameter_types! {
	pub const FounderSetAccount: u128 = 1;
	pub const SuspensionJudgementSetAccount: u128 = 2;
}

impl frame_system::Trait for Test {
	type Origin = Origin;
	type Index = u64;
	type BlockNumber = u64;
	type Hash = H256;
	type Call = ();
	type Hashing = BlakeTwo256;
	type AccountId = u128;
	type Lookup = IdentityLookup<Self::AccountId>;
	type Header = Header;
	type Event = ();
	type BlockHashCount = BlockHashCount;
	type MaximumBlockWeight = MaximumBlockWeight;
	type MaximumBlockLength = MaximumBlockLength;
	type AvailableBlockRatio = AvailableBlockRatio;
	type Version = ();
	type ModuleToIndex = ();
<<<<<<< HEAD
	type Doughnut = ();
	type DelegatedDispatchVerifier = DummyDispatchVerifier<Self::Doughnut, Self::AccountId>;
	type OnNewAccount = ();
	type OnReapAccount = Balances;
=======
	type OnNewAccount = ();
	type OnKilledAccount = ();
>>>>>>> 41bb2193
	type AccountData = pallet_balances::AccountData<u64>;
}

impl pallet_balances::Trait for Test {
	type Balance = u64;
	type Event = ();
	type DustRemoval = ();
	type ExistentialDeposit = ExistentialDeposit;
	type AccountStore = System;
}

impl Trait for Test {
	type Event = ();
	type Currency = pallet_balances::Module<Self>;
	type Randomness = ();
	type CandidateDeposit = CandidateDeposit;
	type WrongSideDeduction = WrongSideDeduction;
	type MaxStrikes = MaxStrikes;
	type PeriodSpend = PeriodSpend;
	type MembershipChanged = ();
	type RotationPeriod = RotationPeriod;
	type MaxLockDuration = MaxLockDuration;
	type FounderSetOrigin = EnsureSignedBy<FounderSetAccount, u128, ()>;
	type SuspensionJudgementOrigin = EnsureSignedBy<SuspensionJudgementSetAccount, u128, ()>;
	type ChallengePeriod = ChallengePeriod;
}

pub type Society = Module<Test>;
pub type System = frame_system::Module<Test>;
pub type Balances = pallet_balances::Module<Test>;

pub struct EnvBuilder {
	members: Vec<u128>,
	balance: u64,
	balances: Vec<(u128, u64)>,
	pot: u64,
	max_members: u32,
}

impl EnvBuilder {
	pub fn new() -> Self {
		Self {
			members: vec![10],
			balance: 10_000,
			balances: vec![
				(10, 50),
				(20, 50),
				(30, 50),
				(40, 50),
				(50, 50),
				(60, 50),
				(70, 50),
				(80, 50),
				(90, 50),
			],
			pot: 0,
			max_members: 100,
		}
	}

	pub fn execute<R, F: FnOnce() -> R>(mut self, f: F) -> R {
		let mut t = frame_system::GenesisConfig::default().build_storage::<Test>().unwrap();
		self.balances.push((Society::account_id(), self.balance.max(self.pot)));
		pallet_balances::GenesisConfig::<Test> {
			balances: self.balances,
		}.assimilate_storage(&mut t).unwrap();
		GenesisConfig::<Test>{
			members: self.members,
			pot: self.pot,
			max_members: self.max_members,
		}.assimilate_storage(&mut t).unwrap();
		let mut ext: sp_io::TestExternalities = t.into();
		ext.execute_with(f)
	}
	#[allow(dead_code)]
	pub fn with_members(mut self, m: Vec<u128>) -> Self {
		self.members = m;
		self
	}
	#[allow(dead_code)]
	pub fn with_balances(mut self, b: Vec<(u128, u64)>) -> Self {
		self.balances = b;
		self
	}
	#[allow(dead_code)]
	pub fn with_pot(mut self, p: u64) -> Self {
		self.pot = p;
		self
	}
	#[allow(dead_code)]
	pub fn with_balance(mut self, b: u64) -> Self {
		self.balance = b;
		self
	}
	#[allow(dead_code)]
	pub fn with_max_members(mut self, n: u32) -> Self {
		self.max_members = n;
		self
	}
}

/// Run until a particular block.
pub fn run_to_block(n: u64) {
	while System::block_number() < n {
		if System::block_number() > 1 {
			System::on_finalize(System::block_number());
		}
		System::set_block_number(System::block_number() + 1);
		System::on_initialize(System::block_number());
		Society::on_initialize(System::block_number());
	}
}

/// Creates a bid struct using input parameters.
pub fn create_bid<AccountId, Balance>(
	value: Balance,
	who: AccountId,
	kind: BidKind<AccountId, Balance>
) -> Bid<AccountId, Balance>
{
	Bid {
		who,
		kind,
		value
	}
}<|MERGE_RESOLUTION|>--- conflicted
+++ resolved
@@ -78,15 +78,10 @@
 	type AvailableBlockRatio = AvailableBlockRatio;
 	type Version = ();
 	type ModuleToIndex = ();
-<<<<<<< HEAD
 	type Doughnut = ();
 	type DelegatedDispatchVerifier = DummyDispatchVerifier<Self::Doughnut, Self::AccountId>;
 	type OnNewAccount = ();
-	type OnReapAccount = Balances;
-=======
-	type OnNewAccount = ();
 	type OnKilledAccount = ();
->>>>>>> 41bb2193
 	type AccountData = pallet_balances::AccountData<u64>;
 }
 
