// Copyright 2020 Parity Technologies (UK) Ltd.
// This file is part of Substrate.

// Substrate is free software: you can redistribute it and/or modify
// it under the terms of the GNU General Public License as published by
// the Free Software Foundation, either version 3 of the License, or
// (at your option) any later version.

// Substrate is distributed in the hope that it will be useful,
// but WITHOUT ANY WARRANTY; without even the implied warranty of
// MERCHANTABILITY or FITNESS FOR A PARTICULAR PURPOSE.  See the
// GNU General Public License for more details.

// You should have received a copy of the GNU General Public License
// along with Substrate.  If not, see <http://www.gnu.org/licenses/>.

//! Test utilities

use super::*;

use frame_support::additional_traits::DummyDispatchVerifier;
use frame_support::{impl_outer_origin, parameter_types, ord_parameter_types};
use sp_core::H256;
// The testing primitives are very useful for avoiding having to work with signatures
// or public keys. `u64` is used as the `AccountId` and no `Signature`s are requried.
use sp_runtime::{
	Perbill,
	testing::Header,
	traits::{BlakeTwo256, IdentityLookup, OnInitialize, OnFinalize},
};
use frame_system::EnsureSignedBy;

impl_outer_origin! {
	pub enum Origin for Test {}
}

// For testing the module, we construct most of a mock runtime. This means
// first constructing a configuration type (`Test`) which `impl`s each of the
// configuration traits of modules we want to use.
#[derive(Clone, Eq, PartialEq)]
pub struct Test;
parameter_types! {
	pub const CandidateDeposit: u64 = 25;
	pub const WrongSideDeduction: u64 = 2;
	pub const MaxStrikes: u32 = 2;
	pub const RotationPeriod: u64 = 4;
	pub const PeriodSpend: u64 = 1000;
	pub const MaxLockDuration: u64 = 100;
	pub const ChallengePeriod: u64 = 8;

	pub const BlockHashCount: u64 = 250;
	pub const MaximumBlockWeight: u32 = 1024;
	pub const MaximumBlockLength: u32 = 2 * 1024;
	pub const AvailableBlockRatio: Perbill = Perbill::one();

	pub const ExistentialDeposit: u64 = 1;
}

ord_parameter_types! {
	pub const FounderSetAccount: u128 = 1;
	pub const SuspensionJudgementSetAccount: u128 = 2;
}

impl frame_system::Trait for Test {
	type Origin = Origin;
	type Index = u64;
	type BlockNumber = u64;
	type Hash = H256;
	type Call = ();
	type Hashing = BlakeTwo256;
	type AccountId = u128;
	type Lookup = IdentityLookup<Self::AccountId>;
	type Header = Header;
	type Event = ();
	type BlockHashCount = BlockHashCount;
	type MaximumBlockWeight = MaximumBlockWeight;
	type MaximumBlockLength = MaximumBlockLength;
	type AvailableBlockRatio = AvailableBlockRatio;
	type Version = ();
	type ModuleToIndex = ();
<<<<<<< HEAD
	type Doughnut = ();
	type DelegatedDispatchVerifier = DummyDispatchVerifier<Self::Doughnut, Self::AccountId>;
=======
	type OnNewAccount = ();
	type OnReapAccount = Balances;
	type AccountData = pallet_balances::AccountData<u64>;
>>>>>>> 877e193b
}

impl pallet_balances::Trait for Test {
	type Balance = u64;
	type Event = ();
	type DustRemoval = ();
	type ExistentialDeposit = ExistentialDeposit;
	type AccountStore = System;
}

impl Trait for Test {
	type Event = ();
	type Currency = pallet_balances::Module<Self>;
	type Randomness = ();
	type CandidateDeposit = CandidateDeposit;
	type WrongSideDeduction = WrongSideDeduction;
	type MaxStrikes = MaxStrikes;
	type PeriodSpend = PeriodSpend;
	type MembershipChanged = ();
	type RotationPeriod = RotationPeriod;
	type MaxLockDuration = MaxLockDuration;
	type FounderSetOrigin = EnsureSignedBy<FounderSetAccount, u128, ()>;
	type SuspensionJudgementOrigin = EnsureSignedBy<SuspensionJudgementSetAccount, u128, ()>;
	type ChallengePeriod = ChallengePeriod;
}

pub type Society = Module<Test>;
pub type System = frame_system::Module<Test>;
pub type Balances = pallet_balances::Module<Test>;

pub struct EnvBuilder {
	members: Vec<u128>,
	balance: u64,
	balances: Vec<(u128, u64)>,
	pot: u64,
	max_members: u32,
}

impl EnvBuilder {
	pub fn new() -> Self {
		Self {
			members: vec![10],
			balance: 10_000,
			balances: vec![
				(10, 50),
				(20, 50),
				(30, 50),
				(40, 50),
				(50, 50),
				(60, 50),
				(70, 50),
				(80, 50),
				(90, 50),
			],
			pot: 0,
			max_members: 100,
		}
	}

	pub fn execute<R, F: FnOnce() -> R>(mut self, f: F) -> R {
		let mut t = frame_system::GenesisConfig::default().build_storage::<Test>().unwrap();
		self.balances.push((Society::account_id(), self.balance.max(self.pot)));
		pallet_balances::GenesisConfig::<Test> {
			balances: self.balances,
		}.assimilate_storage(&mut t).unwrap();
		GenesisConfig::<Test>{
			members: self.members,
			pot: self.pot,
			max_members: self.max_members,
		}.assimilate_storage(&mut t).unwrap();
		let mut ext: sp_io::TestExternalities = t.into();
		ext.execute_with(f)
	}
	#[allow(dead_code)]
	pub fn with_members(mut self, m: Vec<u128>) -> Self {
		self.members = m;
		self
	}
	#[allow(dead_code)]
	pub fn with_balances(mut self, b: Vec<(u128, u64)>) -> Self {
		self.balances = b;
		self
	}
	#[allow(dead_code)]
	pub fn with_pot(mut self, p: u64) -> Self {
		self.pot = p;
		self
	}
	#[allow(dead_code)]
	pub fn with_balance(mut self, b: u64) -> Self {
		self.balance = b;
		self
	}
	#[allow(dead_code)]
	pub fn with_max_members(mut self, n: u32) -> Self {
		self.max_members = n;
		self
	}
}

/// Run until a particular block.
pub fn run_to_block(n: u64) {
	while System::block_number() < n {
		if System::block_number() > 1 {
			System::on_finalize(System::block_number());
		}
		System::set_block_number(System::block_number() + 1);
		System::on_initialize(System::block_number());
		Society::on_initialize(System::block_number());
	}
}

/// Creates a bid struct using input parameters.
pub fn create_bid<AccountId, Balance>(
	value: Balance,
	who: AccountId,
	kind: BidKind<AccountId, Balance>
) -> Bid<AccountId, Balance>
{
	Bid {
		who,
		kind,
		value
	}
}<|MERGE_RESOLUTION|>--- conflicted
+++ resolved
@@ -78,14 +78,11 @@
 	type AvailableBlockRatio = AvailableBlockRatio;
 	type Version = ();
 	type ModuleToIndex = ();
-<<<<<<< HEAD
-	type Doughnut = ();
-	type DelegatedDispatchVerifier = DummyDispatchVerifier<Self::Doughnut, Self::AccountId>;
-=======
 	type OnNewAccount = ();
 	type OnReapAccount = Balances;
 	type AccountData = pallet_balances::AccountData<u64>;
->>>>>>> 877e193b
+	type Doughnut = ();
+	type DelegatedDispatchVerifier = DummyDispatchVerifier<Self::Doughnut, Self::AccountId>;
 }
 
 impl pallet_balances::Trait for Test {
