--- conflicted
+++ resolved
@@ -261,17 +261,10 @@
 	}
 };
 use frame_support::{decl_error, decl_module, decl_storage, decl_event, ensure, dispatch::DispatchResult};
-<<<<<<< HEAD
-use frame_support::weights::{SimpleDispatchInfo, Weight, WeighData};
-use frame_support::traits::{
-	Currency, ReservableCurrency, Randomness, Get, ChangeMembers,
-	ExistenceRequirement::AllowDeath,
-=======
 use frame_support::weights::Weight;
 use frame_support::traits::{
 	Currency, ReservableCurrency, Randomness, Get, ChangeMembers, BalanceStatus,
 	ExistenceRequirement::AllowDeath, EnsureOrigin, OnUnbalanced, Imbalance
->>>>>>> 4771f237
 };
 use frame_system::{self as system, ensure_signed, ensure_root};
 
@@ -423,11 +416,7 @@
 		pub Candidates get(fn candidates): Vec<Bid<T::AccountId, BalanceOf<T, I>>>;
 
 		/// The set of suspended candidates.
-<<<<<<< HEAD
-		pub SuspendedCandidates get(suspended_candidate):
-=======
 		pub SuspendedCandidates get(fn suspended_candidate):
->>>>>>> 4771f237
 			map hasher(twox_64_concat) T::AccountId
 			=> Option<(BalanceOf<T, I>, BidKind<T::AccountId, BalanceOf<T, I>>)>;
 
@@ -1001,7 +990,7 @@
 						match kind {
 							BidKind::Deposit(deposit) => {
 								// Slash deposit and move it to the society account
-								let _ = T::Currency::repatriate_reserved(&who, &Self::account_id(), deposit);
+								let _ = T::Currency::repatriate_reserved(&who, &Self::account_id(), deposit, BalanceStatus::Free);
 							}
 							BidKind::Vouch(voucher, _) => {
 								// Ban the voucher from vouching again
@@ -1069,11 +1058,7 @@
 				weight += T::MaximumBlockWeight::get() / 20;
 			}
 
-<<<<<<< HEAD
-			SimpleDispatchInfo::default().weigh_data(())
-=======
 			weight
->>>>>>> 4771f237
 		}
 	}
 }
