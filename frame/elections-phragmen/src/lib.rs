--- conflicted
+++ resolved
@@ -811,12 +811,9 @@
 		type MaximumBlockLength = MaximumBlockLength;
 		type AvailableBlockRatio = AvailableBlockRatio;
 		type Version = ();
-<<<<<<< HEAD
+		type ModuleToIndex = ();
 		type Doughnut = ();
 		type DelegatedDispatchVerifier = ();
-=======
-		type ModuleToIndex = ();
->>>>>>> cf020add
 	}
 
 	parameter_types! {
