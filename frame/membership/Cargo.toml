--- conflicted
+++ resolved
@@ -1,10 +1,6 @@
 [package]
 name = "pallet-membership"
-<<<<<<< HEAD
-version = "2.0.0-alpha.5"
-=======
 version = "2.0.0"
->>>>>>> 4771f237
 authors = ["Parity Technologies <admin@parity.io>"]
 edition = "2018"
 license = "Apache-2.0"
@@ -18,17 +14,6 @@
 
 [dependencies]
 serde = { version = "1.0.101", optional = true }
-<<<<<<< HEAD
-codec = { package = "parity-scale-codec", version = "1.3.0", default-features = false }
-sp-std = { version = "2.0.0-alpha.5", default-features = false, path = "../../primitives/std" }
-sp-io = { version = "2.0.0-alpha.5", default-features = false, path = "../../primitives/io" }
-frame-support = { version = "2.0.0-alpha.5", default-features = false, path = "../support" }
-frame-system = { version = "2.0.0-alpha.5", default-features = false, path = "../system" }
-sp-runtime = { version = "2.0.0-alpha.5", default-features = false, path = "../../primitives/runtime" }
-
-[dev-dependencies]
-sp-core = { version = "2.0.0-alpha.5", path = "../../primitives/core" }
-=======
 codec = { package = "parity-scale-codec", version = "1.3.4", default-features = false }
 sp-std = { version = "2.0.0", default-features = false, path = "../../primitives/std" }
 sp-io = { version = "2.0.0", default-features = false, path = "../../primitives/io" }
@@ -38,7 +23,6 @@
 
 [dev-dependencies]
 sp-core = { version = "2.0.0", path = "../../primitives/core" }
->>>>>>> 4771f237
 
 [features]
 default = ["std"]
