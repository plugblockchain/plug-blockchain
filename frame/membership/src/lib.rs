--- conflicted
+++ resolved
@@ -152,23 +152,12 @@
 
 		/// Swap out one member `remove` for another `add`.
 		///
-<<<<<<< HEAD
-		/// May only be called from `SwapOrigin` or root.
-		///
-		/// Prime membership is *not* passed from `remove` to `add`, if extant.
-		#[weight = SimpleDispatchInfo::FixedNormal(50_000)]
-		fn swap_member(origin, remove: T::AccountId, add: T::AccountId) {
-			T::SwapOrigin::try_origin(origin)
-				.map(|_| ())
-				.or_else(ensure_root)?;
-=======
 		/// May only be called from `T::SwapOrigin`.
 		///
 		/// Prime membership is *not* passed from `remove` to `add`, if extant.
 		#[weight = 50_000_000]
 		pub fn swap_member(origin, remove: T::AccountId, add: T::AccountId) {
 			T::SwapOrigin::ensure_origin(origin)?;
->>>>>>> 4771f237
 
 			if remove == add { return Ok(()) }
 
@@ -214,13 +203,8 @@
 		/// May only be called from `Signed` origin of a current member.
 		///
 		/// Prime membership is passed from the origin account to `new`, if extant.
-<<<<<<< HEAD
-		#[weight = SimpleDispatchInfo::FixedNormal(50_000)]
-		fn change_key(origin, new: T::AccountId) {
-=======
 		#[weight = 50_000_000]
 		pub fn change_key(origin, new: T::AccountId) {
->>>>>>> 4771f237
 			let remove = ensure_signed(origin)?;
 
 			if remove != new {
@@ -247,38 +231,22 @@
 		}
 
 		/// Set the prime member. Must be a current member.
-<<<<<<< HEAD
-		#[weight = SimpleDispatchInfo::FixedNormal(50_000)]
-		fn set_prime(origin, who: T::AccountId) {
-			T::PrimeOrigin::try_origin(origin)
-				.map(|_| ())
-				.or_else(ensure_root)?;
-=======
 		///
 		/// May only be called from `T::PrimeOrigin`.
 		#[weight = 50_000_000]
 		pub fn set_prime(origin, who: T::AccountId) {
 			T::PrimeOrigin::ensure_origin(origin)?;
->>>>>>> 4771f237
 			Self::members().binary_search(&who).ok().ok_or(Error::<T, I>::NotMember)?;
 			Prime::<T, I>::put(&who);
 			T::MembershipChanged::set_prime(Some(who));
 		}
 
 		/// Remove the prime member if it exists.
-<<<<<<< HEAD
-		#[weight = SimpleDispatchInfo::FixedNormal(50_000)]
-		fn clear_prime(origin) {
-			T::PrimeOrigin::try_origin(origin)
-				.map(|_| ())
-				.or_else(ensure_root)?;
-=======
 		///
 		/// May only be called from `T::PrimeOrigin`.
 		#[weight = 50_000_000]
 		pub fn clear_prime(origin) {
 			T::PrimeOrigin::ensure_origin(origin)?;
->>>>>>> 4771f237
 			Prime::<T, I>::kill();
 			T::MembershipChanged::set_prime(None);
 		}
@@ -293,8 +261,6 @@
 				Err(_) => Prime::<T, I>::kill(),
 			}
 		}
-<<<<<<< HEAD
-=======
 	}
 }
 
@@ -305,7 +271,6 @@
 
 	fn count() -> usize {
 		Members::<T, I>::decode_len().unwrap_or(0)
->>>>>>> 4771f237
 	}
 }
 
@@ -355,17 +320,11 @@
 		type MaximumBlockLength = MaximumBlockLength;
 		type AvailableBlockRatio = AvailableBlockRatio;
 		type Version = ();
-<<<<<<< HEAD
-		type ModuleToIndex = ();
-		type Doughnut = ();
-		type DelegatedDispatchVerifier = ();
-=======
 		type PalletInfo = ();
 		type AccountData = ();
 		type OnNewAccount = ();
 		type OnKilledAccount = ();
 		type SystemWeightInfo = ();
->>>>>>> 4771f237
 	}
 	ord_parameter_types! {
 		pub const One: u64 = 1;
@@ -406,19 +365,11 @@
 
 	impl Trait for Test {
 		type Event = ();
-<<<<<<< HEAD
-		type AddOrigin = EnsureSignedBy<One, u64, ()>;
-		type RemoveOrigin = EnsureSignedBy<Two, u64, ()>;
-		type SwapOrigin = EnsureSignedBy<Three, u64, ()>;
-		type ResetOrigin = EnsureSignedBy<Four, u64, ()>;
-		type PrimeOrigin = EnsureSignedBy<Five, u64, ()>;
-=======
 		type AddOrigin = EnsureSignedBy<One, u64>;
 		type RemoveOrigin = EnsureSignedBy<Two, u64>;
 		type SwapOrigin = EnsureSignedBy<Three, u64>;
 		type ResetOrigin = EnsureSignedBy<Four, u64>;
 		type PrimeOrigin = EnsureSignedBy<Five, u64>;
->>>>>>> 4771f237
 		type MembershipInitialized = TestChangeMembers;
 		type MembershipChanged = TestChangeMembers;
 	}
