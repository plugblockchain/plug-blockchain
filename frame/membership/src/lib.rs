--- conflicted
+++ resolved
@@ -269,17 +269,11 @@
 		type AvailableBlockRatio = AvailableBlockRatio;
 		type Version = ();
 		type ModuleToIndex = ();
-<<<<<<< HEAD
 		type Doughnut = ();
 		type DelegatedDispatchVerifier = ();
 		type AccountData = ();
 		type OnNewAccount = ();
-		type OnReapAccount = ();
-=======
-		type AccountData = ();
-		type OnNewAccount = ();
 		type OnKilledAccount = ();
->>>>>>> 41bb2193
 	}
 	ord_parameter_types! {
 		pub const One: u64 = 1;
