[package]
name = "pallet-staking"
version = "2.0.0-dev"
authors = ["Parity Technologies <admin@parity.io>"]
edition = "2018"
license = "GPL-3.0"
homepage = "https://substrate.dev"
repository = "https://github.com/paritytech/substrate/"

[dependencies]
serde = { version = "1.0.101", optional = true }
codec = { package = "parity-scale-codec", version = "1.0.0", default-features = false, features = ["derive"] }
sp-keyring = { version = "2.0.0-dev", optional = true, path = "../../primitives/keyring" }
sp-std = { version = "2.0.0-dev", default-features = false, path = "../../primitives/std" }
sp-phragmen = { version = "2.0.0-dev", default-features = false, path = "../../primitives/phragmen" }
sp-io ={ path = "../../primitives/io", default-features = false , version = "2.0.0-dev"}
sp-runtime = { version = "2.0.0-dev", default-features = false, path = "../../primitives/runtime" }
sp-staking = { version = "2.0.0-dev", default-features = false, path = "../../primitives/staking" }
frame-support = { version = "2.0.0-dev", default-features = false, path = "../support" }
frame-system = { version = "2.0.0-dev", default-features = false, path = "../system" }
pallet-session = { version = "2.0.0-dev", features = ["historical"], path = "../session", default-features = false }
pallet-authorship = { version = "2.0.0-dev", default-features = false, path = "../authorship" }

[dev-dependencies]
<<<<<<< HEAD
sp-core = { version = "2.0.0", path = "../../primitives/core" }
pallet-balances = { version = "2.0.0", path = "../balances" }
pallet-generic-asset = { version = "2.0.0", path = "../generic-asset" }
pallet-timestamp = { version = "2.0.0", path = "../timestamp" }
pallet-staking-reward-curve = { version = "2.0.0",  path = "../staking/reward-curve" }
substrate-test-utils = { version = "2.0.0", path = "../../test-utils" }
=======
sp-core = { version = "2.0.0-dev", path = "../../primitives/core" }
pallet-balances = { version = "2.0.0-dev", path = "../balances" }
pallet-timestamp = { version = "2.0.0-dev", path = "../timestamp" }
pallet-staking-reward-curve = { version = "2.0.0-dev",  path = "../staking/reward-curve" }
substrate-test-utils = { version = "2.0.0-dev", path = "../../test-utils" }
>>>>>>> 2406f796

[features]
migrate = []
default = ["std"]
std = [
	"serde",
	"sp-keyring",
	"codec/std",
	"sp-std/std",
	"sp-phragmen/std",
	"sp-io/std",
	"frame-support/std",
	"sp-runtime/std",
	"sp-staking/std",
	"pallet-session/std",
	"frame-system/std",
	"pallet-authorship/std",
]<|MERGE_RESOLUTION|>--- conflicted
+++ resolved
@@ -22,20 +22,12 @@
 pallet-authorship = { version = "2.0.0-dev", default-features = false, path = "../authorship" }
 
 [dev-dependencies]
-<<<<<<< HEAD
-sp-core = { version = "2.0.0", path = "../../primitives/core" }
-pallet-balances = { version = "2.0.0", path = "../balances" }
-pallet-generic-asset = { version = "2.0.0", path = "../generic-asset" }
-pallet-timestamp = { version = "2.0.0", path = "../timestamp" }
-pallet-staking-reward-curve = { version = "2.0.0",  path = "../staking/reward-curve" }
-substrate-test-utils = { version = "2.0.0", path = "../../test-utils" }
-=======
 sp-core = { version = "2.0.0-dev", path = "../../primitives/core" }
 pallet-balances = { version = "2.0.0-dev", path = "../balances" }
+pallet-generic-asset = { version = "2.0.0-dev", path = "../generic-asset" }
 pallet-timestamp = { version = "2.0.0-dev", path = "../timestamp" }
 pallet-staking-reward-curve = { version = "2.0.0-dev",  path = "../staking/reward-curve" }
 substrate-test-utils = { version = "2.0.0-dev", path = "../../test-utils" }
->>>>>>> 2406f796
 
 [features]
 migrate = []
