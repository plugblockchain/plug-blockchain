[package]
name = "pallet-staking"
version = "2.0.0-alpha.3"
authors = ["Parity Technologies <admin@parity.io>"]
edition = "2018"
license = "GPL-3.0"
homepage = "https://substrate.dev"
repository = "https://github.com/paritytech/substrate/"
description = "FRAME pallet staking"

[dependencies]
serde = { version = "1.0.101", optional = true }
codec = { package = "parity-scale-codec", version = "1.0.0", default-features = false, features = ["derive"] }
sp-keyring = { version = "2.0.0-alpha.2", optional = true, path = "../../primitives/keyring" }
sp-std = { version = "2.0.0-alpha.2", default-features = false, path = "../../primitives/std" }
sp-phragmen = { version = "2.0.0-alpha.2", default-features = false, path = "../../primitives/phragmen" }
sp-io ={ path = "../../primitives/io", default-features = false , version = "2.0.0-alpha.2"}
sp-runtime = { version = "2.0.0-alpha.2", default-features = false, path = "../../primitives/runtime" }
sp-staking = { version = "2.0.0-alpha.2", default-features = false, path = "../../primitives/staking" }
frame-support = { version = "2.0.0-alpha.2", default-features = false, path = "../support" }
frame-system = { version = "2.0.0-alpha.2", default-features = false, path = "../system" }
pallet-session = { version = "2.0.0-alpha.2", features = ["historical"], path = "../session", default-features = false }
pallet-authorship = { version = "2.0.0-alpha.2", default-features = false, path = "../authorship" }

[dev-dependencies]
<<<<<<< HEAD
sp-core = { version = "2.0.0-dev", path = "../../primitives/core" }
pallet-balances = { version = "2.0.0-dev", path = "../balances" }
pallet-generic-asset = { version = "2.0.0-dev", path = "../generic-asset" }
pallet-timestamp = { version = "2.0.0-dev", path = "../timestamp" }
pallet-staking-reward-curve = { version = "2.0.0-dev",  path = "../staking/reward-curve" }
substrate-test-utils = { version = "2.0.0-dev", path = "../../test-utils" }
=======
sp-core = { version = "2.0.0-alpha.2", path = "../../primitives/core" }
pallet-balances = { version = "2.0.0-alpha.2", path = "../balances" }
pallet-timestamp = { version = "2.0.0-alpha.2", path = "../timestamp" }
pallet-staking-reward-curve = { version = "2.0.0-alpha.2",  path = "../staking/reward-curve" }
substrate-test-utils = { version = "2.0.0-alpha.2", path = "../../test-utils" }
>>>>>>> 013c1ee1

[features]
migrate = []
default = ["std"]
std = [
	"serde",
	"sp-keyring",
	"codec/std",
	"sp-std/std",
	"sp-phragmen/std",
	"sp-io/std",
	"frame-support/std",
	"sp-runtime/std",
	"sp-staking/std",
	"pallet-session/std",
	"frame-system/std",
	"pallet-authorship/std",
]<|MERGE_RESOLUTION|>--- conflicted
+++ resolved
@@ -23,20 +23,12 @@
 pallet-authorship = { version = "2.0.0-alpha.2", default-features = false, path = "../authorship" }
 
 [dev-dependencies]
-<<<<<<< HEAD
-sp-core = { version = "2.0.0-dev", path = "../../primitives/core" }
-pallet-balances = { version = "2.0.0-dev", path = "../balances" }
-pallet-generic-asset = { version = "2.0.0-dev", path = "../generic-asset" }
-pallet-timestamp = { version = "2.0.0-dev", path = "../timestamp" }
-pallet-staking-reward-curve = { version = "2.0.0-dev",  path = "../staking/reward-curve" }
-substrate-test-utils = { version = "2.0.0-dev", path = "../../test-utils" }
-=======
 sp-core = { version = "2.0.0-alpha.2", path = "../../primitives/core" }
 pallet-balances = { version = "2.0.0-alpha.2", path = "../balances" }
+pallet-generic-asset = { version = "2.0.0-dev", path = "../generic-asset" }
 pallet-timestamp = { version = "2.0.0-alpha.2", path = "../timestamp" }
 pallet-staking-reward-curve = { version = "2.0.0-alpha.2",  path = "../staking/reward-curve" }
 substrate-test-utils = { version = "2.0.0-alpha.2", path = "../../test-utils" }
->>>>>>> 013c1ee1
 
 [features]
 migrate = []
