--- conflicted
+++ resolved
@@ -1,20 +1,3 @@
-<<<<<<< HEAD
-// Copyright 2017-2020 Parity Technologies (UK) Ltd.
-// This file is part of Substrate.
-
-// Substrate is free software: you can redistribute it and/or modify
-// it under the terms of the GNU General Public License as published by
-// the Free Software Foundation, either version 3 of the License, or
-// (at your option) any later version.
-
-// Substrate is distributed in the hope that it will be useful,
-// but WITHOUT ANY WARRANTY; without even the implied warranty of
-// MERCHANTABILITY or FITNESS FOR A PARTICULAR PURPOSE.  See the
-// GNU General Public License for more details.
-
-// You should have received a copy of the GNU General Public License
-// along with Substrate.  If not, see <http://www.gnu.org/licenses/>.
-=======
 // This file is part of Substrate.
 
 // Copyright (C) 2017-2020 Parity Technologies (UK) Ltd.
@@ -31,7 +14,6 @@
 // WITHOUT WARRANTIES OR CONDITIONS OF ANY KIND, either express or implied.
 // See the License for the specific language governing permissions and
 // limitations under the License.
->>>>>>> 4771f237
 
 //! Proc macro to generate the reward curve functions and tests.
 
