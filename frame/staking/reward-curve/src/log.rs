use std::convert::TryInto;

/// Simple u32 power of 2 function - simply uses a bit shift
macro_rules! pow2 {
	($n:expr) => {
		1_u32 << $n
	}
}

/// Returns the k_th per_million taylor term for a log2 function
fn taylor_term(k: u32, y_num: u128, y_den: u128) -> u32 {
	let _2_div_ln_2: u128 = 2_885_390u128;

	if k == 0 {
		(_2_div_ln_2 * (y_num).pow(1) / (y_den).pow(1)).try_into().unwrap()
	} else {
		let mut res = _2_div_ln_2 * (y_num).pow(3) / (y_den).pow(3);
		for _ in 1..k {
			res = res * (y_num).pow(2) / (y_den).pow(2);
		}
		res /= 2 * k as u128 + 1;

		res.try_into().unwrap()
	}
}

/// Performs a log2 operation using a rational fraction
///
/// result = log2(p/q) where p/q is bound to [1, 1_000_000]
/// Where:
/// * q represents the numerator of the rational fraction input
/// * p represents the denominator of the rational fraction input
/// * result represents a per-million output of log2
pub fn log2(p: u32, q: u32) -> u32 {
	assert!(p >= q); // keep p/q bound to [1, inf)
	assert!(p <= u32::max_value()/2);

	// This restriction should not be mandatory. But function is only tested and used for this.
	assert!(p <= 1_000_000);
	assert!(q <= 1_000_000);

	// log2(1) = 0
	if p == q {
		return 0
	}

	// find the power of 2 where q * 2^n <= p < q * 2^(n+1)
	let mut n = 0u32;
<<<<<<< HEAD
	while !(p >= (1u32 << n)*q) || !(p < (1u32 << (n+1))*q) {
=======
	while !(p >= pow2!(n) * q) || !(p < pow2!(n + 1) * q) {
>>>>>>> 4771f237
		n += 1;
		assert!(n < 32); // cannot represent 2^32 in u32
	}
<<<<<<< HEAD
	assert!(p < (1u32 << (n+1)) * q);

	let y_num: u32 = (p - (1u32 << n) * q).try_into().unwrap();
	let y_den: u32 = (p + (1u32 << n) * q).try_into().unwrap();

	let _2_div_ln_2 = 2_885_390u32;
=======
	assert!(p < pow2!(n + 1) * q);
>>>>>>> 4771f237

	let y_num: u32 = (p - pow2!(n) * q).try_into().unwrap();
	let y_den: u32 = (p + pow2!(n) * q).try_into().unwrap();

	// Loop through each Taylor series coefficient until it reaches 10^-6
	let mut res = n * 1_000_000u32;
	let mut k = 0;
	loop {
		let term = taylor_term(k, y_num.into(), y_den.into());
		if term == 0 {
			break
		}

		res += term;
		k += 1;
	}

	res
}

#[test]
fn test_log() {
	let div = 1_000;
	for p in 0..=div {
		for q in 1..=p {
			let p: u32 = (1_000_000 as u64 * p as u64 / div as u64).try_into().unwrap();
			let q: u32 = (1_000_000 as u64 * q as u64 / div as u64).try_into().unwrap();

			let res = - (log2(p, q) as i64);
			let expected = ((q as f64 / p as f64).log(2.0) * 1_000_000 as f64).round() as i64;
			assert!((res - expected).abs() <= 6);
		}
	}
}

#[test]
#[should_panic]
fn test_log_p_must_be_greater_than_q() {
	let p: u32 = 1_000;
	let q: u32 = 1_001;
	let _ = log2(p, q);
}

#[test]
#[should_panic]
fn test_log_p_upper_bound() {
	let p: u32 = 1_000_001;
	let q: u32 = 1_000_000;
	let _ = log2(p, q);
}

#[test]
#[should_panic]
fn test_log_q_limit() {
	let p: u32 = 1_000_000;
	let q: u32 = 0;
	let _ = log2(p, q);
}

#[test]
fn test_log_of_one_boundary() {
	let p: u32 = 1_000_000;
	let q: u32 = 1_000_000;
	assert_eq!(log2(p, q), 0);
}

#[test]
fn test_log_of_largest_input() {
	let p: u32 = 1_000_000;
	let q: u32 = 1;
	let expected = 19_931_568;
	let tolerance = 100;
	assert!((log2(p, q) as i32 - expected as i32).abs() < tolerance);
}<|MERGE_RESOLUTION|>--- conflicted
+++ resolved
@@ -46,24 +46,11 @@
 
 	// find the power of 2 where q * 2^n <= p < q * 2^(n+1)
 	let mut n = 0u32;
-<<<<<<< HEAD
-	while !(p >= (1u32 << n)*q) || !(p < (1u32 << (n+1))*q) {
-=======
 	while !(p >= pow2!(n) * q) || !(p < pow2!(n + 1) * q) {
->>>>>>> 4771f237
 		n += 1;
 		assert!(n < 32); // cannot represent 2^32 in u32
 	}
-<<<<<<< HEAD
-	assert!(p < (1u32 << (n+1)) * q);
-
-	let y_num: u32 = (p - (1u32 << n) * q).try_into().unwrap();
-	let y_den: u32 = (p + (1u32 << n) * q).try_into().unwrap();
-
-	let _2_div_ln_2 = 2_885_390u32;
-=======
 	assert!(p < pow2!(n + 1) * q);
->>>>>>> 4771f237
 
 	let y_num: u32 = (p - pow2!(n) * q).try_into().unwrap();
 	let y_den: u32 = (p + pow2!(n) * q).try_into().unwrap();
