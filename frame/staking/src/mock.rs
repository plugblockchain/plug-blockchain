// Copyright 2018-2020 Parity Technologies (UK) Ltd.
// This file is part of Substrate.

// Substrate is free software: you can redistribute it and/or modify
// it under the terms of the GNU General Public License as published by
// the Free Software Foundation, either version 3 of the License, or
// (at your option) any later version.

// Substrate is distributed in the hope that it will be useful,
// but WITHOUT ANY WARRANTY; without even the implied warranty of
// MERCHANTABILITY or FITNESS FOR A PARTICULAR PURPOSE.  See the
// GNU General Public License for more details.

// You should have received a copy of the GNU General Public License
// along with Substrate.  If not, see <http://www.gnu.org/licenses/>.

//! Test utilities

use std::{collections::HashSet, cell::RefCell};
use sp_runtime::{Perbill, KeyTypeId};
use sp_runtime::curve::PiecewiseLinear;
use sp_runtime::traits::{IdentityLookup, Convert, OpaqueKeys, OnInitialize, SaturatedConversion};
use sp_runtime::testing::{Header, UintAuthorityId};
use sp_staking::{SessionIndex, offence::{OffenceDetails, OnOffenceHandler}};
use sp_core::{H256, crypto::key_types};
use sp_io;
use frame_support::{
	assert_ok, impl_outer_origin, parameter_types, StorageLinkedMap, StorageValue,
	traits::{Currency, Get, FindAuthor},
	weights::Weight,
};
use crate::{
	EraIndex, GenesisConfig, Module, Trait, StakerStatus, ValidatorPrefs, RewardDestination,
	Nominators, inflation
};

/// The AccountId alias in this test module.
pub type AccountId = u64;
pub type BlockNumber = u64;
pub type Balance = u64;

/// Simple structure that exposes how u64 currency can be represented as... u64.
pub struct CurrencyToVoteHandler;
impl Convert<u64, u64> for CurrencyToVoteHandler {
	fn convert(x: u64) -> u64 { x }
}
impl Convert<u128, u64> for CurrencyToVoteHandler {
	fn convert(x: u128) -> u64 { x.saturated_into() }
}

thread_local! {
	pub(crate) static SESSION: RefCell<(Vec<AccountId>, HashSet<AccountId>)> = RefCell::new(Default::default());
	static EXISTENTIAL_DEPOSIT: RefCell<u64> = RefCell::new(0);
	static SLASH_DEFER_DURATION: RefCell<EraIndex> = RefCell::new(0);
}

pub struct TestSessionHandler;
impl pallet_session::SessionHandler<AccountId> for TestSessionHandler {
	const KEY_TYPE_IDS: &'static [KeyTypeId] = &[key_types::DUMMY];

	fn on_genesis_session<Ks: OpaqueKeys>(_validators: &[(AccountId, Ks)]) {}

	fn on_new_session<Ks: OpaqueKeys>(
		_changed: bool,
		validators: &[(AccountId, Ks)],
		_queued_validators: &[(AccountId, Ks)],
	) {
		SESSION.with(|x|
			*x.borrow_mut() = (validators.iter().map(|x| x.0.clone()).collect(), HashSet::new())
		);
	}

	fn on_disabled(validator_index: usize) {
		SESSION.with(|d| {
			let mut d = d.borrow_mut();
			let value = d.0[validator_index];
			d.1.insert(value);
		})
	}
}

pub fn is_disabled(controller: AccountId) -> bool {
	let stash = Staking::ledger(&controller).unwrap().stash;
	SESSION.with(|d| d.borrow().1.contains(&stash))
}

pub struct ExistentialDeposit;
impl Get<u64> for ExistentialDeposit {
	fn get() -> u64 {
		EXISTENTIAL_DEPOSIT.with(|v| *v.borrow())
	}
}

pub struct SlashDeferDuration;
impl Get<EraIndex> for SlashDeferDuration {
	fn get() -> EraIndex {
		SLASH_DEFER_DURATION.with(|v| *v.borrow())
	}
}

impl_outer_origin!{
	pub enum Origin for Test  where system = frame_system {}
}

/// Author of block is always 11
pub struct Author11;
impl FindAuthor<u64> for Author11 {
	fn find_author<'a, I>(_digests: I) -> Option<u64>
		where I: 'a + IntoIterator<Item=(frame_support::ConsensusEngineId, &'a [u8])>
	{
		Some(11)
	}
}

// Workaround for https://github.com/rust-lang/rust/issues/26925 . Remove when sorted.
#[derive(Clone, PartialEq, Eq, Debug)]
pub struct Test;
parameter_types! {
	pub const BlockHashCount: u64 = 250;
	pub const MaximumBlockWeight: Weight = 1024;
	pub const MaximumBlockLength: u32 = 2 * 1024;
	pub const AvailableBlockRatio: Perbill = Perbill::one();
}
impl frame_system::Trait for Test {
	type Origin = Origin;
	type Index = u64;
	type BlockNumber = BlockNumber;
	type Call = ();
	type Hash = H256;
	type Hashing = ::sp_runtime::traits::BlakeTwo256;
	type AccountId = AccountId;
	type Lookup = IdentityLookup<Self::AccountId>;
	type Header = Header;
	type Event = ();
	type BlockHashCount = BlockHashCount;
	type MaximumBlockWeight = MaximumBlockWeight;
	type AvailableBlockRatio = AvailableBlockRatio;
	type MaximumBlockLength = MaximumBlockLength;
	type Version = ();
	type ModuleToIndex = ();
<<<<<<< HEAD
	type Doughnut = ();
	type DelegatedDispatchVerifier = ();
}
parameter_types! {
	pub const CreationFee: Balance = 0;
=======
	type AccountData = pallet_balances::AccountData<u64>;
	type OnNewAccount = ();
	type OnReapAccount = (Balances, Staking, Session);
>>>>>>> 877e193b
}
impl pallet_balances::Trait for Test {
	type Balance = Balance;
	type Event = ();
	type DustRemoval = ();
	type ExistentialDeposit = ExistentialDeposit;
	type AccountStore = System;
}
parameter_types! {
	pub const Period: BlockNumber = 1;
	pub const Offset: BlockNumber = 0;
	pub const UncleGenerations: u64 = 0;
	pub const DisabledValidatorsThreshold: Perbill = Perbill::from_percent(25);
}
impl pallet_session::Trait for Test {
	type SessionManager = pallet_session::historical::NoteHistoricalRoot<Test, Staking>;
	type Keys = UintAuthorityId;
	type ShouldEndSession = pallet_session::PeriodicSessions<Period, Offset>;
	type SessionHandler = TestSessionHandler;
	type Event = ();
	type ValidatorId = AccountId;
	type ValidatorIdOf = crate::StashOf<Test>;
	type DisabledValidatorsThreshold = DisabledValidatorsThreshold;
}

impl pallet_session::historical::Trait for Test {
	type FullIdentification = crate::Exposure<AccountId, Balance>;
	type FullIdentificationOf = crate::ExposureOf<Test>;
}
impl pallet_authorship::Trait for Test {
	type FindAuthor = Author11;
	type UncleGenerations = UncleGenerations;
	type FilterUncle = ();
	type EventHandler = Module<Test>;
}
parameter_types! {
	pub const MinimumPeriod: u64 = 5;
}
impl pallet_timestamp::Trait for Test {
	type Moment = u64;
	type OnTimestampSet = ();
	type MinimumPeriod = MinimumPeriod;
}
pallet_staking_reward_curve::build! {
	const I_NPOS: PiecewiseLinear<'static> = curve!(
		min_inflation: 0_025_000,
		max_inflation: 0_100_000,
		ideal_stake: 0_500_000,
		falloff: 0_050_000,
		max_piece_count: 40,
		test_precision: 0_005_000,
	);
}
parameter_types! {
	pub const SessionsPerEra: SessionIndex = 3;
	pub const BondingDuration: EraIndex = 3;
	pub const RewardCurve: &'static PiecewiseLinear<'static> = &I_NPOS;
}
impl Trait for Test {
	type Currency = pallet_balances::Module<Self>;
	type RewardCurrency = pallet_balances::Module<Self>;
	type CurrencyToReward = Balance;
	type Time = pallet_timestamp::Module<Self>;
	type CurrencyToVote = CurrencyToVoteHandler;
	type RewardRemainder = ();
	type Event = ();
	type Slash = ();
	type Reward = ();
	type SessionsPerEra = SessionsPerEra;
	type SlashDeferDuration = SlashDeferDuration;
	type SlashCancelOrigin = frame_system::EnsureRoot<Self::AccountId, ()>;
	type BondingDuration = BondingDuration;
	type SessionInterface = Self;
	type RewardCurve = RewardCurve;
}

pub struct ExtBuilder {
	existential_deposit: u64,
	validator_pool: bool,
	nominate: bool,
	validator_count: u32,
	minimum_validator_count: u32,
	slash_defer_duration: EraIndex,
	fair: bool,
	num_validators: Option<u32>,
	invulnerables: Vec<u64>,
}

impl Default for ExtBuilder {
	fn default() -> Self {
		Self {
			existential_deposit: 1,
			validator_pool: false,
			nominate: true,
			validator_count: 2,
			minimum_validator_count: 0,
			slash_defer_duration: 0,
			fair: true,
			num_validators: None,
			invulnerables: vec![],
		}
	}
}

impl ExtBuilder {
	pub fn existential_deposit(mut self, existential_deposit: u64) -> Self {
		self.existential_deposit = existential_deposit;
		self
	}
	pub fn validator_pool(mut self, validator_pool: bool) -> Self {
		self.validator_pool = validator_pool;
		self
	}
	pub fn nominate(mut self, nominate: bool) -> Self {
		self.nominate = nominate;
		self
	}
	pub fn validator_count(mut self, count: u32) -> Self {
		self.validator_count = count;
		self
	}
	pub fn minimum_validator_count(mut self, count: u32) -> Self {
		self.minimum_validator_count = count;
		self
	}
	pub fn slash_defer_duration(mut self, eras: EraIndex) -> Self {
		self.slash_defer_duration = eras;
		self
	}
	pub fn fair(mut self, is_fair: bool) -> Self {
		self.fair = is_fair;
		self
	}
	pub fn num_validators(mut self, num_validators: u32) -> Self {
		self.num_validators = Some(num_validators);
		self
	}
	pub fn invulnerables(mut self, invulnerables: Vec<u64>) -> Self {
		self.invulnerables = invulnerables;
		self
	}
	pub fn set_associated_consts(&self) {
		EXISTENTIAL_DEPOSIT.with(|v| *v.borrow_mut() = self.existential_deposit);
		SLASH_DEFER_DURATION.with(|v| *v.borrow_mut() = self.slash_defer_duration);
	}
	pub fn build(self) -> sp_io::TestExternalities {
		self.set_associated_consts();
		let mut storage = frame_system::GenesisConfig::default().build_storage::<Test>().unwrap();
		let balance_factor = if self.existential_deposit > 1 {
			256
		} else {
			1
		};

		let num_validators = self.num_validators.unwrap_or(self.validator_count);
		let validators = (0..num_validators)
			.map(|x| ((x + 1) * 10 + 1) as u64)
			.collect::<Vec<_>>();

		let _ = pallet_balances::GenesisConfig::<Test>{
			balances: vec![
					(1, 10 * balance_factor),
					(2, 20 * balance_factor),
					(3, 300 * balance_factor),
					(4, 400 * balance_factor),
					(10, balance_factor),
					(11, balance_factor * 1000),
					(20, balance_factor),
					(21, balance_factor * 2000),
					(30, balance_factor),
					(31, balance_factor * 2000),
					(40, balance_factor),
					(41, balance_factor * 2000),
					(100, 2000 * balance_factor),
					(101, 2000 * balance_factor),
					// This allow us to have a total_payout different from 0.
					(999, 1_000_000_000_000),
			],
		}.assimilate_storage(&mut storage);

		let stake_21 = if self.fair { 1000 } else { 2000 };
		let stake_31 = if self.validator_pool { balance_factor * 1000 } else { 1 };
		let status_41 = if self.validator_pool {
			StakerStatus::<AccountId>::Validator
		} else {
			StakerStatus::<AccountId>::Idle
		};
		let nominated = if self.nominate { vec![11, 21] } else { vec![] };
		let _ = GenesisConfig::<Test>{
			current_era: 0,
			stakers: vec![
				// (stash, controller, staked_amount, status)
				(11, 10, balance_factor * 1000, StakerStatus::<AccountId>::Validator),
				(21, 20, stake_21, StakerStatus::<AccountId>::Validator),
				(31, 30, stake_31, StakerStatus::<AccountId>::Validator),
				(41, 40, balance_factor * 1000, status_41),
				// nominator
				(101, 100, balance_factor * 500, StakerStatus::<AccountId>::Nominator(nominated))
			],
			validator_count: self.validator_count,
			minimum_validator_count: self.minimum_validator_count,
			invulnerables: self.invulnerables,
			slash_reward_fraction: Perbill::from_percent(10),
			..Default::default()
		}.assimilate_storage(&mut storage);

		let _ = pallet_session::GenesisConfig::<Test> {
			keys: validators.iter().map(|x| (*x, UintAuthorityId(*x))).collect(),
		}.assimilate_storage(&mut storage);

		let mut ext = sp_io::TestExternalities::from(storage);
		ext.execute_with(|| {
			let validators = Session::validators();
			SESSION.with(|x|
				*x.borrow_mut() = (validators.clone(), HashSet::new())
			);
		});
		ext
	}
}

pub type System = frame_system::Module<Test>;
pub type Balances = pallet_balances::Module<Test>;
pub type Session = pallet_session::Module<Test>;
pub type Timestamp = pallet_timestamp::Module<Test>;
pub type Staking = Module<Test>;

pub fn check_exposure_all() {
	Staking::current_elected().into_iter().for_each(|acc| check_exposure(acc));
}

pub fn check_nominator_all() {
	<Nominators<Test>>::enumerate().for_each(|(acc, _)| check_nominator_exposure(acc));
}

/// Check for each selected validator: expo.total = Sum(expo.other) + expo.own
pub fn check_exposure(stash: u64) {
	assert_is_stash(stash);
	let expo = Staking::stakers(&stash);
	assert_eq!(
		expo.total as u128, expo.own as u128 + expo.others.iter().map(|e| e.value as u128).sum::<u128>(),
		"wrong total exposure for {:?}: {:?}", stash, expo,
	);
}

/// Check that for each nominator: slashable_balance > sum(used_balance)
/// Note: we might not consume all of a nominator's balance, but we MUST NOT over spend it.
pub fn check_nominator_exposure(stash: u64) {
	assert_is_stash(stash);
	let mut sum = 0;
	Staking::current_elected()
		.iter()
		.map(|v| Staking::stakers(v))
		.for_each(|e| e.others.iter()
			.filter(|i| i.who == stash)
			.for_each(|i| sum += i.value));
	let nominator_stake = Staking::slashable_balance_of(&stash);
	// a nominator cannot over-spend.
	assert!(
		nominator_stake >= sum,
		"failed: Nominator({}) stake({}) >= sum divided({})", stash, nominator_stake, sum,
	);
}

pub fn assert_is_stash(acc: u64) {
	assert!(Staking::bonded(&acc).is_some(), "Not a stash.");
}

pub fn assert_ledger_consistent(stash: u64) {
	assert_is_stash(stash);
	let ledger = Staking::ledger(stash - 1).unwrap();

	let real_total: Balance = ledger.unlocking.iter().fold(ledger.active, |a, c| a + c.value);
	assert_eq!(real_total, ledger.total);
}

pub fn bond_validator(acc: u64, val: u64) {
	// a = controller
	// a + 1 = stash
	let _ = Balances::make_free_balance_be(&(acc + 1), val);
	assert_ok!(Staking::bond(Origin::signed(acc + 1), acc, val, RewardDestination::Controller));
	assert_ok!(Staking::validate(Origin::signed(acc), ValidatorPrefs::default()));
}

pub fn bond_nominator(acc: u64, val: u64, target: Vec<u64>) {
	// a = controller
	// a + 1 = stash
	let _ = Balances::make_free_balance_be(&(acc + 1), val);
	assert_ok!(Staking::bond(Origin::signed(acc + 1), acc, val, RewardDestination::Controller));
	assert_ok!(Staking::nominate(Origin::signed(acc), target));
}

pub fn advance_session() {
	let current_index = Session::current_index();
	start_session(current_index + 1);
}

pub fn start_session(session_index: SessionIndex) {
	// Compensate for session delay
	let session_index = session_index + 1;
	for i in Session::current_index()..session_index {
		System::set_block_number((i + 1).into());
		Timestamp::set_timestamp(System::block_number() * 1000);
		Session::on_initialize(System::block_number());
	}

	assert_eq!(Session::current_index(), session_index);
}

pub fn start_era(era_index: EraIndex) {
	start_session((era_index * 3).into());
	assert_eq!(Staking::current_era(), era_index);
}

pub fn current_total_payout_for_duration(duration: u64) -> u64 {
	inflation::compute_total_payout(
		<Test as Trait>::RewardCurve::get(),
		<Module<Test>>::slot_stake() * 2,
		Balances::total_issuance(),
		duration,
	).0
}

pub fn reward_all_elected() {
	let rewards = <Module<Test>>::current_elected().iter()
		.map(|v| (*v, 1))
		.collect::<Vec<_>>();

	<Module<Test>>::reward_by_ids(rewards)
}

pub fn validator_controllers() -> Vec<AccountId> {
	Session::validators().into_iter().map(|s| Staking::bonded(&s).expect("no controller for validator")).collect()
}

pub fn on_offence_in_era(
	offenders: &[OffenceDetails<AccountId, pallet_session::historical::IdentificationTuple<Test>>],
	slash_fraction: &[Perbill],
	era: EraIndex,
) {
	let bonded_eras = crate::BondedEras::get();
	for &(bonded_era, start_session) in bonded_eras.iter() {
		if bonded_era == era {
			Staking::on_offence(offenders, slash_fraction, start_session);
			return
		} else if bonded_era > era {
			break
		}
	}

	if Staking::current_era() == era {
		Staking::on_offence(offenders, slash_fraction, Staking::current_era_start_session_index());
	} else {
		panic!("cannot slash in era {}", era);
	}
}

pub fn on_offence_now(
	offenders: &[OffenceDetails<AccountId, pallet_session::historical::IdentificationTuple<Test>>],
	slash_fraction: &[Perbill],
) {
	let now = Staking::current_era();
	on_offence_in_era(offenders, slash_fraction, now)
}<|MERGE_RESOLUTION|>--- conflicted
+++ resolved
@@ -138,17 +138,14 @@
 	type MaximumBlockLength = MaximumBlockLength;
 	type Version = ();
 	type ModuleToIndex = ();
-<<<<<<< HEAD
-	type Doughnut = ();
-	type DelegatedDispatchVerifier = ();
-}
-parameter_types! {
-	pub const CreationFee: Balance = 0;
-=======
 	type AccountData = pallet_balances::AccountData<u64>;
 	type OnNewAccount = ();
 	type OnReapAccount = (Balances, Staking, Session);
->>>>>>> 877e193b
+	type Doughnut = ();
+	type DelegatedDispatchVerifier = ();
+}
+parameter_types! {
+	pub const CreationFee: Balance = 0;
 }
 impl pallet_balances::Trait for Test {
 	type Balance = Balance;
