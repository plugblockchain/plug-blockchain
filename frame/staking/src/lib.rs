// Copyright 2017-2019 Parity Technologies (UK) Ltd.
// This file is part of Substrate.

// Substrate is free software: you can redistribute it and/or modify
// it under the terms of the GNU General Public License as published by
// the Free Software Foundation, either version 3 of the License, or
// (at your option) any later version.

// Substrate is distributed in the hope that it will be useful,
// but WITHOUT ANY WARRANTY; without even the implied warranty of
// MERCHANTABILITY or FITNESS FOR A PARTICULAR PURPOSE.  See the
// GNU General Public License for more details.

// You should have received a copy of the GNU General Public License
// along with Substrate.  If not, see <http://www.gnu.org/licenses/>.

//! # Staking Module
//!
//! The Staking module is used to manage funds at stake by network maintainers.
//!
//! - [`staking::Trait`](./trait.Trait.html)
//! - [`Call`](./enum.Call.html)
//! - [`Module`](./struct.Module.html)
//!
//! ## Overview
//!
//! The Staking module is the means by which a set of network maintainers (known as _authorities_
//! in some contexts and _validators_ in others) are chosen based upon those who voluntarily place
//! funds under deposit. Under deposit, those funds are rewarded under normal operation but are
//! held at pain of _slash_ (expropriation) should the staked maintainer be found not to be
//! discharging its duties properly.
//!
//! ### Terminology
//! <!-- Original author of paragraph: @gavofyork -->
//!
//! - Staking: The process of locking up funds for some time, placing them at risk of slashing
//! (loss) in order to become a rewarded maintainer of the network.
//! - Validating: The process of running a node to actively maintain the network, either by
//! producing blocks or guaranteeing finality of the chain.
//! - Nominating: The process of placing staked funds behind one or more validators in order to
//! share in any reward, and punishment, they take.
//! - Stash account: The account holding an owner's funds used for staking.
//! - Controller account: The account that controls an owner's funds for staking.
//! - Era: A (whole) number of sessions, which is the period that the validator set (and each
//! validator's active nominator set) is recalculated and where rewards are paid out.
//! - Slash: The punishment of a staker by reducing its funds.
//!
//! ### Goals
//! <!-- Original author of paragraph: @gavofyork -->
//!
//! The staking system in Substrate NPoS is designed to make the following possible:
//!
//! - Stake funds that are controlled by a cold wallet.
//! - Withdraw some, or deposit more, funds without interrupting the role of an entity.
//! - Switch between roles (nominator, validator, idle) with minimal overhead.
//!
//! ### Scenarios
//!
//! #### Staking
//!
//! Almost any interaction with the Staking module requires a process of _**bonding**_ (also known
//! as being a _staker_). To become *bonded*, a fund-holding account known as the _stash account_,
//! which holds some or all of the funds that become frozen in place as part of the staking process,
//! is paired with an active **controller** account, which issues instructions on how they shall be
//! used.
//!
//! An account pair can become bonded using the [`bond`](./enum.Call.html#variant.bond) call.
//!
//! Stash accounts can change their associated controller using the
//! [`set_controller`](./enum.Call.html#variant.set_controller) call.
//!
//! There are three possible roles that any staked account pair can be in: `Validator`, `Nominator`
//! and `Idle` (defined in [`StakerStatus`](./enum.StakerStatus.html)). There are three
//! corresponding instructions to change between roles, namely:
//! [`validate`](./enum.Call.html#variant.validate), [`nominate`](./enum.Call.html#variant.nominate),
//! and [`chill`](./enum.Call.html#variant.chill).
//!
//! #### Validating
//!
//! A **validator** takes the role of either validating blocks or ensuring their finality,
//! maintaining the veracity of the network. A validator should avoid both any sort of malicious
//! misbehavior and going offline. Bonded accounts that state interest in being a validator do NOT
//! get immediately chosen as a validator. Instead, they are declared as a _candidate_ and they
//! _might_ get elected at the _next era_ as a validator. The result of the election is determined
//! by nominators and their votes.
//!
//! An account can become a validator candidate via the
//! [`validate`](./enum.Call.html#variant.validate) call.
//!
//! #### Nomination
//!
//! A **nominator** does not take any _direct_ role in maintaining the network, instead, it votes on
//! a set of validators  to be elected. Once interest in nomination is stated by an account, it
//! takes effect at the next election round. The funds in the nominator's stash account indicate the
//! _weight_ of its vote. Both the rewards and any punishment that a validator earns are shared
//! between the validator and its nominators. This rule incentivizes the nominators to NOT vote for
//! the misbehaving/offline validators as much as possible, simply because the nominators will also
//! lose funds if they vote poorly.
//!
//! An account can become a nominator via the [`nominate`](enum.Call.html#variant.nominate) call.
//!
//! #### Rewards and Slash
//!
//! The **reward and slashing** procedure is the core of the Staking module, attempting to _embrace
//! valid behavior_ while _punishing any misbehavior or lack of availability_.
//!
//! Slashing can occur at any point in time, once misbehavior is reported. Once slashing is
//! determined, a value is deducted from the balance of the validator and all the nominators who
//! voted for this validator (values are deducted from the _stash_ account of the slashed entity).
//!
//! Slashing logic is further described in the documentation of the `slashing` module.
//!
//! Similar to slashing, rewards are also shared among a validator and its associated nominators.
//! Yet, the reward funds are not always transferred to the stash account and can be configured.
//! See [Reward Calculation](#reward-calculation) for more details.
//!
//! #### Chilling
//!
//! Finally, any of the roles above can choose to step back temporarily and just chill for a while.
//! This means that if they are a nominator, they will not be considered as voters anymore and if
//! they are validators, they will no longer be a candidate for the next election.
//!
//! An account can step back via the [`chill`](enum.Call.html#variant.chill) call.
//!
//! ## Interface
//!
//! ### Dispatchable Functions
//!
//! The dispatchable functions of the Staking module enable the steps needed for entities to accept
//! and change their role, alongside some helper functions to get/set the metadata of the module.
//!
//! ### Public Functions
//!
//! The Staking module contains many public storage items and (im)mutable functions.
//!
//! ## Usage
//!
//! ### Example: Rewarding a validator by id.
//!
//! ```
//! use support::{decl_module, dispatch::Result};
//! use system::ensure_signed;
//! use pallet_staking::{self as staking};
//!
//! pub trait Trait: staking::Trait {}
//!
//! decl_module! {
//! 	pub struct Module<T: Trait> for enum Call where origin: T::Origin {
//!			/// Reward a validator.
//! 		pub fn reward_myself(origin) -> Result {
//! 			let reported = ensure_signed(origin)?;
//! 			<staking::Module<T>>::reward_by_ids(vec![(reported, 10)]);
//! 			Ok(())
//! 		}
//! 	}
//! }
//! # fn main() { }
//! ```
//!
//! ## Implementation Details
//!
//! ### Slot Stake
//!
//! The term [`SlotStake`](./struct.Module.html#method.slot_stake) will be used throughout this
//! section. It refers to a value calculated at the end of each era, containing the _minimum value
//! at stake among all validators._ Note that a validator's value at stake might be a combination
//! of the validator's own stake and the votes it received. See [`Exposure`](./struct.Exposure.html)
//! for more details.
//!
//! ### Reward Calculation
//!
//! Validators and nominators are rewarded at the end of each era. The total reward of an era is
//! calculated using the era duration and the staking rate (the total amount of tokens staked by
//! nominators and validators, divided by the total token supply). It aims to incentivise toward a
//! defined staking rate. The full specification can be found
//! [here](https://research.web3.foundation/en/latest/polkadot/Token%20Economics/#inflation-model).
//!
//! Total reward is split among validators and their nominators depending on the number of points
//! they received during the era. Points are added to a validator using
//! [`reward_by_ids`](./enum.Call.html#variant.reward_by_ids) or
//! [`reward_by_indices`](./enum.Call.html#variant.reward_by_indices).
//!
//! [`Module`](./struct.Module.html) implements
//! [`authorship::EventHandler`](../pallet_authorship/trait.EventHandler.html) to add reward points
//! to block producer and block producer of referenced uncles.
//!
//! The validator and its nominator split their reward as following:
//!
//! The validator can declare an amount, named
//! [`commission`](./struct.ValidatorPrefs.html#structfield.commission), that does not
//! get shared with the nominators at each reward payout through its
//! [`ValidatorPrefs`](./struct.ValidatorPrefs.html). This value gets deducted from the total reward
//! that is paid to the validator and its nominators. The remaining portion is split among the
//! validator and all of the nominators that nominated the validator, proportional to the value
//! staked behind this validator (_i.e._ dividing the
//! [`own`](./struct.Exposure.html#structfield.own) or
//! [`others`](./struct.Exposure.html#structfield.others) by
//! [`total`](./struct.Exposure.html#structfield.total) in [`Exposure`](./struct.Exposure.html)).
//!
//! All entities who receive a reward have the option to choose their reward destination
//! through the [`Payee`](./struct.Payee.html) storage item (see
//! [`set_payee`](enum.Call.html#variant.set_payee)), to be one of the following:
//!
//! - Controller account, (obviously) not increasing the staked value.
//! - Stash account, not increasing the staked value.
//! - Stash account, also increasing the staked value.
//!
//! ### Additional Fund Management Operations
//!
//! Any funds already placed into stash can be the target of the following operations:
//!
//! The controller account can free a portion (or all) of the funds using the
//! [`unbond`](enum.Call.html#variant.unbond) call. Note that the funds are not immediately
//! accessible. Instead, a duration denoted by [`BondingDuration`](./struct.BondingDuration.html)
//! (in number of eras) must pass until the funds can actually be removed. Once the
//! `BondingDuration` is over, the [`withdraw_unbonded`](./enum.Call.html#variant.withdraw_unbonded)
//! call can be used to actually withdraw the funds.
//!
//! Note that there is a limitation to the number of fund-chunks that can be scheduled to be
//! unlocked in the future via [`unbond`](enum.Call.html#variant.unbond). In case this maximum
//! (`MAX_UNLOCKING_CHUNKS`) is reached, the bonded account _must_ first wait until a successful
//! call to `withdraw_unbonded` to remove some of the chunks.
//!
//! ### Election Algorithm
//!
//! The current election algorithm is implemented based on Phragmén.
//! The reference implementation can be found
//! [here](https://github.com/w3f/consensus/tree/master/NPoS).
//!
//! The election algorithm, aside from electing the validators with the most stake value and votes,
//! tries to divide the nominator votes among candidates in an equal manner. To further assure this,
//! an optional post-processing can be applied that iteratively normalizes the nominator staked
//! values until the total difference among votes of a particular nominator are less than a
//! threshold.
//!
//! ## GenesisConfig
//!
//! The Staking module depends on the [`GenesisConfig`](./struct.GenesisConfig.html).
//!
//! ## Related Modules
//!
//! - [Balances](../pallet_balances/index.html): Used to manage values at stake.
//! - [Session](../pallet_session/index.html): Used to manage sessions. Also, a list of new validators
//! is stored in the Session module's `Validators` at the end of each era.

#![recursion_limit="128"]
#![cfg_attr(not(feature = "std"), no_std)]

#[cfg(test)]
mod mock;
#[cfg(test)]
mod tests;
#[cfg(test)]
mod multi_token_economy_tests;

mod migration;
mod slashing;

pub mod inflation;

use rstd::{prelude::*, result};
use codec::{HasCompact, Encode, Decode};
use core::any::TypeId;
use support::{
	decl_module, decl_event, decl_storage, ensure,
	weights::SimpleDispatchInfo,
	traits::{
		Currency, OnFreeBalanceZero, LockIdentifier, LockableCurrency,
		WithdrawReasons, OnUnbalanced, Imbalance, Get, Time
	}
};
use session::{historical::OnSessionEnding, SelectInitialValidators};
use sp_runtime::{
	Perbill,
	RuntimeDebug,
	curve::PiecewiseLinear,
	traits::{
		Convert, Zero, One, StaticLookup, CheckedSub, Saturating, Bounded, SaturatedConversion,
		SimpleArithmetic, EnsureOrigin,
	}
};
use sp_staking::{
	SessionIndex,
	offence::{OnOffenceHandler, OffenceDetails, Offence, ReportOffence},
};
#[cfg(feature = "std")]
use sp_runtime::{Serialize, Deserialize};
use system::{ensure_signed, ensure_root};

use phragmen::{ExtendedBalance, PhragmenStakedAssignment};

const DEFAULT_MINIMUM_VALIDATOR_COUNT: u32 = 4;
const MAX_NOMINATIONS: usize = 16;
const MAX_UNLOCKING_CHUNKS: usize = 32;
const STAKING_ID: LockIdentifier = *b"staking ";

/// Counter for the number of eras that have passed.
pub type EraIndex = u32;

/// Counter for the number of "reward" points earned by a given validator.
pub type Points = u32;

/// Reward points of an era. Used to split era total payout between validators.
#[derive(Encode, Decode, Default)]
pub struct EraPoints {
	/// Total number of points. Equals the sum of reward points for each validator.
	total: Points,
	/// The reward points earned by a given validator. The index of this vec corresponds to the
	/// index into the current validator set.
	individual: Vec<Points>,
}

impl EraPoints {
	/// Add the reward to the validator at the given index. Index must be valid
	/// (i.e. `index < current_elected.len()`).
	fn add_points_to_index(&mut self, index: u32, points: u32) {
		if let Some(new_total) = self.total.checked_add(points) {
			self.total = new_total;
			self.individual.resize((index as usize + 1).max(self.individual.len()), 0);
			self.individual[index as usize] += points; // Addition is less than total
		}
	}
}

/// Indicates the initial status of the staker.
#[derive(RuntimeDebug)]
#[cfg_attr(feature = "std", derive(Serialize, Deserialize))]
pub enum StakerStatus<AccountId> {
	/// Chilling.
	Idle,
	/// Declared desire in validating or already participating in it.
	Validator,
	/// Nominating for a group of other stakers.
	Nominator(Vec<AccountId>),
}

/// A destination account for payment.
#[derive(PartialEq, Eq, Copy, Clone, Encode, Decode, RuntimeDebug)]
pub enum RewardDestination {
	/// Pay into the stash account, increasing the amount at stake accordingly.
	Staked,
	/// Pay into the stash account, not increasing the amount at stake.
	Stash,
	/// Pay into the controller account.
	Controller,
}

impl Default for RewardDestination {
	fn default() -> Self {
		RewardDestination::Staked
	}
}

/// Preference of what happens regarding validation.
#[derive(PartialEq, Eq, Clone, Encode, Decode, RuntimeDebug)]
pub struct ValidatorPrefs {
	/// Reward that validator takes up-front; only the rest is split between themselves and
	/// nominators.
	#[codec(compact)]
	pub commission: Perbill,
}

impl Default for ValidatorPrefs {
	fn default() -> Self {
		ValidatorPrefs {
			commission: Default::default(),
		}
	}
}

/// Just a Balance/BlockNumber tuple to encode when a chunk of funds will be unlocked.
#[derive(PartialEq, Eq, Clone, Encode, Decode, RuntimeDebug)]
pub struct UnlockChunk<Balance: HasCompact> {
	/// Amount of funds to be unlocked.
	#[codec(compact)]
	value: Balance,
	/// Era number at which point it'll be unlocked.
	#[codec(compact)]
	era: EraIndex,
}

/// The ledger of a (bonded) stash.
#[derive(PartialEq, Eq, Clone, Encode, Decode, RuntimeDebug)]
pub struct StakingLedger<AccountId, Balance: HasCompact> {
	/// The stash account whose balance is actually locked and at stake.
	pub stash: AccountId,
	/// The total amount of the stash's balance that we are currently accounting for.
	/// It's just `active` plus all the `unlocking` balances.
	#[codec(compact)]
	pub total: Balance,
	/// The total amount of the stash's balance that will be at stake in any forthcoming
	/// rounds.
	#[codec(compact)]
	pub active: Balance,
	/// Any balance that is becoming free, which may eventually be transferred out
	/// of the stash (assuming it doesn't get slashed first).
	pub unlocking: Vec<UnlockChunk<Balance>>,
}

impl<
	AccountId,
	Balance: HasCompact + Copy + Saturating,
> StakingLedger<AccountId, Balance> {
	/// Remove entries from `unlocking` that are sufficiently old and reduce the
	/// total by the sum of their balances.
	fn consolidate_unlocked(self, current_era: EraIndex) -> Self {
		let mut total = self.total;
		let unlocking = self.unlocking.into_iter()
			.filter(|chunk| if chunk.era > current_era {
				true
			} else {
				total = total.saturating_sub(chunk.value);
				false
			})
			.collect();
		Self { total, active: self.active, stash: self.stash, unlocking }
	}

}

impl<AccountId, Balance> StakingLedger<AccountId, Balance> where
	Balance: SimpleArithmetic + Saturating + Copy,
{
	/// Slash the validator for a given amount of balance. This can grow the value
	/// of the slash in the case that the validator has less than `minimum_balance`
	/// active funds. Returns the amount of funds actually slashed.
	///
	/// Slashes from `active` funds first, and then `unlocking`, starting with the
	/// chunks that are closest to unlocking.
	fn slash(
		&mut self,
		mut value: Balance,
		minimum_balance: Balance,
	) -> Balance {
		let pre_total = self.total;
		let total = &mut self.total;
		let active = &mut self.active;

		let slash_out_of = |
			total_remaining: &mut Balance,
			target: &mut Balance,
			value: &mut Balance,
		| {
			let mut slash_from_target = (*value).min(*target);

			if !slash_from_target.is_zero() {
				*target -= slash_from_target;

				// don't leave a dust balance in the staking system.
				if *target <= minimum_balance {
					slash_from_target += *target;
					*value += rstd::mem::replace(target, Zero::zero());
				}

				*total_remaining = total_remaining.saturating_sub(slash_from_target);
				*value -= slash_from_target;
			}
		};

		slash_out_of(total, active, &mut value);

		let i = self.unlocking.iter_mut()
			.map(|chunk| {
				slash_out_of(total, &mut chunk.value, &mut value);
				chunk.value
			})
			.take_while(|value| value.is_zero()) // take all fully-consumed chunks out.
			.count();

		// kill all drained chunks.
		let _ = self.unlocking.drain(..i);

		pre_total.saturating_sub(*total)
	}
}

/// A record of the nominations made by a specific account.
#[derive(PartialEq, Eq, Clone, Encode, Decode, RuntimeDebug)]
pub struct Nominations<AccountId> {
	/// The targets of nomination.
	pub targets: Vec<AccountId>,
	/// The era the nominations were submitted.
	pub submitted_in: EraIndex,
	/// Whether the nominations have been suppressed.
	pub suppressed: bool,
}

/// The amount of exposure (to slashing) than an individual nominator has.
#[derive(PartialEq, Eq, PartialOrd, Ord, Clone, Encode, Decode, RuntimeDebug)]
pub struct IndividualExposure<AccountId, Balance: HasCompact> {
	/// The stash account of the nominator in question.
	who: AccountId,
	/// Amount of funds exposed.
	#[codec(compact)]
	value: Balance,
}

/// A snapshot of the stake backing a single validator in the system.
#[derive(PartialEq, Eq, PartialOrd, Ord, Clone, Encode, Decode, Default, RuntimeDebug)]
pub struct Exposure<AccountId, Balance: HasCompact> {
	/// The total balance backing this validator.
	#[codec(compact)]
	pub total: Balance,
	/// The validator's own stash that is exposed.
	#[codec(compact)]
	pub own: Balance,
	/// The portions of nominators stashes that are exposed.
	pub others: Vec<IndividualExposure<AccountId, Balance>>,
}

/// A pending slash record. The value of the slash has been computed but not applied yet,
/// rather deferred for several eras.
#[derive(Encode, Decode, Default, RuntimeDebug)]
pub struct UnappliedSlash<AccountId, Balance: HasCompact> {
	/// The stash ID of the offending validator.
	validator: AccountId,
	/// The validator's own slash.
	own: Balance,
	/// All other slashed stakers and amounts.
	others: Vec<(AccountId, Balance)>,
	/// Reporters of the offence; bounty payout recipients.
	reporters: Vec<AccountId>,
	/// The amount of payout.
	payout: Balance,
}

pub type BalanceOf<T> =
	<<T as Trait>::Currency as Currency<<T as system::Trait>::AccountId>>::Balance;
pub type RewardBalanceOf<T> =
	<<T as Trait>::RewardCurrency as Currency<<T as system::Trait>::AccountId>>::Balance;
type RewardPositiveImbalanceOf<T> =
	<<T as Trait>::RewardCurrency as Currency<<T as system::Trait>::AccountId>>::PositiveImbalance;
type RewardNegativeImbalanceOf<T> =

	<<T as Trait>::RewardCurrency as Currency<<T as system::Trait>::AccountId>>::NegativeImbalance;
type NegativeImbalanceOf<T> =
	<<T as Trait>::Currency as Currency<<T as system::Trait>::AccountId>>::NegativeImbalance;
type MomentOf<T> = <<T as Trait>::Time as Time>::Moment;

/// Means for interacting with a specialized version of the `session` trait.
///
/// This is needed because `Staking` sets the `ValidatorIdOf` of the `session::Trait`
pub trait SessionInterface<AccountId>: system::Trait {
	/// Disable a given validator by stash ID.
	///
	/// Returns `true` if new era should be forced at the end of this session.
	/// This allows preventing a situation where there is too many validators
	/// disabled and block production stalls.
	fn disable_validator(validator: &AccountId) -> Result<bool, ()>;
	/// Get the validators from session.
	fn validators() -> Vec<AccountId>;
	/// Prune historical session tries up to but not including the given index.
	fn prune_historical_up_to(up_to: SessionIndex);
}

impl<T: Trait> SessionInterface<<T as system::Trait>::AccountId> for T where
	T: session::Trait<ValidatorId = <T as system::Trait>::AccountId>,
	T: session::historical::Trait<
		FullIdentification = Exposure<<T as system::Trait>::AccountId, BalanceOf<T>>,
		FullIdentificationOf = ExposureOf<T>,
	>,
	T::SessionHandler: session::SessionHandler<<T as system::Trait>::AccountId>,
	T::OnSessionEnding: session::OnSessionEnding<<T as system::Trait>::AccountId>,
	T::SelectInitialValidators: session::SelectInitialValidators<<T as system::Trait>::AccountId>,
	T::ValidatorIdOf: Convert<<T as system::Trait>::AccountId, Option<<T as system::Trait>::AccountId>>
{
	fn disable_validator(validator: &<T as system::Trait>::AccountId) -> Result<bool, ()> {
		<session::Module<T>>::disable(validator)
	}

	fn validators() -> Vec<<T as system::Trait>::AccountId> {
		<session::Module<T>>::validators()
	}

	fn prune_historical_up_to(up_to: SessionIndex) {
		<session::historical::Module<T>>::prune_up_to(up_to);
	}
}

pub trait Trait: system::Trait {
	/// The staking currency system (total issuance, account balance, etc.)
	type Currency: LockableCurrency<Self::AccountId, Moment=Self::BlockNumber>;

	/// The reward currency system (total issuance, account balance, etc.)
	/// It could be the same as `Self::Currency` or not, dependent on the economic model
	type RewardCurrency: Currency<Self::AccountId>;

	/// Conversion shim type for converting staking `Currency` balances into `RewardCurrency` balances
	type CurrencyToReward: From<BalanceOf<Self>> + Into<RewardBalanceOf<Self>>;

	/// Time used for computing era duration.
	type Time: Time;

	/// Convert a balance into a number used for election calculation.
	/// This must fit into a `u64` but is allowed to be sensibly lossy.
	/// TODO: #1377
	/// The backward convert should be removed as the new Phragmen API returns ratio.
	/// The post-processing needs it but will be moved to off-chain. TODO: #2908
	type CurrencyToVote: Convert<BalanceOf<Self>, u64> + Convert<u128, BalanceOf<Self>>;

	/// Tokens have been minted and are unused for validator-reward.
	type RewardRemainder: OnUnbalanced<RewardNegativeImbalanceOf<Self>>;

	/// The overarching event type.
	type Event: From<Event<Self>> + Into<<Self as system::Trait>::Event>;

	/// Handler for the unbalanced reduction when slashing a staker.
	type Slash: OnUnbalanced<NegativeImbalanceOf<Self>>;

	/// Handler for the unbalanced increment when rewarding a staker.
	type Reward: OnUnbalanced<RewardPositiveImbalanceOf<Self>>;

	/// Number of sessions per era.
	type SessionsPerEra: Get<SessionIndex>;

	/// Number of eras that staked funds must remain bonded for.
	type BondingDuration: Get<EraIndex>;

	/// Number of eras that slashes are deferred by, after computation. This
	/// should be less than the bonding duration. Set to 0 if slashes should be
	/// applied immediately, without opportunity for intervention.
	type SlashDeferDuration: Get<EraIndex>;

	/// The origin which can cancel a deferred slash. Root can always do this.
	type SlashCancelOrigin: EnsureOrigin<Self::Origin>;

	/// Interface for interacting with a session module.
	type SessionInterface: self::SessionInterface<Self::AccountId>;

	/// The NPoS reward curve to use.
	type RewardCurve: Get<&'static PiecewiseLinear<'static>>;
}

/// Mode of era-forcing.
#[derive(Copy, Clone, PartialEq, Eq, Encode, Decode, RuntimeDebug)]
#[cfg_attr(feature = "std", derive(Serialize, Deserialize))]
pub enum Forcing {
	/// Not forcing anything - just let whatever happen.
	NotForcing,
	/// Force a new era, then reset to `NotForcing` as soon as it is done.
	ForceNew,
	/// Avoid a new era indefinitely.
	ForceNone,
	/// Force a new era at the end of all sessions indefinitely.
	ForceAlways,
}

impl Default for Forcing {
	fn default() -> Self { Forcing::NotForcing }
}

decl_storage! {
	trait Store for Module<T: Trait> as Staking {

		/// The ideal number of staking participants.
		pub ValidatorCount get(fn validator_count) config(): u32;
		/// Minimum number of staking participants before emergency conditions are imposed.
		pub MinimumValidatorCount get(fn minimum_validator_count) config():
			u32 = DEFAULT_MINIMUM_VALIDATOR_COUNT;

		/// Any validators that may never be slashed or forcibly kicked. It's a Vec since they're
		/// easy to initialize and the performance hit is minimal (we expect no more than four
		/// invulnerables) and restricted to testnets.
		pub Invulnerables get(fn invulnerables) config(): Vec<T::AccountId>;

		/// Map from all locked "stash" accounts to the controller account.
		pub Bonded get(fn bonded): map T::AccountId => Option<T::AccountId>;
		/// Map from all (unlocked) "controller" accounts to the info regarding the staking.
		pub Ledger get(fn ledger):
			map T::AccountId => Option<StakingLedger<T::AccountId, BalanceOf<T>>>;

		/// Where the reward payment should be made. Keyed by stash.
		pub Payee get(fn payee): map T::AccountId => RewardDestination;

		/// The map from (wannabe) validator stash key to the preferences of that validator.
		pub Validators get(fn validators): linked_map T::AccountId => ValidatorPrefs;

		/// The map from nominator stash key to the set of stash keys of all validators to nominate.
		///
		/// NOTE: is private so that we can ensure upgraded before all typical accesses.
		/// Direct storage APIs can still bypass this protection.
		Nominators get(fn nominators): linked_map T::AccountId => Option<Nominations<T::AccountId>>;

		/// Nominators for a particular account that is in action right now. You can't iterate
		/// through validators here, but you can find them in the Session module.
		///
		/// This is keyed by the stash account.
		pub Stakers get(fn stakers): map T::AccountId => Exposure<T::AccountId, BalanceOf<T>>;

		/// The currently elected validator set keyed by stash account ID.
		pub CurrentElected get(fn current_elected): Vec<T::AccountId>;

		/// The current era index.
		pub CurrentEra get(fn current_era) config(): EraIndex;

		/// The start of the current era.
		pub CurrentEraStart get(fn current_era_start): MomentOf<T>;

		/// The session index at which the current era started.
		pub CurrentEraStartSessionIndex get(fn current_era_start_session_index): SessionIndex;

		/// Rewards for the current era. Using indices of current elected set.
		CurrentEraPointsEarned get(fn current_era_reward): EraPoints;

		/// The amount of balance actively at stake for each validator slot, currently.
		///
		/// This is used to derive rewards and punishments.
		pub SlotStake get(fn slot_stake) build(|config: &GenesisConfig<T>| {
			config.stakers.iter().map(|&(_, _, value, _)| value).min().unwrap_or_default()
		}): BalanceOf<T>;

		/// True if the next session change will be a new era regardless of index.
		pub ForceEra get(fn force_era) config(): Forcing;

		/// The percentage of the slash that is distributed to reporters.
		///
		/// The rest of the slashed value is handled by the `Slash`.
		pub SlashRewardFraction get(fn slash_reward_fraction) config(): Perbill;

		/// The amount of currency given to reporters of a slash event which was
		/// canceled by extraordinary circumstances (e.g. governance).
		pub CanceledSlashPayout get(fn canceled_payout) config(): BalanceOf<T>;

		/// All unapplied slashes that are queued for later.
		pub UnappliedSlashes: map EraIndex => Vec<UnappliedSlash<T::AccountId, BalanceOf<T>>>;

		/// A mapping from still-bonded eras to the first session index of that era.
		BondedEras: Vec<(EraIndex, SessionIndex)>;

		/// All slashing events on validators, mapped by era to the highest slash proportion
		/// and slash value of the era.
		ValidatorSlashInEra:
			double_map EraIndex, twox_128(T::AccountId) => Option<(Perbill, BalanceOf<T>)>;

		/// All slashing events on nominators, mapped by era to the highest slash value of the era.
		NominatorSlashInEra:
			double_map EraIndex, twox_128(T::AccountId) => Option<BalanceOf<T>>;

		/// Slashing spans for stash accounts.
		SlashingSpans: map T::AccountId => Option<slashing::SlashingSpans>;

		/// Records information about the maximum slash of a stash within a slashing span,
		/// as well as how much reward has been paid out.
		SpanSlash:
			map (T::AccountId, slashing::SpanIndex) => slashing::SpanRecord<BalanceOf<T>>;

		/// The earliest era for which we have a pending, unapplied slash.
		EarliestUnappliedSlash: Option<EraIndex>;

		/// The version of storage for upgrade.
		StorageVersion: u32;
	}
	add_extra_genesis {
		config(stakers):
			Vec<(T::AccountId, T::AccountId, BalanceOf<T>, StakerStatus<T::AccountId>)>;
		build(|config: &GenesisConfig<T>| {
			for &(ref stash, ref controller, balance, ref status) in &config.stakers {
				assert!(
					T::Currency::free_balance(&stash) >= balance,
					"Stash does not have enough balance to bond."
				);
				let _ = <Module<T>>::bond(
					T::Origin::from((Some(stash.clone()), None).into()),
					T::Lookup::unlookup(controller.clone()),
					balance,
					RewardDestination::Staked,
				);
				let _ = match status {
					StakerStatus::Validator => {
						<Module<T>>::validate(
							T::Origin::from((Some(controller.clone()), None).into()),
							Default::default(),
						)
					},
					StakerStatus::Nominator(votes) => {
						<Module<T>>::nominate(
							T::Origin::from((Some(controller.clone()), None).into()),
							votes.iter().map(|l| T::Lookup::unlookup(l.clone())).collect(),
						)
					}, _ => Ok(())
				};
			}

			StorageVersion::put(migration::CURRENT_VERSION);
		});
	}
}

decl_event!(
	pub enum Event<T> where Balance = BalanceOf<T>, <T as system::Trait>::AccountId, RewardBalance = RewardBalanceOf<T> {
		/// All validators have been rewarded by the first balance; the second is the remainder
		/// from the maximum amount of reward.
		Reward(RewardBalance, RewardBalance),
		/// One validator (and its nominators) has been slashed by the given amount.
		Slash(AccountId, Balance),
		/// An old slashing report from a prior era was discarded because it could
		/// not be processed.
		OldSlashingReportDiscarded(SessionIndex),
	}
);

decl_module! {
	pub struct Module<T: Trait> for enum Call where origin: T::Origin {
		/// Number of sessions per era.
		const SessionsPerEra: SessionIndex = T::SessionsPerEra::get();

		/// Number of eras that staked funds must remain bonded for.
		const BondingDuration: EraIndex = T::BondingDuration::get();

		fn deposit_event() = default;

		fn on_initialize() {
			Self::ensure_storage_upgraded();
		}

		fn on_finalize() {
			// Set the start of the first era.
			if !<CurrentEraStart<T>>::exists() {
				<CurrentEraStart<T>>::put(T::Time::now());
			}
		}

		/// Take the origin account as a stash and lock up `value` of its balance. `controller` will
		/// be the account that controls it.
		///
		/// `value` must be more than the `minimum_balance` specified by `T::Currency`.
		///
		/// The dispatch origin for this call must be _Signed_ by the stash account.
		///
		/// # <weight>
		/// - Independent of the arguments. Moderate complexity.
		/// - O(1).
		/// - Three extra DB entries.
		///
		/// NOTE: Two of the storage writes (`Self::bonded`, `Self::payee`) are _never_ cleaned unless
		/// the `origin` falls below _existential deposit_ and gets removed as dust.
		/// # </weight>
		#[weight = SimpleDispatchInfo::FixedNormal(500_000)]
		fn bond(origin,
			controller: <T::Lookup as StaticLookup>::Source,
			#[compact] value: BalanceOf<T>,
			payee: RewardDestination
		) {
			let stash = ensure_signed(origin)?;

			if <Bonded<T>>::exists(&stash) {
				return Err("stash already bonded")
			}

			let controller = T::Lookup::lookup(controller)?;

			if <Ledger<T>>::exists(&controller) {
				return Err("controller already paired")
			}

			// reject a bond which is considered to be _dust_.
			if value < T::Currency::minimum_balance() {
				return Err("can not bond with value less than minimum balance")
			}

			// You're auto-bonded forever, here. We might improve this by only bonding when
			// you actually validate/nominate and remove once you unbond __everything__.
			<Bonded<T>>::insert(&stash, &controller);
			<Payee<T>>::insert(&stash, payee);

			let stash_balance = T::Currency::free_balance(&stash);
			let value = value.min(stash_balance);
			let item = StakingLedger { stash, total: value, active: value, unlocking: vec![] };
			Self::update_ledger(&controller, &item);
		}

		/// Add some extra amount that have appeared in the stash `free_balance` into the balance up
		/// for staking.
		///
		/// Use this if there are additional funds in your stash account that you wish to bond.
		/// Unlike [`bond`] or [`unbond`] this function does not impose any limitation on the amount
		/// that can be added.
		///
		/// The dispatch origin for this call must be _Signed_ by the stash, not the controller.
		///
		/// # <weight>
		/// - Independent of the arguments. Insignificant complexity.
		/// - O(1).
		/// - One DB entry.
		/// # </weight>
		#[weight = SimpleDispatchInfo::FixedNormal(500_000)]
		fn bond_extra(origin, #[compact] max_additional: BalanceOf<T>) {
			let stash = ensure_signed(origin)?;

			let controller = Self::bonded(&stash).ok_or("not a stash")?;
			let mut ledger = Self::ledger(&controller).ok_or("not a controller")?;

			let stash_balance = T::Currency::free_balance(&stash);

			if let Some(extra) = stash_balance.checked_sub(&ledger.total) {
				let extra = extra.min(max_additional);
				ledger.total += extra;
				ledger.active += extra;
				Self::update_ledger(&controller, &ledger);
			}
		}

		/// Schedule a portion of the stash to be unlocked ready for transfer out after the bond
		/// period ends. If this leaves an amount actively bonded less than
		/// T::Currency::minimum_balance(), then it is increased to the full amount.
		///
		/// Once the unlock period is done, you can call `withdraw_unbonded` to actually move
		/// the funds out of management ready for transfer.
		///
		/// No more than a limited number of unlocking chunks (see `MAX_UNLOCKING_CHUNKS`)
		/// can co-exists at the same time. In that case, [`Call::withdraw_unbonded`] need
		/// to be called first to remove some of the chunks (if possible).
		///
		/// The dispatch origin for this call must be _Signed_ by the controller, not the stash.
		///
		/// See also [`Call::withdraw_unbonded`].
		///
		/// # <weight>
		/// - Independent of the arguments. Limited but potentially exploitable complexity.
		/// - Contains a limited number of reads.
		/// - Each call (requires the remainder of the bonded balance to be above `minimum_balance`)
		///   will cause a new entry to be inserted into a vector (`Ledger.unlocking`) kept in storage.
		///   The only way to clean the aforementioned storage item is also user-controlled via `withdraw_unbonded`.
		/// - One DB entry.
		/// </weight>
		#[weight = SimpleDispatchInfo::FixedNormal(400_000)]
		fn unbond(origin, #[compact] value: BalanceOf<T>) {
			let controller = ensure_signed(origin)?;
			let mut ledger = Self::ledger(&controller).ok_or("not a controller")?;
			ensure!(
				ledger.unlocking.len() < MAX_UNLOCKING_CHUNKS,
				"can not schedule more unlock chunks"
			);

			let mut value = value.min(ledger.active);

			if !value.is_zero() {
				ledger.active -= value;

				// Avoid there being a dust balance left in the staking system.
				if ledger.active < T::Currency::minimum_balance() {
					value += ledger.active;
					ledger.active = Zero::zero();
				}

				let era = Self::current_era() + T::BondingDuration::get();
				ledger.unlocking.push(UnlockChunk { value, era });
				Self::update_ledger(&controller, &ledger);
			}
		}

		/// Remove any unlocked chunks from the `unlocking` queue from our management.
		///
		/// This essentially frees up that balance to be used by the stash account to do
		/// whatever it wants.
		///
		/// The dispatch origin for this call must be _Signed_ by the controller, not the stash.
		///
		/// See also [`Call::unbond`].
		///
		/// # <weight>
		/// - Could be dependent on the `origin` argument and how much `unlocking` chunks exist.
		///  It implies `consolidate_unlocked` which loops over `Ledger.unlocking`, which is
		///  indirectly user-controlled. See [`unbond`] for more detail.
		/// - Contains a limited number of reads, yet the size of which could be large based on `ledger`.
		/// - Writes are limited to the `origin` account key.
		/// # </weight>
		#[weight = SimpleDispatchInfo::FixedNormal(400_000)]
		fn withdraw_unbonded(origin) {
			let controller = ensure_signed(origin)?;
			let ledger = Self::ledger(&controller).ok_or("not a controller")?;
			let ledger = ledger.consolidate_unlocked(Self::current_era());

			if ledger.unlocking.is_empty() && ledger.active.is_zero() {
				// This account must have called `unbond()` with some value that caused the active
				// portion to fall below existential deposit + will have no more unlocking chunks
				// left. We can now safely remove this.
				let stash = ledger.stash;
				// remove the lock.
				T::Currency::remove_lock(STAKING_ID, &stash);
				// remove all staking-related information.
				Self::kill_stash(&stash);
			} else {
				// This was the consequence of a partial unbond. just update the ledger and move on.
				Self::update_ledger(&controller, &ledger);
			}
		}

		/// Declare the desire to validate for the origin controller.
		///
		/// Effects will be felt at the beginning of the next era.
		///
		/// The dispatch origin for this call must be _Signed_ by the controller, not the stash.
		///
		/// # <weight>
		/// - Independent of the arguments. Insignificant complexity.
		/// - Contains a limited number of reads.
		/// - Writes are limited to the `origin` account key.
		/// # </weight>
		#[weight = SimpleDispatchInfo::FixedNormal(750_000)]
		fn validate(origin, prefs: ValidatorPrefs) {
			Self::ensure_storage_upgraded();

			let controller = ensure_signed(origin)?;
			let ledger = Self::ledger(&controller).ok_or("not a controller")?;
			let stash = &ledger.stash;
			<Nominators<T>>::remove(stash);
			<Validators<T>>::insert(stash, prefs);
		}

		/// Declare the desire to nominate `targets` for the origin controller.
		///
		/// Effects will be felt at the beginning of the next era.
		///
		/// The dispatch origin for this call must be _Signed_ by the controller, not the stash.
		///
		/// # <weight>
		/// - The transaction's complexity is proportional to the size of `targets`,
		/// which is capped at `MAX_NOMINATIONS`.
		/// - Both the reads and writes follow a similar pattern.
		/// # </weight>
		#[weight = SimpleDispatchInfo::FixedNormal(750_000)]
		fn nominate(origin, targets: Vec<<T::Lookup as StaticLookup>::Source>) {
			Self::ensure_storage_upgraded();

			let controller = ensure_signed(origin)?;
			let ledger = Self::ledger(&controller).ok_or("not a controller")?;
			let stash = &ledger.stash;
			ensure!(!targets.is_empty(), "targets cannot be empty");
			let targets = targets.into_iter()
				.take(MAX_NOMINATIONS)
				.map(|t| T::Lookup::lookup(t))
				.collect::<result::Result<Vec<T::AccountId>, _>>()?;

			let nominations = Nominations {
				targets,
				submitted_in: Self::current_era(),
				suppressed: false,
			};

			<Validators<T>>::remove(stash);
			<Nominators<T>>::insert(stash, &nominations);
		}

		/// Declare no desire to either validate or nominate.
		///
		/// Effects will be felt at the beginning of the next era.
		///
		/// The dispatch origin for this call must be _Signed_ by the controller, not the stash.
		///
		/// # <weight>
		/// - Independent of the arguments. Insignificant complexity.
		/// - Contains one read.
		/// - Writes are limited to the `origin` account key.
		/// # </weight>
		#[weight = SimpleDispatchInfo::FixedNormal(500_000)]
		fn chill(origin) {
			let controller = ensure_signed(origin)?;
			let ledger = Self::ledger(&controller).ok_or("not a controller")?;
			Self::chill_stash(&ledger.stash);
		}

		/// (Re-)set the payment target for a controller.
		///
		/// Effects will be felt at the beginning of the next era.
		///
		/// The dispatch origin for this call must be _Signed_ by the controller, not the stash.
		///
		/// # <weight>
		/// - Independent of the arguments. Insignificant complexity.
		/// - Contains a limited number of reads.
		/// - Writes are limited to the `origin` account key.
		/// # </weight>
		#[weight = SimpleDispatchInfo::FixedNormal(500_000)]
		fn set_payee(origin, payee: RewardDestination) {
			let controller = ensure_signed(origin)?;
			let ledger = Self::ledger(&controller).ok_or("not a controller")?;
			let stash = &ledger.stash;
			<Payee<T>>::insert(stash, payee);
		}

		/// (Re-)set the controller of a stash.
		///
		/// Effects will be felt at the beginning of the next era.
		///
		/// The dispatch origin for this call must be _Signed_ by the stash, not the controller.
		///
		/// # <weight>
		/// - Independent of the arguments. Insignificant complexity.
		/// - Contains a limited number of reads.
		/// - Writes are limited to the `origin` account key.
		/// # </weight>
		#[weight = SimpleDispatchInfo::FixedNormal(750_000)]
		fn set_controller(origin, controller: <T::Lookup as StaticLookup>::Source) {
			let stash = ensure_signed(origin)?;
			let old_controller = Self::bonded(&stash).ok_or("not a stash")?;
			let controller = T::Lookup::lookup(controller)?;
			if <Ledger<T>>::exists(&controller) {
				return Err("controller already paired")
			}
			if controller != old_controller {
				<Bonded<T>>::insert(&stash, &controller);
				if let Some(l) = <Ledger<T>>::take(&old_controller) {
					<Ledger<T>>::insert(&controller, l);
				}
			}
		}

		/// The ideal number of validators.
		#[weight = SimpleDispatchInfo::FreeOperational]
		fn set_validator_count(origin, #[compact] new: u32) {
			ensure_root(origin)?;
			ValidatorCount::put(new);
		}

		// ----- Root calls.

		/// Force there to be no new eras indefinitely.
		///
		/// # <weight>
		/// - No arguments.
		/// # </weight>
		#[weight = SimpleDispatchInfo::FreeOperational]
		fn force_no_eras(origin) {
			ensure_root(origin)?;
			ForceEra::put(Forcing::ForceNone);
		}

		/// Force there to be a new era at the end of the next session. After this, it will be
		/// reset to normal (non-forced) behaviour.
		///
		/// # <weight>
		/// - No arguments.
		/// # </weight>
		#[weight = SimpleDispatchInfo::FreeOperational]
		fn force_new_era(origin) {
			ensure_root(origin)?;
			ForceEra::put(Forcing::ForceNew);
		}

		/// Set the validators who cannot be slashed (if any).
		#[weight = SimpleDispatchInfo::FreeOperational]
		fn set_invulnerables(origin, validators: Vec<T::AccountId>) {
			ensure_root(origin)?;
			<Invulnerables<T>>::put(validators);
		}

		/// Force a current staker to become completely unstaked, immediately.
		#[weight = SimpleDispatchInfo::FreeOperational]
		fn force_unstake(origin, stash: T::AccountId) {
			ensure_root(origin)?;

			// remove the lock.
			T::Currency::remove_lock(STAKING_ID, &stash);
			// remove all staking-related information.
			Self::kill_stash(&stash);
		}

		/// Force there to be a new era at the end of sessions indefinitely.
		///
		/// # <weight>
		/// - One storage write
		/// # </weight>
		#[weight = SimpleDispatchInfo::FreeOperational]
		fn force_new_era_always(origin) {
			ensure_root(origin)?;
			ForceEra::put(Forcing::ForceAlways);
		}

		/// Cancel enactment of a deferred slash. Can be called by either the root origin or
		/// the `T::SlashCancelOrigin`.
		/// passing the era and indices of the slashes for that era to kill.
		///
		/// # <weight>
		/// - One storage write.
		/// # </weight>
		#[weight = SimpleDispatchInfo::FreeOperational]
		fn cancel_deferred_slash(origin, era: EraIndex, slash_indices: Vec<u32>) {
			T::SlashCancelOrigin::try_origin(origin)
				.map(|_| ())
				.or_else(ensure_root)
				.map_err(|_| "bad origin")?;

			let mut slash_indices = slash_indices;
			slash_indices.sort_unstable();
			let mut unapplied = <Self as Store>::UnappliedSlashes::get(&era);

			for (removed, index) in slash_indices.into_iter().enumerate() {
				let index = index as usize;

				// if `index` is not duplicate, `removed` must be <= index.
				ensure!(removed <= index, "duplicate index");

				// all prior removals were from before this index, since the
				// list is sorted.
				let index = index - removed;
				ensure!(index < unapplied.len(), "slash record index out of bounds");

				unapplied.remove(index);
			}

			<Self as Store>::UnappliedSlashes::insert(&era, &unapplied);
		}
	}
}

impl<T: Trait> Module<T> {
	// PUBLIC IMMUTABLES

	/// The total balance that can be slashed from a stash account as of right now.
	pub fn slashable_balance_of(stash: &T::AccountId) -> BalanceOf<T> {
		Self::bonded(stash).and_then(Self::ledger).map(|l| l.active).unwrap_or_default()
	}

	// MUTABLES (DANGEROUS)

	/// Update the ledger for a controller. This will also update the stash lock. The lock will
	/// will lock the entire funds except paying for further transactions.
	fn update_ledger(
		controller: &T::AccountId,
		ledger: &StakingLedger<T::AccountId, BalanceOf<T>>
	) {
		T::Currency::set_lock(
			STAKING_ID,
			&ledger.stash,
			ledger.total,
			T::BlockNumber::max_value(),
			WithdrawReasons::all(),
		);
		<Ledger<T>>::insert(controller, ledger);
	}

	/// Chill a stash account.
	fn chill_stash(stash: &T::AccountId) {
		<Validators<T>>::remove(stash);
		<Nominators<T>>::remove(stash);
	}

	/// Ensures storage is upgraded to most recent necessary state.
	fn ensure_storage_upgraded() {
		migration::perform_migrations::<T>();
	}

	/// Actually make a payment to a staker. This uses the currency's reward function
	/// to pay the right payee for the given staker account.
	fn make_payout(stash: &T::AccountId, amount: BalanceOf<T>) -> Option<RewardPositiveImbalanceOf<T>> {
		let dest = Self::payee(stash);
		let reward_amount = T::CurrencyToReward::from(amount).into();
		match dest {
			RewardDestination::Controller => Self::bonded(stash)
				.and_then(|controller|
					T::RewardCurrency::deposit_into_existing(&controller, reward_amount).ok()
				),
			RewardDestination::Stash =>
				T::RewardCurrency::deposit_into_existing(stash, reward_amount).ok(),
			RewardDestination::Staked => {
				if TypeId::of::<T::RewardCurrency>() != TypeId::of::<T::Currency>() {
					// The staking currency is not the same as the reward currency.
					// Pay out the reward currency to the stash account (no change to active stake)
					T::RewardCurrency::deposit_into_existing(stash, reward_amount).ok()
				} else {
					// The staking currency _is_ the reward currency, pay reward to stash account and
					// increase the active stake in kind
					Self::bonded(stash)
					.and_then(|c| Self::ledger(&c).map(|l| (c, l)))
					.and_then(|(controller, mut l)| {
						l.active += amount;
						l.total += amount;
						let r = T::RewardCurrency::deposit_into_existing(stash, reward_amount).ok();
						Self::update_ledger(&controller, &l);
						r
					})
				}
			}
		}
	}

	/// Reward a given validator by a specific amount. Add the reward to the validator's, and its
	/// nominators' balance, pro-rata based on their exposure, after having removed the validator's
	/// pre-payout cut.
<<<<<<< HEAD
	fn reward_validator(stash: &T::AccountId, reward: BalanceOf<T>) -> RewardPositiveImbalanceOf<T> {
		let off_the_table = reward.min(Self::validators(stash).validator_payment);
		let reward = reward - off_the_table;
		let mut imbalance = <RewardPositiveImbalanceOf<T>>::zero();
=======
	fn reward_validator(stash: &T::AccountId, reward: BalanceOf<T>) -> PositiveImbalanceOf<T> {
		let off_the_table = Self::validators(stash).commission * reward;
		let reward = reward.saturating_sub(off_the_table);
		let mut imbalance = <PositiveImbalanceOf<T>>::zero();
>>>>>>> 8cb06da9
		let validator_cut = if reward.is_zero() {
			Zero::zero()
		} else {
			let exposure = Self::stakers(stash);
			let total = exposure.total.max(One::one());

			for i in &exposure.others {
				let per_u64 = Perbill::from_rational_approximation(i.value, total);
				imbalance.maybe_subsume(Self::make_payout(&i.who, per_u64 * reward));
			}

			let per_u64 = Perbill::from_rational_approximation(exposure.own, total);
			per_u64 * reward
		};

		imbalance.maybe_subsume(Self::make_payout(stash, validator_cut + off_the_table));

		imbalance
	}

	/// Session has just ended. Provide the validator set for the next session if it's an era-end, along
	/// with the exposure of the prior validator set.
	fn new_session(session_index: SessionIndex)
		-> Option<(Vec<T::AccountId>, Vec<(T::AccountId, Exposure<T::AccountId, BalanceOf<T>>)>)>
	{
		let era_length = session_index.checked_sub(Self::current_era_start_session_index()).unwrap_or(0);
		match ForceEra::get() {
			Forcing::ForceNew => ForceEra::kill(),
			Forcing::ForceAlways => (),
			Forcing::NotForcing if era_length >= T::SessionsPerEra::get() => (),
			_ => return None,
		}
		let validators = T::SessionInterface::validators();
		let prior = validators.into_iter()
			.map(|v| { let e = Self::stakers(&v); (v, e) })
			.collect();

		Self::new_era(session_index).map(move |new| (new, prior))
	}

	/// The era has changed - enact new staking set.
	///
	/// NOTE: This always happens immediately before a session change to ensure that new validators
	/// get a chance to set their session keys.
	fn new_era(start_session_index: SessionIndex) -> Option<Vec<T::AccountId>> {
		// Payout
		let points = CurrentEraPointsEarned::take();
		let now = T::Time::now();
		let previous_era_start = <CurrentEraStart<T>>::mutate(|v| {
			rstd::mem::replace(v, now)
		});
		let era_duration = now - previous_era_start;
		if !era_duration.is_zero() {
			let validators = Self::current_elected();

			let validator_len: BalanceOf<T> = (validators.len() as u32).into();
			let total_rewarded_stake = Self::slot_stake() * validator_len;

			let (total_payout, max_payout) = inflation::compute_total_payout(
				&T::RewardCurve::get(),
				total_rewarded_stake.clone(),
				T::Currency::total_issuance(),
				// Duration of era; more than u64::MAX is rewarded as u64::MAX.
				era_duration.saturated_into::<u64>(),
			);

			let mut total_imbalance = <RewardPositiveImbalanceOf<T>>::zero();

			for (v, p) in validators.iter().zip(points.individual.into_iter()) {
				if p != 0 {
					let reward = Perbill::from_rational_approximation(p, points.total) * total_payout;
					total_imbalance.subsume(Self::reward_validator(v, reward));
				}
			}

			// assert!(total_imbalance.peek() == total_payout)
			let total_payout = total_imbalance.peek();

			// Convert `max_payout` into reward currency
			let _max_payout: RewardBalanceOf<T> = T::CurrencyToReward::from(max_payout).into();
			let rest = _max_payout.saturating_sub(total_payout);
			Self::deposit_event(RawEvent::Reward(total_payout, rest));

			T::Reward::on_unbalanced(total_imbalance);
			T::RewardRemainder::on_unbalanced(T::RewardCurrency::issue(rest));
		}

		// Increment current era.
		let current_era = CurrentEra::mutate(|s| { *s += 1; *s });

		CurrentEraStartSessionIndex::mutate(|v| {
			*v = start_session_index;
		});
		let bonding_duration = T::BondingDuration::get();

		BondedEras::mutate(|bonded| {
			bonded.push((current_era, start_session_index));

			if current_era > bonding_duration {
				let first_kept = current_era - bonding_duration;

				// prune out everything that's from before the first-kept index.
				let n_to_prune = bonded.iter()
					.take_while(|&&(era_idx, _)| era_idx < first_kept)
					.count();

				// kill slashing metadata.
				for (pruned_era, _) in bonded.drain(..n_to_prune) {
					slashing::clear_era_metadata::<T>(pruned_era);
				}

				if let Some(&(_, first_session)) = bonded.first() {
					T::SessionInterface::prune_historical_up_to(first_session);
				}
			}
		});

		// Reassign all Stakers.
		let (_slot_stake, maybe_new_validators) = Self::select_validators();
		Self::apply_unapplied_slashes(current_era);

		maybe_new_validators
	}

	/// Apply previously-unapplied slashes on the beginning of a new era, after a delay.
	fn apply_unapplied_slashes(current_era: EraIndex) {
		let slash_defer_duration = T::SlashDeferDuration::get();
		<Self as Store>::EarliestUnappliedSlash::mutate(|earliest| if let Some(ref mut earliest) = earliest {
			let keep_from = current_era.saturating_sub(slash_defer_duration);
			for era in (*earliest)..keep_from {
				let era_slashes = <Self as Store>::UnappliedSlashes::take(&era);
				for slash in era_slashes {
					slashing::apply_slash::<T>(slash);
				}
			}

			*earliest = (*earliest).max(keep_from)
		})
	}

	/// Select a new validator set from the assembled stakers and their role preferences.
	///
	/// Returns the new `SlotStake` value and a set of newly selected _stash_ IDs.
	///
	/// Assumes storage is coherent with the declaration.
	fn select_validators() -> (BalanceOf<T>, Option<Vec<T::AccountId>>) {
		let mut all_nominators: Vec<(T::AccountId, Vec<T::AccountId>)> = Vec::new();
		let all_validator_candidates_iter = <Validators<T>>::enumerate();
		let all_validators = all_validator_candidates_iter.map(|(who, _pref)| {
			let self_vote = (who.clone(), vec![who.clone()]);
			all_nominators.push(self_vote);
			who
		}).collect::<Vec<T::AccountId>>();

		let nominator_votes = <Nominators<T>>::enumerate().map(|(nominator, nominations)| {
			let Nominations { submitted_in, mut targets, suppressed: _ } = nominations;

			// Filter out nomination targets which were nominated before the most recent
			// slashing span.
			targets.retain(|stash| {
				<Self as Store>::SlashingSpans::get(&stash).map_or(
					true,
					|spans| submitted_in >= spans.last_start(),
				)
			});

			(nominator, targets)
		});
		all_nominators.extend(nominator_votes);

		let maybe_phragmen_result = phragmen::elect::<_, _, _, T::CurrencyToVote>(
			Self::validator_count() as usize,
			Self::minimum_validator_count().max(1) as usize,
			all_validators,
			all_nominators,
			Self::slashable_balance_of,
		);

		if let Some(phragmen_result) = maybe_phragmen_result {
			let elected_stashes = phragmen_result.winners.iter()
				.map(|(s, _)| s.clone())
				.collect::<Vec<T::AccountId>>();
			let assignments = phragmen_result.assignments;

			let to_votes = |b: BalanceOf<T>|
				<T::CurrencyToVote as Convert<BalanceOf<T>, u64>>::convert(b) as ExtendedBalance;
			let to_balance = |e: ExtendedBalance|
				<T::CurrencyToVote as Convert<ExtendedBalance, BalanceOf<T>>>::convert(e);

			let mut supports = phragmen::build_support_map::<_, _, _, T::CurrencyToVote>(
				&elected_stashes,
				&assignments,
				Self::slashable_balance_of,
			);

			if cfg!(feature = "equalize") {
				let mut staked_assignments
					: Vec<(T::AccountId, Vec<PhragmenStakedAssignment<T::AccountId>>)>
					= Vec::with_capacity(assignments.len());
				for (n, assignment) in assignments.iter() {
					let mut staked_assignment
						: Vec<PhragmenStakedAssignment<T::AccountId>>
						= Vec::with_capacity(assignment.len());

					// If this is a self vote, then we don't need to equalise it at all. While the
					// staking system does not allow nomination and validation at the same time,
					// this must always be 100% support.
					if assignment.len() == 1 && assignment[0].0 == *n {
						continue;
					}
					for (c, per_thing) in assignment.iter() {
						let nominator_stake = to_votes(Self::slashable_balance_of(n));
						let other_stake = *per_thing * nominator_stake;
						staked_assignment.push((c.clone(), other_stake));
					}
					staked_assignments.push((n.clone(), staked_assignment));
				}

				let tolerance = 0_u128;
				let iterations = 2_usize;
				phragmen::equalize::<_, _, T::CurrencyToVote, _>(
					staked_assignments,
					&mut supports,
					tolerance,
					iterations,
					Self::slashable_balance_of,
				);
			}

			// Clear Stakers.
			for v in Self::current_elected().iter() {
				<Stakers<T>>::remove(v);
			}

			// Populate Stakers and figure out the minimum stake behind a slot.
			let mut slot_stake = BalanceOf::<T>::max_value();
			for (c, s) in supports.into_iter() {
				// build `struct exposure` from `support`
				let exposure = Exposure {
					own: to_balance(s.own),
					// This might reasonably saturate and we cannot do much about it. The sum of
					// someone's stake might exceed the balance type if they have the maximum amount
					// of balance and receive some support. This is super unlikely to happen, yet
					// we simulate it in some tests.
					total: to_balance(s.total),
					others: s.others
						.into_iter()
						.map(|(who, value)| IndividualExposure { who, value: to_balance(value) })
						.collect::<Vec<IndividualExposure<_, _>>>(),
				};
				if exposure.total < slot_stake {
					slot_stake = exposure.total;
				}
				<Stakers<T>>::insert(&c, exposure.clone());
			}

			// Update slot stake.
			<SlotStake<T>>::put(&slot_stake);

			// Set the new validator set in sessions.
			<CurrentElected<T>>::put(&elected_stashes);

			// In order to keep the property required by `n_session_ending`
			// that we must return the new validator set even if it's the same as the old,
			// as long as any underlying economic conditions have changed, we don't attempt
			// to do any optimization where we compare against the prior set.
			(slot_stake, Some(elected_stashes))
		} else {
			// There were not enough candidates for even our minimal level of functionality.
			// This is bad.
			// We should probably disable all functionality except for block production
			// and let the chain keep producing blocks until we can decide on a sufficiently
			// substantial set.
			// TODO: #2494
			(Self::slot_stake(), None)
		}
	}

	/// Remove all associated data of a stash account from the staking system.
	///
	/// Assumes storage is upgraded before calling.
	///
	/// This is called :
	/// - Immediately when an account's balance falls below existential deposit.
	/// - after a `withdraw_unbond()` call that frees all of a stash's bonded balance.
	fn kill_stash(stash: &T::AccountId) {
		if let Some(controller) = <Bonded<T>>::take(stash) {
			<Ledger<T>>::remove(&controller);
		}
		<Payee<T>>::remove(stash);
		<Validators<T>>::remove(stash);
		<Nominators<T>>::remove(stash);

		slashing::clear_stash_metadata::<T>(stash);
	}

	/// Add reward points to validators using their stash account ID.
	///
	/// Validators are keyed by stash account ID and must be in the current elected set.
	///
	/// For each element in the iterator the given number of points in u32 is added to the
	/// validator, thus duplicates are handled.
	///
	/// At the end of the era each the total payout will be distributed among validator
	/// relatively to their points.
	///
	/// COMPLEXITY: Complexity is `number_of_validator_to_reward x current_elected_len`.
	/// If you need to reward lots of validator consider using `reward_by_indices`.
	pub fn reward_by_ids(validators_points: impl IntoIterator<Item = (T::AccountId, u32)>) {
		CurrentEraPointsEarned::mutate(|rewards| {
			let current_elected = <Module<T>>::current_elected();
			for (validator, points) in validators_points.into_iter() {
				if let Some(index) = current_elected.iter()
					.position(|elected| *elected == validator)
				{
					rewards.add_points_to_index(index as u32, points);
				}
			}
		});
	}

	/// Add reward points to validators using their validator index.
	///
	/// For each element in the iterator the given number of points in u32 is added to the
	/// validator, thus duplicates are handled.
	pub fn reward_by_indices(validators_points: impl IntoIterator<Item = (u32, u32)>) {
		// TODO: This can be optimised once #3302 is implemented.
		let current_elected_len = <Module<T>>::current_elected().len() as u32;

		CurrentEraPointsEarned::mutate(|rewards| {
			for (validator_index, points) in validators_points.into_iter() {
				if validator_index < current_elected_len {
					rewards.add_points_to_index(validator_index, points);
				}
			}
		});
	}

	/// Ensures that at the end of the current session there will be a new era.
	fn ensure_new_era() {
		match ForceEra::get() {
			Forcing::ForceAlways | Forcing::ForceNew => (),
			_ => ForceEra::put(Forcing::ForceNew),
		}
	}
}

impl<T: Trait> session::OnSessionEnding<T::AccountId> for Module<T> {
	fn on_session_ending(_ending: SessionIndex, start_session: SessionIndex) -> Option<Vec<T::AccountId>> {
		Self::ensure_storage_upgraded();
		Self::new_session(start_session - 1).map(|(new, _old)| new)
	}
}

impl<T: Trait> OnSessionEnding<T::AccountId, Exposure<T::AccountId, BalanceOf<T>>> for Module<T> {
	fn on_session_ending(_ending: SessionIndex, start_session: SessionIndex)
		-> Option<(Vec<T::AccountId>, Vec<(T::AccountId, Exposure<T::AccountId, BalanceOf<T>>)>)>
	{
		Self::ensure_storage_upgraded();
		Self::new_session(start_session - 1)
	}
}

impl<T: Trait> OnFreeBalanceZero<T::AccountId> for Module<T> {
	fn on_free_balance_zero(stash: &T::AccountId) {
		Self::ensure_storage_upgraded();
		Self::kill_stash(stash);
	}
}

/// Add reward points to block authors:
/// * 20 points to the block producer for producing a (non-uncle) block in the relay chain,
/// * 2 points to the block producer for each reference to a previously unreferenced uncle, and
/// * 1 point to the producer of each referenced uncle block.
impl<T: Trait + authorship::Trait> authorship::EventHandler<T::AccountId, T::BlockNumber> for Module<T> {
	fn note_author(author: T::AccountId) {
		Self::reward_by_ids(vec![(author, 20)]);
	}
	fn note_uncle(author: T::AccountId, _age: T::BlockNumber) {
		Self::reward_by_ids(vec![
			(<authorship::Module<T>>::author(), 2),
			(author, 1)
		])
	}
}

/// A `Convert` implementation that finds the stash of the given controller account,
/// if any.
pub struct StashOf<T>(rstd::marker::PhantomData<T>);

impl<T: Trait> Convert<T::AccountId, Option<T::AccountId>> for StashOf<T> {
	fn convert(controller: T::AccountId) -> Option<T::AccountId> {
		<Module<T>>::ledger(&controller).map(|l| l.stash)
	}
}

/// A typed conversion from stash account ID to the current exposure of nominators
/// on that account.
pub struct ExposureOf<T>(rstd::marker::PhantomData<T>);

impl<T: Trait> Convert<T::AccountId, Option<Exposure<T::AccountId, BalanceOf<T>>>>
	for ExposureOf<T>
{
	fn convert(validator: T::AccountId) -> Option<Exposure<T::AccountId, BalanceOf<T>>> {
		Some(<Module<T>>::stakers(&validator))
	}
}

impl<T: Trait> SelectInitialValidators<T::AccountId> for Module<T> {
	fn select_initial_validators() -> Option<Vec<T::AccountId>> {
		<Module<T>>::select_validators().1
	}
}

/// This is intended to be used with `FilterHistoricalOffences`.
impl <T: Trait> OnOffenceHandler<T::AccountId, session::historical::IdentificationTuple<T>> for Module<T> where
	T: session::Trait<ValidatorId = <T as system::Trait>::AccountId>,
	T: session::historical::Trait<
		FullIdentification = Exposure<<T as system::Trait>::AccountId, BalanceOf<T>>,
		FullIdentificationOf = ExposureOf<T>,
	>,
	T::SessionHandler: session::SessionHandler<<T as system::Trait>::AccountId>,
	T::OnSessionEnding: session::OnSessionEnding<<T as system::Trait>::AccountId>,
	T::SelectInitialValidators: session::SelectInitialValidators<<T as system::Trait>::AccountId>,
	T::ValidatorIdOf: Convert<<T as system::Trait>::AccountId, Option<<T as system::Trait>::AccountId>>
{
	fn on_offence(
		offenders: &[OffenceDetails<T::AccountId, session::historical::IdentificationTuple<T>>],
		slash_fraction: &[Perbill],
		slash_session: SessionIndex,
	) {
		<Module<T>>::ensure_storage_upgraded();

		let reward_proportion = SlashRewardFraction::get();

		let era_now = Self::current_era();
		let window_start = era_now.saturating_sub(T::BondingDuration::get());
		let current_era_start_session = CurrentEraStartSessionIndex::get();

		// fast path for current-era report - most likely.
		let slash_era = if slash_session >= current_era_start_session {
			era_now
		} else {
			let eras = BondedEras::get();

			// reverse because it's more likely to find reports from recent eras.
			match eras.iter().rev().filter(|&&(_, ref sesh)| sesh <= &slash_session).next() {
				None => return, // before bonding period. defensive - should be filtered out.
				Some(&(ref slash_era, _)) => *slash_era,
			}
		};

		<Self as Store>::EarliestUnappliedSlash::mutate(|earliest| {
			if earliest.is_none() {
				*earliest = Some(era_now)
			}
		});

		let slash_defer_duration = T::SlashDeferDuration::get();

		for (details, slash_fraction) in offenders.iter().zip(slash_fraction) {
			let stash = &details.offender.0;
			let exposure = &details.offender.1;

			// Skip if the validator is invulnerable.
			if Self::invulnerables().contains(stash) {
				continue
			}

			let unapplied = slashing::compute_slash::<T>(slashing::SlashParams {
				stash,
				slash: *slash_fraction,
				exposure,
				slash_era,
				window_start,
				now: era_now,
				reward_proportion,
			});

			if let Some(mut unapplied) = unapplied {
				unapplied.reporters = details.reporters.clone();
				if slash_defer_duration == 0 {
					// apply right away.
					slashing::apply_slash::<T>(unapplied);
				} else {
					// defer to end of some `slash_defer_duration` from now.
					<Self as Store>::UnappliedSlashes::mutate(
						era_now,
						move |for_later| for_later.push(unapplied),
					);
				}
			}
		}
	}
}

/// Filter historical offences out and only allow those from the bonding period.
pub struct FilterHistoricalOffences<T, R> {
	_inner: rstd::marker::PhantomData<(T, R)>,
}

impl<T, Reporter, Offender, R, O> ReportOffence<Reporter, Offender, O>
	for FilterHistoricalOffences<Module<T>, R> where
	T: Trait,
	R: ReportOffence<Reporter, Offender, O>,
	O: Offence<Offender>,
{
	fn report_offence(reporters: Vec<Reporter>, offence: O) {
		<Module<T>>::ensure_storage_upgraded();

		// disallow any slashing from before the current bonding period.
		let offence_session = offence.session_index();
		let bonded_eras = BondedEras::get();

		if bonded_eras.first().filter(|(_, start)| offence_session >= *start).is_some() {
			R::report_offence(reporters, offence)
		} else {
			<Module<T>>::deposit_event(
				RawEvent::OldSlashingReportDiscarded(offence_session)
			)
		}
	}
}<|MERGE_RESOLUTION|>--- conflicted
+++ resolved
@@ -1278,17 +1278,10 @@
 	/// Reward a given validator by a specific amount. Add the reward to the validator's, and its
 	/// nominators' balance, pro-rata based on their exposure, after having removed the validator's
 	/// pre-payout cut.
-<<<<<<< HEAD
 	fn reward_validator(stash: &T::AccountId, reward: BalanceOf<T>) -> RewardPositiveImbalanceOf<T> {
-		let off_the_table = reward.min(Self::validators(stash).validator_payment);
-		let reward = reward - off_the_table;
-		let mut imbalance = <RewardPositiveImbalanceOf<T>>::zero();
-=======
-	fn reward_validator(stash: &T::AccountId, reward: BalanceOf<T>) -> PositiveImbalanceOf<T> {
 		let off_the_table = Self::validators(stash).commission * reward;
 		let reward = reward.saturating_sub(off_the_table);
-		let mut imbalance = <PositiveImbalanceOf<T>>::zero();
->>>>>>> 8cb06da9
+		let mut imbalance = <RewardPositiveImbalanceOf<T>>::zero();
 		let validator_cut = if reward.is_zero() {
 			Zero::zero()
 		} else {
