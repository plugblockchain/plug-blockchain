--- conflicted
+++ resolved
@@ -250,13 +250,10 @@
 mod mock;
 #[cfg(test)]
 mod tests;
-<<<<<<< HEAD
 #[cfg(test)]
 mod multi_token_economy_tests;
 
 mod migration;
-=======
->>>>>>> 877e193b
 mod slashing;
 
 pub mod inflation;
