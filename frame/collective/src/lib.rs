--- conflicted
+++ resolved
@@ -433,14 +433,11 @@
 		type AvailableBlockRatio = AvailableBlockRatio;
 		type Version = ();
 		type ModuleToIndex = ();
-<<<<<<< HEAD
-		type Doughnut = ();
-		type DelegatedDispatchVerifier = ();
-=======
 		type AccountData = ();
 		type OnNewAccount = ();
 		type OnReapAccount = ();
->>>>>>> 877e193b
+		type Doughnut = ();
+		type DelegatedDispatchVerifier = ();
 	}
 	impl Trait<Instance1> for Test {
 		type Origin = Origin;
