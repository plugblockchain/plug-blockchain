// This file is part of Substrate.

// Copyright (C) 2017-2020 Parity Technologies (UK) Ltd.
// SPDX-License-Identifier: Apache-2.0

// Licensed under the Apache License, Version 2.0 (the "License");
// you may not use this file except in compliance with the License.
// You may obtain a copy of the License at
//
// 	http://www.apache.org/licenses/LICENSE-2.0
//
// Unless required by applicable law or agreed to in writing, software
// distributed under the License is distributed on an "AS IS" BASIS,
// WITHOUT WARRANTIES OR CONDITIONS OF ANY KIND, either express or implied.
// See the License for the specific language governing permissions and
// limitations under the License.

//! Collective system: Members of a set of account IDs can make their collective feelings known
//! through dispatched calls from one of two specialized origins.
//!
//! The membership can be provided in one of two ways: either directly, using the Root-dispatchable
//! function `set_members`, or indirectly, through implementing the `ChangeMembers`.
<<<<<<< HEAD
//!
//! A "prime" member may be set allowing their vote to act as the default vote in case of any
//! abstentions after the voting period.
=======
//! The pallet assumes that the amount of members stays at or below `MaxMembers` for its weight
//! calculations, but enforces this neither in `set_members` nor in `change_members_sorted`.
//!
//! A "prime" member may be set to help determine the default vote behavior based on chain
//! config. If `PreimDefaultVote` is used, the prime vote acts as the default vote in case of any
//! abstentions after the voting period. If `MoreThanMajorityThenPrimeDefaultVote` is used, then
//! abstentations will first follow the majority of the collective voting, and then the prime
//! member.
>>>>>>> 4771f237
//!
//! Voting happens through motions comprising a proposal (i.e. a curried dispatchable) plus a
//! number of approvals required for it to pass and be called. Motions are open for members to
//! vote on for a minimum period given by `MotionDuration`. As soon as the needed number of
//! approvals is given, the motion is closed and executed. If the number of approvals is not reached
//! during the voting period, then `close` may be called by any account in order to force the end
//! the motion explicitly. If a prime member is defined then their vote is used in place of any
//! abstentions and the proposal is executed if there are enough approvals counting the new votes.
//!
//! If there are not, or if no prime is set, then the motion is dropped without being executed.

#![cfg_attr(not(feature = "std"), no_std)]
#![recursion_limit="128"]

use sp_std::{prelude::*, result};
use sp_core::u32_trait::Value as U32;
use sp_io::storage;
use sp_runtime::{RuntimeDebug, traits::Hash};

use frame_support::{
<<<<<<< HEAD
	dispatch::{Dispatchable, Parameter}, codec::{Encode, Decode},
	traits::{Get, ChangeMembers, InitializeMembers}, decl_module, decl_event,
	decl_storage, decl_error, ensure,
=======
	codec::{Decode, Encode},
	debug, decl_error, decl_event, decl_module, decl_storage,
	dispatch::{
		DispatchError, DispatchResult, DispatchResultWithPostInfo, Dispatchable, Parameter,
		PostDispatchInfo,
	},
	ensure,
	traits::{ChangeMembers, EnsureOrigin, Get, InitializeMembers},
	weights::{DispatchClass, GetDispatchInfo, Weight},
>>>>>>> 4771f237
};
use frame_system::{self as system, ensure_signed, ensure_root};

#[cfg(feature = "runtime-benchmarks")]
mod benchmarking;

mod default_weight;

/// Simple index type for proposal counting.
pub type ProposalIndex = u32;

/// A number of members.
///
/// This also serves as a number of voting members, and since for motions, each member may
/// vote exactly once, therefore also the number of votes for any given motion.
pub type MemberCount = u32;

/// Default voting strategy when a member is inactive.
pub trait DefaultVote {
	/// Get the default voting strategy, given:
	///
	/// - Whether the prime member voted Aye.
	/// - Raw number of yes votes.
	/// - Raw number of no votes.
	/// - Total number of member count.
	fn default_vote(
		prime_vote: Option<bool>,
		yes_votes: MemberCount,
		no_votes: MemberCount,
		len: MemberCount,
	) -> bool;
}

/// Set the prime member's vote as the default vote.
pub struct PrimeDefaultVote;

impl DefaultVote for PrimeDefaultVote {
	fn default_vote(
		prime_vote: Option<bool>,
		_yes_votes: MemberCount,
		_no_votes: MemberCount,
		_len: MemberCount,
	) -> bool {
		prime_vote.unwrap_or(false)
	}
}

/// First see if yes vote are over majority of the whole collective. If so, set the default vote
/// as yes. Otherwise, use the prime meber's vote as the default vote.
pub struct MoreThanMajorityThenPrimeDefaultVote;

impl DefaultVote for MoreThanMajorityThenPrimeDefaultVote {
	fn default_vote(
		prime_vote: Option<bool>,
		yes_votes: MemberCount,
		_no_votes: MemberCount,
		len: MemberCount,
	) -> bool {
		let more_than_majority = yes_votes * 2 > len;
		more_than_majority || prime_vote.unwrap_or(false)
	}
}

pub trait WeightInfo {
	fn set_members(m: u32, n: u32, p: u32, ) -> Weight;
	fn execute(b: u32, m: u32, ) -> Weight;
	fn propose_execute(b: u32, m: u32, ) -> Weight;
	fn propose_proposed(b: u32, m: u32, p: u32, ) -> Weight;
	fn vote(m: u32, ) -> Weight;
	fn close_early_disapproved(m: u32, p: u32, ) -> Weight;
	fn close_early_approved(b: u32, m: u32, p: u32, ) -> Weight;
	fn close_disapproved(m: u32, p: u32, ) -> Weight;
	fn close_approved(b: u32, m: u32, p: u32, ) -> Weight;
	fn disapprove_proposal(p: u32, ) -> Weight;
}

pub trait Trait<I: Instance=DefaultInstance>: frame_system::Trait {
	/// The outer origin type.
	type Origin: From<RawOrigin<Self::AccountId, Self::Doughnut, I>>;

	/// The outer call dispatch type.
	type Proposal: Parameter
		+ Dispatchable<Origin=<Self as Trait<I>>::Origin, PostInfo=PostDispatchInfo>
		+ From<frame_system::Call<Self>>
		+ GetDispatchInfo;

	/// The outer event type.
	type Event: From<Event<Self, I>> + Into<<Self as frame_system::Trait>::Event>;

	/// The time-out for council motions.
	type MotionDuration: Get<Self::BlockNumber>;
<<<<<<< HEAD
}

/// Origin for the collective module.
#[derive(PartialEq, Eq, Clone, RuntimeDebug)]
pub enum RawOrigin<AccountId, Doughnut, I> {
=======

	/// Maximum number of proposals allowed to be active in parallel.
	type MaxProposals: Get<ProposalIndex>;

	/// The maximum number of members supported by the pallet. Used for weight estimation.
	///
	/// NOTE:
	/// + Benchmarks will need to be re-run and weights adjusted if this changes.
	/// + This pallet assumes that dependents keep to the limit without enforcing it.
	type MaxMembers: Get<MemberCount>;

	/// Default vote strategy of this collective.
	type DefaultVote: DefaultVote;

	/// Weight information for extrinsics in this pallet.
	type WeightInfo: WeightInfo;
}

/// Origin for the collective module.
#[derive(PartialEq, Eq, Clone, RuntimeDebug, Encode, Decode)]
pub enum RawOrigin<AccountId, I> {
>>>>>>> 4771f237
	/// It has been condoned by a given number of members of the collective from a given total.
	Members(MemberCount, MemberCount),
	/// It has been condoned by a single member of the collective.
	Member(AccountId),
	/// Dummy to manage the fact we have instancing.
	_Phantom(sp_std::marker::PhantomData<(I, Doughnut)>),
}

/// Origin for the collective module.
pub type Origin<T, I=DefaultInstance> = RawOrigin<<T as frame_system::Trait>::AccountId, <T as frame_system::Trait>::Doughnut, I>;

#[derive(PartialEq, Eq, Clone, Encode, Decode, RuntimeDebug)]
/// Info for keeping track of a motion being voted on.
pub struct Votes<AccountId, BlockNumber> {
	/// The proposal's unique index.
	index: ProposalIndex,
	/// The number of approval votes that are needed to pass the motion.
	threshold: MemberCount,
	/// The current set of voters that approved it.
	ayes: Vec<AccountId>,
	/// The current set of voters that rejected it.
	nays: Vec<AccountId>,
	/// The hard end time of this vote.
	end: BlockNumber,
}

decl_storage! {
	trait Store for Module<T: Trait<I>, I: Instance=DefaultInstance> as Collective {
		/// The hashes of the active proposals.
		pub Proposals get(fn proposals): Vec<T::Hash>;
		/// Actual proposal for a given hash, if it's current.
		pub ProposalOf get(fn proposal_of):
			map hasher(identity) T::Hash => Option<<T as Trait<I>>::Proposal>;
		/// Votes on a given proposal, if it is ongoing.
		pub Voting get(fn voting):
			map hasher(identity) T::Hash => Option<Votes<T::AccountId, T::BlockNumber>>;
		/// Proposals so far.
		pub ProposalCount get(fn proposal_count): u32;
		/// The current members of the collective. This is stored sorted (just by value).
		pub Members get(fn members): Vec<T::AccountId>;
<<<<<<< HEAD
		/// The member who provides the default vote for any other members that do not vote before
		/// the timeout. If None, then no member has that privilege.
=======
		/// The prime member that helps determine the default vote behavior in case of absentations.
>>>>>>> 4771f237
		pub Prime get(fn prime): Option<T::AccountId>;
	}
	add_extra_genesis {
		config(phantom): sp_std::marker::PhantomData<I>;
		config(members): Vec<T::AccountId>;
		build(|config| Module::<T, I>::initialize_members(&config.members))
	}
}

decl_event! {
	pub enum Event<T, I=DefaultInstance> where
		<T as frame_system::Trait>::Hash,
		<T as frame_system::Trait>::AccountId,
	{
		/// A motion (given hash) has been proposed (by given account) with a threshold (given
		/// `MemberCount`).
		/// \[account, proposal_index, proposal_hash, threshold\]
		Proposed(AccountId, ProposalIndex, Hash, MemberCount),
		/// A motion (given hash) has been voted on by given account, leaving
		/// a tally (yes votes and no votes given respectively as `MemberCount`).
		/// \[account, proposal_hash, voted, yes, no\]
		Voted(AccountId, Hash, bool, MemberCount, MemberCount),
		/// A motion was approved by the required threshold.
		/// \[proposal_hash\]
		Approved(Hash),
		/// A motion was not approved by the required threshold.
		/// \[proposal_hash\]
		Disapproved(Hash),
<<<<<<< HEAD
		/// A motion was executed; `bool` is true if returned without error.
		Executed(Hash, bool),
		/// A single member did some action; `bool` is true if returned without error.
		MemberExecuted(Hash, bool),
		/// A proposal was closed after its duration was up.
=======
		/// A motion was executed; result will be `Ok` if it returned without error.
		/// \[proposal_hash, result\]
		Executed(Hash, DispatchResult),
		/// A single member did some action; result will be `Ok` if it returned without error.
		/// \[proposal_hash, result\]
		MemberExecuted(Hash, DispatchResult),
		/// A proposal was closed because its threshold was reached or after its duration was up.
		/// \[proposal_hash, yes, no\]
>>>>>>> 4771f237
		Closed(Hash, MemberCount, MemberCount),
	}
}

decl_error! {
	pub enum Error for Module<T: Trait<I>, I: Instance> {
		/// Account is not a member
		NotMember,
		/// Duplicate proposals not allowed
		DuplicateProposal,
		/// Proposal must exist
		ProposalMissing,
		/// Mismatched index
		WrongIndex,
		/// Duplicate vote ignored
		DuplicateVote,
		/// Members are already initialized!
		AlreadyInitialized,
<<<<<<< HEAD
		/// The close call is made too early, before the end of the voting.
		TooEarly,
=======
		/// The close call was made too early, before the end of the voting.
		TooEarly,
		/// There can only be a maximum of `MaxProposals` active proposals.
		TooManyProposals,
		/// The given weight bound for the proposal was too low.
		WrongProposalWeight,
		/// The given length bound for the proposal was too low.
		WrongProposalLength,
>>>>>>> 4771f237
	}
}

/// Return the weight of a dispatch call result as an `Option`.
///
/// Will return the weight regardless of what the state of the result is.
fn get_result_weight(result: DispatchResultWithPostInfo) -> Option<Weight> {
	match result {
		Ok(post_info) => post_info.actual_weight,
		Err(err) => err.post_info.actual_weight,
	}
}


// Note that councillor operations are assigned to the operational class.
decl_module! {
	pub struct Module<T: Trait<I>, I: Instance=DefaultInstance> for enum Call where origin: <T as frame_system::Trait>::Origin {
		type Error = Error<T, I>;

		fn deposit_event() = default;

		/// Set the collective's membership.
		///
<<<<<<< HEAD
		/// - `new_members`: The new member list. Be nice to the chain and
		//	provide it sorted.
		/// - `prime`: The prime member whose vote sets the default.
		///
		/// Requires root origin.
		#[weight = SimpleDispatchInfo::FixedOperational(100_000)]
		fn set_members(origin, new_members: Vec<T::AccountId>, prime: Option<T::AccountId>) {
=======
		/// - `new_members`: The new member list. Be nice to the chain and provide it sorted.
		/// - `prime`: The prime member whose vote sets the default.
		/// - `old_count`: The upper bound for the previous number of members in storage.
		///                Used for weight estimation.
		///
		/// Requires root origin.
		///
		/// NOTE: Does not enforce the expected `MaxMembers` limit on the amount of members, but
		///       the weight estimations rely on it to estimate dispatchable weight.
		///
		/// # <weight>
		/// ## Weight
		/// - `O(MP + N)` where:
		///   - `M` old-members-count (code- and governance-bounded)
		///   - `N` new-members-count (code- and governance-bounded)
		///   - `P` proposals-count (code-bounded)
		/// - DB:
		///   - 1 storage mutation (codec `O(M)` read, `O(N)` write) for reading and writing the members
		///   - 1 storage read (codec `O(P)`) for reading the proposals
		///   - `P` storage mutations (codec `O(M)`) for updating the votes for each proposal
		///   - 1 storage write (codec `O(1)`) for deleting the old `prime` and setting the new one
		/// # </weight>
		#[weight = (
			T::WeightInfo::set_members(
				*old_count, // M
				new_members.len() as u32, // N
				T::MaxProposals::get() // P
			),
			DispatchClass::Operational
		)]
		fn set_members(origin,
			new_members: Vec<T::AccountId>,
			prime: Option<T::AccountId>,
			old_count: MemberCount,
		) -> DispatchResultWithPostInfo {
>>>>>>> 4771f237
			ensure_root(origin)?;
			if new_members.len() > T::MaxMembers::get() as usize {
				debug::error!(
					"New members count exceeds maximum amount of members expected. (expected: {}, actual: {})",
					T::MaxMembers::get(),
					new_members.len()
				);
			}

			let old = Members::<T, I>::get();
			if old.len() > old_count as usize {
				debug::warn!(
					"Wrong count used to estimate set_members weight. (expected: {}, actual: {})",
					old_count,
					old.len()
				);
			}
			let mut new_members = new_members;
			new_members.sort();
<<<<<<< HEAD
			let old = Members::<T, I>::get();
			<Self as ChangeMembers<T::AccountId>>::set_members_sorted(&new_members[..], &old);
			Prime::<T, I>::set(prime);
=======
			<Self as ChangeMembers<T::AccountId>>::set_members_sorted(&new_members, &old);
			Prime::<T, I>::set(prime);

			Ok(Some(T::WeightInfo::set_members(
				old.len() as u32, // M
				new_members.len() as u32, // N
				T::MaxProposals::get(), // P
			)).into())
>>>>>>> 4771f237
		}

		/// Dispatch a proposal from a member using the `Member` origin.
		///
		/// Origin must be a member of the collective.
		///
		/// # <weight>
		/// ## Weight
		/// - `O(M + P)` where `M` members-count (code-bounded) and `P` complexity of dispatching `proposal`
		/// - DB: 1 read (codec `O(M)`) + DB access of `proposal`
		/// - 1 event
		/// # </weight>
		#[weight = (
			T::WeightInfo::execute(
				*length_bound, // B
				T::MaxMembers::get(), // M
			).saturating_add(proposal.get_dispatch_info().weight), // P
			DispatchClass::Operational
		)]
		fn execute(origin,
			proposal: Box<<T as Trait<I>>::Proposal>,
			#[compact] length_bound: u32,
		) -> DispatchResultWithPostInfo {
			let who = ensure_signed(origin)?;
			let members = Self::members();
			ensure!(members.contains(&who), Error::<T, I>::NotMember);
			let proposal_len = proposal.using_encoded(|x| x.len());
			ensure!(proposal_len <= length_bound as usize, Error::<T, I>::WrongProposalLength);

			let proposal_hash = T::Hashing::hash_of(&proposal);
			let result = proposal.dispatch(RawOrigin::Member(who).into());
			Self::deposit_event(
				RawEvent::MemberExecuted(proposal_hash, result.map(|_| ()).map_err(|e| e.error))
			);

			Ok(get_result_weight(result).map(|w| {
				T::WeightInfo::execute(
					proposal_len as u32,  // B
					members.len() as u32, // M
				).saturating_add(w) // P
			}).into())
		}

		/// Add a new proposal to either be voted on or executed directly.
		///
		/// Requires the sender to be member.
		///
		/// `threshold` determines whether `proposal` is executed directly (`threshold < 2`)
		/// or put up for voting.
		///
		/// # <weight>
		/// ## Weight
		/// - `O(B + M + P1)` or `O(B + M + P2)` where:
		///   - `B` is `proposal` size in bytes (length-fee-bounded)
		///   - `M` is members-count (code- and governance-bounded)
		///   - branching is influenced by `threshold` where:
		///     - `P1` is proposal execution complexity (`threshold < 2`)
		///     - `P2` is proposals-count (code-bounded) (`threshold >= 2`)
		/// - DB:
		///   - 1 storage read `is_member` (codec `O(M)`)
		///   - 1 storage read `ProposalOf::contains_key` (codec `O(1)`)
		///   - DB accesses influenced by `threshold`:
		///     - EITHER storage accesses done by `proposal` (`threshold < 2`)
		///     - OR proposal insertion (`threshold <= 2`)
		///       - 1 storage mutation `Proposals` (codec `O(P2)`)
		///       - 1 storage mutation `ProposalCount` (codec `O(1)`)
		///       - 1 storage write `ProposalOf` (codec `O(B)`)
		///       - 1 storage write `Voting` (codec `O(M)`)
		///   - 1 event
		/// # </weight>
		#[weight = (
			if *threshold < 2 {
				T::WeightInfo::propose_execute(
					*length_bound, // B
					T::MaxMembers::get(), // M
				).saturating_add(proposal.get_dispatch_info().weight) // P1
			} else {
				T::WeightInfo::propose_proposed(
					*length_bound, // B
					T::MaxMembers::get(), // M
					T::MaxProposals::get(), // P2
				)
			},
			DispatchClass::Operational
		)]
		fn propose(origin,
			#[compact] threshold: MemberCount,
			proposal: Box<<T as Trait<I>>::Proposal>,
			#[compact] length_bound: u32
		) -> DispatchResultWithPostInfo {
			let who = ensure_signed(origin)?;
			let members = Self::members();
			ensure!(members.contains(&who), Error::<T, I>::NotMember);

			let proposal_len = proposal.using_encoded(|x| x.len());
			ensure!(proposal_len <= length_bound as usize, Error::<T, I>::WrongProposalLength);
			let proposal_hash = T::Hashing::hash_of(&proposal);
			ensure!(!<ProposalOf<T, I>>::contains_key(proposal_hash), Error::<T, I>::DuplicateProposal);

			if threshold < 2 {
				let seats = Self::members().len() as MemberCount;
				let result = proposal.dispatch(RawOrigin::Members(1, seats).into());
				Self::deposit_event(
					RawEvent::Executed(proposal_hash, result.map(|_| ()).map_err(|e| e.error))
				);

				Ok(get_result_weight(result).map(|w| {
					T::WeightInfo::propose_execute(
						proposal_len as u32, // B
						members.len() as u32, // M
					).saturating_add(w) // P1
				}).into())
			} else {
				let active_proposals =
					<Proposals<T, I>>::try_mutate(|proposals| -> Result<usize, DispatchError> {
						proposals.push(proposal_hash);
						ensure!(
							proposals.len() <= T::MaxProposals::get() as usize,
							Error::<T, I>::TooManyProposals
						);
						Ok(proposals.len())
					})?;
				let index = Self::proposal_count();
				<ProposalCount<I>>::mutate(|i| *i += 1);
				<ProposalOf<T, I>>::insert(proposal_hash, *proposal);
				let end = system::Module::<T>::block_number() + T::MotionDuration::get();
				let votes = Votes { index, threshold, ayes: vec![who.clone()], nays: vec![], end };
				<Voting<T, I>>::insert(proposal_hash, votes);

				Self::deposit_event(RawEvent::Proposed(who, index, proposal_hash, threshold));

				Ok(Some(T::WeightInfo::propose_proposed(
					proposal_len as u32, // B
					members.len() as u32, // M
					active_proposals as u32, // P2
				)).into())
			}
		}

		/// Add an aye or nay vote for the sender to the given proposal.
		///
		/// Requires the sender to be a member.
		///
		/// # <weight>
		/// ## Weight
		/// - `O(M)` where `M` is members-count (code- and governance-bounded)
		/// - DB:
		///   - 1 storage read `Members` (codec `O(M)`)
		///   - 1 storage mutation `Voting` (codec `O(M)`)
		/// - 1 event
		/// # </weight>
		#[weight = (
			T::WeightInfo::vote(T::MaxMembers::get()),
			DispatchClass::Operational
		)]
		fn vote(origin,
			proposal: T::Hash,
			#[compact] index: ProposalIndex,
			approve: bool,
		) -> DispatchResultWithPostInfo {
			let who = ensure_signed(origin)?;
			let members = Self::members();
			ensure!(members.contains(&who), Error::<T, I>::NotMember);

			let mut voting = Self::voting(&proposal).ok_or(Error::<T, I>::ProposalMissing)?;
			ensure!(voting.index == index, Error::<T, I>::WrongIndex);

			let position_yes = voting.ayes.iter().position(|a| a == &who);
			let position_no = voting.nays.iter().position(|a| a == &who);

			if approve {
				if position_yes.is_none() {
					voting.ayes.push(who.clone());
				} else {
					Err(Error::<T, I>::DuplicateVote)?
				}
				if let Some(pos) = position_no {
					voting.nays.swap_remove(pos);
				}
			} else {
				if position_no.is_none() {
					voting.nays.push(who.clone());
				} else {
					Err(Error::<T, I>::DuplicateVote)?
				}
				if let Some(pos) = position_yes {
					voting.ayes.swap_remove(pos);
				}
			}

			let yes_votes = voting.ayes.len() as MemberCount;
			let no_votes = voting.nays.len() as MemberCount;
			Self::deposit_event(RawEvent::Voted(who, proposal, approve, yes_votes, no_votes));

			Voting::<T, I>::insert(&proposal, voting);

			Ok(Some(T::WeightInfo::vote(members.len() as u32)).into())
		}

		/// Close a vote that is either approved, disapproved or whose voting period has ended.
		///
		/// May be called by any signed account in order to finish voting and close the proposal.
		///
		/// If called before the end of the voting period it will only close the vote if it is
		/// has enough votes to be approved or disapproved.
		///
		/// If called after the end of the voting period abstentions are counted as rejections
		/// unless there is a prime member set and the prime member cast an approval.
		///
		/// + `proposal_weight_bound`: The maximum amount of weight consumed by executing the closed proposal.
		/// + `length_bound`: The upper bound for the length of the proposal in storage. Checked via
		///                   `storage::read` so it is `size_of::<u32>() == 4` larger than the pure length.
		///
		/// # <weight>
		/// ## Weight
		/// - `O(B + M + P1 + P2)` where:
		///   - `B` is `proposal` size in bytes (length-fee-bounded)
		///   - `M` is members-count (code- and governance-bounded)
		///   - `P1` is the complexity of `proposal` preimage.
		///   - `P2` is proposal-count (code-bounded)
		/// - DB:
		///  - 2 storage reads (`Members`: codec `O(M)`, `Prime`: codec `O(1)`)
		///  - 3 mutations (`Voting`: codec `O(M)`, `ProposalOf`: codec `O(B)`, `Proposals`: codec `O(P2)`)
		///  - any mutations done while executing `proposal` (`P1`)
		/// - up to 3 events
		/// # </weight>
		#[weight = (
			{
				let b = *length_bound;
				let m = T::MaxMembers::get();
				let p1 = *proposal_weight_bound;
				let p2 = T::MaxProposals::get();
				T::WeightInfo::close_early_approved(b, m, p2)
					.max(T::WeightInfo::close_early_disapproved(m, p2))
					.max(T::WeightInfo::close_approved(b, m, p2))
					.max(T::WeightInfo::close_disapproved(m, p2))
					.saturating_add(p1)
			},
			DispatchClass::Operational
		)]
		fn close(origin,
			proposal_hash: T::Hash,
			#[compact] index: ProposalIndex,
			#[compact] proposal_weight_bound: Weight,
			#[compact] length_bound: u32
		) -> DispatchResultWithPostInfo {
			let _ = ensure_signed(origin)?;

			let voting = Self::voting(&proposal_hash).ok_or(Error::<T, I>::ProposalMissing)?;
			ensure!(voting.index == index, Error::<T, I>::WrongIndex);

			let mut no_votes = voting.nays.len() as MemberCount;
			let mut yes_votes = voting.ayes.len() as MemberCount;
			let seats = Self::members().len() as MemberCount;

			let approved = yes_votes >= voting.threshold;
			let disapproved = seats.saturating_sub(no_votes) < voting.threshold;
<<<<<<< HEAD
			if approved || disapproved {
				Self::finalize_proposal(approved, seats, voting, proposal);
			} else {
				Voting::<T, I>::insert(&proposal, voting);
			}
		}

		/// May be called by any signed account after the voting duration has ended in order to
		/// finish voting and close the proposal.
		///
		/// Abstentions are counted as rejections unless there is a prime member set and the prime
		/// member cast an approval.
		///
		/// - the weight of `proposal` preimage.
		/// - up to three events deposited.
		/// - one read, two removals, one mutation. (plus three static reads.)
		/// - computation and i/o `O(P + L + M)` where:
		///   - `M` is number of members,
		///   - `P` is number of active proposals,
		///   - `L` is the encoded length of `proposal` preimage.
		#[weight = SimpleDispatchInfo::FixedOperational(200_000)]
		fn close(origin, proposal: T::Hash, #[compact] index: ProposalIndex) {
			let _ = ensure_signed(origin)?;

			let voting = Self::voting(&proposal).ok_or(Error::<T, I>::ProposalMissing)?;
			ensure!(voting.index == index, Error::<T, I>::WrongIndex);
			ensure!(system::Module::<T>::block_number() >= voting.end, Error::<T, I>::TooEarly);

			// default to true only if there's a prime and they voted in favour.
			let default = Self::prime().map_or(
				false,
				|who| voting.ayes.iter().any(|a| a == &who),
			);

			let mut no_votes = voting.nays.len() as MemberCount;
			let mut yes_votes = voting.ayes.len() as MemberCount;
			let seats = Self::members().len() as MemberCount;
			let abstentions = seats - (yes_votes + no_votes);
			match default {
				true => yes_votes += abstentions,
				false => no_votes += abstentions,
			}

			Self::deposit_event(RawEvent::Closed(proposal, yes_votes, no_votes));
			Self::finalize_proposal(yes_votes >= voting.threshold, seats, voting, proposal);
=======
			// Allow (dis-)approving the proposal as soon as there are enough votes.
			if approved {
				let (proposal, len) = Self::validate_and_get_proposal(
					&proposal_hash,
					length_bound,
					proposal_weight_bound
				)?;
				Self::deposit_event(RawEvent::Closed(proposal_hash, yes_votes, no_votes));
				let (proposal_weight, proposal_count) =
					Self::do_approve_proposal(seats, voting, proposal_hash, proposal);
				return Ok(Some(
					T::WeightInfo::close_early_approved(len as u32, seats, proposal_count)
						.saturating_add(proposal_weight)
				).into());
			} else if disapproved {
				Self::deposit_event(RawEvent::Closed(proposal_hash, yes_votes, no_votes));
				let proposal_count = Self::do_disapprove_proposal(proposal_hash);
				return Ok(Some(
					T::WeightInfo::close_early_disapproved(seats, proposal_count)
				).into());
			}

			// Only allow actual closing of the proposal after the voting period has ended.
			ensure!(system::Module::<T>::block_number() >= voting.end, Error::<T, I>::TooEarly);

			let prime_vote = Self::prime().map(|who| voting.ayes.iter().any(|a| a == &who));

			// default voting strategy.
			let default = T::DefaultVote::default_vote(prime_vote, yes_votes, no_votes, seats);

			let abstentions = seats - (yes_votes + no_votes);
			match default {
				true => yes_votes += abstentions,
				false => no_votes += abstentions,
			}
			let approved = yes_votes >= voting.threshold;

			if approved {
				let (proposal, len) = Self::validate_and_get_proposal(
					&proposal_hash,
					length_bound,
					proposal_weight_bound
				)?;
				Self::deposit_event(RawEvent::Closed(proposal_hash, yes_votes, no_votes));
				let (proposal_weight, proposal_count) =
					Self::do_approve_proposal(seats, voting, proposal_hash, proposal);
				return Ok(Some(
					T::WeightInfo::close_approved(len as u32, seats, proposal_count)
						.saturating_add(proposal_weight)
				).into());
			} else {
				Self::deposit_event(RawEvent::Closed(proposal_hash, yes_votes, no_votes));
				let proposal_count = Self::do_disapprove_proposal(proposal_hash);
				return Ok(Some(
					T::WeightInfo::close_disapproved(seats, proposal_count)
				).into());
			}
		}

		/// Disapprove a proposal, close, and remove it from the system, regardless of its current state.
		///
		/// Must be called by the Root origin.
		///
		/// Parameters:
		/// * `proposal_hash`: The hash of the proposal that should be disapproved.
		///
		/// # <weight>
		/// Complexity: O(P) where P is the number of max proposals
		/// DB Weight:
		/// * Reads: Proposals
		/// * Writes: Voting, Proposals, ProposalOf
		/// # </weight>
		#[weight = T::WeightInfo::disapprove_proposal(T::MaxProposals::get())]
		fn disapprove_proposal(origin, proposal_hash: T::Hash) -> DispatchResultWithPostInfo {
			ensure_root(origin)?;
			let proposal_count = Self::do_disapprove_proposal(proposal_hash);
			Ok(Some(T::WeightInfo::disapprove_proposal(proposal_count)).into())
>>>>>>> 4771f237
		}
	}
}

impl<T: Trait<I>, I: Instance> Module<T, I> {
	/// Check whether `who` is a member of the collective.
	pub fn is_member(who: &T::AccountId) -> bool {
		// Note: The dispatchables *do not* use this to check membership so make sure
		// to update those if this is changed.
		Self::members().contains(who)
	}

<<<<<<< HEAD
=======
	/// Ensure that the right proposal bounds were passed and get the proposal from storage.
	///
	/// Checks the length in storage via `storage::read` which adds an extra `size_of::<u32>() == 4`
	/// to the length.
	fn validate_and_get_proposal(
		hash: &T::Hash,
		length_bound: u32,
		weight_bound: Weight
	) -> Result<(<T as Trait<I>>::Proposal, usize), DispatchError> {
		let key = ProposalOf::<T, I>::hashed_key_for(hash);
		// read the length of the proposal storage entry directly
		let proposal_len = storage::read(&key, &mut [0; 0], 0)
			.ok_or(Error::<T, I>::ProposalMissing)?;
		ensure!(proposal_len <= length_bound, Error::<T, I>::WrongProposalLength);
		let proposal = ProposalOf::<T, I>::get(hash).ok_or(Error::<T, I>::ProposalMissing)?;
		let proposal_weight = proposal.get_dispatch_info().weight;
		ensure!(proposal_weight <= weight_bound, Error::<T, I>::WrongProposalWeight);
		Ok((proposal, proposal_len as usize))
	}

>>>>>>> 4771f237
	/// Weight:
	/// If `approved`:
	/// - the weight of `proposal` preimage.
	/// - two events deposited.
	/// - two removals, one mutation.
	/// - computation and i/o `O(P + L)` where:
	///   - `P` is number of active proposals,
	///   - `L` is the encoded length of `proposal` preimage.
	///
	/// If not `approved`:
	/// - one event deposited.
	/// Two removals, one mutation.
	/// Computation and i/o `O(P)` where:
	/// - `P` is number of active proposals
<<<<<<< HEAD
	fn finalize_proposal(
		approved: bool,
		seats: MemberCount,
		voting: Votes<T::AccountId, T::BlockNumber>,
		proposal: T::Hash,
	) {
		if approved {
			Self::deposit_event(RawEvent::Approved(proposal));

			// execute motion, assuming it exists.
			if let Some(p) = ProposalOf::<T, I>::take(&proposal) {
				let origin = RawOrigin::Members(voting.threshold, seats).into();
				let ok = p.dispatch(origin).is_ok();
				Self::deposit_event(RawEvent::Executed(proposal, ok));
			}
		} else {
			// disapproved
			ProposalOf::<T, I>::remove(&proposal);
			Self::deposit_event(RawEvent::Disapproved(proposal));
		}

		// remove vote
		Voting::<T, I>::remove(&proposal);
		Proposals::<T, I>::mutate(|proposals| proposals.retain(|h| h != &proposal));
=======
	fn do_approve_proposal(
		seats: MemberCount,
		voting: Votes<T::AccountId, T::BlockNumber>,
		proposal_hash: T::Hash,
		proposal: <T as Trait<I>>::Proposal,
	) -> (Weight, u32) {
		Self::deposit_event(RawEvent::Approved(proposal_hash));

		let dispatch_weight = proposal.get_dispatch_info().weight;
		let origin = RawOrigin::Members(voting.threshold, seats).into();
		let result = proposal.dispatch(origin);
		Self::deposit_event(
			RawEvent::Executed(proposal_hash, result.map(|_| ()).map_err(|e| e.error))
		);
		// default to the dispatch info weight for safety
		let proposal_weight = get_result_weight(result).unwrap_or(dispatch_weight); // P1

		let proposal_count = Self::remove_proposal(proposal_hash);
		(proposal_weight, proposal_count)
	}

	fn do_disapprove_proposal(proposal_hash: T::Hash) -> u32 {
		// disapproved
		Self::deposit_event(RawEvent::Disapproved(proposal_hash));
		Self::remove_proposal(proposal_hash)
	}

	// Removes a proposal from the pallet, cleaning up votes and the vector of proposals.
	fn remove_proposal(proposal_hash: T::Hash) -> u32 {
		// remove proposal and vote
		ProposalOf::<T, I>::remove(&proposal_hash);
		Voting::<T, I>::remove(&proposal_hash);
		let num_proposals = Proposals::<T, I>::mutate(|proposals| {
			proposals.retain(|h| h != &proposal_hash);
			proposals.len() + 1 // calculate weight based on original length
		});
		num_proposals as u32
>>>>>>> 4771f237
	}
}

impl<T: Trait<I>, I: Instance> ChangeMembers<T::AccountId> for Module<T, I> {
<<<<<<< HEAD
=======
	/// Update the members of the collective. Votes are updated and the prime is reset.
	///
	/// NOTE: Does not enforce the expected `MaxMembers` limit on the amount of members, but
	///       the weight estimations rely on it to estimate dispatchable weight.
	///
	/// # <weight>
	/// ## Weight
	/// - `O(MP + N)`
	///   - where `M` old-members-count (governance-bounded)
	///   - where `N` new-members-count (governance-bounded)
	///   - where `P` proposals-count
	/// - DB:
	///   - 1 storage read (codec `O(P)`) for reading the proposals
	///   - `P` storage mutations for updating the votes (codec `O(M)`)
	///   - 1 storage write (codec `O(N)`) for storing the new members
	///   - 1 storage write (codec `O(1)`) for deleting the old prime
	/// # </weight>
>>>>>>> 4771f237
	fn change_members_sorted(
		_incoming: &[T::AccountId],
		outgoing: &[T::AccountId],
		new: &[T::AccountId],
	) {
<<<<<<< HEAD
=======
		if new.len() > T::MaxMembers::get() as usize {
			debug::error!(
				"New members count exceeds maximum amount of members expected. (expected: {}, actual: {})",
				T::MaxMembers::get(),
				new.len()
			);
		}
>>>>>>> 4771f237
		// remove accounts from all current voting in motions.
		let mut outgoing = outgoing.to_vec();
		outgoing.sort();
		for h in Self::proposals().into_iter() {
			<Voting<T, I>>::mutate(h, |v|
				if let Some(mut votes) = v.take() {
					votes.ayes = votes.ayes.into_iter()
						.filter(|i| outgoing.binary_search(i).is_err())
						.collect();
					votes.nays = votes.nays.into_iter()
						.filter(|i| outgoing.binary_search(i).is_err())
						.collect();
					*v = Some(votes);
				}
			);
		}
		Members::<T, I>::put(new);
		Prime::<T, I>::kill();
	}

	fn set_prime(prime: Option<T::AccountId>) {
		Prime::<T, I>::set(prime);
	}
}

impl<T: Trait<I>, I: Instance> InitializeMembers<T::AccountId> for Module<T, I> {
	fn initialize_members(members: &[T::AccountId]) {
		if !members.is_empty() {
			assert!(<Members<T, I>>::get().is_empty(), "Members are already initialized!");
			<Members<T, I>>::put(members);
		}
	}
}

/// Ensure that the origin `o` represents at least `n` members. Returns `Ok` or an `Err`
/// otherwise.
pub fn ensure_members<OuterOrigin, AccountId, Doughnut, I>(o: OuterOrigin, n: MemberCount)
	-> result::Result<MemberCount, &'static str>
where
	OuterOrigin: Into<result::Result<RawOrigin<AccountId, Doughnut, I>, OuterOrigin>>
{
	match o.into() {
		Ok(RawOrigin::Members(x, _)) if x >= n => Ok(n),
		_ => Err("bad origin: expected to be a threshold number of members"),
	}
}

pub struct EnsureMember<AccountId, Doughnut, I=DefaultInstance>(sp_std::marker::PhantomData<(AccountId, Doughnut, I)>);
impl<
<<<<<<< HEAD
	O: Into<Result<RawOrigin<AccountId, Doughnut, I>, O>> + From<RawOrigin<AccountId, Doughnut, I>>,
	AccountId,
=======
	O: Into<Result<RawOrigin<AccountId, I>, O>> + From<RawOrigin<AccountId, I>>,
	AccountId: Default,
>>>>>>> 4771f237
	I,
	Doughnut,
> EnsureOrigin<O> for EnsureMember<AccountId, Doughnut, I> {
	type Success = AccountId;
	fn try_origin(o: O) -> Result<Self::Success, O> {
		o.into().and_then(|o| match o {
			RawOrigin::Member(id) => Ok(id),
			r => Err(O::from(r)),
		})
	}

	#[cfg(feature = "runtime-benchmarks")]
	fn successful_origin() -> O {
		O::from(RawOrigin::Member(Default::default()))
	}
}

pub struct EnsureMembers<N: U32, AccountId, Doughnut, I=DefaultInstance>(sp_std::marker::PhantomData<(N, AccountId, Doughnut, I)>);
impl<
	O: Into<Result<RawOrigin<AccountId, Doughnut, I>, O>> + From<RawOrigin<AccountId, Doughnut, I>>,
	N: U32,
	AccountId,
	I,
	Doughnut,
> EnsureOrigin<O> for EnsureMembers<N, AccountId, Doughnut, I> {
	type Success = (MemberCount, MemberCount);
	fn try_origin(o: O) -> Result<Self::Success, O> {
		o.into().and_then(|o| match o {
			RawOrigin::Members(n, m) if n >= N::VALUE => Ok((n, m)),
			r => Err(O::from(r)),
		})
	}

	#[cfg(feature = "runtime-benchmarks")]
	fn successful_origin() -> O {
		O::from(RawOrigin::Members(N::VALUE, N::VALUE))
	}
}

pub struct EnsureProportionMoreThan<N: U32, D: U32, AccountId, Doughnut, I=DefaultInstance>(
	sp_std::marker::PhantomData<(N, D, AccountId, Doughnut, I)>
);
impl<
	O: Into<Result<RawOrigin<AccountId, Doughnut, I>, O>> + From<RawOrigin<AccountId, Doughnut, I>>,
	N: U32,
	D: U32,
	AccountId,
	I,
	Doughnut,
> EnsureOrigin<O> for EnsureProportionMoreThan<N, D, AccountId, Doughnut, I> {
	type Success = ();
	fn try_origin(o: O) -> Result<Self::Success, O> {
		o.into().and_then(|o| match o {
			RawOrigin::Members(n, m) if n * D::VALUE > N::VALUE * m => Ok(()),
			r => Err(O::from(r)),
		})
	}

	#[cfg(feature = "runtime-benchmarks")]
	fn successful_origin() -> O {
		O::from(RawOrigin::Members(1u32, 0u32))
	}
}

pub struct EnsureProportionAtLeast<N: U32, D: U32, AccountId, Doughnut, I=DefaultInstance>(
	sp_std::marker::PhantomData<(N, D, AccountId, Doughnut, I)>
);
impl<
	O: Into<Result<RawOrigin<AccountId, Doughnut, I>, O>> + From<RawOrigin<AccountId, Doughnut, I>>,
	N: U32,
	D: U32,
	AccountId,
	I,
	Doughnut,
> EnsureOrigin<O> for EnsureProportionAtLeast<N, D, AccountId, Doughnut, I> {
	type Success = ();
	fn try_origin(o: O) -> Result<Self::Success, O> {
		o.into().and_then(|o| match o {
			RawOrigin::Members(n, m) if n * D::VALUE >= N::VALUE * m => Ok(()),
			r => Err(O::from(r)),
		})
	}

	#[cfg(feature = "runtime-benchmarks")]
	fn successful_origin() -> O {
		O::from(RawOrigin::Members(0u32, 0u32))
	}
}

#[cfg(test)]
mod tests {
	use super::*;
	use frame_support::{Hashable, assert_ok, assert_noop, parameter_types, weights::Weight};
	use frame_system::{self as system, EventRecord, Phase};
	use hex_literal::hex;
	use sp_core::H256;
	use sp_runtime::{
		Perbill, traits::{BlakeTwo256, IdentityLookup, Block as BlockT}, testing::Header,
		BuildStorage,
	};
	use crate as collective;

	parameter_types! {
		pub const BlockHashCount: u64 = 250;
		pub const MaximumBlockWeight: Weight = 1024;
		pub const MaximumBlockLength: u32 = 2 * 1024;
		pub const AvailableBlockRatio: Perbill = Perbill::one();
		pub const MotionDuration: u64 = 3;
<<<<<<< HEAD
=======
		pub const MaxProposals: u32 = 100;
		pub const MaxMembers: u32 = 100;
>>>>>>> 4771f237
	}
	impl frame_system::Trait for Test {
		type BaseCallFilter = ();
		type Origin = Origin;
		type Index = u64;
		type BlockNumber = u64;
		type Call = Call;
		type Hash = H256;
		type Hashing = BlakeTwo256;
		type AccountId = u64;
		type Lookup = IdentityLookup<Self::AccountId>;
		type Header = Header;
		type Event = Event;
		type BlockHashCount = BlockHashCount;
		type MaximumBlockWeight = MaximumBlockWeight;
		type DbWeight = ();
		type BlockExecutionWeight = ();
		type ExtrinsicBaseWeight = ();
		type MaximumExtrinsicWeight = MaximumBlockWeight;
		type MaximumBlockLength = MaximumBlockLength;
		type AvailableBlockRatio = AvailableBlockRatio;
		type Version = ();
<<<<<<< HEAD
		type ModuleToIndex = ();
		type DelegatedDispatchVerifier = ();
		type Doughnut = ();
=======
		type PalletInfo = ();
		type AccountData = ();
		type OnNewAccount = ();
		type OnKilledAccount = ();
		type SystemWeightInfo = ();
>>>>>>> 4771f237
	}
	impl Trait<Instance1> for Test {
		type Origin = Origin;
		type Proposal = Call;
		type Event = Event;
		type MotionDuration = MotionDuration;
<<<<<<< HEAD
=======
		type MaxProposals = MaxProposals;
		type MaxMembers = MaxMembers;
		type DefaultVote = PrimeDefaultVote;
		type WeightInfo = ();
	}
	impl Trait<Instance2> for Test {
		type Origin = Origin;
		type Proposal = Call;
		type Event = Event;
		type MotionDuration = MotionDuration;
		type MaxProposals = MaxProposals;
		type MaxMembers = MaxMembers;
		type DefaultVote = MoreThanMajorityThenPrimeDefaultVote;
		type WeightInfo = ();
>>>>>>> 4771f237
	}
	impl Trait for Test {
		type Origin = Origin;
		type Proposal = Call;
		type Event = Event;
		type MotionDuration = MotionDuration;
<<<<<<< HEAD
=======
		type MaxProposals = MaxProposals;
		type MaxMembers = MaxMembers;
		type DefaultVote = PrimeDefaultVote;
		type WeightInfo = ();
>>>>>>> 4771f237
	}

	pub type Block = sp_runtime::generic::Block<Header, UncheckedExtrinsic>;
	pub type UncheckedExtrinsic = sp_runtime::generic::UncheckedExtrinsic<u32, u64, Call, ()>;

	frame_support::construct_runtime!(
		pub enum Test where
			Block = Block,
			NodeBlock = Block,
			UncheckedExtrinsic = UncheckedExtrinsic
		{
			System: system::{Module, Call, Event},
			Collective: collective::<Instance1>::{Module, Call, Event<T>, Origin<T>, Config<T>},
			CollectiveMajority: collective::<Instance2>::{Module, Call, Event<T>, Origin<T>, Config<T>},
			DefaultCollective: collective::{Module, Call, Event<T>, Origin<T>, Config<T>},
		}
	);

	pub fn new_test_ext() -> sp_io::TestExternalities {
		let mut ext: sp_io::TestExternalities = GenesisConfig {
			collective_Instance1: Some(collective::GenesisConfig {
				members: vec![1, 2, 3],
				phantom: Default::default(),
			}),
			collective_Instance2: Some(collective::GenesisConfig {
				members: vec![1, 2, 3, 4, 5],
				phantom: Default::default(),
			}),
			collective: None,
		}.build_storage().unwrap().into();
		ext.execute_with(|| System::set_block_number(1));
		ext
	}

	fn make_proposal(value: u64) -> Call {
		Call::System(frame_system::Call::remark(value.encode()))
	}

	#[test]
	fn motions_basic_environment_works() {
		new_test_ext().execute_with(|| {
			assert_eq!(Collective::members(), vec![1, 2, 3]);
			assert_eq!(Collective::proposals(), Vec::<H256>::new());
		});
	}

	#[test]
	fn close_works() {
		new_test_ext().execute_with(|| {
			let proposal = make_proposal(42);
			let proposal_len: u32 = proposal.using_encoded(|p| p.len() as u32);
			let proposal_weight = proposal.get_dispatch_info().weight;
			let hash = BlakeTwo256::hash_of(&proposal);

			assert_ok!(Collective::propose(Origin::signed(1), 3, Box::new(proposal.clone()), proposal_len));
			assert_ok!(Collective::vote(Origin::signed(2), hash.clone(), 0, true));

			System::set_block_number(3);
			assert_noop!(
				Collective::close(Origin::signed(4), hash.clone(), 0, proposal_weight, proposal_len),
				Error::<Test, Instance1>::TooEarly
			);

			System::set_block_number(4);
			assert_ok!(Collective::close(Origin::signed(4), hash.clone(), 0, proposal_weight, proposal_len));

			let record = |event| EventRecord { phase: Phase::Initialization, event, topics: vec![] };
			assert_eq!(System::events(), vec![
				record(Event::collective_Instance1(RawEvent::Proposed(1, 0, hash.clone(), 3))),
				record(Event::collective_Instance1(RawEvent::Voted(2, hash.clone(), true, 2, 0))),
				record(Event::collective_Instance1(RawEvent::Closed(hash.clone(), 2, 1))),
				record(Event::collective_Instance1(RawEvent::Disapproved(hash.clone())))
			]);
		});
	}

	#[test]
	fn proposal_weight_limit_works_on_approve() {
		new_test_ext().execute_with(|| {
			let proposal = Call::Collective(crate::Call::set_members(vec![1, 2, 3], None, MaxMembers::get()));
			let proposal_len: u32 = proposal.using_encoded(|p| p.len() as u32);
			let proposal_weight = proposal.get_dispatch_info().weight;
			let hash = BlakeTwo256::hash_of(&proposal);
			// Set 1 as prime voter
			Prime::<Test, Instance1>::set(Some(1));
			assert_ok!(Collective::propose(Origin::signed(1), 3, Box::new(proposal.clone()), proposal_len));
			// With 1's prime vote, this should pass
			System::set_block_number(4);
			assert_noop!(
				Collective::close(Origin::signed(4), hash.clone(), 0, proposal_weight - 100, proposal_len),
				Error::<Test, Instance1>::WrongProposalWeight
			);
			assert_ok!(Collective::close(Origin::signed(4), hash.clone(), 0, proposal_weight, proposal_len));
		})
	}

	#[test]
	fn proposal_weight_limit_ignored_on_disapprove() {
		new_test_ext().execute_with(|| {
			let proposal = Call::Collective(crate::Call::set_members(vec![1, 2, 3], None, MaxMembers::get()));
			let proposal_len: u32 = proposal.using_encoded(|p| p.len() as u32);
			let proposal_weight = proposal.get_dispatch_info().weight;
			let hash = BlakeTwo256::hash_of(&proposal);

			assert_ok!(Collective::propose(Origin::signed(1), 3, Box::new(proposal.clone()), proposal_len));
			// No votes, this proposal wont pass
			System::set_block_number(4);
			assert_ok!(
				Collective::close(Origin::signed(4), hash.clone(), 0, proposal_weight - 100, proposal_len)
			);
		})
	}

	#[test]
	fn close_with_prime_works() {
		new_test_ext().execute_with(|| {
			let proposal = make_proposal(42);
			let proposal_len: u32 = proposal.using_encoded(|p| p.len() as u32);
			let proposal_weight = proposal.get_dispatch_info().weight;
			let hash = BlakeTwo256::hash_of(&proposal);
			assert_ok!(Collective::set_members(Origin::root(), vec![1, 2, 3], Some(3), MaxMembers::get()));

			assert_ok!(Collective::propose(Origin::signed(1), 3, Box::new(proposal.clone()), proposal_len));
			assert_ok!(Collective::vote(Origin::signed(2), hash.clone(), 0, true));

			System::set_block_number(4);
			assert_ok!(Collective::close(Origin::signed(4), hash.clone(), 0, proposal_weight, proposal_len));

			let record = |event| EventRecord { phase: Phase::Initialization, event, topics: vec![] };
			assert_eq!(System::events(), vec![
				record(Event::collective_Instance1(RawEvent::Proposed(1, 0, hash.clone(), 3))),
				record(Event::collective_Instance1(RawEvent::Voted(2, hash.clone(), true, 2, 0))),
				record(Event::collective_Instance1(RawEvent::Closed(hash.clone(), 2, 1))),
				record(Event::collective_Instance1(RawEvent::Disapproved(hash.clone())))
			]);
		});
	}

	#[test]
	fn close_with_voting_prime_works() {
		new_test_ext().execute_with(|| {
			let proposal = make_proposal(42);
			let proposal_len: u32 = proposal.using_encoded(|p| p.len() as u32);
			let proposal_weight = proposal.get_dispatch_info().weight;
			let hash = BlakeTwo256::hash_of(&proposal);
			assert_ok!(Collective::set_members(Origin::root(), vec![1, 2, 3], Some(1), MaxMembers::get()));

			assert_ok!(Collective::propose(Origin::signed(1), 3, Box::new(proposal.clone()), proposal_len));
			assert_ok!(Collective::vote(Origin::signed(2), hash.clone(), 0, true));

			System::set_block_number(4);
			assert_ok!(Collective::close(Origin::signed(4), hash.clone(), 0, proposal_weight, proposal_len));

			let record = |event| EventRecord { phase: Phase::Initialization, event, topics: vec![] };
			assert_eq!(System::events(), vec![
				record(Event::collective_Instance1(RawEvent::Proposed(1, 0, hash.clone(), 3))),
				record(Event::collective_Instance1(RawEvent::Voted(2, hash.clone(), true, 2, 0))),
				record(Event::collective_Instance1(RawEvent::Closed(hash.clone(), 3, 0))),
				record(Event::collective_Instance1(RawEvent::Approved(hash.clone()))),
				record(Event::collective_Instance1(RawEvent::Executed(hash.clone(), Err(DispatchError::BadOrigin))))
			]);
		});
	}

	#[test]
	fn close_with_no_prime_but_majority_works() {
		new_test_ext().execute_with(|| {
			let proposal = make_proposal(42);
			let proposal_len: u32 = proposal.using_encoded(|p| p.len() as u32);
			let proposal_weight = proposal.get_dispatch_info().weight;
			let hash = BlakeTwo256::hash_of(&proposal);
			assert_ok!(CollectiveMajority::set_members(Origin::root(), vec![1, 2, 3, 4, 5], Some(5), MaxMembers::get()));

			assert_ok!(CollectiveMajority::propose(Origin::signed(1), 5, Box::new(proposal.clone()), proposal_len));
			assert_ok!(CollectiveMajority::vote(Origin::signed(2), hash.clone(), 0, true));
			assert_ok!(CollectiveMajority::vote(Origin::signed(3), hash.clone(), 0, true));

			System::set_block_number(4);
			assert_ok!(CollectiveMajority::close(Origin::signed(4), hash.clone(), 0, proposal_weight, proposal_len));

			let record = |event| EventRecord { phase: Phase::Initialization, event, topics: vec![] };
			assert_eq!(System::events(), vec![
				record(Event::collective_Instance2(RawEvent::Proposed(1, 0, hash.clone(), 5))),
				record(Event::collective_Instance2(RawEvent::Voted(2, hash.clone(), true, 2, 0))),
				record(Event::collective_Instance2(RawEvent::Voted(3, hash.clone(), true, 3, 0))),
				record(Event::collective_Instance2(RawEvent::Closed(hash.clone(), 5, 0))),
				record(Event::collective_Instance2(RawEvent::Approved(hash.clone()))),
				record(Event::collective_Instance2(RawEvent::Executed(hash.clone(), Err(DispatchError::BadOrigin))))
			]);
		});
	}

	#[test]
	fn close_works() {
		make_ext().execute_with(|| {
			System::set_block_number(1);
			let proposal = make_proposal(42);
			let hash = BlakeTwo256::hash_of(&proposal);

			assert_ok!(Collective::propose(Origin::signed(1), 3, Box::new(proposal.clone())));
			assert_ok!(Collective::vote(Origin::signed(2), hash.clone(), 0, true));

			System::set_block_number(3);
			assert_noop!(
				Collective::close(Origin::signed(4), hash.clone(), 0),
				Error::<Test, Instance1>::TooEarly
			);

			System::set_block_number(4);
			assert_ok!(Collective::close(Origin::signed(4), hash.clone(), 0));

			let record = |event| EventRecord { phase: Phase::Initialization, event, topics: vec![] };
			assert_eq!(System::events(), vec![
				record(Event::collective_Instance1(RawEvent::Proposed(1, 0, hash.clone(), 3))),
				record(Event::collective_Instance1(RawEvent::Voted(2, hash.clone(), true, 2, 0))),
				record(Event::collective_Instance1(RawEvent::Closed(hash.clone(), 2, 1))),
				record(Event::collective_Instance1(RawEvent::Disapproved(hash.clone())))
			]);
		});
	}

	#[test]
	fn close_with_prime_works() {
		make_ext().execute_with(|| {
			System::set_block_number(1);
			let proposal = make_proposal(42);
			let hash = BlakeTwo256::hash_of(&proposal);
			assert_ok!(Collective::set_members(Origin::ROOT, vec![1, 2, 3], Some(3)));

			assert_ok!(Collective::propose(Origin::signed(1), 3, Box::new(proposal.clone())));
			assert_ok!(Collective::vote(Origin::signed(2), hash.clone(), 0, true));

			System::set_block_number(4);
			assert_ok!(Collective::close(Origin::signed(4), hash.clone(), 0));

			let record = |event| EventRecord { phase: Phase::Initialization, event, topics: vec![] };
			assert_eq!(System::events(), vec![
				record(Event::collective_Instance1(RawEvent::Proposed(1, 0, hash.clone(), 3))),
				record(Event::collective_Instance1(RawEvent::Voted(2, hash.clone(), true, 2, 0))),
				record(Event::collective_Instance1(RawEvent::Closed(hash.clone(), 2, 1))),
				record(Event::collective_Instance1(RawEvent::Disapproved(hash.clone())))
			]);
		});
	}

	#[test]
	fn close_with_voting_prime_works() {
		make_ext().execute_with(|| {
			System::set_block_number(1);
			let proposal = make_proposal(42);
			let hash = BlakeTwo256::hash_of(&proposal);
			assert_ok!(Collective::set_members(Origin::ROOT, vec![1, 2, 3], Some(1)));

			assert_ok!(Collective::propose(Origin::signed(1), 3, Box::new(proposal.clone())));
			assert_ok!(Collective::vote(Origin::signed(2), hash.clone(), 0, true));

			System::set_block_number(4);
			assert_ok!(Collective::close(Origin::signed(4), hash.clone(), 0));

			let record = |event| EventRecord { phase: Phase::Initialization, event, topics: vec![] };
			assert_eq!(System::events(), vec![
				record(Event::collective_Instance1(RawEvent::Proposed(1, 0, hash.clone(), 3))),
				record(Event::collective_Instance1(RawEvent::Voted(2, hash.clone(), true, 2, 0))),
				record(Event::collective_Instance1(RawEvent::Closed(hash.clone(), 3, 0))),
				record(Event::collective_Instance1(RawEvent::Approved(hash.clone()))),
				record(Event::collective_Instance1(RawEvent::Executed(hash.clone(), false)))
			]);
		});
	}

	#[test]
	fn removal_of_old_voters_votes_works() {
		new_test_ext().execute_with(|| {
			let proposal = make_proposal(42);
			let proposal_len: u32 = proposal.using_encoded(|p| p.len() as u32);
			let hash = BlakeTwo256::hash_of(&proposal);
			let end = 4;
<<<<<<< HEAD
			assert_ok!(Collective::propose(Origin::signed(1), 3, Box::new(proposal.clone())));
=======
			assert_ok!(Collective::propose(Origin::signed(1), 3, Box::new(proposal.clone()), proposal_len));
>>>>>>> 4771f237
			assert_ok!(Collective::vote(Origin::signed(2), hash.clone(), 0, true));
			assert_eq!(
				Collective::voting(&hash),
				Some(Votes { index: 0, threshold: 3, ayes: vec![1, 2], nays: vec![], end })
			);
			Collective::change_members_sorted(&[4], &[1], &[2, 3, 4]);
			assert_eq!(
				Collective::voting(&hash),
				Some(Votes { index: 0, threshold: 3, ayes: vec![2], nays: vec![], end })
			);

			let proposal = make_proposal(69);
			let proposal_len: u32 = proposal.using_encoded(|p| p.len() as u32);
			let hash = BlakeTwo256::hash_of(&proposal);
			assert_ok!(Collective::propose(Origin::signed(2), 2, Box::new(proposal.clone()), proposal_len));
			assert_ok!(Collective::vote(Origin::signed(3), hash.clone(), 1, false));
			assert_eq!(
				Collective::voting(&hash),
				Some(Votes { index: 1, threshold: 2, ayes: vec![2], nays: vec![3], end })
			);
			Collective::change_members_sorted(&[], &[3], &[2, 4]);
			assert_eq!(
				Collective::voting(&hash),
				Some(Votes { index: 1, threshold: 2, ayes: vec![2], nays: vec![], end })
			);
		});
	}

	#[test]
	fn removal_of_old_voters_votes_works_with_set_members() {
		new_test_ext().execute_with(|| {
			let proposal = make_proposal(42);
			let proposal_len: u32 = proposal.using_encoded(|p| p.len() as u32);
			let hash = BlakeTwo256::hash_of(&proposal);
			let end = 4;
<<<<<<< HEAD
			assert_ok!(Collective::propose(Origin::signed(1), 3, Box::new(proposal.clone())));
=======
			assert_ok!(Collective::propose(Origin::signed(1), 3, Box::new(proposal.clone()), proposal_len));
>>>>>>> 4771f237
			assert_ok!(Collective::vote(Origin::signed(2), hash.clone(), 0, true));
			assert_eq!(
				Collective::voting(&hash),
				Some(Votes { index: 0, threshold: 3, ayes: vec![1, 2], nays: vec![], end })
			);
<<<<<<< HEAD
			assert_ok!(Collective::set_members(Origin::ROOT, vec![2, 3, 4], None));
=======
			assert_ok!(Collective::set_members(Origin::root(), vec![2, 3, 4], None, MaxMembers::get()));
>>>>>>> 4771f237
			assert_eq!(
				Collective::voting(&hash),
				Some(Votes { index: 0, threshold: 3, ayes: vec![2], nays: vec![], end })
			);

			let proposal = make_proposal(69);
			let proposal_len: u32 = proposal.using_encoded(|p| p.len() as u32);
			let hash = BlakeTwo256::hash_of(&proposal);
			assert_ok!(Collective::propose(Origin::signed(2), 2, Box::new(proposal.clone()), proposal_len));
			assert_ok!(Collective::vote(Origin::signed(3), hash.clone(), 1, false));
			assert_eq!(
				Collective::voting(&hash),
				Some(Votes { index: 1, threshold: 2, ayes: vec![2], nays: vec![3], end })
			);
<<<<<<< HEAD
			assert_ok!(Collective::set_members(Origin::ROOT, vec![2, 4], None));
=======
			assert_ok!(Collective::set_members(Origin::root(), vec![2, 4], None, MaxMembers::get()));
>>>>>>> 4771f237
			assert_eq!(
				Collective::voting(&hash),
				Some(Votes { index: 1, threshold: 2, ayes: vec![2], nays: vec![], end })
			);
		});
	}

	#[test]
	fn propose_works() {
		new_test_ext().execute_with(|| {
			let proposal = make_proposal(42);
			let proposal_len: u32 = proposal.using_encoded(|p| p.len() as u32);
			let hash = proposal.blake2_256().into();
			let end = 4;
<<<<<<< HEAD
			assert_ok!(Collective::propose(Origin::signed(1), 3, Box::new(proposal.clone())));
=======
			assert_ok!(Collective::propose(Origin::signed(1), 3, Box::new(proposal.clone()), proposal_len));
>>>>>>> 4771f237
			assert_eq!(Collective::proposals(), vec![hash]);
			assert_eq!(Collective::proposal_of(&hash), Some(proposal));
			assert_eq!(
				Collective::voting(&hash),
				Some(Votes { index: 0, threshold: 3, ayes: vec![1], nays: vec![], end })
			);

			assert_eq!(System::events(), vec![
				EventRecord {
					phase: Phase::Initialization,
					event: Event::collective_Instance1(RawEvent::Proposed(
						1,
						0,
						hex!["68eea8f20b542ec656c6ac2d10435ae3bd1729efc34d1354ab85af840aad2d35"].into(),
						3,
					)),
					topics: vec![],
				}
			]);
		});
	}

	#[test]
	fn limit_active_proposals() {
		new_test_ext().execute_with(|| {
			for i in 0..MaxProposals::get() {
				let proposal = make_proposal(i as u64);
				let proposal_len: u32 = proposal.using_encoded(|p| p.len() as u32);
				assert_ok!(Collective::propose(Origin::signed(1), 3, Box::new(proposal.clone()), proposal_len));
			}
			let proposal = make_proposal(MaxProposals::get() as u64 + 1);
			let proposal_len: u32 = proposal.using_encoded(|p| p.len() as u32);
			assert_noop!(
				Collective::propose(Origin::signed(1), 3, Box::new(proposal.clone()), proposal_len),
				Error::<Test, Instance1>::TooManyProposals
			);
		})
	}

	#[test]
	fn correct_validate_and_get_proposal() {
		new_test_ext().execute_with(|| {
			let proposal = Call::Collective(crate::Call::set_members(vec![1, 2, 3], None, MaxMembers::get()));
			let length = proposal.encode().len() as u32;
			assert_ok!(Collective::propose(Origin::signed(1), 3, Box::new(proposal.clone()), length));

			let hash = BlakeTwo256::hash_of(&proposal);
			let weight = proposal.get_dispatch_info().weight;
			assert_noop!(
				Collective::validate_and_get_proposal(&BlakeTwo256::hash_of(&vec![3; 4]), length, weight),
				Error::<Test, Instance1>::ProposalMissing
			);
			assert_noop!(
				Collective::validate_and_get_proposal(&hash, length - 2, weight),
				Error::<Test, Instance1>::WrongProposalLength
			);
			assert_noop!(
				Collective::validate_and_get_proposal(&hash, length, weight - 10),
				Error::<Test, Instance1>::WrongProposalWeight
			);
			let res = Collective::validate_and_get_proposal(&hash, length, weight);
			assert_ok!(res.clone());
			let (retrieved_proposal, len) = res.unwrap();
			assert_eq!(length as usize, len);
			assert_eq!(proposal, retrieved_proposal);
		})
	}

	#[test]
	fn motions_ignoring_non_collective_proposals_works() {
		new_test_ext().execute_with(|| {
			let proposal = make_proposal(42);
			let proposal_len: u32 = proposal.using_encoded(|p| p.len() as u32);
			assert_noop!(
				Collective::propose(Origin::signed(42), 3, Box::new(proposal.clone()), proposal_len),
				Error::<Test, Instance1>::NotMember
			);
		});
	}

	#[test]
	fn motions_ignoring_non_collective_votes_works() {
		new_test_ext().execute_with(|| {
			let proposal = make_proposal(42);
			let proposal_len: u32 = proposal.using_encoded(|p| p.len() as u32);
			let hash: H256 = proposal.blake2_256().into();
			assert_ok!(Collective::propose(Origin::signed(1), 3, Box::new(proposal.clone()), proposal_len));
			assert_noop!(
				Collective::vote(Origin::signed(42), hash.clone(), 0, true),
				Error::<Test, Instance1>::NotMember,
			);
		});
	}

	#[test]
	fn motions_ignoring_bad_index_collective_vote_works() {
		new_test_ext().execute_with(|| {
			System::set_block_number(3);
			let proposal = make_proposal(42);
			let proposal_len: u32 = proposal.using_encoded(|p| p.len() as u32);
			let hash: H256 = proposal.blake2_256().into();
			assert_ok!(Collective::propose(Origin::signed(1), 3, Box::new(proposal.clone()), proposal_len));
			assert_noop!(
				Collective::vote(Origin::signed(2), hash.clone(), 1, true),
				Error::<Test, Instance1>::WrongIndex,
			);
		});
	}

	#[test]
	fn motions_revoting_works() {
		new_test_ext().execute_with(|| {
			let proposal = make_proposal(42);
			let proposal_len: u32 = proposal.using_encoded(|p| p.len() as u32);
			let hash: H256 = proposal.blake2_256().into();
			let end = 4;
<<<<<<< HEAD
			assert_ok!(Collective::propose(Origin::signed(1), 2, Box::new(proposal.clone())));
=======
			assert_ok!(Collective::propose(Origin::signed(1), 2, Box::new(proposal.clone()), proposal_len));
>>>>>>> 4771f237
			assert_eq!(
				Collective::voting(&hash),
				Some(Votes { index: 0, threshold: 2, ayes: vec![1], nays: vec![], end })
			);
			assert_noop!(
				Collective::vote(Origin::signed(1), hash.clone(), 0, true),
				Error::<Test, Instance1>::DuplicateVote,
			);
			assert_ok!(Collective::vote(Origin::signed(1), hash.clone(), 0, false));
			assert_eq!(
				Collective::voting(&hash),
				Some(Votes { index: 0, threshold: 2, ayes: vec![], nays: vec![1], end })
			);
			assert_noop!(
				Collective::vote(Origin::signed(1), hash.clone(), 0, false),
				Error::<Test, Instance1>::DuplicateVote,
			);

			assert_eq!(System::events(), vec![
				EventRecord {
					phase: Phase::Initialization,
					event: Event::collective_Instance1(RawEvent::Proposed(
						1,
						0,
						hex!["68eea8f20b542ec656c6ac2d10435ae3bd1729efc34d1354ab85af840aad2d35"].into(),
						2,
					)),
					topics: vec![],
				},
				EventRecord {
					phase: Phase::Initialization,
					event: Event::collective_Instance1(RawEvent::Voted(
						1,
						hex!["68eea8f20b542ec656c6ac2d10435ae3bd1729efc34d1354ab85af840aad2d35"].into(),
						false,
						0,
						1,
					)),
					topics: vec![],
				}
			]);
		});
	}

	#[test]
	fn motions_reproposing_disapproved_works() {
		new_test_ext().execute_with(|| {
			let proposal = make_proposal(42);
			let proposal_len: u32 = proposal.using_encoded(|p| p.len() as u32);
			let proposal_weight = proposal.get_dispatch_info().weight;
			let hash: H256 = proposal.blake2_256().into();
			assert_ok!(Collective::propose(Origin::signed(1), 3, Box::new(proposal.clone()), proposal_len));
			assert_ok!(Collective::vote(Origin::signed(2), hash.clone(), 0, false));
			assert_ok!(Collective::close(Origin::signed(2), hash.clone(), 0, proposal_weight, proposal_len));
			assert_eq!(Collective::proposals(), vec![]);
			assert_ok!(Collective::propose(Origin::signed(1), 2, Box::new(proposal.clone()), proposal_len));
			assert_eq!(Collective::proposals(), vec![hash]);
		});
	}

	#[test]
	fn motions_disapproval_works() {
		new_test_ext().execute_with(|| {
			let proposal = make_proposal(42);
			let proposal_len: u32 = proposal.using_encoded(|p| p.len() as u32);
			let proposal_weight = proposal.get_dispatch_info().weight;
			let hash: H256 = proposal.blake2_256().into();
			assert_ok!(Collective::propose(Origin::signed(1), 3, Box::new(proposal.clone()), proposal_len));
			assert_ok!(Collective::vote(Origin::signed(2), hash.clone(), 0, false));
			assert_ok!(Collective::close(Origin::signed(2), hash.clone(), 0, proposal_weight, proposal_len));

			assert_eq!(System::events(), vec![
				EventRecord {
					phase: Phase::Initialization,
					event: Event::collective_Instance1(
						RawEvent::Proposed(
							1,
							0,
							hex!["68eea8f20b542ec656c6ac2d10435ae3bd1729efc34d1354ab85af840aad2d35"].into(),
							3,
						)),
					topics: vec![],
				},
				EventRecord {
					phase: Phase::Initialization,
					event: Event::collective_Instance1(RawEvent::Voted(
						2,
						hex!["68eea8f20b542ec656c6ac2d10435ae3bd1729efc34d1354ab85af840aad2d35"].into(),
						false,
						1,
						1,
					)),
					topics: vec![],
				},
				EventRecord {
					phase: Phase::Initialization,
<<<<<<< HEAD
=======
					event: Event::collective_Instance1(RawEvent::Closed(
						hex!["68eea8f20b542ec656c6ac2d10435ae3bd1729efc34d1354ab85af840aad2d35"].into(), 1, 1,
					)),
					topics: vec![],
				},
				EventRecord {
					phase: Phase::Initialization,
>>>>>>> 4771f237
					event: Event::collective_Instance1(RawEvent::Disapproved(
						hex!["68eea8f20b542ec656c6ac2d10435ae3bd1729efc34d1354ab85af840aad2d35"].into(),
					)),
					topics: vec![],
				}
			]);
		});
	}

	#[test]
	fn motions_approval_works() {
		new_test_ext().execute_with(|| {
			let proposal = make_proposal(42);
			let proposal_len: u32 = proposal.using_encoded(|p| p.len() as u32);
			let proposal_weight = proposal.get_dispatch_info().weight;
			let hash: H256 = proposal.blake2_256().into();
			assert_ok!(Collective::propose(Origin::signed(1), 2, Box::new(proposal.clone()), proposal_len));
			assert_ok!(Collective::vote(Origin::signed(2), hash.clone(), 0, true));
			assert_ok!(Collective::close(Origin::signed(2), hash.clone(), 0, proposal_weight, proposal_len));

			assert_eq!(System::events(), vec![
				EventRecord {
					phase: Phase::Initialization,
					event: Event::collective_Instance1(RawEvent::Proposed(
						1,
						0,
						hex!["68eea8f20b542ec656c6ac2d10435ae3bd1729efc34d1354ab85af840aad2d35"].into(),
						2,
					)),
					topics: vec![],
				},
				EventRecord {
					phase: Phase::Initialization,
					event: Event::collective_Instance1(RawEvent::Voted(
						2,
						hex!["68eea8f20b542ec656c6ac2d10435ae3bd1729efc34d1354ab85af840aad2d35"].into(),
						true,
						2,
						0,
					)),
					topics: vec![],
				},
				EventRecord {
					phase: Phase::Initialization,
<<<<<<< HEAD
=======
					event: Event::collective_Instance1(RawEvent::Closed(
						hex!["68eea8f20b542ec656c6ac2d10435ae3bd1729efc34d1354ab85af840aad2d35"].into(), 2, 0,
					)),
					topics: vec![],
				},
				EventRecord {
					phase: Phase::Initialization,
>>>>>>> 4771f237
					event: Event::collective_Instance1(RawEvent::Approved(
						hex!["68eea8f20b542ec656c6ac2d10435ae3bd1729efc34d1354ab85af840aad2d35"].into(),
					)),
					topics: vec![],
				},
				EventRecord {
					phase: Phase::Initialization,
					event: Event::collective_Instance1(RawEvent::Executed(
						hex!["68eea8f20b542ec656c6ac2d10435ae3bd1729efc34d1354ab85af840aad2d35"].into(),
						Err(DispatchError::BadOrigin),
					)),
					topics: vec![],
				}
			]);
		});
	}

	#[test]
	fn close_disapprove_does_not_care_about_weight_or_len() {
		// This test confirms that if you close a proposal that would be disapproved,
		// we do not care about the proposal length or proposal weight since it will
		// not be read from storage or executed.
		new_test_ext().execute_with(|| {
			let proposal = make_proposal(42);
			let proposal_len: u32 = proposal.using_encoded(|p| p.len() as u32);
			let hash: H256 = proposal.blake2_256().into();
			assert_ok!(Collective::propose(Origin::signed(1), 2, Box::new(proposal.clone()), proposal_len));
			// First we make the proposal succeed
			assert_ok!(Collective::vote(Origin::signed(2), hash.clone(), 0, true));
			// It will not close with bad weight/len information
			assert_noop!(
				Collective::close(Origin::signed(2), hash.clone(), 0, 0, 0),
				Error::<Test, Instance1>::WrongProposalLength,
			);
			assert_noop!(
				Collective::close(Origin::signed(2), hash.clone(), 0, 0, proposal_len),
				Error::<Test, Instance1>::WrongProposalWeight,
			);
			// Now we make the proposal fail
			assert_ok!(Collective::vote(Origin::signed(1), hash.clone(), 0, false));
			assert_ok!(Collective::vote(Origin::signed(2), hash.clone(), 0, false));
			// It can close even if the weight/len information is bad
			assert_ok!(Collective::close(Origin::signed(2), hash.clone(), 0, 0, 0));
		})
	}

	#[test]
	fn disapprove_proposal_works() {
		new_test_ext().execute_with(|| {
			let proposal = make_proposal(42);
			let proposal_len: u32 = proposal.using_encoded(|p| p.len() as u32);
			let hash: H256 = proposal.blake2_256().into();
			assert_ok!(Collective::propose(Origin::signed(1), 2, Box::new(proposal.clone()), proposal_len));
			// Proposal would normally succeed
			assert_ok!(Collective::vote(Origin::signed(2), hash.clone(), 0, true));
			// But Root can disapprove and remove it anyway
			assert_ok!(Collective::disapprove_proposal(Origin::root(), hash.clone()));
			let record = |event| EventRecord { phase: Phase::Initialization, event, topics: vec![] };
			assert_eq!(System::events(), vec![
				record(Event::collective_Instance1(RawEvent::Proposed(1, 0, hash.clone(), 2))),
				record(Event::collective_Instance1(RawEvent::Voted(2, hash.clone(), true, 2, 0))),
				record(Event::collective_Instance1(RawEvent::Disapproved(hash.clone()))),
			]);
		})
	}
}<|MERGE_RESOLUTION|>--- conflicted
+++ resolved
@@ -20,11 +20,6 @@
 //!
 //! The membership can be provided in one of two ways: either directly, using the Root-dispatchable
 //! function `set_members`, or indirectly, through implementing the `ChangeMembers`.
-<<<<<<< HEAD
-//!
-//! A "prime" member may be set allowing their vote to act as the default vote in case of any
-//! abstentions after the voting period.
-=======
 //! The pallet assumes that the amount of members stays at or below `MaxMembers` for its weight
 //! calculations, but enforces this neither in `set_members` nor in `change_members_sorted`.
 //!
@@ -33,7 +28,6 @@
 //! abstentions after the voting period. If `MoreThanMajorityThenPrimeDefaultVote` is used, then
 //! abstentations will first follow the majority of the collective voting, and then the prime
 //! member.
->>>>>>> 4771f237
 //!
 //! Voting happens through motions comprising a proposal (i.e. a curried dispatchable) plus a
 //! number of approvals required for it to pass and be called. Motions are open for members to
@@ -54,11 +48,6 @@
 use sp_runtime::{RuntimeDebug, traits::Hash};
 
 use frame_support::{
-<<<<<<< HEAD
-	dispatch::{Dispatchable, Parameter}, codec::{Encode, Decode},
-	traits::{Get, ChangeMembers, InitializeMembers}, decl_module, decl_event,
-	decl_storage, decl_error, ensure,
-=======
 	codec::{Decode, Encode},
 	debug, decl_error, decl_event, decl_module, decl_storage,
 	dispatch::{
@@ -68,7 +57,6 @@
 	ensure,
 	traits::{ChangeMembers, EnsureOrigin, Get, InitializeMembers},
 	weights::{DispatchClass, GetDispatchInfo, Weight},
->>>>>>> 4771f237
 };
 use frame_system::{self as system, ensure_signed, ensure_root};
 
@@ -147,7 +135,7 @@
 
 pub trait Trait<I: Instance=DefaultInstance>: frame_system::Trait {
 	/// The outer origin type.
-	type Origin: From<RawOrigin<Self::AccountId, Self::Doughnut, I>>;
+	type Origin: From<RawOrigin<Self::AccountId, I>>;
 
 	/// The outer call dispatch type.
 	type Proposal: Parameter
@@ -160,13 +148,6 @@
 
 	/// The time-out for council motions.
 	type MotionDuration: Get<Self::BlockNumber>;
-<<<<<<< HEAD
-}
-
-/// Origin for the collective module.
-#[derive(PartialEq, Eq, Clone, RuntimeDebug)]
-pub enum RawOrigin<AccountId, Doughnut, I> {
-=======
 
 	/// Maximum number of proposals allowed to be active in parallel.
 	type MaxProposals: Get<ProposalIndex>;
@@ -188,17 +169,16 @@
 /// Origin for the collective module.
 #[derive(PartialEq, Eq, Clone, RuntimeDebug, Encode, Decode)]
 pub enum RawOrigin<AccountId, I> {
->>>>>>> 4771f237
 	/// It has been condoned by a given number of members of the collective from a given total.
 	Members(MemberCount, MemberCount),
 	/// It has been condoned by a single member of the collective.
 	Member(AccountId),
 	/// Dummy to manage the fact we have instancing.
-	_Phantom(sp_std::marker::PhantomData<(I, Doughnut)>),
+	_Phantom(sp_std::marker::PhantomData<I>),
 }
 
 /// Origin for the collective module.
-pub type Origin<T, I=DefaultInstance> = RawOrigin<<T as frame_system::Trait>::AccountId, <T as frame_system::Trait>::Doughnut, I>;
+pub type Origin<T, I=DefaultInstance> = RawOrigin<<T as frame_system::Trait>::AccountId, I>;
 
 #[derive(PartialEq, Eq, Clone, Encode, Decode, RuntimeDebug)]
 /// Info for keeping track of a motion being voted on.
@@ -229,12 +209,7 @@
 		pub ProposalCount get(fn proposal_count): u32;
 		/// The current members of the collective. This is stored sorted (just by value).
 		pub Members get(fn members): Vec<T::AccountId>;
-<<<<<<< HEAD
-		/// The member who provides the default vote for any other members that do not vote before
-		/// the timeout. If None, then no member has that privilege.
-=======
 		/// The prime member that helps determine the default vote behavior in case of absentations.
->>>>>>> 4771f237
 		pub Prime get(fn prime): Option<T::AccountId>;
 	}
 	add_extra_genesis {
@@ -263,13 +238,6 @@
 		/// A motion was not approved by the required threshold.
 		/// \[proposal_hash\]
 		Disapproved(Hash),
-<<<<<<< HEAD
-		/// A motion was executed; `bool` is true if returned without error.
-		Executed(Hash, bool),
-		/// A single member did some action; `bool` is true if returned without error.
-		MemberExecuted(Hash, bool),
-		/// A proposal was closed after its duration was up.
-=======
 		/// A motion was executed; result will be `Ok` if it returned without error.
 		/// \[proposal_hash, result\]
 		Executed(Hash, DispatchResult),
@@ -278,7 +246,6 @@
 		MemberExecuted(Hash, DispatchResult),
 		/// A proposal was closed because its threshold was reached or after its duration was up.
 		/// \[proposal_hash, yes, no\]
->>>>>>> 4771f237
 		Closed(Hash, MemberCount, MemberCount),
 	}
 }
@@ -297,10 +264,6 @@
 		DuplicateVote,
 		/// Members are already initialized!
 		AlreadyInitialized,
-<<<<<<< HEAD
-		/// The close call is made too early, before the end of the voting.
-		TooEarly,
-=======
 		/// The close call was made too early, before the end of the voting.
 		TooEarly,
 		/// There can only be a maximum of `MaxProposals` active proposals.
@@ -309,7 +272,6 @@
 		WrongProposalWeight,
 		/// The given length bound for the proposal was too low.
 		WrongProposalLength,
->>>>>>> 4771f237
 	}
 }
 
@@ -333,15 +295,6 @@
 
 		/// Set the collective's membership.
 		///
-<<<<<<< HEAD
-		/// - `new_members`: The new member list. Be nice to the chain and
-		//	provide it sorted.
-		/// - `prime`: The prime member whose vote sets the default.
-		///
-		/// Requires root origin.
-		#[weight = SimpleDispatchInfo::FixedOperational(100_000)]
-		fn set_members(origin, new_members: Vec<T::AccountId>, prime: Option<T::AccountId>) {
-=======
 		/// - `new_members`: The new member list. Be nice to the chain and provide it sorted.
 		/// - `prime`: The prime member whose vote sets the default.
 		/// - `old_count`: The upper bound for the previous number of members in storage.
@@ -377,7 +330,6 @@
 			prime: Option<T::AccountId>,
 			old_count: MemberCount,
 		) -> DispatchResultWithPostInfo {
->>>>>>> 4771f237
 			ensure_root(origin)?;
 			if new_members.len() > T::MaxMembers::get() as usize {
 				debug::error!(
@@ -397,11 +349,6 @@
 			}
 			let mut new_members = new_members;
 			new_members.sort();
-<<<<<<< HEAD
-			let old = Members::<T, I>::get();
-			<Self as ChangeMembers<T::AccountId>>::set_members_sorted(&new_members[..], &old);
-			Prime::<T, I>::set(prime);
-=======
 			<Self as ChangeMembers<T::AccountId>>::set_members_sorted(&new_members, &old);
 			Prime::<T, I>::set(prime);
 
@@ -410,7 +357,6 @@
 				new_members.len() as u32, // N
 				T::MaxProposals::get(), // P
 			)).into())
->>>>>>> 4771f237
 		}
 
 		/// Dispatch a proposal from a member using the `Member` origin.
@@ -665,56 +611,8 @@
 			let mut no_votes = voting.nays.len() as MemberCount;
 			let mut yes_votes = voting.ayes.len() as MemberCount;
 			let seats = Self::members().len() as MemberCount;
-
 			let approved = yes_votes >= voting.threshold;
 			let disapproved = seats.saturating_sub(no_votes) < voting.threshold;
-<<<<<<< HEAD
-			if approved || disapproved {
-				Self::finalize_proposal(approved, seats, voting, proposal);
-			} else {
-				Voting::<T, I>::insert(&proposal, voting);
-			}
-		}
-
-		/// May be called by any signed account after the voting duration has ended in order to
-		/// finish voting and close the proposal.
-		///
-		/// Abstentions are counted as rejections unless there is a prime member set and the prime
-		/// member cast an approval.
-		///
-		/// - the weight of `proposal` preimage.
-		/// - up to three events deposited.
-		/// - one read, two removals, one mutation. (plus three static reads.)
-		/// - computation and i/o `O(P + L + M)` where:
-		///   - `M` is number of members,
-		///   - `P` is number of active proposals,
-		///   - `L` is the encoded length of `proposal` preimage.
-		#[weight = SimpleDispatchInfo::FixedOperational(200_000)]
-		fn close(origin, proposal: T::Hash, #[compact] index: ProposalIndex) {
-			let _ = ensure_signed(origin)?;
-
-			let voting = Self::voting(&proposal).ok_or(Error::<T, I>::ProposalMissing)?;
-			ensure!(voting.index == index, Error::<T, I>::WrongIndex);
-			ensure!(system::Module::<T>::block_number() >= voting.end, Error::<T, I>::TooEarly);
-
-			// default to true only if there's a prime and they voted in favour.
-			let default = Self::prime().map_or(
-				false,
-				|who| voting.ayes.iter().any(|a| a == &who),
-			);
-
-			let mut no_votes = voting.nays.len() as MemberCount;
-			let mut yes_votes = voting.ayes.len() as MemberCount;
-			let seats = Self::members().len() as MemberCount;
-			let abstentions = seats - (yes_votes + no_votes);
-			match default {
-				true => yes_votes += abstentions,
-				false => no_votes += abstentions,
-			}
-
-			Self::deposit_event(RawEvent::Closed(proposal, yes_votes, no_votes));
-			Self::finalize_proposal(yes_votes >= voting.threshold, seats, voting, proposal);
-=======
 			// Allow (dis-)approving the proposal as soon as there are enough votes.
 			if approved {
 				let (proposal, len) = Self::validate_and_get_proposal(
@@ -792,7 +690,6 @@
 			ensure_root(origin)?;
 			let proposal_count = Self::do_disapprove_proposal(proposal_hash);
 			Ok(Some(T::WeightInfo::disapprove_proposal(proposal_count)).into())
->>>>>>> 4771f237
 		}
 	}
 }
@@ -805,8 +702,6 @@
 		Self::members().contains(who)
 	}
 
-<<<<<<< HEAD
-=======
 	/// Ensure that the right proposal bounds were passed and get the proposal from storage.
 	///
 	/// Checks the length in storage via `storage::read` which adds an extra `size_of::<u32>() == 4`
@@ -827,7 +722,6 @@
 		Ok((proposal, proposal_len as usize))
 	}
 
->>>>>>> 4771f237
 	/// Weight:
 	/// If `approved`:
 	/// - the weight of `proposal` preimage.
@@ -842,32 +736,6 @@
 	/// Two removals, one mutation.
 	/// Computation and i/o `O(P)` where:
 	/// - `P` is number of active proposals
-<<<<<<< HEAD
-	fn finalize_proposal(
-		approved: bool,
-		seats: MemberCount,
-		voting: Votes<T::AccountId, T::BlockNumber>,
-		proposal: T::Hash,
-	) {
-		if approved {
-			Self::deposit_event(RawEvent::Approved(proposal));
-
-			// execute motion, assuming it exists.
-			if let Some(p) = ProposalOf::<T, I>::take(&proposal) {
-				let origin = RawOrigin::Members(voting.threshold, seats).into();
-				let ok = p.dispatch(origin).is_ok();
-				Self::deposit_event(RawEvent::Executed(proposal, ok));
-			}
-		} else {
-			// disapproved
-			ProposalOf::<T, I>::remove(&proposal);
-			Self::deposit_event(RawEvent::Disapproved(proposal));
-		}
-
-		// remove vote
-		Voting::<T, I>::remove(&proposal);
-		Proposals::<T, I>::mutate(|proposals| proposals.retain(|h| h != &proposal));
-=======
 	fn do_approve_proposal(
 		seats: MemberCount,
 		voting: Votes<T::AccountId, T::BlockNumber>,
@@ -905,13 +773,10 @@
 			proposals.len() + 1 // calculate weight based on original length
 		});
 		num_proposals as u32
->>>>>>> 4771f237
 	}
 }
 
 impl<T: Trait<I>, I: Instance> ChangeMembers<T::AccountId> for Module<T, I> {
-<<<<<<< HEAD
-=======
 	/// Update the members of the collective. Votes are updated and the prime is reset.
 	///
 	/// NOTE: Does not enforce the expected `MaxMembers` limit on the amount of members, but
@@ -929,14 +794,11 @@
 	///   - 1 storage write (codec `O(N)`) for storing the new members
 	///   - 1 storage write (codec `O(1)`) for deleting the old prime
 	/// # </weight>
->>>>>>> 4771f237
 	fn change_members_sorted(
 		_incoming: &[T::AccountId],
 		outgoing: &[T::AccountId],
 		new: &[T::AccountId],
 	) {
-<<<<<<< HEAD
-=======
 		if new.len() > T::MaxMembers::get() as usize {
 			debug::error!(
 				"New members count exceeds maximum amount of members expected. (expected: {}, actual: {})",
@@ -944,7 +806,6 @@
 				new.len()
 			);
 		}
->>>>>>> 4771f237
 		// remove accounts from all current voting in motions.
 		let mut outgoing = outgoing.to_vec();
 		outgoing.sort();
@@ -981,10 +842,10 @@
 
 /// Ensure that the origin `o` represents at least `n` members. Returns `Ok` or an `Err`
 /// otherwise.
-pub fn ensure_members<OuterOrigin, AccountId, Doughnut, I>(o: OuterOrigin, n: MemberCount)
+pub fn ensure_members<OuterOrigin, AccountId, I>(o: OuterOrigin, n: MemberCount)
 	-> result::Result<MemberCount, &'static str>
 where
-	OuterOrigin: Into<result::Result<RawOrigin<AccountId, Doughnut, I>, OuterOrigin>>
+	OuterOrigin: Into<result::Result<RawOrigin<AccountId, I>, OuterOrigin>>
 {
 	match o.into() {
 		Ok(RawOrigin::Members(x, _)) if x >= n => Ok(n),
@@ -992,18 +853,12 @@
 	}
 }
 
-pub struct EnsureMember<AccountId, Doughnut, I=DefaultInstance>(sp_std::marker::PhantomData<(AccountId, Doughnut, I)>);
+pub struct EnsureMember<AccountId, I=DefaultInstance>(sp_std::marker::PhantomData<(AccountId, I)>);
 impl<
-<<<<<<< HEAD
-	O: Into<Result<RawOrigin<AccountId, Doughnut, I>, O>> + From<RawOrigin<AccountId, Doughnut, I>>,
-	AccountId,
-=======
 	O: Into<Result<RawOrigin<AccountId, I>, O>> + From<RawOrigin<AccountId, I>>,
 	AccountId: Default,
->>>>>>> 4771f237
 	I,
-	Doughnut,
-> EnsureOrigin<O> for EnsureMember<AccountId, Doughnut, I> {
+> EnsureOrigin<O> for EnsureMember<AccountId, I> {
 	type Success = AccountId;
 	fn try_origin(o: O) -> Result<Self::Success, O> {
 		o.into().and_then(|o| match o {
@@ -1018,14 +873,13 @@
 	}
 }
 
-pub struct EnsureMembers<N: U32, AccountId, Doughnut, I=DefaultInstance>(sp_std::marker::PhantomData<(N, AccountId, Doughnut, I)>);
+pub struct EnsureMembers<N: U32, AccountId, I=DefaultInstance>(sp_std::marker::PhantomData<(N, AccountId, I)>);
 impl<
-	O: Into<Result<RawOrigin<AccountId, Doughnut, I>, O>> + From<RawOrigin<AccountId, Doughnut, I>>,
+	O: Into<Result<RawOrigin<AccountId, I>, O>> + From<RawOrigin<AccountId, I>>,
 	N: U32,
 	AccountId,
 	I,
-	Doughnut,
-> EnsureOrigin<O> for EnsureMembers<N, AccountId, Doughnut, I> {
+> EnsureOrigin<O> for EnsureMembers<N, AccountId, I> {
 	type Success = (MemberCount, MemberCount);
 	fn try_origin(o: O) -> Result<Self::Success, O> {
 		o.into().and_then(|o| match o {
@@ -1040,17 +894,16 @@
 	}
 }
 
-pub struct EnsureProportionMoreThan<N: U32, D: U32, AccountId, Doughnut, I=DefaultInstance>(
-	sp_std::marker::PhantomData<(N, D, AccountId, Doughnut, I)>
+pub struct EnsureProportionMoreThan<N: U32, D: U32, AccountId, I=DefaultInstance>(
+	sp_std::marker::PhantomData<(N, D, AccountId, I)>
 );
 impl<
-	O: Into<Result<RawOrigin<AccountId, Doughnut, I>, O>> + From<RawOrigin<AccountId, Doughnut, I>>,
+	O: Into<Result<RawOrigin<AccountId, I>, O>> + From<RawOrigin<AccountId, I>>,
 	N: U32,
 	D: U32,
 	AccountId,
 	I,
-	Doughnut,
-> EnsureOrigin<O> for EnsureProportionMoreThan<N, D, AccountId, Doughnut, I> {
+> EnsureOrigin<O> for EnsureProportionMoreThan<N, D, AccountId, I> {
 	type Success = ();
 	fn try_origin(o: O) -> Result<Self::Success, O> {
 		o.into().and_then(|o| match o {
@@ -1065,17 +918,16 @@
 	}
 }
 
-pub struct EnsureProportionAtLeast<N: U32, D: U32, AccountId, Doughnut, I=DefaultInstance>(
-	sp_std::marker::PhantomData<(N, D, AccountId, Doughnut, I)>
+pub struct EnsureProportionAtLeast<N: U32, D: U32, AccountId, I=DefaultInstance>(
+	sp_std::marker::PhantomData<(N, D, AccountId, I)>
 );
 impl<
-	O: Into<Result<RawOrigin<AccountId, Doughnut, I>, O>> + From<RawOrigin<AccountId, Doughnut, I>>,
+	O: Into<Result<RawOrigin<AccountId, I>, O>> + From<RawOrigin<AccountId, I>>,
 	N: U32,
 	D: U32,
 	AccountId,
 	I,
-	Doughnut,
-> EnsureOrigin<O> for EnsureProportionAtLeast<N, D, AccountId, Doughnut, I> {
+> EnsureOrigin<O> for EnsureProportionAtLeast<N, D, AccountId, I> {
 	type Success = ();
 	fn try_origin(o: O) -> Result<Self::Success, O> {
 		o.into().and_then(|o| match o {
@@ -1109,11 +961,8 @@
 		pub const MaximumBlockLength: u32 = 2 * 1024;
 		pub const AvailableBlockRatio: Perbill = Perbill::one();
 		pub const MotionDuration: u64 = 3;
-<<<<<<< HEAD
-=======
 		pub const MaxProposals: u32 = 100;
 		pub const MaxMembers: u32 = 100;
->>>>>>> 4771f237
 	}
 	impl frame_system::Trait for Test {
 		type BaseCallFilter = ();
@@ -1136,25 +985,17 @@
 		type MaximumBlockLength = MaximumBlockLength;
 		type AvailableBlockRatio = AvailableBlockRatio;
 		type Version = ();
-<<<<<<< HEAD
-		type ModuleToIndex = ();
-		type DelegatedDispatchVerifier = ();
-		type Doughnut = ();
-=======
 		type PalletInfo = ();
 		type AccountData = ();
 		type OnNewAccount = ();
 		type OnKilledAccount = ();
 		type SystemWeightInfo = ();
->>>>>>> 4771f237
 	}
 	impl Trait<Instance1> for Test {
 		type Origin = Origin;
 		type Proposal = Call;
 		type Event = Event;
 		type MotionDuration = MotionDuration;
-<<<<<<< HEAD
-=======
 		type MaxProposals = MaxProposals;
 		type MaxMembers = MaxMembers;
 		type DefaultVote = PrimeDefaultVote;
@@ -1169,20 +1010,16 @@
 		type MaxMembers = MaxMembers;
 		type DefaultVote = MoreThanMajorityThenPrimeDefaultVote;
 		type WeightInfo = ();
->>>>>>> 4771f237
 	}
 	impl Trait for Test {
 		type Origin = Origin;
 		type Proposal = Call;
 		type Event = Event;
 		type MotionDuration = MotionDuration;
-<<<<<<< HEAD
-=======
 		type MaxProposals = MaxProposals;
 		type MaxMembers = MaxMembers;
 		type DefaultVote = PrimeDefaultVote;
 		type WeightInfo = ();
->>>>>>> 4771f237
 	}
 
 	pub type Block = sp_runtime::generic::Block<Header, UncheckedExtrinsic>;
@@ -1194,7 +1031,7 @@
 			NodeBlock = Block,
 			UncheckedExtrinsic = UncheckedExtrinsic
 		{
-			System: system::{Module, Call, Event},
+			System: system::{Module, Call, Event<T>},
 			Collective: collective::<Instance1>::{Module, Call, Event<T>, Origin<T>, Config<T>},
 			CollectiveMajority: collective::<Instance2>::{Module, Call, Event<T>, Origin<T>, Config<T>},
 			DefaultCollective: collective::{Module, Call, Event<T>, Origin<T>, Config<T>},
@@ -1376,95 +1213,13 @@
 	}
 
 	#[test]
-	fn close_works() {
-		make_ext().execute_with(|| {
-			System::set_block_number(1);
-			let proposal = make_proposal(42);
-			let hash = BlakeTwo256::hash_of(&proposal);
-
-			assert_ok!(Collective::propose(Origin::signed(1), 3, Box::new(proposal.clone())));
-			assert_ok!(Collective::vote(Origin::signed(2), hash.clone(), 0, true));
-
-			System::set_block_number(3);
-			assert_noop!(
-				Collective::close(Origin::signed(4), hash.clone(), 0),
-				Error::<Test, Instance1>::TooEarly
-			);
-
-			System::set_block_number(4);
-			assert_ok!(Collective::close(Origin::signed(4), hash.clone(), 0));
-
-			let record = |event| EventRecord { phase: Phase::Initialization, event, topics: vec![] };
-			assert_eq!(System::events(), vec![
-				record(Event::collective_Instance1(RawEvent::Proposed(1, 0, hash.clone(), 3))),
-				record(Event::collective_Instance1(RawEvent::Voted(2, hash.clone(), true, 2, 0))),
-				record(Event::collective_Instance1(RawEvent::Closed(hash.clone(), 2, 1))),
-				record(Event::collective_Instance1(RawEvent::Disapproved(hash.clone())))
-			]);
-		});
-	}
-
-	#[test]
-	fn close_with_prime_works() {
-		make_ext().execute_with(|| {
-			System::set_block_number(1);
-			let proposal = make_proposal(42);
-			let hash = BlakeTwo256::hash_of(&proposal);
-			assert_ok!(Collective::set_members(Origin::ROOT, vec![1, 2, 3], Some(3)));
-
-			assert_ok!(Collective::propose(Origin::signed(1), 3, Box::new(proposal.clone())));
-			assert_ok!(Collective::vote(Origin::signed(2), hash.clone(), 0, true));
-
-			System::set_block_number(4);
-			assert_ok!(Collective::close(Origin::signed(4), hash.clone(), 0));
-
-			let record = |event| EventRecord { phase: Phase::Initialization, event, topics: vec![] };
-			assert_eq!(System::events(), vec![
-				record(Event::collective_Instance1(RawEvent::Proposed(1, 0, hash.clone(), 3))),
-				record(Event::collective_Instance1(RawEvent::Voted(2, hash.clone(), true, 2, 0))),
-				record(Event::collective_Instance1(RawEvent::Closed(hash.clone(), 2, 1))),
-				record(Event::collective_Instance1(RawEvent::Disapproved(hash.clone())))
-			]);
-		});
-	}
-
-	#[test]
-	fn close_with_voting_prime_works() {
-		make_ext().execute_with(|| {
-			System::set_block_number(1);
-			let proposal = make_proposal(42);
-			let hash = BlakeTwo256::hash_of(&proposal);
-			assert_ok!(Collective::set_members(Origin::ROOT, vec![1, 2, 3], Some(1)));
-
-			assert_ok!(Collective::propose(Origin::signed(1), 3, Box::new(proposal.clone())));
-			assert_ok!(Collective::vote(Origin::signed(2), hash.clone(), 0, true));
-
-			System::set_block_number(4);
-			assert_ok!(Collective::close(Origin::signed(4), hash.clone(), 0));
-
-			let record = |event| EventRecord { phase: Phase::Initialization, event, topics: vec![] };
-			assert_eq!(System::events(), vec![
-				record(Event::collective_Instance1(RawEvent::Proposed(1, 0, hash.clone(), 3))),
-				record(Event::collective_Instance1(RawEvent::Voted(2, hash.clone(), true, 2, 0))),
-				record(Event::collective_Instance1(RawEvent::Closed(hash.clone(), 3, 0))),
-				record(Event::collective_Instance1(RawEvent::Approved(hash.clone()))),
-				record(Event::collective_Instance1(RawEvent::Executed(hash.clone(), false)))
-			]);
-		});
-	}
-
-	#[test]
 	fn removal_of_old_voters_votes_works() {
 		new_test_ext().execute_with(|| {
 			let proposal = make_proposal(42);
 			let proposal_len: u32 = proposal.using_encoded(|p| p.len() as u32);
 			let hash = BlakeTwo256::hash_of(&proposal);
 			let end = 4;
-<<<<<<< HEAD
-			assert_ok!(Collective::propose(Origin::signed(1), 3, Box::new(proposal.clone())));
-=======
 			assert_ok!(Collective::propose(Origin::signed(1), 3, Box::new(proposal.clone()), proposal_len));
->>>>>>> 4771f237
 			assert_ok!(Collective::vote(Origin::signed(2), hash.clone(), 0, true));
 			assert_eq!(
 				Collective::voting(&hash),
@@ -1500,21 +1255,13 @@
 			let proposal_len: u32 = proposal.using_encoded(|p| p.len() as u32);
 			let hash = BlakeTwo256::hash_of(&proposal);
 			let end = 4;
-<<<<<<< HEAD
-			assert_ok!(Collective::propose(Origin::signed(1), 3, Box::new(proposal.clone())));
-=======
 			assert_ok!(Collective::propose(Origin::signed(1), 3, Box::new(proposal.clone()), proposal_len));
->>>>>>> 4771f237
 			assert_ok!(Collective::vote(Origin::signed(2), hash.clone(), 0, true));
 			assert_eq!(
 				Collective::voting(&hash),
 				Some(Votes { index: 0, threshold: 3, ayes: vec![1, 2], nays: vec![], end })
 			);
-<<<<<<< HEAD
-			assert_ok!(Collective::set_members(Origin::ROOT, vec![2, 3, 4], None));
-=======
 			assert_ok!(Collective::set_members(Origin::root(), vec![2, 3, 4], None, MaxMembers::get()));
->>>>>>> 4771f237
 			assert_eq!(
 				Collective::voting(&hash),
 				Some(Votes { index: 0, threshold: 3, ayes: vec![2], nays: vec![], end })
@@ -1529,11 +1276,7 @@
 				Collective::voting(&hash),
 				Some(Votes { index: 1, threshold: 2, ayes: vec![2], nays: vec![3], end })
 			);
-<<<<<<< HEAD
-			assert_ok!(Collective::set_members(Origin::ROOT, vec![2, 4], None));
-=======
 			assert_ok!(Collective::set_members(Origin::root(), vec![2, 4], None, MaxMembers::get()));
->>>>>>> 4771f237
 			assert_eq!(
 				Collective::voting(&hash),
 				Some(Votes { index: 1, threshold: 2, ayes: vec![2], nays: vec![], end })
@@ -1548,11 +1291,7 @@
 			let proposal_len: u32 = proposal.using_encoded(|p| p.len() as u32);
 			let hash = proposal.blake2_256().into();
 			let end = 4;
-<<<<<<< HEAD
-			assert_ok!(Collective::propose(Origin::signed(1), 3, Box::new(proposal.clone())));
-=======
 			assert_ok!(Collective::propose(Origin::signed(1), 3, Box::new(proposal.clone()), proposal_len));
->>>>>>> 4771f237
 			assert_eq!(Collective::proposals(), vec![hash]);
 			assert_eq!(Collective::proposal_of(&hash), Some(proposal));
 			assert_eq!(
@@ -1669,11 +1408,7 @@
 			let proposal_len: u32 = proposal.using_encoded(|p| p.len() as u32);
 			let hash: H256 = proposal.blake2_256().into();
 			let end = 4;
-<<<<<<< HEAD
-			assert_ok!(Collective::propose(Origin::signed(1), 2, Box::new(proposal.clone())));
-=======
 			assert_ok!(Collective::propose(Origin::signed(1), 2, Box::new(proposal.clone()), proposal_len));
->>>>>>> 4771f237
 			assert_eq!(
 				Collective::voting(&hash),
 				Some(Votes { index: 0, threshold: 2, ayes: vec![1], nays: vec![], end })
@@ -1770,8 +1505,6 @@
 				},
 				EventRecord {
 					phase: Phase::Initialization,
-<<<<<<< HEAD
-=======
 					event: Event::collective_Instance1(RawEvent::Closed(
 						hex!["68eea8f20b542ec656c6ac2d10435ae3bd1729efc34d1354ab85af840aad2d35"].into(), 1, 1,
 					)),
@@ -1779,7 +1512,6 @@
 				},
 				EventRecord {
 					phase: Phase::Initialization,
->>>>>>> 4771f237
 					event: Event::collective_Instance1(RawEvent::Disapproved(
 						hex!["68eea8f20b542ec656c6ac2d10435ae3bd1729efc34d1354ab85af840aad2d35"].into(),
 					)),
@@ -1824,8 +1556,6 @@
 				},
 				EventRecord {
 					phase: Phase::Initialization,
-<<<<<<< HEAD
-=======
 					event: Event::collective_Instance1(RawEvent::Closed(
 						hex!["68eea8f20b542ec656c6ac2d10435ae3bd1729efc34d1354ab85af840aad2d35"].into(), 2, 0,
 					)),
@@ -1833,7 +1563,6 @@
 				},
 				EventRecord {
 					phase: Phase::Initialization,
->>>>>>> 4771f237
 					event: Event::collective_Instance1(RawEvent::Approved(
 						hex!["68eea8f20b542ec656c6ac2d10435ae3bd1729efc34d1354ab85af840aad2d35"].into(),
 					)),
