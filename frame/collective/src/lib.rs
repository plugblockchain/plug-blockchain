--- conflicted
+++ resolved
@@ -430,12 +430,9 @@
 		type MaximumBlockLength = MaximumBlockLength;
 		type AvailableBlockRatio = AvailableBlockRatio;
 		type Version = ();
-<<<<<<< HEAD
+		type ModuleToIndex = ();
 		type Doughnut = ();
 		type DelegatedDispatchVerifier = ();
-=======
-		type ModuleToIndex = ();
->>>>>>> cf020add
 	}
 	impl Trait<Instance1> for Test {
 		type Origin = Origin;
