[package]
name = "frame-support-test"
version = "2.0.0"
authors = ["Parity Technologies <admin@parity.io>"]
edition = "2018"
license = "Apache-2.0"
publish = false
homepage = "https://substrate.dev"
repository = "https://github.com/paritytech/substrate/"

[package.metadata.docs.rs]
targets = ["x86_64-unknown-linux-gnu"]

[dependencies]
serde = { version = "1.0.101", default-features = false, features = ["derive"] }
<<<<<<< HEAD
codec = { package = "parity-scale-codec", version = "1.3.0", default-features = false, features = ["derive"] }
sp-io ={ path = "../../../primitives/io", default-features = false , version = "2.0.0-alpha.5"}
sp-state-machine = { version = "0.8.0-alpha.5", optional = true, path = "../../../primitives/state-machine" }
frame-support = { version = "2.0.0-alpha.5", default-features = false, path = "../" }
sp-inherents = { version = "2.0.0-alpha.5", default-features = false, path = "../../../primitives/inherents" }
sp-runtime = { version = "2.0.0-alpha.5", default-features = false, path = "../../../primitives/runtime" }
sp-core = { version = "2.0.0-alpha.5", default-features = false, path = "../../../primitives/core" }
trybuild = "1.0.17"
=======
codec = { package = "parity-scale-codec", version = "1.3.1", default-features = false, features = ["derive"] }
sp-io = { version = "2.0.0", path = "../../../primitives/io", default-features = false }
sp-state-machine = { version = "0.8.0", optional = true, path = "../../../primitives/state-machine" }
frame-support = { version = "2.0.0", default-features = false, path = "../" }
sp-inherents = { version = "2.0.0", default-features = false, path = "../../../primitives/inherents" }
sp-runtime = { version = "2.0.0", default-features = false, path = "../../../primitives/runtime" }
sp-core = { version = "2.0.0", default-features = false, path = "../../../primitives/core" }
sp-std = { version = "2.0.0", default-features = false, path = "../../../primitives/std" }
trybuild = "1.0.33"
>>>>>>> 4771f237
pretty_assertions = "0.6.1"
rustversion = "1.0.0"
frame-metadata = { version = "12.0.0", default-features = false, path = "../../metadata" }

[features]
default = ["std"]
std = [
	"serde/std",
	"codec/std",
	"sp-io/std",
	"frame-support/std",
	"sp-inherents/std",
	"sp-core/std",
	"sp-std/std",
	"sp-runtime/std",
	"sp-state-machine",
]<|MERGE_RESOLUTION|>--- conflicted
+++ resolved
@@ -13,16 +13,6 @@
 
 [dependencies]
 serde = { version = "1.0.101", default-features = false, features = ["derive"] }
-<<<<<<< HEAD
-codec = { package = "parity-scale-codec", version = "1.3.0", default-features = false, features = ["derive"] }
-sp-io ={ path = "../../../primitives/io", default-features = false , version = "2.0.0-alpha.5"}
-sp-state-machine = { version = "0.8.0-alpha.5", optional = true, path = "../../../primitives/state-machine" }
-frame-support = { version = "2.0.0-alpha.5", default-features = false, path = "../" }
-sp-inherents = { version = "2.0.0-alpha.5", default-features = false, path = "../../../primitives/inherents" }
-sp-runtime = { version = "2.0.0-alpha.5", default-features = false, path = "../../../primitives/runtime" }
-sp-core = { version = "2.0.0-alpha.5", default-features = false, path = "../../../primitives/core" }
-trybuild = "1.0.17"
-=======
 codec = { package = "parity-scale-codec", version = "1.3.1", default-features = false, features = ["derive"] }
 sp-io = { version = "2.0.0", path = "../../../primitives/io", default-features = false }
 sp-state-machine = { version = "0.8.0", optional = true, path = "../../../primitives/state-machine" }
@@ -32,7 +22,6 @@
 sp-core = { version = "2.0.0", default-features = false, path = "../../../primitives/core" }
 sp-std = { version = "2.0.0", default-features = false, path = "../../../primitives/std" }
 trybuild = "1.0.33"
->>>>>>> 4771f237
 pretty_assertions = "0.6.1"
 rustversion = "1.0.0"
 frame-metadata = { version = "12.0.0", default-features = false, path = "../../metadata" }
