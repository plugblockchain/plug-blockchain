--- conflicted
+++ resolved
@@ -1,8 +1,4 @@
-<<<<<<< HEAD
-error: `System` module declaration is missing. Please add this line: `System: system::{Module, Call, Storage, Config, Event},`
-=======
 error: `System` module declaration is missing. Please add this line: `System: frame_system::{Module, Call, Storage, Config, Event<T>},`
->>>>>>> 4771f237
  --> $DIR/missing_system_module.rs:8:2
   |
 8 |       {
