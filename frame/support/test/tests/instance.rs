// This file is part of Substrate.

// Copyright (C) 2019-2020 Parity Technologies (UK) Ltd.
// SPDX-License-Identifier: Apache-2.0

// Licensed under the Apache License, Version 2.0 (the "License");
// you may not use this file except in compliance with the License.
// You may obtain a copy of the License at
//
// 	http://www.apache.org/licenses/LICENSE-2.0
//
// Unless required by applicable law or agreed to in writing, software
// distributed under the License is distributed on an "AS IS" BASIS,
// WITHOUT WARRANTIES OR CONDITIONS OF ANY KIND, either express or implied.
// See the License for the specific language governing permissions and
// limitations under the License.

#![recursion_limit="128"]

use codec::{Codec, EncodeLike, Encode, Decode};
use sp_runtime::{generic, BuildStorage, traits::{BlakeTwo256, Block as _, Verify}};
use frame_support::{
	Parameter, traits::Get, parameter_types,
	metadata::{
		DecodeDifferent, StorageMetadata, StorageEntryModifier, StorageEntryType, DefaultByteGetter,
		StorageEntryMetadata, StorageHasher,
	},
	StorageValue, StorageMap, StorageDoubleMap,
};
use sp_inherents::{ProvideInherent, InherentData, InherentIdentifier, MakeFatalError};
use sp_core::{H256, sr25519};

mod system;

pub trait Currency {}

// Test for:
// * No default instance
// * Origin, Inherent, Event
mod module1 {
	use super::*;

	pub trait Trait<I>: system::Trait where <Self as system::Trait>::BlockNumber: From<u32> {
		type Event: From<Event<Self, I>> + Into<<Self as system::Trait>::Event>;
		type Origin: From<Origin<Self, I>>;
		type SomeParameter: Get<u32>;
		type GenericType: Default + Clone + Codec + EncodeLike;
	}

	frame_support::decl_module! {
		pub struct Module<T: Trait<I>, I: Instance> for enum Call where
			origin: <T as system::Trait>::Origin,
<<<<<<< HEAD
			<T as system::Trait>::BlockNumber: From<u32>
=======
			system = system,
			T::BlockNumber: From<u32>
>>>>>>> 4771f237
		{
			fn offchain_worker() {}

			fn deposit_event() = default;

			#[weight = 0]
			fn one(origin) {
				system::ensure_root(origin)?;
				Self::deposit_event(RawEvent::AnotherVariant(3));
			}
		}
	}

	frame_support::decl_storage! {
		trait Store for Module<T: Trait<I>, I: Instance> as Module1 where
			T::BlockNumber: From<u32> + std::fmt::Display
		{
			pub Value config(value): T::GenericType;
			pub Map: map hasher(identity) u32 => u64;
		}

		add_extra_genesis {
			config(test) : T::BlockNumber;
			build(|config: &Self| {
				println!("{}", config.test);
			});
		}
	}

	frame_support::decl_event! {
		pub enum Event<T, I> where Phantom = std::marker::PhantomData<T> {
			_Phantom(Phantom),
			AnotherVariant(u32),
		}
	}

	#[derive(PartialEq, Eq, Clone, sp_runtime::RuntimeDebug, Encode, Decode)]
	pub enum Origin<T: Trait<I>, I> where T::BlockNumber: From<u32> {
		Members(u32),
		_Phantom(std::marker::PhantomData<(T, I)>),
	}

	pub const INHERENT_IDENTIFIER: InherentIdentifier = *b"12345678";

	impl<T: Trait<I>, I: Instance> ProvideInherent for Module<T, I> where
		T::BlockNumber: From<u32>
	{
		type Call = Call<T, I>;
		type Error = MakeFatalError<sp_inherents::Error>;
		const INHERENT_IDENTIFIER: InherentIdentifier = INHERENT_IDENTIFIER;

		fn create_inherent(_data: &InherentData) -> Option<Self::Call> {
			unimplemented!();
		}

		fn check_inherent(_: &Self::Call, _: &InherentData) -> std::result::Result<(), Self::Error> {
			unimplemented!();
		}
	}
}

// Test for:
// * default instance
// * use of no_genesis_config_phantom_data
mod module2 {
	use super::*;

	pub trait Trait<I=DefaultInstance>: system::Trait {
		type Amount: Parameter + Default;
		type Event: From<Event<Self, I>> + Into<<Self as system::Trait>::Event>;
		type Origin: From<Origin<Self, I>>;
	}

	impl<T: Trait<I>, I: Instance> Currency for Module<T, I> {}

	frame_support::decl_module! {
		pub struct Module<T: Trait<I>, I: Instance=DefaultInstance> for enum Call where
			origin: <T as system::Trait>::Origin,
			system = system
		{
			fn deposit_event() = default;
		}
	}

	frame_support::decl_storage! {
		trait Store for Module<T: Trait<I>, I: Instance=DefaultInstance> as Module2 {
			pub Value config(value): T::Amount;
			pub Map config(map): map hasher(identity) u64 => u64;
			pub DoubleMap config(double_map): double_map hasher(identity) u64, hasher(identity) u64 => u64;
		}
	}

	frame_support::decl_event! {
		pub enum Event<T, I=DefaultInstance> where Amount = <T as Trait<I>>::Amount {
			Variant(Amount),
		}
	}

	#[derive(PartialEq, Eq, Clone, sp_runtime::RuntimeDebug, Encode, Decode)]
	pub enum Origin<T: Trait<I>, I=DefaultInstance> {
		Members(u32),
		_Phantom(std::marker::PhantomData<(T, I)>),
	}

	pub const INHERENT_IDENTIFIER: InherentIdentifier = *b"12345678";

	impl<T: Trait<I>, I: Instance> ProvideInherent for Module<T, I> {
		type Call = Call<T, I>;
		type Error = MakeFatalError<sp_inherents::Error>;
		const INHERENT_IDENTIFIER: InherentIdentifier = INHERENT_IDENTIFIER;

		fn create_inherent(_data: &InherentData) -> Option<Self::Call> {
			unimplemented!();
		}

		fn check_inherent(_call: &Self::Call, _data: &InherentData) -> std::result::Result<(), Self::Error> {
			unimplemented!();
		}
	}
}

// Test for:
// * Depends on multiple instances of a module with instances
mod module3 {
	use super::*;

	pub trait Trait: module2::Trait + module2::Trait<module2::Instance1> + system::Trait {
		type Currency: Currency;
		type Currency2: Currency;
	}

	frame_support::decl_module! {
		pub struct Module<T: Trait> for enum Call where origin: <T as system::Trait>::Origin, system=system {}
	}
}

parameter_types! {
	pub const SomeValue: u32 = 100;
}

impl module1::Trait<module1::Instance1> for Runtime {
	type Event = Event;
	type Origin = Origin;
	type SomeParameter = SomeValue;
	type GenericType = u32;
}
impl module1::Trait<module1::Instance2> for Runtime {
	type Event = Event;
	type Origin = Origin;
	type SomeParameter = SomeValue;
	type GenericType = u32;
}
impl module2::Trait for Runtime {
	type Amount = u16;
	type Event = Event;
	type Origin = Origin;
}
impl module2::Trait<module2::Instance1> for Runtime {
	type Amount = u32;
	type Event = Event;
	type Origin = Origin;
}
impl module2::Trait<module2::Instance2> for Runtime {
	type Amount = u32;
	type Event = Event;
	type Origin = Origin;
}
impl module2::Trait<module2::Instance3> for Runtime {
	type Amount = u64;
	type Event = Event;
	type Origin = Origin;
}
impl module3::Trait for Runtime {
	type Currency = Module2_2;
	type Currency2 = Module2_3;
}

pub type Signature = sr25519::Signature;
pub type AccountId = <Signature as Verify>::Signer;
pub type BlockNumber = u64;
pub type Index = u64;

impl system::Trait for Runtime {
	type BaseCallFilter= ();
	type Hash = H256;
	type Origin = Origin;
	type BlockNumber = BlockNumber;
	type AccountId = AccountId;
	type Event = Event;
<<<<<<< HEAD
	type ModuleToIndex = ();
	type DelegatedDispatchVerifier = ();
	type Doughnut = ();
=======
	type PalletInfo = ();
	type Call = Call;
>>>>>>> 4771f237
}

frame_support::construct_runtime!(
	pub enum Runtime where
		Block = Block,
		NodeBlock = Block,
		UncheckedExtrinsic = UncheckedExtrinsic
	{
		System: system::{Module, Call, Event},
		Module1_1: module1::<Instance1>::{
			Module, Call, Storage, Event<T>, Config<T>, Origin<T>, Inherent
		},
		Module1_2: module1::<Instance2>::{
			Module, Call, Storage, Event<T>, Config<T>, Origin<T>, Inherent
		},
		Module2: module2::{Module, Call, Storage, Event<T>, Config<T>, Origin<T>, Inherent},
		Module2_1: module2::<Instance1>::{
			Module, Call, Storage, Event<T>, Config<T>, Origin<T>, Inherent
		},
		Module2_2: module2::<Instance2>::{
			Module, Call, Storage, Event<T>, Config<T>, Origin<T>, Inherent
		},
		Module2_3: module2::<Instance3>::{
			Module, Call, Storage, Event<T>, Config<T>, Origin<T>, Inherent
		},
		Module3: module3::{Module, Call},
	}
);

pub type Header = generic::Header<BlockNumber, BlakeTwo256>;
pub type Block = generic::Block<Header, UncheckedExtrinsic>;
pub type UncheckedExtrinsic = generic::UncheckedExtrinsic<u32, Call, Signature, ()>;

fn new_test_ext() -> sp_io::TestExternalities {
	GenesisConfig{
		module1_Instance1: Some(module1::GenesisConfig {
			value: 3,
			test: 2,
		}),
		module1_Instance2: Some(module1::GenesisConfig {
			value: 4,
			test: 5,
		}),
		module2: Some(module2::GenesisConfig {
			value: 4,
			map: vec![(0, 0)],
			double_map: vec![(0, 0, 0)],
		}),
		module2_Instance1: Some(module2::GenesisConfig {
			value: 4,
			map: vec![(0, 0)],
			double_map: vec![(0, 0, 0)],
		}),
		module2_Instance2: None,
		module2_Instance3: None,
	}.build_storage().unwrap().into()
}

#[test]
fn storage_instance_independence() {
	let mut storage = sp_core::storage::Storage {
		top: std::collections::BTreeMap::new(),
		children_default: std::collections::HashMap::new()
	};
	sp_state_machine::BasicExternalities::execute_with_storage(&mut storage, || {
		module2::Value::<Runtime>::put(0);
		module2::Value::<Runtime, module2::Instance1>::put(0);
		module2::Value::<Runtime, module2::Instance2>::put(0);
		module2::Value::<Runtime, module2::Instance3>::put(0);
		module2::Map::<module2::DefaultInstance>::insert(0, 0);
		module2::Map::<module2::Instance1>::insert(0, 0);
		module2::Map::<module2::Instance2>::insert(0, 0);
		module2::Map::<module2::Instance3>::insert(0, 0);
		module2::DoubleMap::<module2::DefaultInstance>::insert(&0, &0, &0);
		module2::DoubleMap::<module2::Instance1>::insert(&0, &0, &0);
		module2::DoubleMap::<module2::Instance2>::insert(&0, &0, &0);
		module2::DoubleMap::<module2::Instance3>::insert(&0, &0, &0);
	});
	// 12 storage values.
	assert_eq!(storage.top.len(), 12);
}

#[test]
fn storage_with_instance_basic_operation() {
	new_test_ext().execute_with(|| {
		type Value = module2::Value<Runtime, module2::Instance1>;
		type Map = module2::Map<module2::Instance1>;
		type DoubleMap = module2::DoubleMap<module2::Instance1>;

		assert_eq!(Value::exists(), true);
		assert_eq!(Value::get(), 4);
		Value::put(1);
		assert_eq!(Value::get(), 1);
		assert_eq!(Value::take(), 1);
		assert_eq!(Value::get(), 0);
		Value::mutate(|a| *a=2);
		assert_eq!(Value::get(), 2);
		Value::kill();
		assert_eq!(Value::exists(), false);
		assert_eq!(Value::get(), 0);

		let key = 1;
		assert_eq!(Map::contains_key(0), true);
		assert_eq!(Map::contains_key(key), false);
		Map::insert(key, 1);
		assert_eq!(Map::get(key), 1);
		assert_eq!(Map::take(key), 1);
		assert_eq!(Map::get(key), 0);
		Map::mutate(key, |a| *a=2);
		assert_eq!(Map::get(key), 2);
		Map::remove(key);
		assert_eq!(Map::contains_key(key), false);
		assert_eq!(Map::get(key), 0);

		let key1 = 1;
		let key2 = 1;
		assert_eq!(DoubleMap::contains_key(&0, &0), true);
		assert_eq!(DoubleMap::contains_key(&key1, &key2), false);
		DoubleMap::insert(&key1, &key2, &1);
		assert_eq!(DoubleMap::get(&key1, &key2), 1);
		assert_eq!(DoubleMap::take(&key1, &key2), 1);
		assert_eq!(DoubleMap::get(&key1, &key2), 0);
		DoubleMap::mutate(&key1, &key2, |a| *a=2);
		assert_eq!(DoubleMap::get(&key1, &key2), 2);
		DoubleMap::remove(&key1, &key2);
		assert_eq!(DoubleMap::get(&key1, &key2), 0);
	});
}

const EXPECTED_METADATA: StorageMetadata = StorageMetadata {
	prefix: DecodeDifferent::Encode("Instance2Module2"),
	entries: DecodeDifferent::Encode(
		&[
			StorageEntryMetadata {
				name: DecodeDifferent::Encode("Value"),
				modifier: StorageEntryModifier::Default,
				ty: StorageEntryType::Plain(DecodeDifferent::Encode("T::Amount")),
				default: DecodeDifferent::Encode(
					DefaultByteGetter(
						&module2::__GetByteStructValue(
							std::marker::PhantomData::<(Runtime, module2::Instance2)>
						)
					)
				),
				documentation: DecodeDifferent::Encode(&[]),
			},
			StorageEntryMetadata {
				name: DecodeDifferent::Encode("Map"),
				modifier: StorageEntryModifier::Default,
				ty: StorageEntryType::Map {
					hasher: StorageHasher::Identity,
					key: DecodeDifferent::Encode("u64"),
					value: DecodeDifferent::Encode("u64"),
					unused: false,
				},
				default: DecodeDifferent::Encode(
					DefaultByteGetter(
						&module2::__GetByteStructMap(
							std::marker::PhantomData::<(Runtime, module2::Instance2)>
						)
					)
				),
				documentation: DecodeDifferent::Encode(&[]),
			},
			StorageEntryMetadata {
				name: DecodeDifferent::Encode("DoubleMap"),
				modifier: StorageEntryModifier::Default,
				ty: StorageEntryType::DoubleMap {
					hasher: StorageHasher::Identity,
					key2_hasher: StorageHasher::Identity,
					key1: DecodeDifferent::Encode("u64"),
					key2: DecodeDifferent::Encode("u64"),
					value: DecodeDifferent::Encode("u64"),
				},
				default: DecodeDifferent::Encode(
					DefaultByteGetter(
						&module2::__GetByteStructDoubleMap(
							std::marker::PhantomData::<(Runtime, module2::Instance2)>
						)
					)
				),
				documentation: DecodeDifferent::Encode(&[]),
			}
		]
	)
};

#[test]
fn test_instance_storage_metadata() {
	let metadata = Module2_2::storage_metadata();
	pretty_assertions::assert_eq!(EXPECTED_METADATA, metadata);
}<|MERGE_RESOLUTION|>--- conflicted
+++ resolved
@@ -50,12 +50,8 @@
 	frame_support::decl_module! {
 		pub struct Module<T: Trait<I>, I: Instance> for enum Call where
 			origin: <T as system::Trait>::Origin,
-<<<<<<< HEAD
-			<T as system::Trait>::BlockNumber: From<u32>
-=======
 			system = system,
 			T::BlockNumber: From<u32>
->>>>>>> 4771f237
 		{
 			fn offchain_worker() {}
 
@@ -245,14 +241,8 @@
 	type BlockNumber = BlockNumber;
 	type AccountId = AccountId;
 	type Event = Event;
-<<<<<<< HEAD
-	type ModuleToIndex = ();
-	type DelegatedDispatchVerifier = ();
-	type Doughnut = ();
-=======
 	type PalletInfo = ();
 	type Call = Call;
->>>>>>> 4771f237
 }
 
 frame_support::construct_runtime!(
@@ -261,7 +251,7 @@
 		NodeBlock = Block,
 		UncheckedExtrinsic = UncheckedExtrinsic
 	{
-		System: system::{Module, Call, Event},
+		System: system::{Module, Call, Event<T>},
 		Module1_1: module1::<Instance1>::{
 			Module, Call, Storage, Event<T>, Config<T>, Origin<T>, Inherent
 		},
