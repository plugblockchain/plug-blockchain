--- conflicted
+++ resolved
@@ -238,12 +238,9 @@
 	type BlockNumber = BlockNumber;
 	type AccountId = AccountId;
 	type Event = Event;
-<<<<<<< HEAD
+	type ModuleToIndex = ();
 	type DelegatedDispatchVerifier = ();
 	type Doughnut = ();
-=======
-	type ModuleToIndex = ();
->>>>>>> cf020add
 }
 
 frame_support::construct_runtime!(
