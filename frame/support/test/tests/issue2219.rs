// Copyright 2019-2020 Parity Technologies (UK) Ltd.
// This file is part of Substrate.

// Substrate is free software: you can redistribute it and/or modify
// it under the terms of the GNU General Public License as published by
// the Free Software Foundation, either version 3 of the License, or
// (at your option) any later version.

// Substrate is distributed in the hope that it will be useful,
// but WITHOUT ANY WARRANTY; without even the implied warranty of
// MERCHANTABILITY or FITNESS FOR A PARTICULAR PURPOSE.  See the
// GNU General Public License for more details.

// You should have received a copy of the GNU General Public License
// along with Substrate.  If not, see <http://www.gnu.org/licenses/>.

use frame_support::sp_runtime::generic;
use frame_support::sp_runtime::traits::{BlakeTwo256, Block as _, Verify};
use frame_support::codec::{Encode, Decode};
use sp_core::{H256, sr25519};
use serde::{Serialize, Deserialize};

mod system;

mod module {
	use super::*;

	pub type Request<T> = (
		<T as system::Trait>::AccountId,
		Role,
		<T as system::Trait>::BlockNumber,
	);
	pub type Requests<T> = Vec<Request<T>>;

	#[derive(Encode, Decode, Copy, Clone, Eq, PartialEq, Debug)]
	pub enum Role {
		Storage,
	}

	#[derive(Encode, Decode, Copy, Clone, Eq, PartialEq, Debug)]
	pub struct RoleParameters<T: Trait> {
		// minimum actors to maintain - if role is unstaking
		// and remaining actors would be less that this value - prevent or punish for unstaking
		pub min_actors: u32,

		// the maximum number of spots available to fill for a role
		pub max_actors: u32,

		// payouts are made at this block interval
		pub reward_period: T::BlockNumber,

		// minimum amount of time before being able to unstake
		pub bonding_period: T::BlockNumber,

		// how long tokens remain locked for after unstaking
		pub unbonding_period: T::BlockNumber,

		// minimum period required to be in service. unbonding before this time is highly penalized
		pub min_service_period: T::BlockNumber,

		// "startup" time allowed for roles that need to sync their infrastructure
		// with other providers before they are considered in service and punishable for
		// not delivering required level of service.
		pub startup_grace_period: T::BlockNumber,
	}

	impl<T: Trait> Default for RoleParameters<T> {
		fn default() -> Self {
			Self {
				max_actors: 10,
				reward_period: T::BlockNumber::default(),
				unbonding_period: T::BlockNumber::default(),

				// not currently used
				min_actors: 5,
				bonding_period: T::BlockNumber::default(),
				min_service_period: T::BlockNumber::default(),
				startup_grace_period: T::BlockNumber::default(),
			}
		}
	}

	pub trait Trait: system::Trait {}

	frame_support::decl_module! {
		pub struct Module<T: Trait> for enum Call where origin: T::Origin {}
	}

	#[derive(Encode, Decode, Copy, Clone, Serialize, Deserialize)]
	pub struct Data<T: Trait> {
		pub	data: T::BlockNumber,
	}

	impl<T: Trait> Default for Data<T> {
		fn default() -> Self {
			Self {
				data: T::BlockNumber::default(),
			}
		}
	}

	frame_support::decl_storage! {
		trait Store for Module<T: Trait> as Actors {
			/// requirements to enter and maintain status in roles
			pub Parameters get(fn parameters) build(|config: &GenesisConfig| {
				if config.enable_storage_role {
					let storage_params: RoleParameters<T> = Default::default();
					vec![(Role::Storage, storage_params)]
				} else {
					vec![]
				}
			}): map Role => Option<RoleParameters<T>>;

			/// the roles members can enter into
			pub AvailableRoles get(fn available_roles) build(|config: &GenesisConfig| {
				if config.enable_storage_role {
					vec![(Role::Storage)]
				} else {
					vec![]
				}
			}): Vec<Role>;

			/// Actors list
			pub ActorAccountIds get(fn actor_account_ids) : Vec<T::AccountId>;

			/// actor accounts associated with a role
			pub AccountIdsByRole get(fn account_ids_by_role) : map Role => Vec<T::AccountId>;

			/// tokens locked until given block number
			pub Bondage get(fn bondage) : map T::AccountId => T::BlockNumber;

			/// First step before enter a role is registering intent with a new account/key.
			/// This is done by sending a role_entry_request() from the new account.
			/// The member must then send a stake() transaction to approve the request and enter the desired role.
			/// The account making the request will be bonded and must have
			/// sufficient balance to cover the minimum stake for the role.
			/// Bonding only occurs after successful entry into a role.
			pub RoleEntryRequests get(fn role_entry_requests) : Requests<T>;

			/// Entry request expires after this number of blocks
			pub RequestLifeTime get(fn request_life_time) config(request_life_time) : u64 = 0;
		}
		add_extra_genesis {
			config(enable_storage_role): bool;
		}
	}
}

pub type Signature = sr25519::Signature;
pub type AccountId = <Signature as Verify>::Signer;
pub type BlockNumber = u64;
pub type Index = u64;
pub type Header = generic::Header<BlockNumber, BlakeTwo256>;
pub type Block = generic::Block<Header, UncheckedExtrinsic>;
pub type UncheckedExtrinsic = generic::UncheckedExtrinsic<u32, Call, Signature, ()>;

impl system::Trait for Runtime {
	type Hash = H256;
	type Origin = Origin;
	type BlockNumber = BlockNumber;
	type AccountId = AccountId;
	type Event = Event;
<<<<<<< HEAD
	type DelegatedDispatchVerifier = ();
	type Doughnut = ();
=======
	type ModuleToIndex = ();
>>>>>>> bc85d352
}

impl module::Trait for Runtime {}

frame_support::construct_runtime!(
	pub enum Runtime where
		Block = Block,
		NodeBlock = Block,
		UncheckedExtrinsic = UncheckedExtrinsic
	{
		System: system::{Module, Call, Event},
		Module: module::{Module, Call, Storage, Config},
	}
);

#[test]
fn create_genesis_config() {
	GenesisConfig {
		module: Some(module::GenesisConfig {
			request_life_time: 0,
			enable_storage_role: true,
		})
	};
}<|MERGE_RESOLUTION|>--- conflicted
+++ resolved
@@ -160,12 +160,9 @@
 	type BlockNumber = BlockNumber;
 	type AccountId = AccountId;
 	type Event = Event;
-<<<<<<< HEAD
+	type ModuleToIndex = ();
 	type DelegatedDispatchVerifier = ();
 	type Doughnut = ();
-=======
-	type ModuleToIndex = ();
->>>>>>> bc85d352
 }
 
 impl module::Trait for Runtime {}
