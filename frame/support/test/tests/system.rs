--- conflicted
+++ resolved
@@ -40,13 +40,8 @@
 }
 
 /// Origin for the system module.
-<<<<<<< HEAD
-#[derive(PartialEq, Eq, Clone, sr_primitives::RuntimeDebug)]
+#[derive(PartialEq, Eq, Clone, sp_runtime::RuntimeDebug)]
 pub enum RawOrigin<AccountId, Doughnut> {
-=======
-#[derive(PartialEq, Eq, Clone, sp_runtime::RuntimeDebug)]
-pub enum RawOrigin<AccountId> {
->>>>>>> 8cb06da9
 	Root,
 	Signed(AccountId),
 	Delegated(AccountId, Doughnut),
