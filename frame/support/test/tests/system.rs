<<<<<<< HEAD
use support::additional_traits::{DelegatedDispatchVerifier as DelegatedDispatchVerifierT, MaybeDoughnutRef};
use support::codec::{Encode, Decode, EncodeLike};
=======
// Copyright 2019-2020 Parity Technologies (UK) Ltd.
// This file is part of Substrate.

// Substrate is free software: you can redistribute it and/or modify
// it under the terms of the GNU General Public License as published by
// the Free Software Foundation, either version 3 of the License, or
// (at your option) any later version.

// Substrate is distributed in the hope that it will be useful,
// but WITHOUT ANY WARRANTY; without even the implied warranty of
// MERCHANTABILITY or FITNESS FOR A PARTICULAR PURPOSE.  See the
// GNU General Public License for more details.

// You should have received a copy of the GNU General Public License
// along with Substrate.  If not, see <http://www.gnu.org/licenses/>.

use frame_support::codec::{Encode, Decode, EncodeLike};
>>>>>>> cf020add

pub trait Trait: 'static + Eq + Clone {
	type Origin: Into<Result<RawOrigin<Self::AccountId, Self::Doughnut>, Self::Origin>>
			+ From<RawOrigin<Self::AccountId, Self::Doughnut>> + MaybeDoughnutRef<Doughnut=()>;
	type BlockNumber: Decode + Encode + EncodeLike + Clone + Default;
	type Hash;
	type AccountId: Encode + EncodeLike + Decode;
	type Event: From<Event>;
<<<<<<< HEAD
	type DelegatedDispatchVerifier: DelegatedDispatchVerifierT<Doughnut = ()>;
	type Doughnut;
=======
	type ModuleToIndex: frame_support::traits::ModuleToIndex;
>>>>>>> cf020add
}

frame_support::decl_module! {
	pub struct Module<T: Trait> for enum Call where origin: T::Origin {}
}

impl<T: Trait> Module<T> {
	pub fn deposit_event(_event: impl Into<T::Event>) {}
}

frame_support::decl_event!(
	pub enum Event {
		ExtrinsicSuccess,
		ExtrinsicFailed,
	}
);

frame_support::decl_error! {
	pub enum Error for Module<T: Trait> {
		/// Test error documentation
		TestError,
		/// Error documentation
		/// with multiple lines
		AnotherError
	}
}

/// Origin for the system module.
#[derive(PartialEq, Eq, Clone, sp_runtime::RuntimeDebug)]
pub enum RawOrigin<AccountId, Doughnut> {
	Root,
	Signed(AccountId),
	Delegated(AccountId, Doughnut),
	None,
}

impl<AccountId, Doughnut> From<(Option<AccountId>,Option<Doughnut>)> for RawOrigin<AccountId, Doughnut> {
	fn from(s: (Option<AccountId>, Option<Doughnut>)) -> RawOrigin<AccountId, Doughnut> {
		match s {
			(Some(who), None) => RawOrigin::Signed(who),
			(Some(who), Some(doughnut)) => RawOrigin::Delegated(who, doughnut),
			_ => RawOrigin::None,
		}
	}
}

pub type Origin<T> = RawOrigin<<T as Trait>::AccountId, <T as Trait>::Doughnut>;

#[allow(dead_code)]
pub fn ensure_root<OuterOrigin, AccountId, Doughnut>(o: OuterOrigin) -> Result<(), &'static str>
	where OuterOrigin: Into<Result<RawOrigin<AccountId, Doughnut>, OuterOrigin>>
{
	o.into().map(|_| ()).map_err(|_| "bad origin: expected to be a root origin")
}<|MERGE_RESOLUTION|>--- conflicted
+++ resolved
@@ -1,7 +1,3 @@
-<<<<<<< HEAD
-use support::additional_traits::{DelegatedDispatchVerifier as DelegatedDispatchVerifierT, MaybeDoughnutRef};
-use support::codec::{Encode, Decode, EncodeLike};
-=======
 // Copyright 2019-2020 Parity Technologies (UK) Ltd.
 // This file is part of Substrate.
 
@@ -18,8 +14,8 @@
 // You should have received a copy of the GNU General Public License
 // along with Substrate.  If not, see <http://www.gnu.org/licenses/>.
 
+use frame_support::additional_traits::{DelegatedDispatchVerifier as DelegatedDispatchVerifierT, MaybeDoughnutRef};
 use frame_support::codec::{Encode, Decode, EncodeLike};
->>>>>>> cf020add
 
 pub trait Trait: 'static + Eq + Clone {
 	type Origin: Into<Result<RawOrigin<Self::AccountId, Self::Doughnut>, Self::Origin>>
@@ -28,12 +24,9 @@
 	type Hash;
 	type AccountId: Encode + EncodeLike + Decode;
 	type Event: From<Event>;
-<<<<<<< HEAD
+	type ModuleToIndex: frame_support::traits::ModuleToIndex;
 	type DelegatedDispatchVerifier: DelegatedDispatchVerifierT<Doughnut = ()>;
 	type Doughnut;
-=======
-	type ModuleToIndex: frame_support::traits::ModuleToIndex;
->>>>>>> cf020add
 }
 
 frame_support::decl_module! {
