// This file is part of Substrate.

// Copyright (C) 2019-2020 Parity Technologies (UK) Ltd.
// SPDX-License-Identifier: Apache-2.0

// Licensed under the Apache License, Version 2.0 (the "License");
// you may not use this file except in compliance with the License.
// You may obtain a copy of the License at
//
// 	http://www.apache.org/licenses/LICENSE-2.0
//
// Unless required by applicable law or agreed to in writing, software
// distributed under the License is distributed on an "AS IS" BASIS,
// WITHOUT WARRANTIES OR CONDITIONS OF ANY KIND, either express or implied.
// See the License for the specific language governing permissions and
// limitations under the License.

use frame_support::additional_traits::{DelegatedDispatchVerifier as DelegatedDispatchVerifierT, MaybeDoughnutRef};
use frame_support::codec::{Encode, Decode, EncodeLike};

pub trait Trait: 'static + Eq + Clone {
<<<<<<< HEAD
	type Origin: Into<Result<RawOrigin<Self::AccountId, Self::Doughnut>, Self::Origin>>
			+ From<RawOrigin<Self::AccountId, Self::Doughnut>> + MaybeDoughnutRef<Doughnut=()>;
	type BlockNumber: Decode + Encode + EncodeLike + Clone + Default;
	type Hash;
	type AccountId: Encode + EncodeLike + Decode;
	type Event: From<Event>;
	type ModuleToIndex: frame_support::traits::ModuleToIndex;
	type DelegatedDispatchVerifier: DelegatedDispatchVerifierT<Doughnut = ()>;
	type Doughnut;
=======
	type Origin: Into<Result<RawOrigin<Self::AccountId>, Self::Origin>>
		+ From<RawOrigin<Self::AccountId>>;

	type BaseCallFilter: frame_support::traits::Filter<Self::Call>;
	type BlockNumber: Decode + Encode + EncodeLike + Clone + Default;
	type Hash;
	type AccountId: Encode + EncodeLike + Decode;
	type Call;
	type Event: From<Event<Self>>;
	type PalletInfo: frame_support::traits::PalletInfo;
>>>>>>> 4771f237
}

frame_support::decl_module! {
	pub struct Module<T: Trait> for enum Call where origin: T::Origin, system=self {
		#[weight = 0]
		fn noop(origin) {}
	}
}

impl<T: Trait> Module<T> {
	pub fn deposit_event(_event: impl Into<T::Event>) {}
}

frame_support::decl_event!(
	pub enum Event {
		ExtrinsicSuccess,
		ExtrinsicFailed,
	}
);

frame_support::decl_error! {
	pub enum Error for Module<T: Trait> {
		/// Test error documentation
		TestError,
		/// Error documentation
		/// with multiple lines
		AnotherError
	}
}

/// Origin for the system module.
<<<<<<< HEAD
#[derive(PartialEq, Eq, Clone, sp_runtime::RuntimeDebug)]
pub enum RawOrigin<AccountId, Doughnut> {
=======
#[derive(PartialEq, Eq, Clone, sp_runtime::RuntimeDebug, Encode, Decode)]
pub enum RawOrigin<AccountId> {
>>>>>>> 4771f237
	Root,
	Signed(AccountId),
	Delegated(AccountId, Doughnut),
	None,
}

impl<AccountId, Doughnut> From<(Option<AccountId>,Option<Doughnut>)> for RawOrigin<AccountId, Doughnut> {
	fn from(s: (Option<AccountId>, Option<Doughnut>)) -> RawOrigin<AccountId, Doughnut> {
		match s {
			(Some(who), None) => RawOrigin::Signed(who),
			(Some(who), Some(doughnut)) => RawOrigin::Delegated(who, doughnut),
			_ => RawOrigin::None,
		}
	}
}

pub type Origin<T> = RawOrigin<<T as Trait>::AccountId, <T as Trait>::Doughnut>;

#[allow(dead_code)]
pub fn ensure_root<OuterOrigin, AccountId, Doughnut>(o: OuterOrigin) -> Result<(), &'static str>
	where OuterOrigin: Into<Result<RawOrigin<AccountId, Doughnut>, OuterOrigin>>
{
	o.into().map(|_| ()).map_err(|_| "bad origin: expected to be a root origin")
}<|MERGE_RESOLUTION|>--- conflicted
+++ resolved
@@ -15,21 +15,9 @@
 // See the License for the specific language governing permissions and
 // limitations under the License.
 
-use frame_support::additional_traits::{DelegatedDispatchVerifier as DelegatedDispatchVerifierT, MaybeDoughnutRef};
 use frame_support::codec::{Encode, Decode, EncodeLike};
 
 pub trait Trait: 'static + Eq + Clone {
-<<<<<<< HEAD
-	type Origin: Into<Result<RawOrigin<Self::AccountId, Self::Doughnut>, Self::Origin>>
-			+ From<RawOrigin<Self::AccountId, Self::Doughnut>> + MaybeDoughnutRef<Doughnut=()>;
-	type BlockNumber: Decode + Encode + EncodeLike + Clone + Default;
-	type Hash;
-	type AccountId: Encode + EncodeLike + Decode;
-	type Event: From<Event>;
-	type ModuleToIndex: frame_support::traits::ModuleToIndex;
-	type DelegatedDispatchVerifier: DelegatedDispatchVerifierT<Doughnut = ()>;
-	type Doughnut;
-=======
 	type Origin: Into<Result<RawOrigin<Self::AccountId>, Self::Origin>>
 		+ From<RawOrigin<Self::AccountId>>;
 
@@ -40,7 +28,6 @@
 	type Call;
 	type Event: From<Event<Self>>;
 	type PalletInfo: frame_support::traits::PalletInfo;
->>>>>>> 4771f237
 }
 
 frame_support::decl_module! {
@@ -55,9 +42,10 @@
 }
 
 frame_support::decl_event!(
-	pub enum Event {
+	pub enum Event<T> where BlockNumber = <T as Trait>::BlockNumber {
 		ExtrinsicSuccess,
 		ExtrinsicFailed,
+		Ignore(BlockNumber),
 	}
 );
 
@@ -72,34 +60,27 @@
 }
 
 /// Origin for the system module.
-<<<<<<< HEAD
-#[derive(PartialEq, Eq, Clone, sp_runtime::RuntimeDebug)]
-pub enum RawOrigin<AccountId, Doughnut> {
-=======
 #[derive(PartialEq, Eq, Clone, sp_runtime::RuntimeDebug, Encode, Decode)]
 pub enum RawOrigin<AccountId> {
->>>>>>> 4771f237
 	Root,
 	Signed(AccountId),
-	Delegated(AccountId, Doughnut),
 	None,
 }
 
-impl<AccountId, Doughnut> From<(Option<AccountId>,Option<Doughnut>)> for RawOrigin<AccountId, Doughnut> {
-	fn from(s: (Option<AccountId>, Option<Doughnut>)) -> RawOrigin<AccountId, Doughnut> {
+impl<AccountId> From<Option<AccountId>> for RawOrigin<AccountId> {
+	fn from(s: Option<AccountId>) -> RawOrigin<AccountId> {
 		match s {
-			(Some(who), None) => RawOrigin::Signed(who),
-			(Some(who), Some(doughnut)) => RawOrigin::Delegated(who, doughnut),
-			_ => RawOrigin::None,
+			Some(who) => RawOrigin::Signed(who),
+			None => RawOrigin::None,
 		}
 	}
 }
 
-pub type Origin<T> = RawOrigin<<T as Trait>::AccountId, <T as Trait>::Doughnut>;
+pub type Origin<T> = RawOrigin<<T as Trait>::AccountId>;
 
 #[allow(dead_code)]
-pub fn ensure_root<OuterOrigin, AccountId, Doughnut>(o: OuterOrigin) -> Result<(), &'static str>
-	where OuterOrigin: Into<Result<RawOrigin<AccountId, Doughnut>, OuterOrigin>>
+pub fn ensure_root<OuterOrigin, AccountId>(o: OuterOrigin) -> Result<(), &'static str>
+	where OuterOrigin: Into<Result<RawOrigin<AccountId>, OuterOrigin>>
 {
 	o.into().map(|_| ()).map_err(|_| "bad origin: expected to be a root origin")
 }