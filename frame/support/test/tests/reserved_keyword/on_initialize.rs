--- conflicted
+++ resolved
@@ -2,12 +2,8 @@
 	($($reserved:ident)*) => {
 		$(
 			mod $reserved {
-<<<<<<< HEAD
 				use support::additional_traits::MaybeDoughnutRef;
-				pub use support::dispatch::Result;
-=======
 				pub use frame_support::dispatch;
->>>>>>> bc85d352
 
 				// `decl_module` expansion has added doughnut logic which requires system trait is implemented
 				pub trait Trait: system::Trait {
@@ -16,22 +12,16 @@
 				}
 
 				pub mod system {
-<<<<<<< HEAD
 					use sp_runtime::traits::PlugDoughnutApi;
-					use support::additional_traits::DelegatedDispatchVerifier;
-					use support::dispatch::Result;
+					use frame_support::additional_traits::DelegatedDispatchVerifier;
+					use frame_support::dispatch;
 
 					pub trait Trait {
 						type Doughnut: PlugDoughnutApi;
 						type DelegatedDispatchVerifier: DelegatedDispatchVerifier<Doughnut = ()>;
 					}
 
-					pub fn ensure_root<R>(_: R) -> Result {
-=======
-					use frame_support::dispatch;
-
 					pub fn ensure_root<R>(_: R) -> dispatch::DispatchResult {
->>>>>>> bc85d352
 						Ok(())
 					}
 				}
