// Copyright 2018-2020 Parity Technologies (UK) Ltd.
// This file is part of Substrate.

// Substrate is free software: you can redistribute it and/or modify
// it under the terms of the GNU General Public License as published by
// the Free Software Foundation, either version 3 of the License, or
// (at your option) any later version.

// Substrate is distributed in the hope that it will be useful,
// but WITHOUT ANY WARRANTY; without even the implied warranty of
// MERCHANTABILITY or FITNESS FOR A PARTICULAR PURPOSE.  See the
// GNU General Public License for more details.

// You should have received a copy of the GNU General Public License
// along with Substrate.  If not, see <http://www.gnu.org/licenses/>.

pub use frame_metadata::{
	DecodeDifferent, FnEncode, RuntimeMetadata, ModuleMetadata, RuntimeMetadataLastVersion,
	DefaultByteGetter, RuntimeMetadataPrefixed, StorageEntryMetadata, StorageMetadata,
	StorageEntryType, StorageEntryModifier, DefaultByte, StorageHasher, ModuleErrorMetadata,
	ExtrinsicMetadata,
};

/// Implements the metadata support for the given runtime and all its modules.
///
/// Example:
/// ```
///# mod module0 {
///#    pub trait Trait {
///#        type Origin;
///#        type BlockNumber;
///#    }
///#    frame_support::decl_module! {
///#        pub struct Module<T: Trait> for enum Call where origin: T::Origin {}
///#    }
///#
///#    frame_support::decl_storage! {
///#        trait Store for Module<T: Trait> as TestStorage {}
///#    }
///# }
///# use module0 as module1;
///# use module0 as module2;
///# impl module0::Trait for Runtime {
///#     type Origin = u32;
///#     type BlockNumber = u32;
///# }
///#
///# type UncheckedExtrinsic = sp_runtime::generic::UncheckedExtrinsic<(), (), (), ()>;
///
/// struct Runtime;
/// frame_support::impl_runtime_metadata! {
///     for Runtime with modules where Extrinsic = UncheckedExtrinsic
///         module0::Module as Module0 with,
///         module1::Module as Module1 with,
///         module2::Module as Module2 with Storage,
/// };
/// ```
///
/// In this example, just `MODULE3` implements the `Storage` trait.
#[macro_export]
macro_rules! impl_runtime_metadata {
	(
		for $runtime:ident with modules where Extrinsic = $ext:ident
			$( $rest:tt )*
	) => {
		impl $runtime {
			pub fn metadata() -> $crate::metadata::RuntimeMetadataPrefixed {
				$crate::metadata::RuntimeMetadataLastVersion {
						modules: $crate::__runtime_modules_to_metadata!($runtime;; $( $rest )*),
						extrinsic: $crate::metadata::ExtrinsicMetadata {
							version: <$ext as $crate::sp_runtime::traits::ExtrinsicMetadata>::VERSION,
							signed_extensions: <
									<
										$ext as $crate::sp_runtime::traits::ExtrinsicMetadata
									>::SignedExtensions as $crate::sp_runtime::traits::SignedExtension
								>::identifier()
									.into_iter()
									.map($crate::metadata::DecodeDifferent::Encode)
									.collect(),
						},
				}.into()
			}
		}
	}
}

#[macro_export]
#[doc(hidden)]
macro_rules! __runtime_modules_to_metadata {
	(
		$runtime: ident;
		$( $metadata:expr ),*;
		$mod:ident::$module:ident $( < $instance:ident > )? as $name:ident $(with)+ $($kw:ident)*,
		$( $rest:tt )*
	) => {
		$crate::__runtime_modules_to_metadata!(
			$runtime;
			$( $metadata, )* $crate::metadata::ModuleMetadata {
				name: $crate::metadata::DecodeDifferent::Encode(stringify!($name)),
				storage: $crate::__runtime_modules_to_metadata_calls_storage!(
					$mod, $module $( <$instance> )?, $runtime, $(with $kw)*
				),
				calls: $crate::__runtime_modules_to_metadata_calls_call!(
					$mod, $module $( <$instance> )?, $runtime, $(with $kw)*
				),
				event: $crate::__runtime_modules_to_metadata_calls_event!(
					$mod, $module $( <$instance> )?, $runtime, $(with $kw)*
				),
				constants: $crate::metadata::DecodeDifferent::Encode(
					$crate::metadata::FnEncode(
						$mod::$module::<$runtime $(, $mod::$instance )?>::module_constants_metadata
					)
				),
				errors: $crate::metadata::DecodeDifferent::Encode(
					$crate::metadata::FnEncode(
						<$mod::$module::<$runtime $(, $mod::$instance )?> as $crate::metadata::ModuleErrorMetadata>::metadata
					)
				)
			};
			$( $rest )*
		)
	};
	(
		$runtime:ident;
		$( $metadata:expr ),*;
	) => {
		$crate::metadata::DecodeDifferent::Encode(&[ $( $metadata ),* ])
	};
}

#[macro_export]
#[doc(hidden)]
macro_rules! __runtime_modules_to_metadata_calls_call {
	(
		$mod: ident,
		$module: ident $( <$instance:ident> )?,
		$runtime: ident,
		with Call
		$(with $kws:ident)*
	) => {
		Some($crate::metadata::DecodeDifferent::Encode(
			$crate::metadata::FnEncode(
				$mod::$module::<$runtime $(, $mod::$instance )?>::call_functions
			)
		))
	};
	(
		$mod: ident,
		$module: ident $( <$instance:ident> )?,
		$runtime: ident,
		with $_:ident
		$(with $kws:ident)*
	) => {
		$crate::__runtime_modules_to_metadata_calls_call! {
			$mod, $module $( <$instance> )?, $runtime, $(with $kws)*
		};
	};
	(
		$mod: ident,
		$module: ident $( <$instance:ident> )?,
		$runtime: ident,
	) => {
		None
	};
}


#[macro_export]
#[doc(hidden)]
macro_rules! __runtime_modules_to_metadata_calls_event {
	(
		$mod: ident,
		$module: ident $( <$instance:ident> )?,
		$runtime: ident,
		with Event
		$(with $kws:ident)*
	) => {
		Some($crate::metadata::DecodeDifferent::Encode(
			$crate::metadata::FnEncode(
				$crate::paste::expr!{
					$runtime:: [< __module_events_ $mod $(_ $instance)?>]
				}
			)
		))
	};
	(
		$mod: ident,
		$module: ident $( <$instance:ident> )?,
		$runtime: ident,
		with $_:ident
		$(with $kws:ident)*
	) => {
		$crate::__runtime_modules_to_metadata_calls_event!( $mod, $module $( <$instance> )?, $runtime, $(with $kws)* );
	};
	(
		$mod: ident,
		$module: ident $( <$instance:ident> )?,
		$runtime: ident,
	) => {
		None
	};
}

#[macro_export]
#[doc(hidden)]
macro_rules! __runtime_modules_to_metadata_calls_storage {
	(
		$mod: ident,
		$module: ident $( <$instance:ident> )?,
		$runtime: ident,
		with Storage
		$(with $kws:ident)*
	) => {
		Some($crate::metadata::DecodeDifferent::Encode(
			$crate::metadata::FnEncode(
				$mod::$module::<$runtime $(, $mod::$instance )?>::storage_metadata
			)
		))
	};
	(
		$mod: ident,
		$module: ident $( <$instance:ident> )?,
		$runtime: ident,
		with $_:ident
		$(with $kws:ident)*
	) => {
		$crate::__runtime_modules_to_metadata_calls_storage! {
			$mod, $module $( <$instance> )?, $runtime, $(with $kws)*
		};
	};
	(
		$mod: ident,
		$module: ident $( <$instance:ident> )?,
		$runtime: ident,
	) => {
		None
	};
}


#[cfg(test)]
// Do not complain about unused `dispatch` and `dispatch_aux`.
#[allow(dead_code)]
mod tests {
	use super::*;
	use frame_metadata::{
		EventMetadata, StorageEntryModifier, StorageEntryType, FunctionMetadata, StorageEntryMetadata,
		ModuleMetadata, RuntimeMetadataPrefixed, DefaultByte, ModuleConstantMetadata, DefaultByteGetter,
		ErrorMetadata, ExtrinsicMetadata,
	};
	use codec::{Encode, Decode};
	use crate::traits::Get;
<<<<<<< HEAD
	use crate::additional_traits::{DelegatedDispatchVerifier, MaybeDoughnutRef};
=======
	use sp_runtime::transaction_validity::TransactionValidityError;

	#[derive(Clone, Eq, Debug, PartialEq, Encode, Decode)]
	struct TestExtension;
	impl sp_runtime::traits::SignedExtension for TestExtension {
		type AccountId = u32;
		type Call = u32;
		type AdditionalSigned = u32;
		type DispatchInfo = ();
		type Pre = ();
		const IDENTIFIER: &'static str = "testextension";
		fn additional_signed(&self) -> Result<Self::AdditionalSigned, TransactionValidityError> {
			Ok(1)
		}
	}

	#[derive(Clone, Eq, Debug, PartialEq, Encode, Decode)]
	struct TestExtension2;
	impl sp_runtime::traits::SignedExtension for TestExtension2 {
		type AccountId = u32;
		type Call = u32;
		type AdditionalSigned = u32;
		type DispatchInfo = ();
		type Pre = ();
		const IDENTIFIER: &'static str = "testextension2";
		fn additional_signed(&self) -> Result<Self::AdditionalSigned, TransactionValidityError> {
			Ok(1)
		}
	}

	struct TestExtrinsic;

	impl sp_runtime::traits::ExtrinsicMetadata for TestExtrinsic {
		const VERSION: u8 = 1;
		type SignedExtensions = (TestExtension, TestExtension2);
	}
>>>>>>> de2ffd93

	mod system {
		use super::*;

		pub trait Trait: 'static {
			const ASSOCIATED_CONST: u64 = 500;
			type Origin: Into<Result<RawOrigin<Self::AccountId, Self::Doughnut>, Self::Origin>>
				+ From<RawOrigin<Self::AccountId, Self::Doughnut>> + MaybeDoughnutRef<Doughnut=()>;
			type AccountId: From<u32> + Encode;
			type BlockNumber: From<u32> + Encode;
			type SomeValue: Get<u32>;
			type ModuleToIndex: crate::traits::ModuleToIndex;
			type Doughnut;
			type DelegatedDispatchVerifier: DelegatedDispatchVerifier<Doughnut = ()>;
		}

		decl_module! {
			pub struct Module<T: Trait> for enum Call where origin: T::Origin {
				/// Hi, I am a comment.
				const BlockNumber: T::BlockNumber = 100.into();
				const GetType: T::AccountId = T::SomeValue::get().into();
				const ASSOCIATED_CONST: u64 = T::ASSOCIATED_CONST.into();
			}
		}

		decl_event!(
			pub enum Event {
				SystemEvent,
			}
		);

		#[derive(Clone, PartialEq, Eq, Debug)]
		pub enum RawOrigin<AccountId, Doughnut> {
			Root,
			Signed(AccountId),
			Delegated(AccountId, Doughnut),
			None,
		}

		impl<AccountId, Doughnut> From<(Option<AccountId>, Option<Doughnut>)> for RawOrigin<AccountId, Doughnut> {
			fn from(s: (Option<AccountId>, Option<Doughnut>)) -> RawOrigin<AccountId, Doughnut> {
				match s {
					(Some(who), None) => RawOrigin::Signed(who),
					(Some(who), Some(doughnut)) => RawOrigin::Delegated(who, doughnut),
					_ => RawOrigin::None,
				}
			}
		}

		pub type Origin<T> = RawOrigin<<T as Trait>::AccountId, <T as Trait>::Doughnut>;
	}

	mod event_module {
		use crate::dispatch::DispatchResult;
		use super::system;

		pub trait Trait: super::system::Trait {
			type Balance;
		}

		decl_event!(
			pub enum Event<T> where <T as Trait>::Balance
			{
				/// Hi, I am a comment.
				TestEvent(Balance),
			}
		);

		decl_module! {
			pub struct Module<T: Trait> for enum Call where origin: T::Origin {
				type Error = Error<T>;

				fn aux_0(_origin) -> DispatchResult { unreachable!() }
			}
		}

		crate::decl_error! {
			pub enum Error for Module<T: Trait> {
				/// Some user input error
				UserInputError,
				/// Something bad happened
				/// this could be due to many reasons
				BadThingHappened,
			}
		}
	}

	mod event_module2 {
		use crate::additional_traits::MaybeDoughnutRef;
		pub trait Trait {
			type Origin: MaybeDoughnutRef<Doughnut=()>;
			type Balance;
			type BlockNumber;
		}

		decl_event!(
			pub enum Event<T> where <T as Trait>::Balance
			{
				TestEvent(Balance),
			}
		);

		decl_module! {
			pub struct Module<T: Trait> for enum Call where origin: T::Origin {}
		}

		crate::decl_storage! {
			trait Store for Module<T: Trait> as TestStorage {
				StorageMethod : Option<u32>;
			}
			add_extra_genesis {
				build(|_| {});
			}
		}
	}

	type EventModule = event_module::Module<TestRuntime>;
	type EventModule2 = event_module2::Module<TestRuntime>;

	#[derive(Debug, Clone, PartialEq, Eq, Encode, Decode)]
	pub struct TestRuntime;

	impl_outer_event! {
		pub enum TestEvent for TestRuntime {
			event_module<T>,
			event_module2<T>,
		}
	}

	impl_outer_origin! {
		pub enum Origin for TestRuntime {}
	}

	impl_outer_dispatch! {
		pub enum Call for TestRuntime where origin: Origin {
			event_module::EventModule,
			event_module2::EventModule2,
		}
	}

	impl event_module::Trait for TestRuntime {
		type Balance = u32;
	}

	impl event_module2::Trait for TestRuntime {
		type Origin = Origin;
		type Balance = u32;
		type BlockNumber = u32;
	}

	crate::parameter_types! {
		pub const SystemValue: u32 = 600;
	}

	impl system::Trait for TestRuntime {
		type Origin = Origin;
		type AccountId = u32;
		type BlockNumber = u32;
		type SomeValue = SystemValue;
		type ModuleToIndex = ();
		type DelegatedDispatchVerifier = ();
		type Doughnut = ();
	}

	impl_runtime_metadata!(
		for TestRuntime with modules where Extrinsic = TestExtrinsic
			system::Module as System with Event,
			event_module::Module as Module with Event Call,
			event_module2::Module as Module2 with Event Storage Call,
	);

	struct ConstantBlockNumberByteGetter;
	impl DefaultByte for ConstantBlockNumberByteGetter {
		fn default_byte(&self) -> Vec<u8> {
			100u32.encode()
		}
	}

	struct ConstantGetTypeByteGetter;
	impl DefaultByte for ConstantGetTypeByteGetter {
		fn default_byte(&self) -> Vec<u8> {
			SystemValue::get().encode()
		}
	}

	struct ConstantAssociatedConstByteGetter;
	impl DefaultByte for ConstantAssociatedConstByteGetter {
		fn default_byte(&self) -> Vec<u8> {
			<TestRuntime as system::Trait>::ASSOCIATED_CONST.encode()
		}
	}

	#[test]
	fn runtime_metadata() {
		let expected_metadata: RuntimeMetadataLastVersion = RuntimeMetadataLastVersion {
			modules: DecodeDifferent::Encode(&[
				ModuleMetadata {
					name: DecodeDifferent::Encode("System"),
					storage: None,
					calls: None,
					event: Some(DecodeDifferent::Encode(
						FnEncode(||&[
							EventMetadata {
								name: DecodeDifferent::Encode("SystemEvent"),
								arguments: DecodeDifferent::Encode(&[]),
								documentation: DecodeDifferent::Encode(&[])
							}
						])
					)),
					constants: DecodeDifferent::Encode(
						FnEncode(|| &[
							ModuleConstantMetadata {
								name: DecodeDifferent::Encode("BlockNumber"),
								ty: DecodeDifferent::Encode("T::BlockNumber"),
								value: DecodeDifferent::Encode(
									DefaultByteGetter(&ConstantBlockNumberByteGetter)
								),
								documentation: DecodeDifferent::Encode(&[" Hi, I am a comment."]),
							},
							ModuleConstantMetadata {
								name: DecodeDifferent::Encode("GetType"),
								ty: DecodeDifferent::Encode("T::AccountId"),
								value: DecodeDifferent::Encode(
									DefaultByteGetter(&ConstantGetTypeByteGetter)
								),
								documentation: DecodeDifferent::Encode(&[]),
							},
							ModuleConstantMetadata {
								name: DecodeDifferent::Encode("ASSOCIATED_CONST"),
								ty: DecodeDifferent::Encode("u64"),
								value: DecodeDifferent::Encode(
									DefaultByteGetter(&ConstantAssociatedConstByteGetter)
								),
								documentation: DecodeDifferent::Encode(&[]),
							}
						])
					),
					errors: DecodeDifferent::Encode(FnEncode(|| &[])),
				},
				ModuleMetadata {
					name: DecodeDifferent::Encode("Module"),
					storage: None,
					calls: Some(
						DecodeDifferent::Encode(FnEncode(|| &[
							FunctionMetadata {
								name: DecodeDifferent::Encode("aux_0"),
								arguments: DecodeDifferent::Encode(&[]),
								documentation: DecodeDifferent::Encode(&[]),
							}
						]))),
					event: Some(DecodeDifferent::Encode(
						FnEncode(||&[
							EventMetadata {
								name: DecodeDifferent::Encode("TestEvent"),
								arguments: DecodeDifferent::Encode(&["Balance"]),
								documentation: DecodeDifferent::Encode(&[" Hi, I am a comment."])
							}
						])
					)),
					constants: DecodeDifferent::Encode(FnEncode(|| &[])),
					errors: DecodeDifferent::Encode(FnEncode(|| &[
						ErrorMetadata {
							name: DecodeDifferent::Encode("UserInputError"),
							documentation: DecodeDifferent::Encode(&[" Some user input error"]),
						},
						ErrorMetadata {
							name: DecodeDifferent::Encode("BadThingHappened"),
							documentation: DecodeDifferent::Encode(&[
								" Something bad happened",
								" this could be due to many reasons",
							]),
						},
					])),
				},
				ModuleMetadata {
					name: DecodeDifferent::Encode("Module2"),
					storage: Some(DecodeDifferent::Encode(
						FnEncode(|| StorageMetadata {
							prefix: DecodeDifferent::Encode("TestStorage"),
							entries: DecodeDifferent::Encode(
								&[
									StorageEntryMetadata {
										name: DecodeDifferent::Encode("StorageMethod"),
										modifier: StorageEntryModifier::Optional,
										ty: StorageEntryType::Plain(DecodeDifferent::Encode("u32")),
										default: DecodeDifferent::Encode(
											DefaultByteGetter(
												&event_module2::__GetByteStructStorageMethod(
													std::marker::PhantomData::<TestRuntime>
												)
											)
										),
										documentation: DecodeDifferent::Encode(&[]),
									}
								]
							)
						}),
					)),
					calls: Some(DecodeDifferent::Encode(FnEncode(|| &[]))),
					event: Some(DecodeDifferent::Encode(
						FnEncode(||&[
							EventMetadata {
								name: DecodeDifferent::Encode("TestEvent"),
								arguments: DecodeDifferent::Encode(&["Balance"]),
								documentation: DecodeDifferent::Encode(&[])
							}
						])
					)),
					constants: DecodeDifferent::Encode(FnEncode(|| &[])),
					errors: DecodeDifferent::Encode(FnEncode(|| &[])),
				},
			]),
			extrinsic: ExtrinsicMetadata {
				version: 1,
				signed_extensions: vec![
					DecodeDifferent::Encode("testextension"),
					DecodeDifferent::Encode("testextension2"),
				],
			}
		};

		let metadata_encoded = TestRuntime::metadata().encode();
		let metadata_decoded = RuntimeMetadataPrefixed::decode(&mut &metadata_encoded[..]);
		let expected_metadata: RuntimeMetadataPrefixed = expected_metadata.into();

		pretty_assertions::assert_eq!(expected_metadata, metadata_decoded.unwrap());
	}
}<|MERGE_RESOLUTION|>--- conflicted
+++ resolved
@@ -250,9 +250,7 @@
 	};
 	use codec::{Encode, Decode};
 	use crate::traits::Get;
-<<<<<<< HEAD
 	use crate::additional_traits::{DelegatedDispatchVerifier, MaybeDoughnutRef};
-=======
 	use sp_runtime::transaction_validity::TransactionValidityError;
 
 	#[derive(Clone, Eq, Debug, PartialEq, Encode, Decode)]
@@ -289,7 +287,6 @@
 		const VERSION: u8 = 1;
 		type SignedExtensions = (TestExtension, TestExtension2);
 	}
->>>>>>> de2ffd93
 
 	mod system {
 		use super::*;
