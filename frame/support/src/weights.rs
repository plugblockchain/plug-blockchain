--- conflicted
+++ resolved
@@ -129,10 +129,6 @@
 #[cfg(feature = "std")]
 use serde::{Serialize, Deserialize};
 use codec::{Encode, Decode};
-<<<<<<< HEAD
-use sp_arithmetic::traits::Bounded;
-=======
->>>>>>> 4771f237
 use sp_runtime::{
 	RuntimeDebug,
 	traits::SignedExtension,
@@ -201,10 +197,6 @@
 	fn pays_fee(&self, _target: T) -> Pays;
 }
 
-<<<<<<< HEAD
-/// A generalized group of dispatch types. This is only distinguishing normal, user-triggered transactions
-/// (`Normal`) and anything beyond which serves a higher purpose to the system (`Operational`).
-=======
 /// Explicit enum to denote if a transaction pays fee or not.
 #[derive(Clone, Copy, Eq, PartialEq, RuntimeDebug, Encode, Decode)]
 pub enum Pays {
@@ -221,7 +213,6 @@
 }
 
 /// A generalized group of dispatch types.
->>>>>>> 4771f237
 #[cfg_attr(feature = "std", derive(Serialize, Deserialize))]
 #[cfg_attr(feature = "std", serde(rename_all = "camelCase"))]
 #[derive(PartialEq, Eq, Clone, Copy, Encode, Decode, RuntimeDebug)]
@@ -586,7 +577,7 @@
 
 /// Implementation for test extrinsic.
 #[cfg(feature = "std")]
-impl<AccountId: Encode, Call: Encode, Extra: Encode> GetDispatchInfo for sp_runtime::testing::TestXt<AccountId, Call, Extra> {
+impl<Call: Encode, Extra: Encode> GetDispatchInfo for sp_runtime::testing::TestXt<Call, Extra> {
 	fn get_dispatch_info(&self) -> DispatchInfo {
 		// for testing: weight == size.
 		DispatchInfo {
@@ -707,16 +698,6 @@
 #[cfg(test)]
 #[allow(dead_code)]
 mod tests {
-<<<<<<< HEAD
-	use crate::additional_traits::{DelegatedDispatchVerifier, MaybeDoughnutRef};
-	use crate::decl_module;
-	use super::*;
-
-	pub trait Trait: system::Trait + Sized {
-		type Origin: MaybeDoughnutRef<Doughnut=()>;
-		type BlockNumber: Into<u32>;
-		type Call: From<Call<Self>>;
-=======
 	use crate::{decl_module, parameter_types, traits::Get};
 	use super::*;
 
@@ -725,7 +706,6 @@
 		type Balance;
 		type BlockNumber;
 		type DbWeight: Get<RuntimeDbWeight>;
->>>>>>> 4771f237
 	}
 
 	pub struct TraitImpl {}
@@ -738,14 +718,10 @@
 	}
 
 	impl Trait for TraitImpl {
-		type Origin = MockOrigin;
+		type Origin = u32;
 		type BlockNumber = u32;
-<<<<<<< HEAD
-		type Call = OuterCall;
-=======
 		type Balance = u32;
 		type DbWeight = DbWeight;
->>>>>>> 4771f237
 	}
 
 	decl_module! {
@@ -777,40 +753,6 @@
 			fn f21(_origin) { unimplemented!(); }
 
 		}
-	}
-
-	mod system {
-		use super::*;
-		pub trait Trait {
-			type AccountId: From<u32>;
-			type Balance;
-			type Doughnut;
-			type DelegatedDispatchVerifier: DelegatedDispatchVerifier<Doughnut = ()>;
-		}
-	}
-
-	pub struct MockOrigin(pub u32);
-
-	impl MaybeDoughnutRef for MockOrigin {
-		type Doughnut = ();
-		fn doughnut(&self) -> Option<&Self::Doughnut> {
-			None
-		}
-	}
-
-	type Test = Module<TraitImpl>;
-
-	impl_outer_dispatch! {
-		pub enum OuterCall for TraitImpl where origin: MockOrigin {
-			self::Test,
-		}
-	}
-
-	impl system::Trait for TraitImpl {
-		type AccountId = u32;
-		type Balance = u32;
-		type Doughnut = ();
-		type DelegatedDispatchVerifier = ();
 	}
 
 	#[test]
