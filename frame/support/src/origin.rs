--- conflicted
+++ resolved
@@ -320,25 +320,6 @@
 				}
 			}
 		}
-<<<<<<< HEAD
-		impl From<(Option<<$runtime as $system::Trait>::AccountId>,Option<<$runtime as $system::Trait>::Doughnut>)> for $name {
-			fn from(x: (Option<<$runtime as $system::Trait>::AccountId>, Option<<$runtime as $system::Trait>::Doughnut>)) -> Self {
-				<$system::Origin<$runtime>>::from(x).into()
-			}
-		}
-		impl $crate::additional_traits::MaybeDoughnutRef for $name {
-			type Doughnut = <$runtime as $system::Trait>::Doughnut;
-			/// Return a ref to the `OuterOrigin`'s attached doughnut, if any
-			fn doughnut(&self) -> Option<&Self::Doughnut> {
-				if let $name::system(ref inner) = self {
-					if let $system::RawOrigin::Delegated(_who, doughnut) = inner {
-						return Some(doughnut)
-					}
-				}
-				return None
-			}
-		}
-=======
 		impl From<Option<<$runtime as $system::Trait>::AccountId>> for $name {
 			/// Convert to runtime origin with caller being system signed or none and use filter
 			/// `frame-system::Trait::BaseCallFilter`.
@@ -347,7 +328,6 @@
 			}
 		}
 
->>>>>>> 4771f237
 		$(
 			$crate::paste::item! {
 				impl From<$module::Origin < $( $generic )? $(, $module::$generic_instance )? > > for $caller_name {
@@ -395,37 +375,27 @@
 
 		pub trait Trait {
 			type AccountId;
-<<<<<<< HEAD
-			type Doughnut;
-		}
-
-		#[derive(Clone, PartialEq, Eq, Debug)]
-		pub enum RawOrigin<AccountId, Doughnut> {
-=======
 			type Call;
 			type BaseCallFilter;
 		}
 
 		#[derive(Clone, PartialEq, Eq, Debug, Encode, Decode)]
 		pub enum RawOrigin<AccountId> {
->>>>>>> 4771f237
 			Root,
 			Signed(AccountId),
-			Delegated(AccountId, Doughnut),
 			None,
 		}
 
-		impl<AccountId, Doughnut> From<(Option<AccountId>, Option<Doughnut>)> for RawOrigin<AccountId, Doughnut> {
-			fn from(s: (Option<AccountId>, Option<Doughnut>)) -> RawOrigin<AccountId, Doughnut> {
+		impl<AccountId> From<Option<AccountId>> for RawOrigin<AccountId> {
+			fn from(s: Option<AccountId>) -> RawOrigin<AccountId> {
 				match s {
-					(Some(who), None) => RawOrigin::Signed(who),
-					(Some(who), Some(doughnut)) => RawOrigin::Delegated(who, doughnut),
-					_ => RawOrigin::None,
+					Some(who) => RawOrigin::Signed(who),
+					None => RawOrigin::None,
 				}
 			}
 		}
 
-		pub type Origin<T> = RawOrigin<<T as Trait>::AccountId, <T as Trait>::Doughnut>;
+		pub type Origin<T> = RawOrigin<<T as Trait>::AccountId>;
 	}
 
 	mod origin_without_generic {
@@ -456,12 +426,8 @@
 
 	impl frame_system::Trait for TestRuntime {
 		type AccountId = u32;
-<<<<<<< HEAD
-		type Doughnut = ();
-=======
 		type Call = u32;
 		type BaseCallFilter = BaseCallFilter;
->>>>>>> 4771f237
 	}
 
 	impl_outer_origin!(
