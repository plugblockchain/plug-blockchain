// This file is part of Substrate.

// Copyright (C) 2019-2020 Parity Technologies (UK) Ltd.
// SPDX-License-Identifier: Apache-2.0

// Licensed under the Apache License, Version 2.0 (the "License");
// you may not use this file except in compliance with the License.
// You may obtain a copy of the License at
//
// 	http://www.apache.org/licenses/LICENSE-2.0
//
// Unless required by applicable law or agreed to in writing, software
// distributed under the License is distributed on an "AS IS" BASIS,
// WITHOUT WARRANTIES OR CONDITIONS OF ANY KIND, either express or implied.
// See the License for the specific language governing permissions and
// limitations under the License.

use sp_std::prelude::*;
use sp_std::borrow::Borrow;
<<<<<<< HEAD
use codec::{Ref, FullCodec, FullEncode, Decode, Encode, EncodeLike, EncodeAppend};
use crate::{storage::{self, unhashed}, traits::Len};
=======
use codec::{FullCodec, FullEncode, Decode, Encode, EncodeLike};
use crate::{storage::{self, unhashed, StorageAppend, PrefixIterator}, Never};
>>>>>>> 4771f237
use crate::hash::{StorageHasher, Twox128, ReversibleStorageHasher};

/// Generator for `StorageDoubleMap` used by `decl_storage`.
///
/// # Mapping of keys to a storage path
///
/// The storage key (i.e. the key under which the `Value` will be stored) is created from two parts.
/// The first part is a hash of a concatenation of the `key1_prefix` and `Key1`. And the second part
/// is a hash of a `Key2`.
///
/// Thus value for (key1, key2) is stored at:
/// ```nocompile
/// Twox128(module_prefix) ++ Twox128(storage_prefix) ++ Hasher1(encode(key1)) ++ Hasher2(encode(key2))
/// ```
///
/// # Warning
///
/// If the key1s are not trusted (e.g. can be set by a user), a cryptographic `hasher` such as
/// `blake2_256` must be used for Hasher1. Otherwise, other values in storage can be compromised.
/// If the key2s are not trusted (e.g. can be set by a user), a cryptographic `hasher` such as
/// `blake2_256` must be used for Hasher2. Otherwise, other items in storage with the same first
/// key can be compromised.
pub trait StorageDoubleMap<K1: FullEncode, K2: FullEncode, V: FullCodec> {
	/// The type that get/take returns.
	type Query;

	/// Hasher for the first key.
	type Hasher1: StorageHasher;

	/// Hasher for the second key.
	type Hasher2: StorageHasher;

	/// Module prefix. Used for generating final key.
	fn module_prefix() -> &'static [u8];

	/// Storage prefix. Used for generating final key.
	fn storage_prefix() -> &'static [u8];

	/// The full prefix; just the hash of `module_prefix` concatenated to the hash of
	/// `storage_prefix`.
	fn prefix_hash() -> Vec<u8> {
		let module_prefix_hashed = Twox128::hash(Self::module_prefix());
		let storage_prefix_hashed = Twox128::hash(Self::storage_prefix());

		let mut result = Vec::with_capacity(
			module_prefix_hashed.len() + storage_prefix_hashed.len()
		);

		result.extend_from_slice(&module_prefix_hashed[..]);
		result.extend_from_slice(&storage_prefix_hashed[..]);

		result
	}

	/// Convert an optional value retrieved from storage to the type queried.
	fn from_optional_value_to_query(v: Option<V>) -> Self::Query;

	/// Convert a query to an optional value into storage.
	fn from_query_to_optional_value(v: Self::Query) -> Option<V>;

	/// Generate the first part of the key used in top storage.
	fn storage_double_map_final_key1<KArg1>(k1: KArg1) -> Vec<u8> where
		KArg1: EncodeLike<K1>,
	{
		let module_prefix_hashed = Twox128::hash(Self::module_prefix());
		let storage_prefix_hashed = Twox128::hash(Self::storage_prefix());
		let key_hashed = k1.borrow().using_encoded(Self::Hasher1::hash);

		let mut final_key = Vec::with_capacity(
			module_prefix_hashed.len() + storage_prefix_hashed.len() + key_hashed.as_ref().len()
		);

		final_key.extend_from_slice(&module_prefix_hashed[..]);
		final_key.extend_from_slice(&storage_prefix_hashed[..]);
		final_key.extend_from_slice(key_hashed.as_ref());

		final_key
	}

	/// Generate the full key used in top storage.
	fn storage_double_map_final_key<KArg1, KArg2>(k1: KArg1, k2: KArg2) -> Vec<u8> where
		KArg1: EncodeLike<K1>,
		KArg2: EncodeLike<K2>,
	{
		let module_prefix_hashed = Twox128::hash(Self::module_prefix());
		let storage_prefix_hashed = Twox128::hash(Self::storage_prefix());
		let key1_hashed = k1.borrow().using_encoded(Self::Hasher1::hash);
		let key2_hashed = k2.borrow().using_encoded(Self::Hasher2::hash);

		let mut final_key = Vec::with_capacity(
			module_prefix_hashed.len()
				+ storage_prefix_hashed.len()
				+ key1_hashed.as_ref().len()
				+ key2_hashed.as_ref().len()
		);

		final_key.extend_from_slice(&module_prefix_hashed[..]);
		final_key.extend_from_slice(&storage_prefix_hashed[..]);
		final_key.extend_from_slice(key1_hashed.as_ref());
		final_key.extend_from_slice(key2_hashed.as_ref());

		final_key
	}
}

impl<K1, K2, V, G> storage::StorageDoubleMap<K1, K2, V> for G where
	K1: FullEncode,
	K2: FullEncode,
	V: FullCodec,
	G: StorageDoubleMap<K1, K2, V>,
{
	type Query = G::Query;

	fn hashed_key_for<KArg1, KArg2>(k1: KArg1, k2: KArg2) -> Vec<u8> where
		KArg1: EncodeLike<K1>,
		KArg2: EncodeLike<K2>,
	{
		Self::storage_double_map_final_key(k1, k2)
	}

	fn contains_key<KArg1, KArg2>(k1: KArg1, k2: KArg2) -> bool where
		KArg1: EncodeLike<K1>,
		KArg2: EncodeLike<K2>,
	{
		unhashed::exists(&Self::storage_double_map_final_key(k1, k2))
	}

	fn get<KArg1, KArg2>(k1: KArg1, k2: KArg2) -> Self::Query where
		KArg1: EncodeLike<K1>,
		KArg2: EncodeLike<K2>,
	{
		G::from_optional_value_to_query(unhashed::get(&Self::storage_double_map_final_key(k1, k2)))
	}

	fn take<KArg1, KArg2>(k1: KArg1, k2: KArg2) -> Self::Query where
		KArg1: EncodeLike<K1>,
		KArg2: EncodeLike<K2>,
	{
		let final_key = Self::storage_double_map_final_key(k1, k2);

		let value = unhashed::take(&final_key);
		G::from_optional_value_to_query(value)
	}

	fn swap<XKArg1, XKArg2, YKArg1, YKArg2>(
		x_k1: XKArg1,
		x_k2: XKArg2,
		y_k1: YKArg1,
		y_k2: YKArg2
	) where
		XKArg1: EncodeLike<K1>,
		XKArg2: EncodeLike<K2>,
		YKArg1: EncodeLike<K1>,
		YKArg2: EncodeLike<K2>
	{
		let final_x_key = Self::storage_double_map_final_key(x_k1, x_k2);
		let final_y_key = Self::storage_double_map_final_key(y_k1, y_k2);

		let v1 = unhashed::get_raw(&final_x_key);
		if let Some(val) = unhashed::get_raw(&final_y_key) {
			unhashed::put_raw(&final_x_key, &val);
		} else {
			unhashed::kill(&final_x_key)
		}
		if let Some(val) = v1 {
			unhashed::put_raw(&final_y_key, &val);
		} else {
			unhashed::kill(&final_y_key)
		}
	}

	fn insert<KArg1, KArg2, VArg>(k1: KArg1, k2: KArg2, val: VArg) where
		KArg1: EncodeLike<K1>,
		KArg2: EncodeLike<K2>,
		VArg: EncodeLike<V>,
	{
		unhashed::put(&Self::storage_double_map_final_key(k1, k2), &val.borrow())
	}

	fn remove<KArg1, KArg2>(k1: KArg1, k2: KArg2) where
		KArg1: EncodeLike<K1>,
		KArg2: EncodeLike<K2>,
	{
		unhashed::kill(&Self::storage_double_map_final_key(k1, k2))
	}

	fn remove_prefix<KArg1>(k1: KArg1) where KArg1: EncodeLike<K1> {
		unhashed::kill_prefix(Self::storage_double_map_final_key1(k1).as_ref())
	}

<<<<<<< HEAD
	fn iter_prefix<KArg1>(k1: KArg1) -> storage::PrefixIterator<V> where
=======
	fn iter_prefix_values<KArg1>(k1: KArg1) -> storage::PrefixIterator<V> where
>>>>>>> 4771f237
		KArg1: ?Sized + EncodeLike<K1>
	{
		let prefix = Self::storage_double_map_final_key1(k1);
		storage::PrefixIterator {
			prefix: prefix.clone(),
			previous_key: prefix,
			drain: false,
			closure: |_raw_key, mut raw_value| V::decode(&mut raw_value),
		}
	}

	fn mutate<KArg1, KArg2, R, F>(k1: KArg1, k2: KArg2, f: F) -> R where
		KArg1: EncodeLike<K1>,
		KArg2: EncodeLike<K2>,
		F: FnOnce(&mut Self::Query) -> R,
	{
		Self::try_mutate(k1, k2, |v| Ok::<R, Never>(f(v))).expect("`Never` can not be constructed; qed")
	}

	fn mutate_exists<KArg1, KArg2, R, F>(k1: KArg1, k2: KArg2, f: F) -> R
	where
		KArg1: EncodeLike<K1>,
		KArg2: EncodeLike<K2>,
		F: FnOnce(&mut Option<V>) -> R,
	{
		Self::try_mutate_exists(k1, k2, |v| Ok::<R, Never>(f(v))).expect("`Never` can not be constructed; qed")
	}

	fn try_mutate<KArg1, KArg2, R, E, F>(k1: KArg1, k2: KArg2, f: F) -> Result<R, E> where
		KArg1: EncodeLike<K1>,
		KArg2: EncodeLike<K2>,
		F: FnOnce(&mut Self::Query) -> Result<R, E>,
	{
		let final_key = Self::storage_double_map_final_key(k1, k2);
		let mut val = G::from_optional_value_to_query(unhashed::get(final_key.as_ref()));

		let ret = f(&mut val);
		if ret.is_ok() {
			match G::from_query_to_optional_value(val) {
				Some(ref val) => unhashed::put(final_key.as_ref(), val),
				None => unhashed::kill(final_key.as_ref()),
			}
		}
		ret
	}

<<<<<<< HEAD
	fn append<Items, Item, EncodeLikeItem, KArg1, KArg2>(
		k1: KArg1,
		k2: KArg2,
		items: Items,
	) -> Result<(), &'static str> where
=======
	fn try_mutate_exists<KArg1, KArg2, R, E, F>(k1: KArg1, k2: KArg2, f: F) -> Result<R, E>
	where
>>>>>>> 4771f237
		KArg1: EncodeLike<K1>,
		KArg2: EncodeLike<K2>,
		F: FnOnce(&mut Option<V>) -> Result<R, E>,
	{
		let final_key = Self::storage_double_map_final_key(k1, k2);
		let mut val = unhashed::get(final_key.as_ref());

		let ret = f(&mut val);
		if ret.is_ok() {
			match val {
				Some(ref val) => unhashed::put(final_key.as_ref(), val),
				None => unhashed::kill(final_key.as_ref()),
			}
		}
		ret
	}

	fn append<Item, EncodeLikeItem, KArg1, KArg2>(
		k1: KArg1,
		k2: KArg2,
<<<<<<< HEAD
		items: Items,
=======
		item: EncodeLikeItem,
>>>>>>> 4771f237
	) where
		KArg1: EncodeLike<K1>,
		KArg2: EncodeLike<K2>,
		Item: Encode,
		EncodeLikeItem: EncodeLike<Item>,
		V: StorageAppend<Item>,
	{
		let final_key = Self::storage_double_map_final_key(k1, k2);
		sp_io::storage::append(&final_key, item.encode());
	}

<<<<<<< HEAD
	fn decode_len<KArg1, KArg2>(key1: KArg1, key2: KArg2) -> Result<usize, &'static str> where
		KArg1: EncodeLike<K1>,
		KArg2: EncodeLike<K2>,
		V: codec::DecodeLength + Len,
	{
		let final_key = Self::storage_double_map_final_key(key1, key2);
		if let Some(v) = unhashed::get_raw(&final_key) {
			<V as codec::DecodeLength>::len(&v).map_err(|e| e.what())
		} else {
			let len = G::from_query_to_optional_value(G::from_optional_value_to_query(None))
				.map(|v| v.len())
				.unwrap_or(0);
=======
	fn migrate_keys<
		OldHasher1: StorageHasher,
		OldHasher2: StorageHasher,
		KeyArg1: EncodeLike<K1>,
		KeyArg2: EncodeLike<K2>,
	>(key1: KeyArg1, key2: KeyArg2) -> Option<V> {
		let old_key = {
			let module_prefix_hashed = Twox128::hash(Self::module_prefix());
			let storage_prefix_hashed = Twox128::hash(Self::storage_prefix());
			let key1_hashed = key1.borrow().using_encoded(OldHasher1::hash);
			let key2_hashed = key2.borrow().using_encoded(OldHasher2::hash);

			let mut final_key = Vec::with_capacity(
				module_prefix_hashed.len()
					+ storage_prefix_hashed.len()
					+ key1_hashed.as_ref().len()
					+ key2_hashed.as_ref().len()
			);

			final_key.extend_from_slice(&module_prefix_hashed[..]);
			final_key.extend_from_slice(&storage_prefix_hashed[..]);
			final_key.extend_from_slice(key1_hashed.as_ref());
			final_key.extend_from_slice(key2_hashed.as_ref());

			final_key
		};
		unhashed::take(old_key.as_ref()).map(|value| {
			unhashed::put(Self::storage_double_map_final_key(key1, key2).as_ref(), &value);
			value
		})
	}
}
>>>>>>> 4771f237

impl<
	K1: FullCodec,
	K2: FullCodec,
	V: FullCodec,
	G: StorageDoubleMap<K1, K2, V>,
> storage::IterableStorageDoubleMap<K1, K2, V> for G where
	G::Hasher1: ReversibleStorageHasher,
	G::Hasher2: ReversibleStorageHasher
{
	type PrefixIterator = PrefixIterator<(K2, V)>;
	type Iterator = PrefixIterator<(K1, K2, V)>;

	fn iter_prefix(k1: impl EncodeLike<K1>) -> Self::PrefixIterator {
		let prefix = G::storage_double_map_final_key1(k1);
		Self::PrefixIterator {
			prefix: prefix.clone(),
			previous_key: prefix,
			drain: false,
			closure: |raw_key_without_prefix, mut raw_value| {
				let mut key_material = G::Hasher2::reverse(raw_key_without_prefix);
				Ok((K2::decode(&mut key_material)?, V::decode(&mut raw_value)?))
			},
		}
	}

	fn drain_prefix(k1: impl EncodeLike<K1>) -> Self::PrefixIterator {
		let mut iterator = Self::iter_prefix(k1);
		iterator.drain = true;
		iterator
	}

	fn iter() -> Self::Iterator {
		let prefix = G::prefix_hash();
		Self::Iterator {
			prefix: prefix.clone(),
			previous_key: prefix,
			drain: false,
			closure: |raw_key_without_prefix, mut raw_value| {
				let mut k1_k2_material = G::Hasher1::reverse(raw_key_without_prefix);
				let k1 = K1::decode(&mut k1_k2_material)?;
				let mut k2_material = G::Hasher2::reverse(k1_k2_material);
				let k2 = K2::decode(&mut k2_material)?;
				Ok((k1, k2, V::decode(&mut raw_value)?))
			},
		}
	}

	fn drain() -> Self::Iterator {
		let mut iterator = Self::iter();
		iterator.drain = true;
		iterator
	}

	fn translate<O: Decode, F: Fn(K1, K2, O) -> Option<V>>(f: F) {
		let prefix = G::prefix_hash();
		let mut previous_key = prefix.clone();
		while let Some(next) = sp_io::storage::next_key(&previous_key)
			.filter(|n| n.starts_with(&prefix))
		{
			previous_key = next;
			let value = match unhashed::get::<O>(&previous_key) {
				Some(value) => value,
				None => {
					crate::debug::error!("Invalid translate: fail to decode old value");
					continue
				},
			};
			let mut key_material = G::Hasher1::reverse(&previous_key[prefix.len()..]);
			let key1 = match K1::decode(&mut key_material) {
				Ok(key1) => key1,
				Err(_) => {
					crate::debug::error!("Invalid translate: fail to decode key1");
					continue
				},
			};

			let mut key2_material = G::Hasher2::reverse(&key_material);
			let key2 = match K2::decode(&mut key2_material) {
				Ok(key2) => key2,
				Err(_) => {
					crate::debug::error!("Invalid translate: fail to decode key2");
					continue
				},
			};

			match f(key1, key2, value) {
				Some(new) => unhashed::put::<V>(&previous_key, &new),
				None => unhashed::kill(&previous_key),
			}
		}
	}

	fn migrate_keys<
		OldHasher1: StorageHasher,
		OldHasher2: StorageHasher,
		KeyArg1: EncodeLike<K1>,
		KeyArg2: EncodeLike<K2>,
	>(key1: KeyArg1, key2: KeyArg2) -> Option<V> {
		let old_key = {
			let module_prefix_hashed = Twox128::hash(Self::module_prefix());
			let storage_prefix_hashed = Twox128::hash(Self::storage_prefix());
			let key1_hashed = key1.borrow().using_encoded(OldHasher1::hash);
			let key2_hashed = key2.borrow().using_encoded(OldHasher2::hash);

			let mut final_key = Vec::with_capacity(
				module_prefix_hashed.len()
					+ storage_prefix_hashed.len()
					+ key1_hashed.as_ref().len()
					+ key2_hashed.as_ref().len()
			);

			final_key.extend_from_slice(&module_prefix_hashed[..]);
			final_key.extend_from_slice(&storage_prefix_hashed[..]);
			final_key.extend_from_slice(key1_hashed.as_ref());
			final_key.extend_from_slice(key2_hashed.as_ref());

			final_key
		};
		unhashed::take(old_key.as_ref()).map(|value| {
			unhashed::put(Self::storage_double_map_final_key(key1, key2).as_ref(), &value);
			value
		})
	}
}

/// Utility to iterate through items in a storage map.
pub struct MapIterator<K, V, Hasher> {
	prefix: Vec<u8>,
	previous_key: Vec<u8>,
	drain: bool,
	_phantom: ::sp_std::marker::PhantomData<(K, V, Hasher)>,
}

impl<
	K: Decode + Sized,
	V: Decode + Sized,
	Hasher: ReversibleStorageHasher
> Iterator for MapIterator<K, V, Hasher> {
	type Item = (K, V);

	fn next(&mut self) -> Option<(K, V)> {
		loop {
			let maybe_next = sp_io::storage::next_key(&self.previous_key)
				.filter(|n| n.starts_with(&self.prefix));
			break match maybe_next {
				Some(next) => {
					self.previous_key = next;
					match unhashed::get::<V>(&self.previous_key) {
						Some(value) => {
							if self.drain {
								unhashed::kill(&self.previous_key)
							}
							let mut key_material = Hasher::reverse(&self.previous_key[self.prefix.len()..]);
							match K::decode(&mut key_material) {
								Ok(key) => Some((key, value)),
								Err(_) => continue,
							}
						}
						None => continue,
					}
				}
				None => None,
			}
		}
	}
}

impl<
	K1: FullCodec,
	K2: FullCodec,
	V: FullCodec,
	G: StorageDoubleMap<K1, K2, V>,
> storage::IterableStorageDoubleMap<K1, K2, V> for G where
	G::Hasher1: ReversibleStorageHasher,
	G::Hasher2: ReversibleStorageHasher
{
	type Iterator = MapIterator<K2, V, G::Hasher2>;

	/// Enumerate all elements in the map.
	fn iter(k1: impl EncodeLike<K1>) -> Self::Iterator {
		let prefix = G::storage_double_map_final_key1(k1);
		Self::Iterator {
			prefix: prefix.clone(),
			previous_key: prefix,
			drain: false,
			_phantom: Default::default(),
		}
	}

	/// Enumerate all elements in the map.
	fn drain(k1: impl EncodeLike<K1>) -> Self::Iterator {
		let prefix = G::storage_double_map_final_key1(k1);
		Self::Iterator {
			prefix: prefix.clone(),
			previous_key: prefix,
			drain: true,
			_phantom: Default::default(),
		}
	}

	fn translate<O: Decode, F: Fn(O) -> Option<V>>(f: F) {
		let prefix = G::prefix_hash();
		let mut previous_key = prefix.clone();
		loop {
			match sp_io::storage::next_key(&previous_key).filter(|n| n.starts_with(&prefix)) {
				Some(next) => {
					previous_key = next;
					let maybe_value = unhashed::get::<O>(&previous_key);
					match maybe_value {
						Some(value) => match f(value) {
							Some(new) => unhashed::put::<V>(&previous_key, &new),
							None => unhashed::kill(&previous_key),
						},
						None => continue,
					}
				}
				None => return,
			}
		}
	}
}

/// Test iterators for StorageDoubleMap
#[cfg(test)]
mod test_iterators {
	use codec::{Encode, Decode};
	use crate::{
		hash::StorageHasher,
		storage::{generator::StorageDoubleMap, IterableStorageDoubleMap, unhashed},
	};

	pub trait Trait {
		type Origin;
		type BlockNumber;
	}

	crate::decl_module! {
		pub struct Module<T: Trait> for enum Call where origin: T::Origin {}
	}

	#[derive(PartialEq, Eq, Clone, Encode, Decode)]
	struct NoDef(u32);

	crate::decl_storage! {
		trait Store for Module<T: Trait> as Test {
			DoubleMap: double_map hasher(blake2_128_concat) u16, hasher(twox_64_concat) u32 => u64;
		}
	}

	fn key_before_prefix(mut prefix: Vec<u8>) -> Vec<u8> {
		let last = prefix.iter_mut().last().unwrap();
		assert!(*last != 0, "mock function not implemented for this prefix");
		*last -= 1;
		prefix
	}

	fn key_after_prefix(mut prefix: Vec<u8>) -> Vec<u8> {
		let last = prefix.iter_mut().last().unwrap();
		assert!(*last != 255, "mock function not implemented for this prefix");
		*last += 1;
		prefix
	}

	#[test]
	fn double_map_reversible_reversible_iteration() {
		sp_io::TestExternalities::default().execute_with(|| {
			// All map iterator
			let prefix = DoubleMap::prefix_hash();

			unhashed::put(&key_before_prefix(prefix.clone()), &1u64);
			unhashed::put(&key_after_prefix(prefix.clone()), &1u64);

			for i in 0..4 {
				DoubleMap::insert(i as u16, i as u32, i as u64);
			}

			assert_eq!(
				DoubleMap::iter().collect::<Vec<_>>(),
				vec![(3, 3, 3), (0, 0, 0), (2, 2, 2), (1, 1, 1)],
			);

			assert_eq!(
				DoubleMap::iter_values().collect::<Vec<_>>(),
				vec![3, 0, 2, 1],
			);

			assert_eq!(
				DoubleMap::drain().collect::<Vec<_>>(),
				vec![(3, 3, 3), (0, 0, 0), (2, 2, 2), (1, 1, 1)],
			);

			assert_eq!(DoubleMap::iter().collect::<Vec<_>>(), vec![]);
			assert_eq!(unhashed::get(&key_before_prefix(prefix.clone())), Some(1u64));
			assert_eq!(unhashed::get(&key_after_prefix(prefix.clone())), Some(1u64));

			// Prefix iterator
			let k1 = 3 << 8;
			let prefix = DoubleMap::storage_double_map_final_key1(k1);

			unhashed::put(&key_before_prefix(prefix.clone()), &1u64);
			unhashed::put(&key_after_prefix(prefix.clone()), &1u64);

			for i in 0..4 {
				DoubleMap::insert(k1, i as u32, i as u64);
			}

			assert_eq!(
				DoubleMap::iter_prefix(k1).collect::<Vec<_>>(),
				vec![(1, 1), (2, 2), (0, 0), (3, 3)],
			);

			assert_eq!(
				DoubleMap::iter_prefix_values(k1).collect::<Vec<_>>(),
				vec![1, 2, 0, 3],
			);

			assert_eq!(
				DoubleMap::drain_prefix(k1).collect::<Vec<_>>(),
				vec![(1, 1), (2, 2), (0, 0), (3, 3)],
			);

			assert_eq!(DoubleMap::iter_prefix(k1).collect::<Vec<_>>(), vec![]);
			assert_eq!(unhashed::get(&key_before_prefix(prefix.clone())), Some(1u64));
			assert_eq!(unhashed::get(&key_after_prefix(prefix.clone())), Some(1u64));

			// Translate
			let prefix = DoubleMap::prefix_hash();

			unhashed::put(&key_before_prefix(prefix.clone()), &1u64);
			unhashed::put(&key_after_prefix(prefix.clone()), &1u64);
			for i in 0..4 {
				DoubleMap::insert(i as u16, i as u32, i as u64);
			}

			// Wrong key1
			unhashed::put(
				&[prefix.clone(), vec![1, 2, 3]].concat(),
				&3u64.encode()
			);

			// Wrong key2
			unhashed::put(
				&[prefix.clone(), crate::Blake2_128Concat::hash(&1u16.encode())].concat(),
				&3u64.encode()
			);

			// Wrong value
			unhashed::put(
				&[
					prefix.clone(),
					crate::Blake2_128Concat::hash(&1u16.encode()),
					crate::Twox64Concat::hash(&2u32.encode()),
				].concat(),
				&vec![1],
			);

			DoubleMap::translate(|_k1, _k2, v: u64| Some(v*2));
			assert_eq!(
				DoubleMap::iter().collect::<Vec<_>>(),
				vec![(3, 3, 6), (0, 0, 0), (2, 2, 4), (1, 1, 2)],
			);
		})
	}
}<|MERGE_RESOLUTION|>--- conflicted
+++ resolved
@@ -17,13 +17,8 @@
 
 use sp_std::prelude::*;
 use sp_std::borrow::Borrow;
-<<<<<<< HEAD
-use codec::{Ref, FullCodec, FullEncode, Decode, Encode, EncodeLike, EncodeAppend};
-use crate::{storage::{self, unhashed}, traits::Len};
-=======
 use codec::{FullCodec, FullEncode, Decode, Encode, EncodeLike};
 use crate::{storage::{self, unhashed, StorageAppend, PrefixIterator}, Never};
->>>>>>> 4771f237
 use crate::hash::{StorageHasher, Twox128, ReversibleStorageHasher};
 
 /// Generator for `StorageDoubleMap` used by `decl_storage`.
@@ -214,11 +209,7 @@
 		unhashed::kill_prefix(Self::storage_double_map_final_key1(k1).as_ref())
 	}
 
-<<<<<<< HEAD
-	fn iter_prefix<KArg1>(k1: KArg1) -> storage::PrefixIterator<V> where
-=======
 	fn iter_prefix_values<KArg1>(k1: KArg1) -> storage::PrefixIterator<V> where
->>>>>>> 4771f237
 		KArg1: ?Sized + EncodeLike<K1>
 	{
 		let prefix = Self::storage_double_map_final_key1(k1);
@@ -265,16 +256,8 @@
 		ret
 	}
 
-<<<<<<< HEAD
-	fn append<Items, Item, EncodeLikeItem, KArg1, KArg2>(
-		k1: KArg1,
-		k2: KArg2,
-		items: Items,
-	) -> Result<(), &'static str> where
-=======
 	fn try_mutate_exists<KArg1, KArg2, R, E, F>(k1: KArg1, k2: KArg2, f: F) -> Result<R, E>
 	where
->>>>>>> 4771f237
 		KArg1: EncodeLike<K1>,
 		KArg2: EncodeLike<K2>,
 		F: FnOnce(&mut Option<V>) -> Result<R, E>,
@@ -295,11 +278,7 @@
 	fn append<Item, EncodeLikeItem, KArg1, KArg2>(
 		k1: KArg1,
 		k2: KArg2,
-<<<<<<< HEAD
-		items: Items,
-=======
 		item: EncodeLikeItem,
->>>>>>> 4771f237
 	) where
 		KArg1: EncodeLike<K1>,
 		KArg2: EncodeLike<K2>,
@@ -311,20 +290,6 @@
 		sp_io::storage::append(&final_key, item.encode());
 	}
 
-<<<<<<< HEAD
-	fn decode_len<KArg1, KArg2>(key1: KArg1, key2: KArg2) -> Result<usize, &'static str> where
-		KArg1: EncodeLike<K1>,
-		KArg2: EncodeLike<K2>,
-		V: codec::DecodeLength + Len,
-	{
-		let final_key = Self::storage_double_map_final_key(key1, key2);
-		if let Some(v) = unhashed::get_raw(&final_key) {
-			<V as codec::DecodeLength>::len(&v).map_err(|e| e.what())
-		} else {
-			let len = G::from_query_to_optional_value(G::from_optional_value_to_query(None))
-				.map(|v| v.len())
-				.unwrap_or(0);
-=======
 	fn migrate_keys<
 		OldHasher1: StorageHasher,
 		OldHasher2: StorageHasher,
@@ -357,7 +322,6 @@
 		})
 	}
 }
->>>>>>> 4771f237
 
 impl<
 	K1: FullCodec,
@@ -450,135 +414,6 @@
 			}
 		}
 	}
-
-	fn migrate_keys<
-		OldHasher1: StorageHasher,
-		OldHasher2: StorageHasher,
-		KeyArg1: EncodeLike<K1>,
-		KeyArg2: EncodeLike<K2>,
-	>(key1: KeyArg1, key2: KeyArg2) -> Option<V> {
-		let old_key = {
-			let module_prefix_hashed = Twox128::hash(Self::module_prefix());
-			let storage_prefix_hashed = Twox128::hash(Self::storage_prefix());
-			let key1_hashed = key1.borrow().using_encoded(OldHasher1::hash);
-			let key2_hashed = key2.borrow().using_encoded(OldHasher2::hash);
-
-			let mut final_key = Vec::with_capacity(
-				module_prefix_hashed.len()
-					+ storage_prefix_hashed.len()
-					+ key1_hashed.as_ref().len()
-					+ key2_hashed.as_ref().len()
-			);
-
-			final_key.extend_from_slice(&module_prefix_hashed[..]);
-			final_key.extend_from_slice(&storage_prefix_hashed[..]);
-			final_key.extend_from_slice(key1_hashed.as_ref());
-			final_key.extend_from_slice(key2_hashed.as_ref());
-
-			final_key
-		};
-		unhashed::take(old_key.as_ref()).map(|value| {
-			unhashed::put(Self::storage_double_map_final_key(key1, key2).as_ref(), &value);
-			value
-		})
-	}
-}
-
-/// Utility to iterate through items in a storage map.
-pub struct MapIterator<K, V, Hasher> {
-	prefix: Vec<u8>,
-	previous_key: Vec<u8>,
-	drain: bool,
-	_phantom: ::sp_std::marker::PhantomData<(K, V, Hasher)>,
-}
-
-impl<
-	K: Decode + Sized,
-	V: Decode + Sized,
-	Hasher: ReversibleStorageHasher
-> Iterator for MapIterator<K, V, Hasher> {
-	type Item = (K, V);
-
-	fn next(&mut self) -> Option<(K, V)> {
-		loop {
-			let maybe_next = sp_io::storage::next_key(&self.previous_key)
-				.filter(|n| n.starts_with(&self.prefix));
-			break match maybe_next {
-				Some(next) => {
-					self.previous_key = next;
-					match unhashed::get::<V>(&self.previous_key) {
-						Some(value) => {
-							if self.drain {
-								unhashed::kill(&self.previous_key)
-							}
-							let mut key_material = Hasher::reverse(&self.previous_key[self.prefix.len()..]);
-							match K::decode(&mut key_material) {
-								Ok(key) => Some((key, value)),
-								Err(_) => continue,
-							}
-						}
-						None => continue,
-					}
-				}
-				None => None,
-			}
-		}
-	}
-}
-
-impl<
-	K1: FullCodec,
-	K2: FullCodec,
-	V: FullCodec,
-	G: StorageDoubleMap<K1, K2, V>,
-> storage::IterableStorageDoubleMap<K1, K2, V> for G where
-	G::Hasher1: ReversibleStorageHasher,
-	G::Hasher2: ReversibleStorageHasher
-{
-	type Iterator = MapIterator<K2, V, G::Hasher2>;
-
-	/// Enumerate all elements in the map.
-	fn iter(k1: impl EncodeLike<K1>) -> Self::Iterator {
-		let prefix = G::storage_double_map_final_key1(k1);
-		Self::Iterator {
-			prefix: prefix.clone(),
-			previous_key: prefix,
-			drain: false,
-			_phantom: Default::default(),
-		}
-	}
-
-	/// Enumerate all elements in the map.
-	fn drain(k1: impl EncodeLike<K1>) -> Self::Iterator {
-		let prefix = G::storage_double_map_final_key1(k1);
-		Self::Iterator {
-			prefix: prefix.clone(),
-			previous_key: prefix,
-			drain: true,
-			_phantom: Default::default(),
-		}
-	}
-
-	fn translate<O: Decode, F: Fn(O) -> Option<V>>(f: F) {
-		let prefix = G::prefix_hash();
-		let mut previous_key = prefix.clone();
-		loop {
-			match sp_io::storage::next_key(&previous_key).filter(|n| n.starts_with(&prefix)) {
-				Some(next) => {
-					previous_key = next;
-					let maybe_value = unhashed::get::<O>(&previous_key);
-					match maybe_value {
-						Some(value) => match f(value) {
-							Some(new) => unhashed::put::<V>(&previous_key, &new),
-							None => unhashed::kill(&previous_key),
-						},
-						None => continue,
-					}
-				}
-				None => return,
-			}
-		}
-	}
 }
 
 /// Test iterators for StorageDoubleMap
