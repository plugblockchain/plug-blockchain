--- conflicted
+++ resolved
@@ -182,13 +182,8 @@
 pub fn kill_storage(
 	child_info: &ChildInfo,
 	limit: Option<u32>,
-<<<<<<< HEAD
 ) -> KillChildStorageResult {
 	match child_info.child_type() {
-=======
-) -> KillOutcome {
-	let all_removed = match child_info.child_type() {
->>>>>>> 4904ce00
 		ChildType::ParentKeyId => sp_io::default_child_storage::storage_kill(
 			child_info.storage_key(),
 			limit
