--- conflicted
+++ resolved
@@ -1,10 +1,6 @@
 [package]
 name = "frame-support-procedural"
-<<<<<<< HEAD
-version = "2.0.0-alpha.5"
-=======
 version = "2.0.0"
->>>>>>> 4771f237
 authors = ["Parity Technologies <admin@parity.io>"]
 edition = "2018"
 license = "Apache-2.0"
@@ -19,11 +15,7 @@
 proc-macro = true
 
 [dependencies]
-<<<<<<< HEAD
-frame-support-procedural-tools = { version = "2.0.0-alpha.5", path = "./tools" }
-=======
 frame-support-procedural-tools = { version = "2.0.0", path = "./tools" }
->>>>>>> 4771f237
 proc-macro2 = "1.0.6"
 quote = "1.0.3"
 syn = { version = "1.0.7", features = ["full"] }