// This file is part of Substrate.

// Copyright (C) 2019-2020 Parity Technologies (UK) Ltd.
// SPDX-License-Identifier: Apache-2.0

// Licensed under the Apache License, Version 2.0 (the "License");
// you may not use this file except in compliance with the License.
// You may obtain a copy of the License at
//
// 	http://www.apache.org/licenses/LICENSE-2.0
//
// Unless required by applicable law or agreed to in writing, software
// distributed under the License is distributed on an "AS IS" BASIS,
// WITHOUT WARRANTIES OR CONDITIONS OF ANY KIND, either express or implied.
// See the License for the specific language governing permissions and
// limitations under the License.

mod parse;

use frame_support_procedural_tools::syn_ext as ext;
use frame_support_procedural_tools::{generate_crate_access, generate_hidden_includes};
use parse::{ModuleDeclaration, RuntimeDefinition, WhereSection, ModulePart};
use proc_macro::TokenStream;
use proc_macro2::{TokenStream as TokenStream2};
use quote::quote;
use syn::{Ident, Result, TypePath};
use std::collections::HashMap;

/// The fixed name of the system module.
const SYSTEM_MODULE_NAME: &str = "System";

/// The complete definition of a module with the resulting fixed index.
#[derive(Debug, Clone)]
pub struct Module {
	pub name: Ident,
	pub index: u8,
	pub module: Ident,
	pub instance: Option<Ident>,
	pub module_parts: Vec<ModulePart>,
}

impl Module {
	/// Get resolved module parts
	fn module_parts(&self) -> &[ModulePart] {
		&self.module_parts
	}

	/// Find matching parts
	fn find_part(&self, name: &str) -> Option<&ModulePart> {
		self.module_parts.iter().find(|part| part.name() == name)
	}

	/// Return whether module contains part
	fn exists_part(&self, name: &str) -> bool {
		self.find_part(name).is_some()
	}
}

/// Convert from the parsed module to their final information.
/// Assign index to each modules using same rules as rust for fieldless enum.
/// I.e. implicit are assigned number incrementedly from last explicit or 0.
fn complete_modules(decl: impl Iterator<Item = ModuleDeclaration>) -> syn::Result<Vec<Module>> {
	let mut indices = HashMap::new();
	let mut last_index: Option<u8> = None;

	decl
		.map(|module| {
			let final_index = match module.index {
				Some(i) => i,
				None => last_index.map_or(Some(0), |i| i.checked_add(1))
					.ok_or_else(|| {
						let msg = "Module index doesn't fit into u8, index is 256";
						syn::Error::new(module.name.span(), msg)
					})?,
			};

			last_index = Some(final_index);

			if let Some(used_module) = indices.insert(final_index, module.name.clone()) {
				let msg = format!(
					"Module indices are conflicting: Both modules {} and {} are at index {}",
					used_module,
					module.name,
					final_index,
				);
				let mut err = syn::Error::new(used_module.span(), &msg);
				err.combine(syn::Error::new(module.name.span(), msg));
				return Err(err);
			}

			Ok(Module {
				name: module.name,
				index: final_index,
				module: module.module,
				instance: module.instance,
				module_parts: module.module_parts,
			})
		})
		.collect()
}

pub fn construct_runtime(input: TokenStream) -> TokenStream {
	let definition = syn::parse_macro_input!(input as RuntimeDefinition);
	construct_runtime_parsed(definition)
		.unwrap_or_else(|e| e.to_compile_error())
		.into()
}

fn construct_runtime_parsed(definition: RuntimeDefinition) -> Result<TokenStream2> {
	let RuntimeDefinition {
		name,
		where_section: WhereSection {
			block,
			node_block,
			unchecked_extrinsic,
			..
		},
		modules:
			ext::Braces {
				content: ext::Punctuated { inner: modules, .. },
				token: modules_token,
			},
		..
	} = definition;

	let modules = complete_modules(modules.into_iter())?;

	let system_module = modules.iter()
		.find(|decl| decl.name == SYSTEM_MODULE_NAME)
		.ok_or_else(|| syn::Error::new(
			modules_token.span,
			"`System` module declaration is missing. \
			 Please add this line: `System: frame_system::{Module, Call, Storage, Config, Event<T>},`",
		))?;

	let hidden_crate_name = "construct_runtime";
	let scrate = generate_crate_access(&hidden_crate_name, "frame-support");
	let scrate_decl = generate_hidden_includes(&hidden_crate_name, "frame-support");

	let all_but_system_modules = modules.iter().filter(|module| module.name != SYSTEM_MODULE_NAME);

	let outer_event = decl_outer_event(
		&name,
		modules.iter(),
		&scrate,
	)?;

	let outer_origin = decl_outer_origin(
		&name,
		all_but_system_modules,
		&system_module,
		&scrate,
	)?;
	let all_modules = decl_all_modules(&name, modules.iter());
	let module_to_index = decl_pallet_runtime_setup(&modules, &scrate);

	let dispatch = decl_outer_dispatch(&name, modules.iter(), &scrate);
	let metadata = decl_runtime_metadata(&name, modules.iter(), &scrate, &unchecked_extrinsic);
	let outer_config = decl_outer_config(&name, modules.iter(), &scrate);
	let inherent = decl_outer_inherent(
		&block,
		&unchecked_extrinsic,
		modules.iter(),
		&scrate,
	);
	let validate_unsigned = decl_validate_unsigned(&name, modules.iter(), &scrate);
	let integrity_test = decl_integrity_test(&scrate);

	let res = quote!(
		#scrate_decl

		#[derive(Clone, Copy, PartialEq, Eq, #scrate::sp_runtime::RuntimeDebug)]
		pub struct #name;
		impl #scrate::sp_runtime::traits::GetNodeBlockType for #name {
			type NodeBlock = #node_block;
		}
		impl #scrate::sp_runtime::traits::GetRuntimeBlockType for #name {
			type RuntimeBlock = #block;
		}

		#outer_event

		#outer_origin

		#all_modules

		#module_to_index

		#dispatch

		#metadata

		#outer_config

		#inherent

		#validate_unsigned
<<<<<<< HEAD
=======

		#integrity_test
>>>>>>> 4771f237
	);

	Ok(res.into())
}

fn decl_validate_unsigned<'a>(
	runtime: &'a Ident,
	module_declarations: impl Iterator<Item = &'a Module>,
	scrate: &'a TokenStream2,
) -> TokenStream2 {
	let modules_tokens = module_declarations
		.filter(|module_declaration| module_declaration.exists_part("ValidateUnsigned"))
		.map(|module_declaration| &module_declaration.name);
	quote!(
		#scrate::impl_outer_validate_unsigned!(
			impl ValidateUnsigned for #runtime {
				#( #modules_tokens )*
			}
		);
	)
}

fn decl_outer_inherent<'a>(
	block: &'a syn::TypePath,
	unchecked_extrinsic: &'a syn::TypePath,
	module_declarations: impl Iterator<Item = &'a Module>,
	scrate: &'a TokenStream2,
) -> TokenStream2 {
	let modules_tokens = module_declarations.filter_map(|module_declaration| {
		let maybe_config_part = module_declaration.find_part("Inherent");
		maybe_config_part.map(|_| {
			let name = &module_declaration.name;
			quote!(#name,)
		})
	});
	quote!(
		#scrate::impl_outer_inherent!(
			impl Inherents where
				Block = #block,
				UncheckedExtrinsic = #unchecked_extrinsic
			{
				#(#modules_tokens)*
			}
		);
	)
}

fn decl_outer_config<'a>(
	runtime: &'a Ident,
	module_declarations: impl Iterator<Item = &'a Module>,
	scrate: &'a TokenStream2,
) -> TokenStream2 {
	let modules_tokens = module_declarations
		.filter_map(|module_declaration| {
			module_declaration.find_part("Config").map(|part| {
				let transformed_generics: Vec<_> = part
					.generics
					.params
					.iter()
					.map(|param| quote!(<#param>))
					.collect();
				(module_declaration, transformed_generics)
			})
		})
		.map(|(module_declaration, generics)| {
			let module = &module_declaration.module;
			let name = Ident::new(
				&format!("{}Config", module_declaration.name),
				module_declaration.name.span(),
			);
			let instance = module_declaration.instance.as_ref().into_iter();
			quote!(
				#name =>
					#module #(#instance)* #(#generics)*,
			)
		});
	quote!(
		#scrate::sp_runtime::impl_outer_config! {
			pub struct GenesisConfig for #runtime {
				#(#modules_tokens)*
			}
		}
	)
}

fn decl_runtime_metadata<'a>(
	runtime: &'a Ident,
	module_declarations: impl Iterator<Item = &'a Module>,
	scrate: &'a TokenStream2,
	extrinsic: &TypePath,
) -> TokenStream2 {
	let modules_tokens = module_declarations
		.filter_map(|module_declaration| {
			module_declaration.find_part("Module").map(|_| {
				let filtered_names: Vec<_> = module_declaration
					.module_parts()
					.into_iter()
					.filter(|part| part.name() != "Module")
					.map(|part| part.ident())
					.collect();
				(module_declaration, filtered_names)
			})
		})
		.map(|(module_declaration, filtered_names)| {
			let module = &module_declaration.module;
			let name = &module_declaration.name;
			let instance = module_declaration
				.instance
				.as_ref()
				.map(|name| quote!(<#name>))
				.into_iter();

			let index = module_declaration.index;

			quote!(
				#module::Module #(#instance)* as #name { index #index } with #(#filtered_names)*,
			)
		});
	quote!(
		#scrate::impl_runtime_metadata!{
			for #runtime with modules where Extrinsic = #extrinsic
				#(#modules_tokens)*
		}
	)
}

fn decl_outer_dispatch<'a>(
	runtime: &'a Ident,
	module_declarations: impl Iterator<Item = &'a Module>,
	scrate: &'a TokenStream2,
) -> TokenStream2 {
	let modules_tokens = module_declarations
		.filter(|module_declaration| module_declaration.exists_part("Call"))
		.map(|module_declaration| {
			let module = &module_declaration.module;
			let name = &module_declaration.name;
			let index = module_declaration.index.to_string();
			quote!(#[codec(index = #index)] #module::#name)
		});

	quote!(
		#scrate::impl_outer_dispatch! {
			pub enum Call for #runtime where origin: Origin {
				#(#modules_tokens,)*
			}
		}
	)
}

fn decl_outer_origin<'a>(
	runtime_name: &'a Ident,
	modules_except_system: impl Iterator<Item = &'a Module>,
	system_module: &'a Module,
	scrate: &'a TokenStream2,
) -> syn::Result<TokenStream2> {
	let mut modules_tokens = TokenStream2::new();
	for module_declaration in modules_except_system {
		match module_declaration.find_part("Origin") {
			Some(module_entry) => {
				let module = &module_declaration.module;
				let instance = module_declaration.instance.as_ref();
				let generics = &module_entry.generics;
				if instance.is_some() && generics.params.len() == 0 {
					let msg = format!(
						"Instantiable module with no generic `Origin` cannot \
						 be constructed: module `{}` must have generic `Origin`",
						module_declaration.name
					);
					return Err(syn::Error::new(module_declaration.name.span(), msg));
				}
				let index = module_declaration.index.to_string();
				let tokens = quote!(#[codec(index = #index)] #module #instance #generics,);
				modules_tokens.extend(tokens);
			}
			None => {}
		}
	}

	let system_name = &system_module.module;
	let system_index = system_module.index.to_string();

	Ok(quote!(
		#scrate::impl_outer_origin! {
			pub enum Origin for #runtime_name where
				system = #system_name,
				system_index = #system_index
			{
				#modules_tokens
			}
		}
	))
}

fn decl_outer_event<'a>(
	runtime_name: &'a Ident,
	module_declarations: impl Iterator<Item = &'a Module>,
	scrate: &'a TokenStream2,
) -> syn::Result<TokenStream2> {
	let mut modules_tokens = TokenStream2::new();
	for module_declaration in module_declarations {
		match module_declaration.find_part("Event") {
			Some(module_entry) => {
				let module = &module_declaration.module;
				let instance = module_declaration.instance.as_ref();
				let generics = &module_entry.generics;
				if instance.is_some() && generics.params.len() == 0 {
					let msg = format!(
						"Instantiable module with no generic `Event` cannot \
						 be constructed: module `{}` must have generic `Event`",
						module_declaration.name,
					);
					return Err(syn::Error::new(module_declaration.name.span(), msg));
				}

				let index = module_declaration.index.to_string();
				let tokens = quote!(#[codec(index = #index)] #module #instance #generics,);
				modules_tokens.extend(tokens);
			}
			None => {}
		}
	}

	Ok(quote!(
		#scrate::impl_outer_event! {
			pub enum Event for #runtime_name {
				#modules_tokens
			}
		}
	))
}

fn decl_all_modules<'a>(
	runtime: &'a Ident,
	module_declarations: impl Iterator<Item = &'a Module>,
) -> TokenStream2 {
	let mut types = TokenStream2::new();
	let mut names = Vec::new();
	for module_declaration in module_declarations {
		let type_name = &module_declaration.name;
		let module = &module_declaration.module;
		let mut generics = vec![quote!(#runtime)];
		generics.extend(
			module_declaration
				.instance
				.iter()
				.map(|name| quote!(#module::#name)),
		);
		let type_decl = quote!(
			pub type #type_name = #module::Module <#(#generics),*>;
		);
		types.extend(type_decl);
		names.push(&module_declaration.name);
	}
	// Make nested tuple structure like (((Babe, Consensus), Grandpa), ...)
	// But ignore the system module.
	let all_modules = names.iter()
		.filter(|n| **n != SYSTEM_MODULE_NAME)
		.fold(TokenStream2::default(), |combined, name| quote!((#name, #combined)));

	quote!(
		#types
		type AllModules = ( #all_modules );
	)
}

fn decl_pallet_runtime_setup(
	module_declarations: &[Module],
	scrate: &TokenStream2,
) -> TokenStream2 {
	let names = module_declarations.iter().map(|d| &d.name);
	let names2 = module_declarations.iter().map(|d| &d.name);
	let name_strings = module_declarations.iter().map(|d| d.name.to_string());
	let indices = module_declarations.iter()
		.map(|module| module.index as usize);

	quote!(
		/// Provides an implementation of `PalletInfo` to provide information
		/// about the pallet setup in the runtime.
		pub struct PalletInfo;

		impl #scrate::traits::PalletInfo for PalletInfo {
			fn index<P: 'static>() -> Option<usize> {
				let type_id = #scrate::sp_std::any::TypeId::of::<P>();
				#(
					if type_id == #scrate::sp_std::any::TypeId::of::<#names>() {
						return Some(#indices)
					}
				)*

				None
			}

			fn name<P: 'static>() -> Option<&'static str> {
				let type_id = #scrate::sp_std::any::TypeId::of::<P>();
				#(
					if type_id == #scrate::sp_std::any::TypeId::of::<#names2>() {
						return Some(#name_strings)
					}
				)*

				None
			}
		}
	)
}

fn decl_integrity_test(scrate: &TokenStream2) -> TokenStream2 {
	quote!(
		#[cfg(test)]
		mod __construct_runtime_integrity_test {
			use super::*;

			#[test]
			pub fn runtime_integrity_tests() {
				<AllModules as #scrate::traits::IntegrityTest>::integrity_test();
			}
		}
	)
}<|MERGE_RESOLUTION|>--- conflicted
+++ resolved
@@ -195,11 +195,8 @@
 		#inherent
 
 		#validate_unsigned
-<<<<<<< HEAD
-=======
 
 		#integrity_test
->>>>>>> 4771f237
 	);
 
 	Ok(res.into())
