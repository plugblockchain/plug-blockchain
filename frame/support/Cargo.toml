[package]
name = "frame-support"
<<<<<<< HEAD
version = "2.0.0-alpha.5"
=======
version = "2.0.0"
>>>>>>> 4771f237
authors = ["Parity Technologies <admin@parity.io>"]
edition = "2018"
license = "Apache-2.0"
homepage = "https://substrate.dev"
repository = "https://github.com/paritytech/substrate/"
description = "Support code for the runtime."
readme = "README.md"

[package.metadata.docs.rs]
targets = ["x86_64-unknown-linux-gnu"]

[dependencies]
log = "0.4"
serde = { version = "1.0.101", optional = true, features = ["derive"] }
<<<<<<< HEAD
codec = { package = "parity-scale-codec", version = "1.3.0", default-features = false, features = ["derive"] }
frame-metadata = { version = "11.0.0-alpha.5", default-features = false, path = "../metadata" }
sp-std = { version = "2.0.0-alpha.5", default-features = false, path = "../../primitives/std" }
sp-io = { path = "../../primitives/io", default-features = false , version = "2.0.0-alpha.5"}
sp-runtime = { version = "2.0.0-alpha.5", default-features = false, path = "../../primitives/runtime" }
sp-core = { version = "2.0.0-alpha.5", default-features = false, path = "../../primitives/core" }
sp-arithmetic = { version = "2.0.0-alpha.5", default-features = false, path = "../../primitives/arithmetic" }
sp-inherents = { version = "2.0.0-alpha.5", default-features = false, path = "../../primitives/inherents" }
frame-support-procedural = { version = "2.0.0-alpha.5", path = "./procedural" }
paste = "0.1.6"
once_cell = { version = "1", default-features = false, optional = true }
sp-state-machine = { version = "0.8.0-alpha.5", optional = true, path = "../../primitives/state-machine" }
=======
codec = { package = "parity-scale-codec", version = "1.3.1", default-features = false, features = ["derive"] }
frame-metadata = { version = "12.0.0", default-features = false, path = "../metadata" }
sp-std = { version = "2.0.0", default-features = false, path = "../../primitives/std" }
sp-io = { version = "2.0.0", default-features = false, path = "../../primitives/io" }
sp-runtime = { version = "2.0.0", default-features = false, path = "../../primitives/runtime" }
sp-tracing = { version = "2.0.0", default-features = false, path = "../../primitives/tracing" }
sp-core = { version = "2.0.0", default-features = false, path = "../../primitives/core" }
sp-arithmetic = { version = "2.0.0", default-features = false, path = "../../primitives/arithmetic" }
sp-inherents = { version = "2.0.0", default-features = false, path = "../../primitives/inherents" }
frame-support-procedural = { version = "2.0.0", path = "./procedural" }
paste = "0.1.6"
once_cell = { version = "1", default-features = false, optional = true }
sp-state-machine = { version = "0.8.0", optional = true, path = "../../primitives/state-machine" }
>>>>>>> 4771f237
bitmask = { version = "0.5.0", default-features = false }
impl-trait-for-tuples = "0.1.3"
smallvec = "1.4.1"

[dev-dependencies]
pretty_assertions = "0.6.1"
<<<<<<< HEAD
frame-system = { version = "2.0.0-alpha.5", path = "../system" }
=======
frame-system = { version = "2.0.0", path = "../system" }
parity-util-mem = { version = "0.7.0", features = ["primitive-types"] }
>>>>>>> 4771f237

[features]
default = ["std"]
std = [
	"once_cell",
	"bitmask/std",
	"serde",
	"sp-io/std",
	"codec/std",
	"sp-std/std",
	"sp-runtime/std",
	"sp-tracing/std",
	"sp-arithmetic/std",
	"frame-metadata/std",
	"sp-inherents/std",
	"sp-state-machine",
]
nightly = []
strict = []
runtime-benchmarks = []<|MERGE_RESOLUTION|>--- conflicted
+++ resolved
@@ -1,10 +1,6 @@
 [package]
 name = "frame-support"
-<<<<<<< HEAD
-version = "2.0.0-alpha.5"
-=======
 version = "2.0.0"
->>>>>>> 4771f237
 authors = ["Parity Technologies <admin@parity.io>"]
 edition = "2018"
 license = "Apache-2.0"
@@ -19,20 +15,6 @@
 [dependencies]
 log = "0.4"
 serde = { version = "1.0.101", optional = true, features = ["derive"] }
-<<<<<<< HEAD
-codec = { package = "parity-scale-codec", version = "1.3.0", default-features = false, features = ["derive"] }
-frame-metadata = { version = "11.0.0-alpha.5", default-features = false, path = "../metadata" }
-sp-std = { version = "2.0.0-alpha.5", default-features = false, path = "../../primitives/std" }
-sp-io = { path = "../../primitives/io", default-features = false , version = "2.0.0-alpha.5"}
-sp-runtime = { version = "2.0.0-alpha.5", default-features = false, path = "../../primitives/runtime" }
-sp-core = { version = "2.0.0-alpha.5", default-features = false, path = "../../primitives/core" }
-sp-arithmetic = { version = "2.0.0-alpha.5", default-features = false, path = "../../primitives/arithmetic" }
-sp-inherents = { version = "2.0.0-alpha.5", default-features = false, path = "../../primitives/inherents" }
-frame-support-procedural = { version = "2.0.0-alpha.5", path = "./procedural" }
-paste = "0.1.6"
-once_cell = { version = "1", default-features = false, optional = true }
-sp-state-machine = { version = "0.8.0-alpha.5", optional = true, path = "../../primitives/state-machine" }
-=======
 codec = { package = "parity-scale-codec", version = "1.3.1", default-features = false, features = ["derive"] }
 frame-metadata = { version = "12.0.0", default-features = false, path = "../metadata" }
 sp-std = { version = "2.0.0", default-features = false, path = "../../primitives/std" }
@@ -46,19 +28,14 @@
 paste = "0.1.6"
 once_cell = { version = "1", default-features = false, optional = true }
 sp-state-machine = { version = "0.8.0", optional = true, path = "../../primitives/state-machine" }
->>>>>>> 4771f237
 bitmask = { version = "0.5.0", default-features = false }
 impl-trait-for-tuples = "0.1.3"
 smallvec = "1.4.1"
 
 [dev-dependencies]
 pretty_assertions = "0.6.1"
-<<<<<<< HEAD
-frame-system = { version = "2.0.0-alpha.5", path = "../system" }
-=======
 frame-system = { version = "2.0.0", path = "../system" }
 parity-util-mem = { version = "0.7.0", features = ["primitive-types"] }
->>>>>>> 4771f237
 
 [features]
 default = ["std"]
