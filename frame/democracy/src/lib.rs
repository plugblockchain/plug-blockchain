--- conflicted
+++ resolved
@@ -30,11 +30,7 @@
 	weights::SimpleDispatchInfo,
 	traits::{
 		Currency, ReservableCurrency, LockableCurrency, WithdrawReason, LockIdentifier, Get,
-<<<<<<< HEAD
 		OnReapAccount, OnUnbalanced
-=======
-		OnUnbalanced, BalanceStatus
->>>>>>> 013c1ee1
 	}
 };
 use frame_system::{self as system, ensure_signed, ensure_root};
@@ -1302,14 +1298,8 @@
 		type AvailableBlockRatio = AvailableBlockRatio;
 		type Version = ();
 		type ModuleToIndex = ();
-<<<<<<< HEAD
 		type Doughnut = ();
 		type DelegatedDispatchVerifier = ();
-=======
-		type AccountData = pallet_balances::AccountData<u64>;
-		type OnNewAccount = ();
-		type OnKilledAccount = ();
->>>>>>> 013c1ee1
 	}
 	parameter_types! {
 		pub const ExistentialDeposit: u64 = 1;
