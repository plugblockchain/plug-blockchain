// Copyright 2017-2020 Parity Technologies (UK) Ltd.
// This file is part of Substrate.

// Substrate is free software: you can redistribute it and/or modify
// it under the terms of the GNU General Public License as published by
// the Free Software Foundation, either version 3 of the License, or
// (at your option) any later version.

// Substrate is distributed in the hope that it will be useful,
// but WITHOUT ANY WARRANTY; without even the implied warranty of
// MERCHANTABILITY or FITNESS FOR A PARTICULAR PURPOSE.  See the
// GNU General Public License for more details.

// You should have received a copy of the GNU General Public License
// along with Substrate.  If not, see <http://www.gnu.org/licenses/>.

//! Democratic system: Handles administration of general stakeholder voting.
#![recursion_limit="128"]
#![cfg_attr(not(feature = "std"), no_std)]

use sp_std::prelude::*;
use sp_std::{result, convert::TryFrom};
use sp_runtime::{
	RuntimeDebug, DispatchResult,
	traits::{Zero, Bounded, CheckedMul, CheckedDiv, EnsureOrigin, Hash, Dispatchable, Saturating},
};
use codec::{Ref, Encode, Decode, Input, Output};
use frame_support::{
	decl_module, decl_storage, decl_event, decl_error, ensure, Parameter,
	weights::SimpleDispatchInfo,
	traits::{
		Currency, ReservableCurrency, LockableCurrency, WithdrawReason, LockIdentifier, Get,
		OnFreeBalanceZero, OnUnbalanced
	}
};
use frame_system::{self as system, ensure_signed, ensure_root};

mod vote_threshold;
pub use vote_threshold::{Approved, VoteThreshold};

const DEMOCRACY_ID: LockIdentifier = *b"democrac";

/// A proposal index.
pub type PropIndex = u32;

/// A referendum index.
pub type ReferendumIndex = u32;

/// A value denoting the strength of conviction of a vote.
#[derive(Encode, Decode, Copy, Clone, Eq, PartialEq, Ord, PartialOrd, RuntimeDebug)]
pub enum Conviction {
	/// 0.1x votes, unlocked.
	None,
	/// 1x votes, locked for an enactment period following a successful vote.
	Locked1x,
	/// 2x votes, locked for 2x enactment periods following a successful vote.
	Locked2x,
	/// 3x votes, locked for 4x...
	Locked3x,
	/// 4x votes, locked for 8x...
	Locked4x,
	/// 5x votes, locked for 16x...
	Locked5x,
	/// 6x votes, locked for 32x...
	Locked6x,
}

impl Default for Conviction {
	fn default() -> Self {
		Conviction::None
	}
}

impl From<Conviction> for u8 {
	fn from(c: Conviction) -> u8 {
		match c {
			Conviction::None => 0,
			Conviction::Locked1x => 1,
			Conviction::Locked2x => 2,
			Conviction::Locked3x => 3,
			Conviction::Locked4x => 4,
			Conviction::Locked5x => 5,
			Conviction::Locked6x => 6,
		}
	}
}

impl TryFrom<u8> for Conviction {
	type Error = ();
	fn try_from(i: u8) -> result::Result<Conviction, ()> {
		Ok(match i {
			0 => Conviction::None,
			1 => Conviction::Locked1x,
			2 => Conviction::Locked2x,
			3 => Conviction::Locked3x,
			4 => Conviction::Locked4x,
			5 => Conviction::Locked5x,
			6 => Conviction::Locked6x,
			_ => return Err(()),
		})
	}
}

impl Conviction {
	/// The amount of time (in number of periods) that our conviction implies a successful voter's
	/// balance should be locked for.
	fn lock_periods(self) -> u32 {
		match self {
			Conviction::None => 0,
			Conviction::Locked1x => 1,
			Conviction::Locked2x => 2,
			Conviction::Locked3x => 4,
			Conviction::Locked4x => 8,
			Conviction::Locked5x => 16,
			Conviction::Locked6x => 32,
		}
	}

	/// The votes of a voter of the given `balance` with our conviction.
	fn votes<
		B: From<u8> + Zero + Copy + CheckedMul + CheckedDiv + Bounded
	>(self, balance: B) -> (B, B) {
		match self {
			Conviction::None => {
				let r = balance.checked_div(&10u8.into()).unwrap_or_else(Zero::zero);
				(r, r)
			}
			x => (
				balance.checked_mul(&u8::from(x).into()).unwrap_or_else(B::max_value),
				balance,
			)
		}
	}
}

impl Bounded for Conviction {
	fn min_value() -> Self {
		Conviction::None
	}

	fn max_value() -> Self {
		Conviction::Locked6x
	}
}

const MAX_RECURSION_LIMIT: u32 = 16;

/// A number of lock periods, plus a vote, one way or the other.
#[derive(Copy, Clone, Eq, PartialEq, Default, RuntimeDebug)]
pub struct Vote {
	pub aye: bool,
	pub conviction: Conviction,
}

impl Encode for Vote {
	fn encode_to<T: Output>(&self, output: &mut T) {
		output.push_byte(u8::from(self.conviction) | if self.aye { 0b1000_0000 } else { 0 });
	}
}

impl codec::EncodeLike for Vote {}

impl Decode for Vote {
	fn decode<I: Input>(input: &mut I) -> core::result::Result<Self, codec::Error> {
		let b = input.read_byte()?;
		Ok(Vote {
			aye: (b & 0b1000_0000) == 0b1000_0000,
			conviction: Conviction::try_from(b & 0b0111_1111)
				.map_err(|_| codec::Error::from("Invalid conviction"))?,
		})
	}
}

type BalanceOf<T> = <<T as Trait>::Currency as Currency<<T as frame_system::Trait>::AccountId>>::Balance;
type NegativeImbalanceOf<T> =
<<T as Trait>::Currency as Currency<<T as frame_system::Trait>::AccountId>>::NegativeImbalance;

pub trait Trait: frame_system::Trait + Sized {
	type Proposal: Parameter + Dispatchable<Origin=Self::Origin>;
	type Event: From<Event<Self>> + Into<<Self as frame_system::Trait>::Event>;

	/// Currency type for this module.
	type Currency: ReservableCurrency<Self::AccountId>
		+ LockableCurrency<Self::AccountId, Moment=Self::BlockNumber>;

	/// The minimum period of locking and the period between a proposal being approved and enacted.
	///
	/// It should generally be a little more than the unstake period to ensure that
	/// voting stakers have an opportunity to remove themselves from the system in the case where
	/// they are on the losing side of a vote.
	type EnactmentPeriod: Get<Self::BlockNumber>;

	/// How often (in blocks) new public referenda are launched.
	type LaunchPeriod: Get<Self::BlockNumber>;

	/// How often (in blocks) to check for new votes.
	type VotingPeriod: Get<Self::BlockNumber>;

	/// The minimum amount to be used as a deposit for a public referendum proposal.
	type MinimumDeposit: Get<BalanceOf<Self>>;

	/// Origin from which the next tabled referendum may be forced. This is a normal
	/// "super-majority-required" referendum.
	type ExternalOrigin: EnsureOrigin<Self::Origin>;

	/// Origin from which the next tabled referendum may be forced; this allows for the tabling of
	/// a majority-carries referendum.
	type ExternalMajorityOrigin: EnsureOrigin<Self::Origin>;

	/// Origin from which the next tabled referendum may be forced; this allows for the tabling of
	/// a negative-turnout-bias (default-carries) referendum.
	type ExternalDefaultOrigin: EnsureOrigin<Self::Origin>;

	/// Origin from which the next referendum proposed by the external majority may be immediately
	/// tabled to vote asynchronously in a similar manner to the emergency origin. It remains a
	/// majority-carries vote.
	type FastTrackOrigin: EnsureOrigin<Self::Origin>;

	/// Minimum voting period allowed for an fast-track/emergency referendum.
	type EmergencyVotingPeriod: Get<Self::BlockNumber>;

	/// Origin from which any referendum may be cancelled in an emergency.
	type CancellationOrigin: EnsureOrigin<Self::Origin>;

	/// Origin for anyone able to veto proposals.
	type VetoOrigin: EnsureOrigin<Self::Origin, Success=Self::AccountId>;

	/// Period in blocks where an external proposal may not be re-submitted after being vetoed.
	type CooloffPeriod: Get<Self::BlockNumber>;

	/// The amount of balance that must be deposited per byte of preimage stored.
	type PreimageByteDeposit: Get<BalanceOf<Self>>;

	/// Handler for the unbalanced reduction when slashing a preimage deposit.
	type Slash: OnUnbalanced<NegativeImbalanceOf<Self>>;
}

/// Info regarding an ongoing referendum.
#[derive(Encode, Decode, Clone, PartialEq, Eq, RuntimeDebug)]
pub struct ReferendumInfo<BlockNumber: Parameter, Hash: Parameter> {
	/// When voting on this referendum will end.
	end: BlockNumber,
	/// The hash of the proposal being voted on.
	proposal_hash: Hash,
	/// The thresholding mechanism to determine whether it passed.
	threshold: VoteThreshold,
	/// The delay (in blocks) to wait after a successful referendum before deploying.
	delay: BlockNumber,
}

impl<BlockNumber: Parameter, Hash: Parameter> ReferendumInfo<BlockNumber, Hash> {
	/// Create a new instance.
	pub fn new(
		end: BlockNumber,
		proposal_hash: Hash,
		threshold: VoteThreshold,
		delay: BlockNumber
	) -> Self {
		ReferendumInfo { end, proposal_hash, threshold, delay }
	}
}

decl_storage! {
	trait Store for Module<T: Trait> as Democracy {
		/// The number of (public) proposals that have been made so far.
		pub PublicPropCount get(fn public_prop_count) build(|_| 0 as PropIndex) : PropIndex;
		/// The public proposals. Unsorted. The second item is the proposal's hash.
		pub PublicProps get(fn public_props): Vec<(PropIndex, T::Hash, T::AccountId)>;
		/// Map of hashes to the proposal preimage, along with who registered it and their deposit.
		/// The block number is the block at which it was deposited.
		pub Preimages: map T::Hash => Option<(Vec<u8>, T::AccountId, BalanceOf<T>, T::BlockNumber)>;
		/// Those who have locked a deposit.
		pub DepositOf get(fn deposit_of): map PropIndex => Option<(BalanceOf<T>, Vec<T::AccountId>)>;

		/// The next free referendum index, aka the number of referenda started so far.
		pub ReferendumCount get(fn referendum_count) build(|_| 0 as ReferendumIndex): ReferendumIndex;
		/// The lowest referendum index representing an unbaked referendum. Equal to
		/// `ReferendumCount` if there isn't a unbaked referendum.
		pub LowestUnbaked get(fn lowest_unbaked) build(|_| 0 as ReferendumIndex): ReferendumIndex;
		/// Information concerning any given referendum.
		pub ReferendumInfoOf get(fn referendum_info):
			map ReferendumIndex => Option<ReferendumInfo<T::BlockNumber, T::Hash>>;
		/// Queue of successful referenda to be dispatched. Stored ordered by block number.
		pub DispatchQueue get(fn dispatch_queue): Vec<(T::BlockNumber, T::Hash, ReferendumIndex)>;

		/// Get the voters for the current proposal.
		pub VotersFor get(fn voters_for): map ReferendumIndex => Vec<T::AccountId>;

		/// Get the vote in a given referendum of a particular voter. The result is meaningful only
		/// if `voters_for` includes the voter when called with the referendum (you'll get the
		/// default `Vote` value otherwise). If you don't want to check `voters_for`, then you can
		/// also check for simple existence with `VoteOf::exists` first.
		pub VoteOf get(fn vote_of): map (ReferendumIndex, T::AccountId) => Vote;

		/// Who is able to vote for whom. Value is the fund-holding account, key is the
		/// vote-transaction-sending account.
		pub Proxy get(fn proxy): map T::AccountId => Option<T::AccountId>;

		/// Get the account (and lock periods) to which another account is delegating vote.
		pub Delegations get(fn delegations): linked_map T::AccountId => (T::AccountId, Conviction);

		/// True if the last referendum tabled was submitted externally. False if it was a public
		/// proposal.
		pub LastTabledWasExternal: bool;

		/// The referendum to be tabled whenever it would be valid to table an external proposal.
		/// This happens when a referendum needs to be tabled and one of two conditions are met:
		/// - `LastTabledWasExternal` is `false`; or
		/// - `PublicProps` is empty.
		pub NextExternal: Option<(T::Hash, VoteThreshold)>;

		/// A record of who vetoed what. Maps proposal hash to a possible existent block number
		/// (until when it may not be resubmitted) and who vetoed it.
		pub Blacklist get(fn blacklist): map T::Hash => Option<(T::BlockNumber, Vec<T::AccountId>)>;

		/// Record of all proposals that have been subject to emergency cancellation.
		pub Cancellations: map T::Hash => bool;
	}
}

decl_event! {
	pub enum Event<T> where
		Balance = BalanceOf<T>,
		<T as frame_system::Trait>::AccountId,
		<T as frame_system::Trait>::Hash,
		<T as frame_system::Trait>::BlockNumber,
	{
		/// A motion has been proposed by a public account.
		Proposed(PropIndex, Balance),
		/// A public proposal has been tabled for referendum vote.
		Tabled(PropIndex, Balance, Vec<AccountId>),
		/// An external proposal has been tabled.
		ExternalTabled,
		/// A referendum has begun.
		Started(ReferendumIndex, VoteThreshold),
		/// A proposal has been approved by referendum.
		Passed(ReferendumIndex),
		/// A proposal has been rejected by referendum.
		NotPassed(ReferendumIndex),
		/// A referendum has been cancelled.
		Cancelled(ReferendumIndex),
		/// A proposal has been enacted.
		Executed(ReferendumIndex, bool),
		/// An account has delegated their vote to another account.
		Delegated(AccountId, AccountId),
		/// An account has cancelled a previous delegation operation.
		Undelegated(AccountId),
		/// An external proposal has been vetoed.
		Vetoed(AccountId, Hash, BlockNumber),
		/// A proposal's preimage was noted, and the deposit taken.
		PreimageNoted(Hash, AccountId, Balance),
		/// A proposal preimage was removed and used (the deposit was returned).
		PreimageUsed(Hash, AccountId, Balance),
		/// A proposal could not be executed because its preimage was invalid.
		PreimageInvalid(Hash, ReferendumIndex),
		/// A proposal could not be executed because its preimage was missing.
		PreimageMissing(Hash, ReferendumIndex),
		/// A registered preimage was removed and the deposit collected by the reaper (last item).
		PreimageReaped(Hash, AccountId, Balance, AccountId),
	}
}

decl_error! {
	pub enum Error for Module<T: Trait> {
		/// Value too low
		ValueLow,
		/// Proposal does not exist
		ProposalMissing,
		/// Not a proxy
		NotProxy,
		/// Unknown index
		BadIndex,
		/// Cannot cancel the same proposal twice
		AlreadyCanceled,
		/// Proposal already made
		DuplicateProposal,
		/// Proposal still blacklisted
		ProposalBlacklisted,
		/// Next external proposal not simple majority
		NotSimpleMajority,
		/// Invalid hash
		InvalidHash,
		/// No external proposal
		NoProposal,
		/// Identity may not veto a proposal twice
		AlreadyVetoed,
		/// Already a proxy
		AlreadyProxy,
		/// Wrong proxy
		WrongProxy,
		/// Not delegated
		NotDelegated,
		/// Preimage already noted
		DuplicatePreimage,
		/// Not imminent
		NotImminent,
		/// Too early
		Early,
		/// Imminent
		Imminent,
		/// Preimage not found
		PreimageMissing,
		/// Vote given for invalid referendum
		ReferendumInvalid,
		/// Invalid preimage
		PreimageInvalid,
		/// No proposals waiting
		NoneWaiting,
	}
}

decl_module! {
	pub struct Module<T: Trait> for enum Call where origin: T::Origin {
		type Error = Error<T>;
		/// The minimum period of locking and the period between a proposal being approved and enacted.
		///
		/// It should generally be a little more than the unstake period to ensure that
		/// voting stakers have an opportunity to remove themselves from the system in the case where
		/// they are on the losing side of a vote.
		const EnactmentPeriod: T::BlockNumber = T::EnactmentPeriod::get();

		/// How often (in blocks) new public referenda are launched.
		const LaunchPeriod: T::BlockNumber = T::LaunchPeriod::get();

		/// How often (in blocks) to check for new votes.
		const VotingPeriod: T::BlockNumber = T::VotingPeriod::get();

		/// The minimum amount to be used as a deposit for a public referendum proposal.
		const MinimumDeposit: BalanceOf<T> = T::MinimumDeposit::get();

		/// Minimum voting period allowed for an emergency referendum.
		const EmergencyVotingPeriod: T::BlockNumber = T::EmergencyVotingPeriod::get();

		/// Period in blocks where an external proposal may not be re-submitted after being vetoed.
		const CooloffPeriod: T::BlockNumber = T::CooloffPeriod::get();

		/// The amount of balance that must be deposited per byte of preimage stored.
		const PreimageByteDeposit: BalanceOf<T> = T::PreimageByteDeposit::get();

		fn deposit_event() = default;

		/// Propose a sensitive action to be taken.
		///
		/// # <weight>
		/// - O(1).
		/// - Two DB changes, one DB entry.
		/// # </weight>
		#[weight = SimpleDispatchInfo::FixedNormal(5_000_000)]
		fn propose(origin,
			proposal_hash: T::Hash,
			#[compact] value: BalanceOf<T>
		) {
			let who = ensure_signed(origin)?;
			ensure!(value >= T::MinimumDeposit::get(), Error::<T>::ValueLow);
			T::Currency::reserve(&who, value)?;

			let index = Self::public_prop_count();
			PublicPropCount::put(index + 1);
			<DepositOf<T>>::insert(index, (value, &[&who][..]));

			let new_prop = (index, proposal_hash, who);
			<PublicProps<T>>::append_or_put(&[Ref::from(&new_prop)][..]);

			Self::deposit_event(RawEvent::Proposed(index, value));
		}

		/// Propose a sensitive action to be taken.
		///
		/// # <weight>
		/// - O(1).
		/// - One DB entry.
		/// # </weight>
		#[weight = SimpleDispatchInfo::FixedNormal(5_000_000)]
		fn second(origin, #[compact] proposal: PropIndex) {
			let who = ensure_signed(origin)?;
			let mut deposit = Self::deposit_of(proposal)
				.ok_or(Error::<T>::ProposalMissing)?;
			T::Currency::reserve(&who, deposit.0)?;
			deposit.1.push(who);
			<DepositOf<T>>::insert(proposal, deposit);
		}

		/// Vote in a referendum. If `vote.is_aye()`, the vote is to enact the proposal;
		/// otherwise it is a vote to keep the status quo.
		///
		/// # <weight>
		/// - O(1).
		/// - One DB change, one DB entry.
		/// # </weight>
		#[weight = SimpleDispatchInfo::FixedNormal(200_000)]
		fn vote(origin,
			#[compact] ref_index: ReferendumIndex,
			vote: Vote
		) -> DispatchResult {
			let who = ensure_signed(origin)?;
			Self::do_vote(who, ref_index, vote)
		}

		/// Vote in a referendum on behalf of a stash. If `vote.is_aye()`, the vote is to enact
		/// the proposal; otherwise it is a vote to keep the status quo.
		///
		/// # <weight>
		/// - O(1).
		/// - One DB change, one DB entry.
		/// # </weight>
		#[weight = SimpleDispatchInfo::FixedNormal(200_000)]
		fn proxy_vote(origin,
			#[compact] ref_index: ReferendumIndex,
			vote: Vote
		) -> DispatchResult {
			let who = Self::proxy(ensure_signed(origin)?).ok_or(Error::<T>::NotProxy)?;
			Self::do_vote(who, ref_index, vote)
		}

		/// Schedule an emergency cancellation of a referendum. Cannot happen twice to the same
		/// referendum.
		#[weight = SimpleDispatchInfo::FixedOperational(500_000)]
		fn emergency_cancel(origin, ref_index: ReferendumIndex) {
			T::CancellationOrigin::ensure_origin(origin)?;

			let info = Self::referendum_info(ref_index).ok_or(Error::<T>::BadIndex)?;
			let h = info.proposal_hash;
			ensure!(!<Cancellations<T>>::exists(h), Error::<T>::AlreadyCanceled);

			<Cancellations<T>>::insert(h, true);
			Self::clear_referendum(ref_index);
		}

		/// Schedule a referendum to be tabled once it is legal to schedule an external
		/// referendum.
		#[weight = SimpleDispatchInfo::FixedNormal(5_000_000)]
		fn external_propose(origin, proposal_hash: T::Hash) {
			T::ExternalOrigin::ensure_origin(origin)?;
			ensure!(!<NextExternal<T>>::exists(), Error::<T>::DuplicateProposal);
			if let Some((until, _)) = <Blacklist<T>>::get(proposal_hash) {
				ensure!(
					<frame_system::Module<T>>::block_number() >= until,
					Error::<T>::ProposalBlacklisted,
				);
			}
			<NextExternal<T>>::put((proposal_hash, VoteThreshold::SuperMajorityApprove));
		}

		/// Schedule a majority-carries referendum to be tabled next once it is legal to schedule
		/// an external referendum.
		///
		/// Unlike `external_propose`, blacklisting has no effect on this and it may replace a
		/// pre-scheduled `external_propose` call.
		#[weight = SimpleDispatchInfo::FixedNormal(5_000_000)]
		fn external_propose_majority(origin, proposal_hash: T::Hash) {
			T::ExternalMajorityOrigin::ensure_origin(origin)?;
			<NextExternal<T>>::put((proposal_hash, VoteThreshold::SimpleMajority));
		}

		/// Schedule a negative-turnout-bias referendum to be tabled next once it is legal to
		/// schedule an external referendum.
		///
		/// Unlike `external_propose`, blacklisting has no effect on this and it may replace a
		/// pre-scheduled `external_propose` call.
		#[weight = SimpleDispatchInfo::FixedNormal(5_000_000)]
		fn external_propose_default(origin, proposal_hash: T::Hash) {
			T::ExternalDefaultOrigin::ensure_origin(origin)?;
			<NextExternal<T>>::put((proposal_hash, VoteThreshold::SuperMajorityAgainst));
		}

		/// Schedule the currently externally-proposed majority-carries referendum to be tabled
		/// immediately. If there is no externally-proposed referendum currently, or if there is one
		/// but it is not a majority-carries referendum then it fails.
		///
		/// - `proposal_hash`: The hash of the current external proposal.
		/// - `voting_period`: The period that is allowed for voting on this proposal. Increased to
		///   `EmergencyVotingPeriod` if too low.
		/// - `delay`: The number of block after voting has ended in approval and this should be
		///   enacted. This doesn't have a minimum amount.
		#[weight = SimpleDispatchInfo::FixedNormal(200_000)]
		fn fast_track(origin,
			proposal_hash: T::Hash,
			voting_period: T::BlockNumber,
			delay: T::BlockNumber
		) {
			T::FastTrackOrigin::ensure_origin(origin)?;
			let (e_proposal_hash, threshold) = <NextExternal<T>>::get().ok_or(Error::<T>::ProposalMissing)?;
			ensure!(
				threshold != VoteThreshold::SuperMajorityApprove,
				Error::<T>::NotSimpleMajority,
			);
			ensure!(proposal_hash == e_proposal_hash, Error::<T>::InvalidHash);

			<NextExternal<T>>::kill();
			let now = <frame_system::Module<T>>::block_number();
			// We don't consider it an error if `vote_period` is too low, like `emergency_propose`.
			let period = voting_period.max(T::EmergencyVotingPeriod::get());
			Self::inject_referendum(now + period, proposal_hash, threshold, delay);
		}

		/// Veto and blacklist the external proposal hash.
		#[weight = SimpleDispatchInfo::FixedNormal(200_000)]
		fn veto_external(origin, proposal_hash: T::Hash) {
			let who = T::VetoOrigin::ensure_origin(origin)?;

			if let Some((e_proposal_hash, _)) = <NextExternal<T>>::get() {
				ensure!(proposal_hash == e_proposal_hash, Error::<T>::ProposalMissing);
			} else {
				Err(Error::<T>::NoProposal)?;
			}

			let mut existing_vetoers = <Blacklist<T>>::get(&proposal_hash)
				.map(|pair| pair.1)
				.unwrap_or_else(Vec::new);
			let insert_position = existing_vetoers.binary_search(&who)
				.err().ok_or(Error::<T>::AlreadyVetoed)?;

			existing_vetoers.insert(insert_position, who.clone());
			let until = <frame_system::Module<T>>::block_number() + T::CooloffPeriod::get();
			<Blacklist<T>>::insert(&proposal_hash, (until, existing_vetoers));

			Self::deposit_event(RawEvent::Vetoed(who, proposal_hash, until));
			<NextExternal<T>>::kill();
		}

		/// Remove a referendum.
		#[weight = SimpleDispatchInfo::FixedOperational(10_000)]
		fn cancel_referendum(origin, #[compact] ref_index: ReferendumIndex) {
			ensure_root(origin)?;
			Self::clear_referendum(ref_index);
		}

		/// Cancel a proposal queued for enactment.
		#[weight = SimpleDispatchInfo::FixedOperational(10_000)]
		fn cancel_queued(origin, which: ReferendumIndex) {
			ensure_root(origin)?;
			let mut items = <DispatchQueue<T>>::get();
			let original_len = items.len();
			items.retain(|i| i.2 != which);
			ensure!(items.len() < original_len, Error::<T>::ProposalMissing);
			<DispatchQueue<T>>::put(items);
		}

		fn on_initialize(n: T::BlockNumber) {
			if let Err(e) = Self::begin_block(n) {
				sp_runtime::print(e);
			}
		}

		/// Specify a proxy. Called by the stash.
		///
		/// # <weight>
		/// - One extra DB entry.
		/// # </weight>
		#[weight = SimpleDispatchInfo::FixedNormal(100_000)]
		fn set_proxy(origin, proxy: T::AccountId) {
			let who = ensure_signed(origin)?;
			ensure!(!<Proxy<T>>::exists(&proxy), Error::<T>::AlreadyProxy);
			<Proxy<T>>::insert(proxy, who)
		}

		/// Clear the proxy. Called by the proxy.
		///
		/// # <weight>
		/// - One DB clear.
		/// # </weight>
		#[weight = SimpleDispatchInfo::FixedNormal(100_000)]
		fn resign_proxy(origin) {
			let who = ensure_signed(origin)?;
			<Proxy<T>>::remove(who);
		}

		/// Clear the proxy. Called by the stash.
		///
		/// # <weight>
		/// - One DB clear.
		/// # </weight>
		#[weight = SimpleDispatchInfo::FixedNormal(100_000)]
		fn remove_proxy(origin, proxy: T::AccountId) {
			let who = ensure_signed(origin)?;
			ensure!(
				&Self::proxy(&proxy).ok_or(Error::<T>::NotProxy)? == &who,
				Error::<T>::WrongProxy,
			);
			<Proxy<T>>::remove(proxy);
		}

		/// Delegate vote.
		///
		/// # <weight>
		/// - One extra DB entry.
		/// # </weight>
		#[weight = SimpleDispatchInfo::FixedNormal(500_000)]
		pub fn delegate(origin, to: T::AccountId, conviction: Conviction) {
			let who = ensure_signed(origin)?;
			<Delegations<T>>::insert(&who, (&to, conviction));
			// Currency is locked indefinitely as long as it's delegated.
			T::Currency::extend_lock(
				DEMOCRACY_ID,
				&who,
				Bounded::max_value(),
				T::BlockNumber::max_value(),
				WithdrawReason::Transfer.into()
			);
			Self::deposit_event(RawEvent::Delegated(who, to));
		}

		/// Undelegate vote.
		///
		/// # <weight>
		/// - O(1).
		/// # </weight>
		#[weight = SimpleDispatchInfo::FixedNormal(500_000)]
		fn undelegate(origin) {
			let who = ensure_signed(origin)?;
			ensure!(<Delegations<T>>::exists(&who), Error::<T>::NotDelegated);
			let (_, conviction) = <Delegations<T>>::take(&who);
			// Indefinite lock is reduced to the maximum voting lock that could be possible.
			let now = <frame_system::Module<T>>::block_number();
			let locked_until = now + T::EnactmentPeriod::get() * conviction.lock_periods().into();
			T::Currency::set_lock(
				DEMOCRACY_ID,
				&who,
				Bounded::max_value(),
				locked_until,
				WithdrawReason::Transfer.into()
			);
			Self::deposit_event(RawEvent::Undelegated(who));
		}

		/// Veto and blacklist the proposal hash. Must be from Root origin.
		#[weight = SimpleDispatchInfo::FixedNormal(10_000)]
		fn clear_public_proposals(origin) {
			ensure_root(origin)?;

			<PublicProps<T>>::kill();
		}

		/// Register the preimage for an upcoming proposal. This doesn't require the proposal to be
		/// in the dispatch queue but does require a deposit, returned once enacted.
		#[weight = SimpleDispatchInfo::FixedNormal(100_000)]
		fn note_preimage(origin, encoded_proposal: Vec<u8>) {
			let who = ensure_signed(origin)?;
			let proposal_hash = T::Hashing::hash(&encoded_proposal[..]);
			ensure!(!<Preimages<T>>::exists(&proposal_hash), Error::<T>::DuplicatePreimage);

			let deposit = <BalanceOf<T>>::from(encoded_proposal.len() as u32)
				.saturating_mul(T::PreimageByteDeposit::get());
			T::Currency::reserve(&who, deposit)?;

			let now = <frame_system::Module<T>>::block_number();
			<Preimages<T>>::insert(proposal_hash, (encoded_proposal, who.clone(), deposit, now));

			Self::deposit_event(RawEvent::PreimageNoted(proposal_hash, who, deposit));
		}

		/// Register the preimage for an upcoming proposal. This requires the proposal to be
		/// in the dispatch queue. No deposit is needed.
		#[weight = SimpleDispatchInfo::FixedNormal(100_000)]
		fn note_imminent_preimage(origin, encoded_proposal: Vec<u8>) {
			let who = ensure_signed(origin)?;
			let proposal_hash = T::Hashing::hash(&encoded_proposal[..]);
			ensure!(!<Preimages<T>>::exists(&proposal_hash), Error::<T>::DuplicatePreimage);
			let queue = <DispatchQueue<T>>::get();
			ensure!(queue.iter().any(|item| &item.1 == &proposal_hash), Error::<T>::NotImminent);

			let now = <frame_system::Module<T>>::block_number();
			let free = <BalanceOf<T>>::zero();
			<Preimages<T>>::insert(proposal_hash, (encoded_proposal, who.clone(), free, now));

			Self::deposit_event(RawEvent::PreimageNoted(proposal_hash, who, free));
		}

		/// Remove an expired proposal preimage and collect the deposit.
		///
		/// This will only work after `VotingPeriod` blocks from the time that the preimage was
		/// noted, if it's the same account doing it. If it's a different account, then it'll only
		/// work an additional `EnactmentPeriod` later.
		#[weight = SimpleDispatchInfo::FixedNormal(10_000)]
		fn reap_preimage(origin, proposal_hash: T::Hash) {
			let who = ensure_signed(origin)?;

			let (_, old, deposit, then) = <Preimages<T>>::get(&proposal_hash)
				.ok_or(Error::<T>::PreimageMissing)?;
			let now = <frame_system::Module<T>>::block_number();
			let (voting, enactment) = (T::VotingPeriod::get(), T::EnactmentPeriod::get());
			let additional = if who == old { Zero::zero() } else { enactment };
			ensure!(now >= then + voting + additional, Error::<T>::Early);

			let queue = <DispatchQueue<T>>::get();
			ensure!(!queue.iter().any(|item| &item.1 == &proposal_hash), Error::<T>::Imminent);

			let _ = T::Currency::repatriate_reserved(&old, &who, deposit);
			<Preimages<T>>::remove(&proposal_hash);
			Self::deposit_event(RawEvent::PreimageReaped(proposal_hash, old, deposit, who));
		}
	}
}

impl<T: Trait> Module<T> {
	// exposed immutables.

	/// Get the amount locked in support of `proposal`; `None` if proposal isn't a valid proposal
	/// index.
	pub fn locked_for(proposal: PropIndex) -> Option<BalanceOf<T>> {
		Self::deposit_of(proposal).map(|(d, l)| d * (l.len() as u32).into())
	}

	/// Return true if `ref_index` is an on-going referendum.
	pub fn is_active_referendum(ref_index: ReferendumIndex) -> bool {
		<ReferendumInfoOf<T>>::exists(ref_index)
	}

	/// Get all referenda currently active.
	pub fn active_referenda()
		-> Vec<(ReferendumIndex, ReferendumInfo<T::BlockNumber, T::Hash>)>
	{
		let next = Self::lowest_unbaked();
		let last = Self::referendum_count();
		(next..last).into_iter()
			.filter_map(|i| Self::referendum_info(i).map(|info| (i, info)))
			.collect()
	}

	/// Get all referenda ready for tally at block `n`.
	pub fn maturing_referenda_at(
		n: T::BlockNumber
	) -> Vec<(ReferendumIndex, ReferendumInfo<T::BlockNumber, T::Hash>)> {
		let next = Self::lowest_unbaked();
		let last = Self::referendum_count();
		(next..last).into_iter()
			.filter_map(|i| Self::referendum_info(i).map(|info| (i, info)))
			.filter(|&(_, ref info)| info.end == n)
			.collect()
	}

	/// Get the voters for the current proposal.
	pub fn tally(ref_index: ReferendumIndex) -> (BalanceOf<T>, BalanceOf<T>, BalanceOf<T>) {
		let (approve, against, capital):
			(BalanceOf<T>, BalanceOf<T>, BalanceOf<T>) = Self::voters_for(ref_index)
				.iter()
				.map(|voter| (
					T::Currency::total_balance(voter), Self::vote_of((ref_index, voter.clone()))
				))
				.map(|(balance, Vote { aye, conviction })| {
					let (votes, turnout) = conviction.votes(balance);
					if aye {
						(votes, Zero::zero(), turnout)
					} else {
						(Zero::zero(), votes, turnout)
					}
				}).fold(
					(Zero::zero(), Zero::zero(), Zero::zero()),
					|(a, b, c), (d, e, f)| (a + d, b + e, c + f)
				);
		let (del_approve, del_against, del_capital) = Self::tally_delegation(ref_index);
		(approve + del_approve, against + del_against, capital + del_capital)
	}

	/// Get the delegated voters for the current proposal.
	/// I think this goes into a worker once https://github.com/paritytech/substrate/issues/1458 is
	/// done.
	fn tally_delegation(ref_index: ReferendumIndex) -> (BalanceOf<T>, BalanceOf<T>, BalanceOf<T>) {
		Self::voters_for(ref_index).iter().fold(
			(Zero::zero(), Zero::zero(), Zero::zero()),
			|(approve_acc, against_acc, turnout_acc), voter| {
				let Vote { aye, conviction } = Self::vote_of((ref_index, voter.clone()));
				let (votes, turnout) = Self::delegated_votes(
					ref_index,
					voter.clone(),
					conviction,
					MAX_RECURSION_LIMIT
				);
				if aye {
					(approve_acc + votes, against_acc, turnout_acc + turnout)
				} else {
					(approve_acc, against_acc + votes, turnout_acc + turnout)
				}
			}
		)
	}

	fn delegated_votes(
		ref_index: ReferendumIndex,
		to: T::AccountId,
		parent_conviction: Conviction,
		recursion_limit: u32,
	) -> (BalanceOf<T>, BalanceOf<T>) {
		if recursion_limit == 0 { return (Zero::zero(), Zero::zero()); }
		<Delegations<T>>::enumerate()
			.filter(|(delegator, (delegate, _))|
				*delegate == to && !<VoteOf<T>>::exists(&(ref_index, delegator.clone()))
			).fold(
				(Zero::zero(), Zero::zero()),
				|(votes_acc, turnout_acc), (delegator, (_delegate, max_conviction))| {
					let conviction = Conviction::min(parent_conviction, max_conviction);
					let balance = T::Currency::total_balance(&delegator);
					let (votes, turnout) = conviction.votes(balance);
					let (del_votes, del_turnout) = Self::delegated_votes(
						ref_index,
						delegator,
						conviction,
						recursion_limit - 1
					);
					(votes_acc + votes + del_votes, turnout_acc + turnout + del_turnout)
				}
			)
	}

	// Exposed mutables.

	#[cfg(feature = "std")]
	pub fn force_proxy(stash: T::AccountId, proxy: T::AccountId) {
		<Proxy<T>>::insert(proxy, stash)
	}

	/// Start a referendum.
	pub fn internal_start_referendum(
		proposal_hash: T::Hash,
		threshold: VoteThreshold,
		delay: T::BlockNumber
	) -> ReferendumIndex {
		<Module<T>>::inject_referendum(
			<frame_system::Module<T>>::block_number() + T::VotingPeriod::get(),
			proposal_hash,
			threshold,
			delay
		)
	}

	/// Remove a referendum.
	pub fn internal_cancel_referendum(ref_index: ReferendumIndex) {
		Self::deposit_event(RawEvent::Cancelled(ref_index));
		<Module<T>>::clear_referendum(ref_index);
	}

	// private.

	/// Actually enact a vote, if legit.
	fn do_vote(who: T::AccountId, ref_index: ReferendumIndex, vote: Vote) -> DispatchResult {
		ensure!(Self::is_active_referendum(ref_index), Error::<T>::ReferendumInvalid);
		if !<VoteOf<T>>::exists((ref_index, &who)) {
			<VotersFor<T>>::append_or_insert(ref_index, &[&who][..]);
		}
		<VoteOf<T>>::insert((ref_index, &who), vote);
		Ok(())
	}

	/// Start a referendum
	fn inject_referendum(
		end: T::BlockNumber,
		proposal_hash: T::Hash,
		threshold: VoteThreshold,
		delay: T::BlockNumber,
	) -> ReferendumIndex {
		let ref_index = Self::referendum_count();
		ReferendumCount::put(ref_index + 1);
		let item = ReferendumInfo { end, proposal_hash, threshold, delay };
		<ReferendumInfoOf<T>>::insert(ref_index, item);
		Self::deposit_event(RawEvent::Started(ref_index, threshold));
		ref_index
	}

	/// Remove all info on a referendum.
	fn clear_referendum(ref_index: ReferendumIndex) {
		<ReferendumInfoOf<T>>::remove(ref_index);


		LowestUnbaked::mutate(|i| if *i == ref_index {
			*i += 1;
			let end = ReferendumCount::get();
			while !Self::is_active_referendum(*i) && *i < end {
				*i += 1;
			}
		});
		<VotersFor<T>>::remove(ref_index);
		for v in Self::voters_for(ref_index) {
			<VoteOf<T>>::remove((ref_index, v));
		}
	}

	/// Enact a proposal from a referendum.
	fn enact_proposal(proposal_hash: T::Hash, index: ReferendumIndex) -> DispatchResult {
		if let Some((encoded_proposal, who, amount, _)) = <Preimages<T>>::take(&proposal_hash) {
			if let Ok(proposal) = T::Proposal::decode(&mut &encoded_proposal[..]) {
				let _ = T::Currency::unreserve(&who, amount);
				Self::deposit_event(RawEvent::PreimageUsed(proposal_hash, who, amount));

				let ok = proposal.dispatch(frame_system::RawOrigin::Root.into()).is_ok();
				Self::deposit_event(RawEvent::Executed(index, ok));

				Ok(())
			} else {
				T::Slash::on_unbalanced(T::Currency::slash_reserved(&who, amount).0);
				Self::deposit_event(RawEvent::PreimageInvalid(proposal_hash, index));
				Err(Error::<T>::PreimageInvalid.into())
			}
		} else {
			Self::deposit_event(RawEvent::PreimageMissing(proposal_hash, index));
			Err(Error::<T>::PreimageMissing.into())
		}
	}

	/// Table the next waiting proposal for a vote.
	fn launch_next(now: T::BlockNumber) -> DispatchResult {
		if LastTabledWasExternal::take() {
			Self::launch_public(now).or_else(|_| Self::launch_external(now))
		} else {
			Self::launch_external(now).or_else(|_| Self::launch_public(now))
		}.map_err(|_| Error::<T>::NoneWaiting.into())
	}

	/// Table the waiting external proposal for a vote, if there is one.
	fn launch_external(now: T::BlockNumber) -> DispatchResult {
		if let Some((proposal, threshold)) = <NextExternal<T>>::take() {
			LastTabledWasExternal::put(true);
			Self::deposit_event(RawEvent::ExternalTabled);
			Self::inject_referendum(
				now + T::VotingPeriod::get(),
				proposal,
				threshold,
				T::EnactmentPeriod::get(),
			);
			Ok(())
		} else {
			Err(Error::<T>::NoneWaiting)?
		}
	}

	/// Table the waiting public proposal with the highest backing for a vote.
	fn launch_public(now: T::BlockNumber) -> DispatchResult {
		let mut public_props = Self::public_props();
		if let Some((winner_index, _)) = public_props.iter()
			.enumerate()
			.max_by_key(|x| Self::locked_for((x.1).0).unwrap_or_else(Zero::zero)
				/* ^^ defensive only: All current public proposals have an amount locked*/)
		{
			let (prop_index, proposal, _) = public_props.swap_remove(winner_index);
			<PublicProps<T>>::put(public_props);

			if let Some((deposit, depositors)) = <DepositOf<T>>::take(prop_index) {
				// refund depositors
				for d in &depositors {
					T::Currency::unreserve(d, deposit);
				}
				Self::deposit_event(RawEvent::Tabled(prop_index, deposit, depositors));
				Self::inject_referendum(
					now + T::VotingPeriod::get(),
					proposal,
					VoteThreshold::SuperMajorityApprove,
					T::EnactmentPeriod::get(),
				);
			}
			Ok(())
		} else {
			Err(Error::<T>::NoneWaiting)?
		}

	}

	fn bake_referendum(
		now: T::BlockNumber,
		index: ReferendumIndex,
		info: ReferendumInfo<T::BlockNumber, T::Hash>
	) -> DispatchResult {
		let (approve, against, capital) = Self::tally(index);
		let total_issuance = T::Currency::total_issuance();
		let approved = info.threshold.approved(approve, against, capital, total_issuance);

		// Logic defined in https://www.slideshare.net/gavofyork/governance-in-polkadot-poc3
		// Essentially, we extend the lock-period of the coins behind the winning votes to be the
		// vote strength times the public delay period from now.
		for (a, Vote { conviction, .. }) in Self::voters_for(index).into_iter()
			.map(|a| (a.clone(), Self::vote_of((index, a))))
			// ^^^ defensive only: all items come from `voters`; for an item to be in `voters`
			// there must be a vote registered; qed
			.filter(|&(_, vote)| vote.aye == approved)  // Just the winning coins
		{
			// now plus: the base lock period multiplied by the number of periods this voter
			// offered to lock should they win...
			let locked_until = now + T::EnactmentPeriod::get() * conviction.lock_periods().into();
			// ...extend their bondage until at least then.
			T::Currency::extend_lock(
				DEMOCRACY_ID,
				&a,
				Bounded::max_value(),
				locked_until,
				WithdrawReason::Transfer.into()
			);
		}

		Self::clear_referendum(index);

		if approved {
			Self::deposit_event(RawEvent::Passed(index));
			if info.delay.is_zero() {
				let _ = Self::enact_proposal(info.proposal_hash, index);
			} else {
				let item = (now + info.delay,info.proposal_hash, index);
				<DispatchQueue<T>>::mutate(|queue| {
					let pos = queue.binary_search_by_key(&item.0, |x| x.0).unwrap_or_else(|e| e);
					queue.insert(pos, item);
				});
			}
		} else {
			Self::deposit_event(RawEvent::NotPassed(index));
		}

		Ok(())
	}

	/// Current era is ending; we should finish up any proposals.
	fn begin_block(now: T::BlockNumber) -> DispatchResult {
		// pick out another public referendum if it's time.
		if (now % T::LaunchPeriod::get()).is_zero() {
			// Errors come from the queue being empty. we don't really care about that, and even if
			// we did, there is nothing we can do here.
			let _ = Self::launch_next(now);
		}

		// tally up votes for any expiring referenda.
		for (index, info) in Self::maturing_referenda_at(now).into_iter() {
			Self::bake_referendum(now, index, info)?;
		}

		let queue = <DispatchQueue<T>>::get();
		let mut used = 0;
		// It's stored in order, so the earliest will always be at the start.
		for &(_, proposal_hash, index) in queue.iter().take_while(|x| x.0 == now) {
			let _ = Self::enact_proposal(proposal_hash.clone(), index);
			used += 1;
		}
		if used != 0 {
			<DispatchQueue<T>>::put(&queue[used..]);
		}
		Ok(())
	}
}

impl<T: Trait> OnFreeBalanceZero<T::AccountId> for Module<T> {
	fn on_free_balance_zero(who: &T::AccountId) {
		<Proxy<T>>::remove(who)
	}
}

#[cfg(test)]
mod tests {
	use super::*;
	use std::cell::RefCell;
	use frame_support::{
		impl_outer_origin, impl_outer_dispatch, assert_noop, assert_ok, parameter_types,
		ord_parameter_types, traits::Contains, weights::Weight,
	};
	use sp_core::H256;
	use sp_runtime::{
		traits::{BlakeTwo256, IdentityLookup, Bounded, BadOrigin},
		testing::Header, Perbill,
	};
	use pallet_balances::{BalanceLock, Error as BalancesError};
	use frame_system::EnsureSignedBy;

	const AYE: Vote = Vote{ aye: true, conviction: Conviction::None };
	const NAY: Vote = Vote{ aye: false, conviction: Conviction::None };
	const BIG_AYE: Vote = Vote{ aye: true, conviction: Conviction::Locked1x };
	const BIG_NAY: Vote = Vote{ aye: false, conviction: Conviction::Locked1x };

	impl_outer_origin! {
		pub enum Origin for Test  where system = frame_system {}
	}

	impl_outer_dispatch! {
		pub enum Call for Test where origin: Origin {
			pallet_balances::Balances,
			democracy::Democracy,
		}
	}

	// Workaround for https://github.com/rust-lang/rust/issues/26925 . Remove when sorted.
	#[derive(Clone, Eq, PartialEq, Debug)]
	pub struct Test;
	parameter_types! {
		pub const BlockHashCount: u64 = 250;
		pub const MaximumBlockWeight: Weight = 1024;
		pub const MaximumBlockLength: u32 = 2 * 1024;
		pub const AvailableBlockRatio: Perbill = Perbill::one();
	}
	impl frame_system::Trait for Test {
		type Origin = Origin;
		type Index = u64;
		type BlockNumber = u64;
		type Call = ();
		type Hash = H256;
		type Hashing = BlakeTwo256;
		type AccountId = u64;
		type Lookup = IdentityLookup<Self::AccountId>;
		type Header = Header;
		type Event = ();
		type BlockHashCount = BlockHashCount;
		type MaximumBlockWeight = MaximumBlockWeight;
		type MaximumBlockLength = MaximumBlockLength;
		type AvailableBlockRatio = AvailableBlockRatio;
		type Version = ();
<<<<<<< HEAD
		type Doughnut = ();
		type DelegatedDispatchVerifier = ();
=======
		type ModuleToIndex = ();
>>>>>>> cf020add
	}
	parameter_types! {
		pub const ExistentialDeposit: u64 = 0;
		pub const TransferFee: u64 = 0;
		pub const CreationFee: u64 = 0;
	}
	impl pallet_balances::Trait for Test {
		type Balance = u64;
		type OnFreeBalanceZero = ();
		type OnReapAccount = System;
		type OnNewAccount = ();
		type Event = ();
		type TransferPayment = ();
		type DustRemoval = ();
		type ExistentialDeposit = ExistentialDeposit;
		type TransferFee = TransferFee;
		type CreationFee = CreationFee;
	}
	parameter_types! {
		pub const LaunchPeriod: u64 = 2;
		pub const VotingPeriod: u64 = 2;
		pub const EmergencyVotingPeriod: u64 = 1;
		pub const MinimumDeposit: u64 = 1;
		pub const EnactmentPeriod: u64 = 2;
		pub const CooloffPeriod: u64 = 2;
	}
	ord_parameter_types! {
		pub const One: u64 = 1;
		pub const Two: u64 = 2;
		pub const Three: u64 = 3;
		pub const Four: u64 = 4;
		pub const Five: u64 = 5;
	}
	pub struct OneToFive;
	impl Contains<u64> for OneToFive {
		fn sorted_members() -> Vec<u64> {
			vec![1, 2, 3, 4, 5]
		}
	}
	thread_local! {
		static PREIMAGE_BYTE_DEPOSIT: RefCell<u64> = RefCell::new(0);
	}
	pub struct PreimageByteDeposit;
	impl Get<u64> for PreimageByteDeposit {
		fn get() -> u64 { PREIMAGE_BYTE_DEPOSIT.with(|v| *v.borrow()) }
	}
	impl super::Trait for Test {
		type Proposal = Call;
		type Event = ();
		type Currency = pallet_balances::Module<Self>;
		type EnactmentPeriod = EnactmentPeriod;
		type LaunchPeriod = LaunchPeriod;
		type VotingPeriod = VotingPeriod;
		type EmergencyVotingPeriod = EmergencyVotingPeriod;
		type MinimumDeposit = MinimumDeposit;
		type ExternalOrigin = EnsureSignedBy<Two, u64, ()>;
		type ExternalMajorityOrigin = EnsureSignedBy<Three, u64, ()>;
		type ExternalDefaultOrigin = EnsureSignedBy<One, u64, ()>;
		type FastTrackOrigin = EnsureSignedBy<Five, u64, ()>;
		type CancellationOrigin = EnsureSignedBy<Four, u64, ()>;
		type VetoOrigin = EnsureSignedBy<OneToFive, u64, ()>;
		type CooloffPeriod = CooloffPeriod;
		type PreimageByteDeposit = PreimageByteDeposit;
		type Slash = ();
	}

	fn new_test_ext() -> sp_io::TestExternalities {
		let mut t = frame_system::GenesisConfig::default().build_storage::<Test>().unwrap();
		pallet_balances::GenesisConfig::<Test>{
			balances: vec![(1, 10), (2, 20), (3, 30), (4, 40), (5, 50), (6, 60)],
			vesting: vec![],
		}.assimilate_storage(&mut t).unwrap();
		GenesisConfig::default().assimilate_storage(&mut t).unwrap();
		sp_io::TestExternalities::new(t)
	}

	type System = frame_system::Module<Test>;
	type Balances = pallet_balances::Module<Test>;
	type Democracy = Module<Test>;

	#[test]
	fn params_should_work() {
		new_test_ext().execute_with(|| {
			assert_eq!(Democracy::referendum_count(), 0);
			assert_eq!(Balances::free_balance(&42), 0);
			assert_eq!(Balances::total_issuance(), 210);
		});
	}

	fn set_balance_proposal(value: u64) -> Vec<u8> {
		Call::Balances(pallet_balances::Call::set_balance(42, value, 0)).encode()
	}

	fn set_balance_proposal_hash(value: u64) -> H256 {
		BlakeTwo256::hash(&set_balance_proposal(value)[..])
	}

	fn set_balance_proposal_hash_and_note(value: u64) -> H256 {
		let p = set_balance_proposal(value);
		let h = BlakeTwo256::hash(&p[..]);
		match Democracy::note_preimage(Origin::signed(6), p) {
			Ok(_) => (),
			Err(x) if x == Error::<Test>::DuplicatePreimage.into() => (),
			Err(x) => panic!(x),
		}
		h
	}

	fn propose_set_balance(who: u64, value: u64, delay: u64) -> DispatchResult {
		Democracy::propose(
			Origin::signed(who),
			set_balance_proposal_hash(value),
			delay
		)
	}

	fn propose_set_balance_and_note(who: u64, value: u64, delay: u64) -> DispatchResult {
		Democracy::propose(
			Origin::signed(who),
			set_balance_proposal_hash_and_note(value),
			delay
		)
	}

	fn next_block() {
		System::set_block_number(System::block_number() + 1);
		assert_eq!(Democracy::begin_block(System::block_number()), Ok(()));
	}

	fn fast_forward_to(n: u64) {
		while System::block_number() < n {
			next_block();
		}
	}

	#[test]
	fn missing_preimage_should_fail() {
		new_test_ext().execute_with(|| {
			System::set_block_number(1);
			let r = Democracy::inject_referendum(
				2,
				set_balance_proposal_hash(2),
				VoteThreshold::SuperMajorityApprove,
				0
			);
			assert_ok!(Democracy::vote(Origin::signed(1), r, AYE));

			next_block();
			next_block();

			assert_eq!(Balances::free_balance(&42), 0);
		});
	}

	#[test]
	fn preimage_deposit_should_be_required_and_returned() {
		new_test_ext().execute_with(|| {
			System::set_block_number(1);
			// fee of 100 is too much.
			PREIMAGE_BYTE_DEPOSIT.with(|v| *v.borrow_mut() = 100);
			assert_noop!(
				Democracy::note_preimage(Origin::signed(6), vec![0; 500]),
				BalancesError::<Test, _>::InsufficientBalance,
			);
			// fee of 1 is reasonable.
			PREIMAGE_BYTE_DEPOSIT.with(|v| *v.borrow_mut() = 1);
			let r = Democracy::inject_referendum(
				2,
				set_balance_proposal_hash_and_note(2),
				VoteThreshold::SuperMajorityApprove,
				0
			);
			assert_ok!(Democracy::vote(Origin::signed(1), r, AYE));

			assert_eq!(Balances::reserved_balance(6), 12);

			next_block();
			next_block();

			assert_eq!(Balances::reserved_balance(6), 0);
			assert_eq!(Balances::free_balance(6), 60);
			assert_eq!(Balances::free_balance(42), 2);
		});
	}

	#[test]
	fn preimage_deposit_should_be_reapable_earlier_by_owner() {
		new_test_ext().execute_with(|| {
			System::set_block_number(1);
			PREIMAGE_BYTE_DEPOSIT.with(|v| *v.borrow_mut() = 1);
			assert_ok!(Democracy::note_preimage(Origin::signed(6), set_balance_proposal(2)));

			assert_eq!(Balances::reserved_balance(6), 12);

			next_block();
			assert_noop!(
				Democracy::reap_preimage(Origin::signed(6), set_balance_proposal_hash(2)),
				Error::<Test>::Early
			);
			next_block();
			assert_ok!(Democracy::reap_preimage(Origin::signed(6), set_balance_proposal_hash(2)));

			assert_eq!(Balances::reserved_balance(6), 0);
			assert_eq!(Balances::free_balance(6), 60);
		});
	}

	#[test]
	fn preimage_deposit_should_be_reapable() {
		new_test_ext().execute_with(|| {
			System::set_block_number(1);
			assert_noop!(
				Democracy::reap_preimage(Origin::signed(5), set_balance_proposal_hash(2)),
				Error::<Test>::PreimageMissing
			);

			PREIMAGE_BYTE_DEPOSIT.with(|v| *v.borrow_mut() = 1);
			assert_ok!(Democracy::note_preimage(Origin::signed(6), set_balance_proposal(2)));
			assert_eq!(Balances::reserved_balance(6), 12);

			next_block();
			next_block();
			next_block();
			assert_noop!(
				Democracy::reap_preimage(Origin::signed(5), set_balance_proposal_hash(2)),
				Error::<Test>::Early
			);

			next_block();
			assert_ok!(Democracy::reap_preimage(Origin::signed(5), set_balance_proposal_hash(2)));
			assert_eq!(Balances::reserved_balance(6), 0);
			assert_eq!(Balances::free_balance(6), 48);
			assert_eq!(Balances::free_balance(5), 62);
		});
	}

	#[test]
	fn noting_imminent_preimage_for_free_should_work() {
		new_test_ext().execute_with(|| {
			System::set_block_number(1);
			PREIMAGE_BYTE_DEPOSIT.with(|v| *v.borrow_mut() = 1);

			let r = Democracy::inject_referendum(
				2,
				set_balance_proposal_hash(2),
				VoteThreshold::SuperMajorityApprove,
				1
			);
			assert_ok!(Democracy::vote(Origin::signed(1), r, AYE));

			assert_noop!(
				Democracy::note_imminent_preimage(Origin::signed(7), set_balance_proposal(2)),
				Error::<Test>::NotImminent
			);

			next_block();

			// Now we're in the dispatch queue it's all good.
			assert_ok!(Democracy::note_imminent_preimage(Origin::signed(7), set_balance_proposal(2)));

			next_block();

			assert_eq!(Balances::free_balance(42), 2);
		});
	}

	#[test]
	fn reaping_imminent_preimage_should_fail() {
		new_test_ext().execute_with(|| {
			System::set_block_number(1);
			let h = set_balance_proposal_hash_and_note(2);
			let r = Democracy::inject_referendum(3, h, VoteThreshold::SuperMajorityApprove, 1);
			assert_ok!(Democracy::vote(Origin::signed(1), r, AYE));
			next_block();
			next_block();
			// now imminent.
			assert_noop!(Democracy::reap_preimage(Origin::signed(6), h), Error::<Test>::Imminent);
		});
	}

	#[test]
	fn external_and_public_interleaving_works() {
		new_test_ext().execute_with(|| {
			System::set_block_number(0);
			assert_ok!(Democracy::external_propose(
				Origin::signed(2),
				set_balance_proposal_hash_and_note(1),
			));
			assert_ok!(propose_set_balance_and_note(6, 2, 2));

			fast_forward_to(2);

			// both waiting: external goes first.
			assert_eq!(
				Democracy::referendum_info(0),
				Some(ReferendumInfo {
					end: 4,
					proposal_hash: set_balance_proposal_hash_and_note(1),
					threshold: VoteThreshold::SuperMajorityApprove,
					delay: 2
				})
			);
			// replenish external
			assert_ok!(Democracy::external_propose(
				Origin::signed(2),
				set_balance_proposal_hash_and_note(3),
			));

			fast_forward_to(4);

			// both waiting: public goes next.
			assert_eq!(
				Democracy::referendum_info(1),
				Some(ReferendumInfo {
					end: 6,
					proposal_hash: set_balance_proposal_hash_and_note(2),
					threshold: VoteThreshold::SuperMajorityApprove,
					delay: 2
				})
			);
			// don't replenish public

			fast_forward_to(6);

			// it's external "turn" again, though since public is empty that doesn't really matter
			assert_eq!(
				Democracy::referendum_info(2),
				Some(ReferendumInfo {
					end: 8,
					proposal_hash: set_balance_proposal_hash_and_note(3),
					threshold: VoteThreshold::SuperMajorityApprove,
					delay: 2
				})
			);
			// replenish external
			assert_ok!(Democracy::external_propose(
				Origin::signed(2),
				set_balance_proposal_hash_and_note(5),
			));

			fast_forward_to(8);

			// external goes again because there's no public waiting.
			assert_eq!(
				Democracy::referendum_info(3),
				Some(ReferendumInfo {
					end: 10,
					proposal_hash: set_balance_proposal_hash_and_note(5),
					threshold: VoteThreshold::SuperMajorityApprove,
					delay: 2
				})
			);
			// replenish both
			assert_ok!(Democracy::external_propose(
				Origin::signed(2),
				set_balance_proposal_hash_and_note(7),
			));
			assert_ok!(propose_set_balance_and_note(6, 4, 2));

			fast_forward_to(10);

			// public goes now since external went last time.
			assert_eq!(
				Democracy::referendum_info(4),
				Some(ReferendumInfo {
					end: 12,
					proposal_hash: set_balance_proposal_hash_and_note(4),
					threshold: VoteThreshold::SuperMajorityApprove,
					delay: 2
				})
			);
			// replenish public again
			assert_ok!(propose_set_balance_and_note(6, 6, 2));
			// cancel external
			let h = set_balance_proposal_hash_and_note(7);
			assert_ok!(Democracy::veto_external(Origin::signed(3), h));

			fast_forward_to(12);

			// public goes again now since there's no external waiting.
			assert_eq!(
				Democracy::referendum_info(5),
				Some(ReferendumInfo {
					end: 14,
					proposal_hash: set_balance_proposal_hash_and_note(6),
					threshold: VoteThreshold::SuperMajorityApprove,
					delay: 2
				})
			);
		});
	}


	#[test]
	fn emergency_cancel_should_work() {
		new_test_ext().execute_with(|| {
			System::set_block_number(0);
			let r = Democracy::inject_referendum(
				2,
				set_balance_proposal_hash_and_note(2),
				VoteThreshold::SuperMajorityApprove,
				2
			);
			assert!(Democracy::referendum_info(r).is_some());

			assert_noop!(Democracy::emergency_cancel(Origin::signed(3), r), BadOrigin);
			assert_ok!(Democracy::emergency_cancel(Origin::signed(4), r));
			assert!(Democracy::referendum_info(r).is_none());

			// some time later...

			let r = Democracy::inject_referendum(
				2,
				set_balance_proposal_hash_and_note(2),
				VoteThreshold::SuperMajorityApprove,
				2
			);
			assert!(Democracy::referendum_info(r).is_some());
			assert_noop!(Democracy::emergency_cancel(Origin::signed(4), r), Error::<Test>::AlreadyCanceled);
		});
	}

	#[test]
	fn veto_external_works() {
		new_test_ext().execute_with(|| {
			System::set_block_number(0);
			assert_ok!(Democracy::external_propose(
				Origin::signed(2),
				set_balance_proposal_hash_and_note(2),
			));
			assert!(<NextExternal<Test>>::exists());

			let h = set_balance_proposal_hash_and_note(2);
			assert_ok!(Democracy::veto_external(Origin::signed(3), h.clone()));
			// cancelled.
			assert!(!<NextExternal<Test>>::exists());
			// fails - same proposal can't be resubmitted.
			assert_noop!(Democracy::external_propose(
				Origin::signed(2),
				set_balance_proposal_hash(2),
			), Error::<Test>::ProposalBlacklisted);

			fast_forward_to(1);
			// fails as we're still in cooloff period.
			assert_noop!(Democracy::external_propose(
				Origin::signed(2),
				set_balance_proposal_hash(2),
			), Error::<Test>::ProposalBlacklisted);

			fast_forward_to(2);
			// works; as we're out of the cooloff period.
			assert_ok!(Democracy::external_propose(
				Origin::signed(2),
				set_balance_proposal_hash_and_note(2),
			));
			assert!(<NextExternal<Test>>::exists());

			// 3 can't veto the same thing twice.
			assert_noop!(
				Democracy::veto_external(Origin::signed(3), h.clone()),
				Error::<Test>::AlreadyVetoed
			);

			// 4 vetoes.
			assert_ok!(Democracy::veto_external(Origin::signed(4), h.clone()));
			// cancelled again.
			assert!(!<NextExternal<Test>>::exists());

			fast_forward_to(3);
			// same proposal fails as we're still in cooloff
			assert_noop!(Democracy::external_propose(
				Origin::signed(2),
				set_balance_proposal_hash(2),
			), Error::<Test>::ProposalBlacklisted);
			// different proposal works fine.
			assert_ok!(Democracy::external_propose(
				Origin::signed(2),
				set_balance_proposal_hash_and_note(3),
			));
		});
	}

	#[test]
	fn external_referendum_works() {
		new_test_ext().execute_with(|| {
			System::set_block_number(0);
			assert_noop!(
				Democracy::external_propose(
					Origin::signed(1),
					set_balance_proposal_hash(2),
				),
				BadOrigin,
			);
			assert_ok!(Democracy::external_propose(
				Origin::signed(2),
				set_balance_proposal_hash_and_note(2),
			));
			assert_noop!(Democracy::external_propose(
				Origin::signed(2),
				set_balance_proposal_hash(1),
			), Error::<Test>::DuplicateProposal);
			fast_forward_to(2);
			assert_eq!(
				Democracy::referendum_info(0),
				Some(ReferendumInfo {
					end: 4,
					proposal_hash: set_balance_proposal_hash(2),
					threshold: VoteThreshold::SuperMajorityApprove,
					delay: 2
				})
			);
		});
	}

	#[test]
	fn external_majority_referendum_works() {
		new_test_ext().execute_with(|| {
			System::set_block_number(0);
			assert_noop!(
				Democracy::external_propose_majority(
					Origin::signed(1),
					set_balance_proposal_hash(2)
				),
				BadOrigin,
			);
			assert_ok!(Democracy::external_propose_majority(
				Origin::signed(3),
				set_balance_proposal_hash_and_note(2)
			));
			fast_forward_to(2);
			assert_eq!(
				Democracy::referendum_info(0),
				Some(ReferendumInfo {
					end: 4,
					proposal_hash: set_balance_proposal_hash(2),
					threshold: VoteThreshold::SimpleMajority,
					delay: 2,
				})
			);
		});
	}

	#[test]
	fn external_default_referendum_works() {
		new_test_ext().execute_with(|| {
			System::set_block_number(0);
			assert_noop!(
				Democracy::external_propose_default(
					Origin::signed(3),
					set_balance_proposal_hash(2)
				),
				BadOrigin,
			);
			assert_ok!(Democracy::external_propose_default(
				Origin::signed(1),
				set_balance_proposal_hash_and_note(2)
			));
			fast_forward_to(2);
			assert_eq!(
				Democracy::referendum_info(0),
				Some(ReferendumInfo {
					end: 4,
					proposal_hash: set_balance_proposal_hash(2),
					threshold: VoteThreshold::SuperMajorityAgainst,
					delay: 2,
				})
			);
		});
	}

	#[test]
	fn fast_track_referendum_works() {
		new_test_ext().execute_with(|| {
			System::set_block_number(0);
			let h = set_balance_proposal_hash_and_note(2);
			assert_noop!(Democracy::fast_track(Origin::signed(5), h, 3, 2), Error::<Test>::ProposalMissing);
			assert_ok!(Democracy::external_propose_majority(
				Origin::signed(3),
				set_balance_proposal_hash_and_note(2)
			));
			assert_noop!(Democracy::fast_track(Origin::signed(1), h, 3, 2), BadOrigin);
			assert_ok!(Democracy::fast_track(Origin::signed(5), h, 0, 0));
			assert_eq!(
				Democracy::referendum_info(0),
				Some(ReferendumInfo {
					end: 1,
					proposal_hash: set_balance_proposal_hash_and_note(2),
					threshold: VoteThreshold::SimpleMajority,
					delay: 0,
				})
			);
		});
	}

	#[test]
	fn fast_track_referendum_fails_when_no_simple_majority() {
		new_test_ext().execute_with(|| {
			System::set_block_number(0);
			let h = set_balance_proposal_hash_and_note(2);
			assert_ok!(Democracy::external_propose(
				Origin::signed(2),
				set_balance_proposal_hash_and_note(2)
			));
			assert_noop!(
				Democracy::fast_track(Origin::signed(5), h, 3, 2),
				Error::<Test>::NotSimpleMajority
			);
		});
	}

	#[test]
	fn locked_for_should_work() {
		new_test_ext().execute_with(|| {
			System::set_block_number(1);
			assert_ok!(propose_set_balance_and_note(1, 2, 2));
			assert_ok!(propose_set_balance_and_note(1, 4, 4));
			assert_ok!(propose_set_balance_and_note(1, 3, 3));
			assert_eq!(Democracy::locked_for(0), Some(2));
			assert_eq!(Democracy::locked_for(1), Some(4));
			assert_eq!(Democracy::locked_for(2), Some(3));
		});
	}

	#[test]
	fn single_proposal_should_work() {
		new_test_ext().execute_with(|| {
			System::set_block_number(0);
			assert_ok!(propose_set_balance_and_note(1, 2, 1));
			assert!(Democracy::referendum_info(0).is_none());

			// start of 2 => next referendum scheduled.
			fast_forward_to(2);

			let r = 0;
			assert_ok!(Democracy::vote(Origin::signed(1), r, AYE));

			assert_eq!(Democracy::referendum_count(), 1);
			assert_eq!(
				Democracy::referendum_info(0),
				Some(ReferendumInfo {
					end: 4,
					proposal_hash: set_balance_proposal_hash_and_note(2),
					threshold: VoteThreshold::SuperMajorityApprove,
					delay: 2
				})
			);
			assert_eq!(Democracy::voters_for(r), vec![1]);
			assert_eq!(Democracy::vote_of((r, 1)), AYE);
			assert_eq!(Democracy::tally(r), (1, 0, 1));

			fast_forward_to(3);

			// referendum still running
			assert!(Democracy::referendum_info(0).is_some());

			// referendum runs during 2 and 3, ends @ start of 4.
			fast_forward_to(4);

			assert!(Democracy::referendum_info(0).is_none());
			assert_eq!(Democracy::dispatch_queue(), vec![
				(6, set_balance_proposal_hash_and_note(2), 0)
			]);

			// referendum passes and wait another two blocks for enactment.
			fast_forward_to(6);

			assert_eq!(Balances::free_balance(&42), 2);
		});
	}

	#[test]
	fn cancel_queued_should_work() {
		new_test_ext().execute_with(|| {
			System::set_block_number(0);
			assert_ok!(propose_set_balance_and_note(1, 2, 1));

			// start of 2 => next referendum scheduled.
			fast_forward_to(2);

			assert_ok!(Democracy::vote(Origin::signed(1), 0, AYE));

			fast_forward_to(4);

			assert_eq!(Democracy::dispatch_queue(), vec![
				(6, set_balance_proposal_hash_and_note(2), 0)
			]);

			assert_noop!(Democracy::cancel_queued(Origin::ROOT, 1), Error::<Test>::ProposalMissing);
			assert_ok!(Democracy::cancel_queued(Origin::ROOT, 0));
			assert_eq!(Democracy::dispatch_queue(), vec![]);
		});
	}

	#[test]
	fn proxy_should_work() {
		new_test_ext().execute_with(|| {
			assert_eq!(Democracy::proxy(10), None);
			assert_ok!(Democracy::set_proxy(Origin::signed(1), 10));
			assert_eq!(Democracy::proxy(10), Some(1));

			// Can't set when already set.
			assert_noop!(Democracy::set_proxy(Origin::signed(2), 10), Error::<Test>::AlreadyProxy);

			// But this works because 11 isn't proxying.
			assert_ok!(Democracy::set_proxy(Origin::signed(2), 11));
			assert_eq!(Democracy::proxy(10), Some(1));
			assert_eq!(Democracy::proxy(11), Some(2));

			// 2 cannot fire 1's proxy:
			assert_noop!(Democracy::remove_proxy(Origin::signed(2), 10), Error::<Test>::WrongProxy);

			// 1 fires his proxy:
			assert_ok!(Democracy::remove_proxy(Origin::signed(1), 10));
			assert_eq!(Democracy::proxy(10), None);
			assert_eq!(Democracy::proxy(11), Some(2));

			// 11 resigns:
			assert_ok!(Democracy::resign_proxy(Origin::signed(11)));
			assert_eq!(Democracy::proxy(10), None);
			assert_eq!(Democracy::proxy(11), None);
		});
	}

	#[test]
	fn single_proposal_should_work_with_proxy() {
		new_test_ext().execute_with(|| {
			System::set_block_number(0);
			assert_ok!(propose_set_balance_and_note(1, 2, 1));

			fast_forward_to(2);
			let r = 0;
			assert_ok!(Democracy::set_proxy(Origin::signed(1), 10));
			assert_ok!(Democracy::proxy_vote(Origin::signed(10), r, AYE));

			assert_eq!(Democracy::voters_for(r), vec![1]);
			assert_eq!(Democracy::vote_of((r, 1)), AYE);
			assert_eq!(Democracy::tally(r), (1, 0, 1));

			fast_forward_to(6);
			assert_eq!(Balances::free_balance(&42), 2);
		});
	}

	#[test]
	fn single_proposal_should_work_with_delegation() {
		new_test_ext().execute_with(|| {
			System::set_block_number(0);

			assert_ok!(propose_set_balance_and_note(1, 2, 1));

			fast_forward_to(2);

			// Delegate vote.
			assert_ok!(Democracy::delegate(Origin::signed(2), 1, Conviction::max_value()));

			let r = 0;
			assert_ok!(Democracy::vote(Origin::signed(1), r, AYE));
			assert_eq!(Democracy::voters_for(r), vec![1]);
			assert_eq!(Democracy::vote_of((r, 1)), AYE);
			// Delegated vote is counted.
			assert_eq!(Democracy::tally(r), (3, 0, 3));

			fast_forward_to(6);

			assert_eq!(Balances::free_balance(&42), 2);
		});
	}

	#[test]
	fn single_proposal_should_work_with_cyclic_delegation() {
		new_test_ext().execute_with(|| {
			System::set_block_number(0);

			assert_ok!(propose_set_balance_and_note(1, 2, 1));

			fast_forward_to(2);

			// Check behavior with cycle.
			assert_ok!(Democracy::delegate(Origin::signed(2), 1, Conviction::max_value()));
			assert_ok!(Democracy::delegate(Origin::signed(3), 2, Conviction::max_value()));
			assert_ok!(Democracy::delegate(Origin::signed(1), 3, Conviction::max_value()));
			let r = 0;
			assert_ok!(Democracy::vote(Origin::signed(1), r, AYE));
			assert_eq!(Democracy::voters_for(r), vec![1]);

			// Delegated vote is counted.
			assert_eq!(Democracy::tally(r), (6, 0, 6));

			fast_forward_to(6);

			assert_eq!(Balances::free_balance(&42), 2);
		});
	}

	#[test]
	/// If transactor already voted, delegated vote is overwriten.
	fn single_proposal_should_work_with_vote_and_delegation() {
		new_test_ext().execute_with(|| {
			System::set_block_number(0);

			assert_ok!(propose_set_balance_and_note(1, 2, 1));

			fast_forward_to(2);

			let r = 0;
			assert_ok!(Democracy::vote(Origin::signed(1), r, AYE));
			// Vote.
			assert_ok!(Democracy::vote(Origin::signed(2), r, AYE));
			// Delegate vote.
			assert_ok!(Democracy::delegate(Origin::signed(2), 1, Conviction::max_value()));
			assert_eq!(Democracy::voters_for(r), vec![1, 2]);
			assert_eq!(Democracy::vote_of((r, 1)), AYE);
			// Delegated vote is not counted.
			assert_eq!(Democracy::tally(r), (3, 0, 3));

			fast_forward_to(6);

			assert_eq!(Balances::free_balance(&42), 2);
		});
	}

	#[test]
	fn single_proposal_should_work_with_undelegation() {
		new_test_ext().execute_with(|| {
			System::set_block_number(0);

			assert_ok!(propose_set_balance_and_note(1, 2, 1));

			// Delegate and undelegate vote.
			assert_ok!(Democracy::delegate(Origin::signed(2), 1, Conviction::max_value()));
			assert_ok!(Democracy::undelegate(Origin::signed(2)));

			fast_forward_to(2);
			let r = 0;
			assert_ok!(Democracy::vote(Origin::signed(1), r, AYE));

			assert_eq!(Democracy::referendum_count(), 1);
			assert_eq!(Democracy::voters_for(r), vec![1]);
			assert_eq!(Democracy::vote_of((r, 1)), AYE);

			// Delegated vote is not counted.
			assert_eq!(Democracy::tally(r), (1, 0, 1));

			fast_forward_to(6);

			assert_eq!(Balances::free_balance(&42), 2);
		});
	}

	#[test]
	/// If transactor voted, delegated vote is overwriten.
	fn single_proposal_should_work_with_delegation_and_vote() {
		new_test_ext().execute_with(|| {
			System::set_block_number(0);

			assert_ok!(propose_set_balance_and_note(1, 2, 1));

			fast_forward_to(2);
			let r = 0;

			assert_ok!(Democracy::vote(Origin::signed(1), r, AYE));

			// Delegate vote.
			assert_ok!(Democracy::delegate(Origin::signed(2), 1, Conviction::max_value()));

			// Vote.
			assert_ok!(Democracy::vote(Origin::signed(2), r, AYE));

			assert_eq!(Democracy::referendum_count(), 1);
			assert_eq!(Democracy::voters_for(r), vec![1, 2]);
			assert_eq!(Democracy::vote_of((r, 1)), AYE);

			// Delegated vote is not counted.
			assert_eq!(Democracy::tally(r), (3, 0, 3));

			fast_forward_to(6);

			assert_eq!(Balances::free_balance(&42), 2);
		});
	}

	#[test]
	fn deposit_for_proposals_should_be_taken() {
		new_test_ext().execute_with(|| {
			System::set_block_number(1);
			assert_ok!(propose_set_balance_and_note(1, 2, 5));
			assert_ok!(Democracy::second(Origin::signed(2), 0));
			assert_ok!(Democracy::second(Origin::signed(5), 0));
			assert_ok!(Democracy::second(Origin::signed(5), 0));
			assert_ok!(Democracy::second(Origin::signed(5), 0));
			assert_eq!(Balances::free_balance(&1), 5);
			assert_eq!(Balances::free_balance(&2), 15);
			assert_eq!(Balances::free_balance(&5), 35);
		});
	}

	#[test]
	fn deposit_for_proposals_should_be_returned() {
		new_test_ext().execute_with(|| {
			System::set_block_number(1);
			assert_ok!(propose_set_balance_and_note(1, 2, 5));
			assert_ok!(Democracy::second(Origin::signed(2), 0));
			assert_ok!(Democracy::second(Origin::signed(5), 0));
			assert_ok!(Democracy::second(Origin::signed(5), 0));
			assert_ok!(Democracy::second(Origin::signed(5), 0));
			fast_forward_to(3);
			assert_eq!(Balances::free_balance(&1), 10);
			assert_eq!(Balances::free_balance(&2), 20);
			assert_eq!(Balances::free_balance(&5), 50);
		});
	}

	#[test]
	fn proposal_with_deposit_below_minimum_should_not_work() {
		new_test_ext().execute_with(|| {
			System::set_block_number(1);
			assert_noop!(propose_set_balance(1, 2, 0), Error::<Test>::ValueLow);
		});
	}

	#[test]
	fn poor_proposer_should_not_work() {
		new_test_ext().execute_with(|| {
			System::set_block_number(1);
			assert_noop!(propose_set_balance(1, 2, 11), BalancesError::<Test, _>::InsufficientBalance);
		});
	}

	#[test]
	fn poor_seconder_should_not_work() {
		new_test_ext().execute_with(|| {
			System::set_block_number(1);
			assert_ok!(propose_set_balance_and_note(2, 2, 11));
			assert_noop!(Democracy::second(Origin::signed(1), 0), BalancesError::<Test, _>::InsufficientBalance);
		});
	}

	#[test]
	fn runners_up_should_come_after() {
		new_test_ext().execute_with(|| {
			System::set_block_number(0);
			assert_ok!(propose_set_balance_and_note(1, 2, 2));
			assert_ok!(propose_set_balance_and_note(1, 4, 4));
			assert_ok!(propose_set_balance_and_note(1, 3, 3));
			fast_forward_to(2);
			assert_ok!(Democracy::vote(Origin::signed(1), 0, AYE));
			fast_forward_to(4);
			assert_ok!(Democracy::vote(Origin::signed(1), 1, AYE));
			fast_forward_to(6);
			assert_ok!(Democracy::vote(Origin::signed(1), 2, AYE));
		});
	}

	#[test]
	fn ooo_inject_referendums_should_work() {
		new_test_ext().execute_with(|| {
			System::set_block_number(1);
			let r1 = Democracy::inject_referendum(
				3,
				set_balance_proposal_hash_and_note(3),
				VoteThreshold::SuperMajorityApprove,
				0
			);
			let r2 = Democracy::inject_referendum(
				2,
				set_balance_proposal_hash_and_note(2),
				VoteThreshold::SuperMajorityApprove,
				0
			);

			assert_ok!(Democracy::vote(Origin::signed(1), r2, AYE));
			assert_eq!(Democracy::voters_for(r2), vec![1]);
			assert_eq!(Democracy::vote_of((r2, 1)), AYE);
			assert_eq!(Democracy::tally(r2), (1, 0, 1));

			next_block();
			assert_eq!(Balances::free_balance(&42), 2);

			assert_ok!(Democracy::vote(Origin::signed(1), r1, AYE));
			assert_eq!(Democracy::voters_for(r1), vec![1]);
			assert_eq!(Democracy::vote_of((r1, 1)), AYE);
			assert_eq!(Democracy::tally(r1), (1, 0, 1));

			next_block();
			assert_eq!(Balances::free_balance(&42), 3);
		});
	}

	#[test]
	fn simple_passing_should_work() {
		new_test_ext().execute_with(|| {
			System::set_block_number(1);
			let r = Democracy::inject_referendum(
				2,
				set_balance_proposal_hash_and_note(2),
				VoteThreshold::SuperMajorityApprove,
				0
			);
			assert_ok!(Democracy::vote(Origin::signed(1), r, AYE));

			assert_eq!(Democracy::voters_for(r), vec![1]);
			assert_eq!(Democracy::vote_of((r, 1)), AYE);
			assert_eq!(Democracy::tally(r), (1, 0, 1));

			next_block();
			next_block();

			assert_eq!(Balances::free_balance(&42), 2);
		});
	}

	#[test]
	fn cancel_referendum_should_work() {
		new_test_ext().execute_with(|| {
			System::set_block_number(1);
			let r = Democracy::inject_referendum(
				2,
				set_balance_proposal_hash_and_note(2),
				VoteThreshold::SuperMajorityApprove,
				0
			);
			assert_ok!(Democracy::vote(Origin::signed(1), r, AYE));
			assert_ok!(Democracy::cancel_referendum(Origin::ROOT, r.into()));

			next_block();
			next_block();

			assert_eq!(Balances::free_balance(&42), 0);
		});
	}

	#[test]
	fn simple_failing_should_work() {
		new_test_ext().execute_with(|| {
			System::set_block_number(1);
			let r = Democracy::inject_referendum(
				2,
				set_balance_proposal_hash_and_note(2),
				VoteThreshold::SuperMajorityApprove,
				0
			);
			assert_ok!(Democracy::vote(Origin::signed(1), r, NAY));

			assert_eq!(Democracy::voters_for(r), vec![1]);
			assert_eq!(Democracy::vote_of((r, 1)), NAY);
			assert_eq!(Democracy::tally(r), (0, 1, 1));

			next_block();
			next_block();

			assert_eq!(Balances::free_balance(&42), 0);
		});
	}

	#[test]
	fn controversial_voting_should_work() {
		new_test_ext().execute_with(|| {
			System::set_block_number(1);
			let r = Democracy::inject_referendum(
				2,
				set_balance_proposal_hash_and_note(2),
				VoteThreshold::SuperMajorityApprove,
				0
			);

			assert_ok!(Democracy::vote(Origin::signed(1), r, BIG_AYE));
			assert_ok!(Democracy::vote(Origin::signed(2), r, BIG_NAY));
			assert_ok!(Democracy::vote(Origin::signed(3), r, BIG_NAY));
			assert_ok!(Democracy::vote(Origin::signed(4), r, BIG_AYE));
			assert_ok!(Democracy::vote(Origin::signed(5), r, BIG_NAY));
			assert_ok!(Democracy::vote(Origin::signed(6), r, BIG_AYE));

			assert_eq!(Democracy::tally(r), (110, 100, 210));

			next_block();
			next_block();

			assert_eq!(Balances::free_balance(&42), 2);
		});
	}

	#[test]
	fn delayed_enactment_should_work() {
		new_test_ext().execute_with(|| {
			System::set_block_number(1);
			let r = Democracy::inject_referendum(
				2,
				set_balance_proposal_hash_and_note(2),
				VoteThreshold::SuperMajorityApprove,
				1
			);
			assert_ok!(Democracy::vote(Origin::signed(1), r, AYE));
			assert_ok!(Democracy::vote(Origin::signed(2), r, AYE));
			assert_ok!(Democracy::vote(Origin::signed(3), r, AYE));
			assert_ok!(Democracy::vote(Origin::signed(4), r, AYE));
			assert_ok!(Democracy::vote(Origin::signed(5), r, AYE));
			assert_ok!(Democracy::vote(Origin::signed(6), r, AYE));

			assert_eq!(Democracy::tally(r), (21, 0, 21));

			next_block();
			assert_eq!(Balances::free_balance(&42), 0);

			next_block();

			assert_eq!(Balances::free_balance(&42), 2);
		});
	}

	#[test]
	fn controversial_low_turnout_voting_should_work() {
		new_test_ext().execute_with(|| {
			System::set_block_number(1);
			let r = Democracy::inject_referendum(
				2,
				set_balance_proposal_hash_and_note(2),
				VoteThreshold::SuperMajorityApprove,
				0
			);
			assert_ok!(Democracy::vote(Origin::signed(5), r, BIG_NAY));
			assert_ok!(Democracy::vote(Origin::signed(6), r, BIG_AYE));

			assert_eq!(Democracy::tally(r), (60, 50, 110));

			next_block();
			next_block();

			assert_eq!(Balances::free_balance(&42), 0);
		});
	}

	#[test]
	fn passing_low_turnout_voting_should_work() {
		new_test_ext().execute_with(|| {
			assert_eq!(Balances::free_balance(&42), 0);
			assert_eq!(Balances::total_issuance(), 210);

			System::set_block_number(1);
			let r = Democracy::inject_referendum(
				2,
				set_balance_proposal_hash_and_note(2),
				VoteThreshold::SuperMajorityApprove,
				0
			);
			assert_ok!(Democracy::vote(Origin::signed(4), r, BIG_AYE));
			assert_ok!(Democracy::vote(Origin::signed(5), r, BIG_NAY));
			assert_ok!(Democracy::vote(Origin::signed(6), r, BIG_AYE));

			assert_eq!(Democracy::tally(r), (100, 50, 150));

			next_block();
			next_block();

			assert_eq!(Balances::free_balance(&42), 2);
		});
	}

	#[test]
	fn lock_voting_should_work() {
		new_test_ext().execute_with(|| {
			System::set_block_number(0);
			let r = Democracy::inject_referendum(
				2,
				set_balance_proposal_hash_and_note(2),
				VoteThreshold::SuperMajorityApprove,
				0
			);
			assert_ok!(Democracy::vote(Origin::signed(1), r, Vote {
				aye: false,
				conviction: Conviction::Locked5x
			}));
			assert_ok!(Democracy::vote(Origin::signed(2), r, Vote {
				aye: true,
				conviction: Conviction::Locked4x
			}));
			assert_ok!(Democracy::vote(Origin::signed(3), r, Vote {
				aye: true,
				conviction: Conviction::Locked3x
			}));
			assert_ok!(Democracy::vote(Origin::signed(4), r, Vote {
				aye: true,
				conviction: Conviction::Locked2x
			}));
			assert_ok!(Democracy::vote(Origin::signed(5), r, Vote {
				aye: false,
				conviction: Conviction::Locked1x
			}));

			assert_eq!(Democracy::tally(r), (250, 100, 150));

			fast_forward_to(2);

			assert_eq!(Balances::locks(1), vec![]);
			assert_eq!(Balances::locks(2), vec![BalanceLock {
				id: DEMOCRACY_ID,
				amount: u64::max_value(),
				until: 18,
				reasons: WithdrawReason::Transfer.into()
			}]);
			assert_eq!(Balances::locks(3), vec![BalanceLock {
				id: DEMOCRACY_ID,
				amount: u64::max_value(),
				until: 10,
				reasons: WithdrawReason::Transfer.into()
			}]);
			assert_eq!(Balances::locks(4), vec![BalanceLock {
				id: DEMOCRACY_ID,
				amount: u64::max_value(),
				until: 6,
				reasons: WithdrawReason::Transfer.into()
			}]);
			assert_eq!(Balances::locks(5), vec![]);

			assert_eq!(Balances::free_balance(&42), 2);
		});
	}

	#[test]
	fn lock_voting_should_work_with_delegation() {
		new_test_ext().execute_with(|| {
			System::set_block_number(1);
			let r = Democracy::inject_referendum(
				2,
				set_balance_proposal_hash_and_note(2),
				VoteThreshold::SuperMajorityApprove,
				0
			);
			assert_ok!(Democracy::vote(Origin::signed(1), r, Vote {
				aye: false,
				conviction: Conviction::Locked5x
			}));
			assert_ok!(Democracy::vote(Origin::signed(2), r, Vote {
				aye: true,
				conviction: Conviction::Locked4x
			}));
			assert_ok!(Democracy::vote(Origin::signed(3), r, Vote {
				aye: true,
				conviction: Conviction::Locked3x
			}));
			assert_ok!(Democracy::delegate(Origin::signed(4), 2, Conviction::Locked2x));
			assert_ok!(Democracy::vote(Origin::signed(5), r, Vote {
				aye: false,
				conviction: Conviction::Locked1x
			}));

			assert_eq!(Democracy::tally(r), (250, 100, 150));

			next_block();
			next_block();

			assert_eq!(Balances::free_balance(&42), 2);
		});
	}
}<|MERGE_RESOLUTION|>--- conflicted
+++ resolved
@@ -1195,12 +1195,9 @@
 		type MaximumBlockLength = MaximumBlockLength;
 		type AvailableBlockRatio = AvailableBlockRatio;
 		type Version = ();
-<<<<<<< HEAD
+		type ModuleToIndex = ();
 		type Doughnut = ();
 		type DelegatedDispatchVerifier = ();
-=======
-		type ModuleToIndex = ();
->>>>>>> cf020add
 	}
 	parameter_types! {
 		pub const ExistentialDeposit: u64 = 0;
