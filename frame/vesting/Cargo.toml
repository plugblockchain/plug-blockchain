--- conflicted
+++ resolved
@@ -1,10 +1,6 @@
 [package]
 name = "pallet-vesting"
-<<<<<<< HEAD
-version = "2.0.0-alpha.5"
-=======
 version = "2.0.0"
->>>>>>> 4771f237
 authors = ["Parity Technologies <admin@parity.io>"]
 edition = "2018"
 license = "Apache-2.0"
@@ -18,22 +14,6 @@
 
 [dependencies]
 serde = { version = "1.0.101", optional = true }
-<<<<<<< HEAD
-codec = { package = "parity-scale-codec", version = "1.3.0", default-features = false, features = ["derive"] }
-enumflags2 = { version = "0.6.2" }
-sp-std = { version = "2.0.0-alpha.5", default-features = false, path = "../../primitives/std" }
-sp-io = { version = "2.0.0-alpha.5", default-features = false, path = "../../primitives/io" }
-sp-runtime = { version = "2.0.0-alpha.5", default-features = false, path = "../../primitives/runtime" }
-frame-support = { version = "2.0.0-alpha.5", default-features = false, path = "../support" }
-frame-system = { version = "2.0.0-alpha.5", default-features = false, path = "../system" }
-frame-benchmarking = { version = "2.0.0-alpha.5", default-features = false, path = "../benchmarking", optional = true }
-
-[dev-dependencies]
-sp-core = { version = "2.0.0-alpha.5", path = "../../primitives/core" }
-pallet-balances = { version = "2.0.0-alpha.5", path = "../balances" }
-sp-storage = { version = "2.0.0-alpha.5", path = "../../primitives/storage" }
-hex-literal = "0.2.1"
-=======
 codec = { package = "parity-scale-codec", version = "1.3.1", default-features = false, features = ["derive"] }
 enumflags2 = { version = "0.6.2" }
 sp-std = { version = "2.0.0", default-features = false, path = "../../primitives/std" }
@@ -48,7 +28,6 @@
 pallet-balances = { version = "2.0.0", path = "../balances" }
 sp-storage = { version = "2.0.0", path = "../../primitives/storage" }
 hex-literal = "0.3.1"
->>>>>>> 4771f237
 
 [features]
 default = ["std"]
