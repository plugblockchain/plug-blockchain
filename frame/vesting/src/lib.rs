// Copyright 2019-2020 Parity Technologies (UK) Ltd.
// This file is part of Substrate.

// Substrate is free software: you can redistribute it and/or modify
// it under the terms of the GNU General Public License as published by
// the Free Software Foundation, either version 3 of the License, or
// (at your option) any later version.

// Substrate is distributed in the hope that it will be useful,
// but WITHOUT ANY WARRANTY; without even the implied warranty of
// MERCHANTABILITY or FITNESS FOR A PARTICULAR PURPOSE.  See the
// GNU General Public License for more details.

// You should have received a copy of the GNU General Public License
// along with Substrate.  If not, see <http://www.gnu.org/licenses/>.

//! # Vesting Module
//!
//! - [`vesting::Trait`](./trait.Trait.html)
//! - [`Call`](./enum.Call.html)
//!
//! ## Overview
//!
//! A simple module providing a means of placing a linear curve on an account's locked balance. This
//! module ensures that there is a lock in place preventing the balance to drop below the *unvested*
//! amount for any reason other than transaction fee payment.
//!
//! As the amount vested increases over time, the amount unvested reduces. However, locks remain in
//! place and explicit action is needed on behalf of the user to ensure that the amount locked is
//! equivalent to the amount remaining to be vested. This is done through a dispatchable function,
//! either `vest` (in typical case where the sender is calling on their own behalf) or `vest_other`
//! in case the sender is calling on another account's behalf.
//!
//! ## Interface
//!
//! This module implements the `VestingSchedule` trait.
//!
//! ### Dispatchable Functions
//!
//! - `vest` - Update the lock, reducing it in line with the amount "vested" so far.
//! - `vest_other` - Update the lock of another account, reducing it in line with the amount
//!   "vested" so far.
//!
//! [`Call`]: ./enum.Call.html
//! [`Trait`]: ./trait.Trait.html

#![cfg_attr(not(feature = "std"), no_std)]

use sp_std::prelude::*;
use sp_std::fmt::Debug;
use codec::{Encode, Decode};
use sp_runtime::{DispatchResult, RuntimeDebug, traits::{
	StaticLookup, Zero, AtLeast32Bit, MaybeSerializeDeserialize, Convert
}};
use frame_support::{decl_module, decl_event, decl_storage, decl_error};
use frame_support::traits::{
	Currency, LockableCurrency, VestingSchedule, WithdrawReason, LockIdentifier
};
use frame_system::{self as system, ensure_signed};

type BalanceOf<T> = <<T as Trait>::Currency as Currency<<T as frame_system::Trait>::AccountId>>::Balance;

pub trait Trait: frame_system::Trait {
	/// The overarching event type.
	type Event: From<Event<Self>> + Into<<Self as frame_system::Trait>::Event>;

	/// The currency trait.
	type Currency: LockableCurrency<Self::AccountId>;

	/// Convert the block number into a balance.
	type BlockNumberToBalance: Convert<Self::BlockNumber, BalanceOf<Self>>;
}

const VESTING_ID: LockIdentifier = *b"vesting ";

/// Struct to encode the vesting schedule of an individual account.
#[derive(Encode, Decode, Copy, Clone, PartialEq, Eq, RuntimeDebug)]
pub struct VestingInfo<Balance, BlockNumber> {
	/// Locked amount at genesis.
	pub locked: Balance,
	/// Amount that gets unlocked every block after `starting_block`.
	pub per_block: Balance,
	/// Starting block for unlocking(vesting).
	pub starting_block: BlockNumber,
}

impl<
	Balance: AtLeast32Bit + Copy,
	BlockNumber: AtLeast32Bit + Copy,
> VestingInfo<Balance, BlockNumber> {
	/// Amount locked at block `n`.
	pub fn locked_at<
		BlockNumberToBalance: Convert<BlockNumber, Balance>
	>(&self, n: BlockNumber) -> Balance {
		// Number of blocks that count toward vesting
		// Saturating to 0 when n < starting_block
		let vested_block_count = n.saturating_sub(self.starting_block);
		let vested_block_count = BlockNumberToBalance::convert(vested_block_count);
		// Return amount that is still locked in vesting
		let maybe_balance = vested_block_count.checked_mul(&self.per_block);
		if let Some(balance) = maybe_balance {
			self.locked.saturating_sub(balance)
		} else {
			Zero::zero()
		}
	}
}

decl_storage! {
	trait Store for Module<T: Trait> as Vesting {
		/// Information regarding the vesting of a given account.
		pub Vesting get(fn vesting):
			map hasher(blake2_256) T::AccountId => Option<VestingInfo<BalanceOf<T>, T::BlockNumber>>;
	}
	add_extra_genesis {
		config(vesting): Vec<(T::AccountId, T::BlockNumber, T::BlockNumber, BalanceOf<T>)>;
		build(|config: &GenesisConfig<T>| {
			use sp_runtime::traits::Saturating;
			// Generate initial vesting configuration
			// * who - Account which we are generating vesting configuration for
			// * begin - Block when the account will start to vest
			// * length - Number of blocks from `begin` until fully vested
			// * liquid - Number of units which can be spent before vesting begins
			for &(ref who, begin, length, liquid) in config.vesting.iter() {
				let balance = T::Currency::free_balance(who);
				assert!(!balance.is_zero(), "Currencies must be init'd before vesting");
				// Total genesis `balance` minus `liquid` equals funds locked for vesting
				let locked = balance.saturating_sub(liquid);
				let length_as_balance = T::BlockNumberToBalance::convert(length);
				let per_block = locked / length_as_balance.max(sp_runtime::traits::One::one());

				Vesting::<T>::insert(who, VestingInfo {
					locked: locked,
					per_block: per_block,
					starting_block: begin
				});
				let reasons = WithdrawReason::Transfer | WithdrawReason::Reserve;
				T::Currency::set_lock(VESTING_ID, who, locked, reasons);
			}
		})
	}
}

decl_event!(
	pub enum Event<T> where AccountId = <T as frame_system::Trait>::AccountId, Balance = BalanceOf<T> {
		/// The amount vested has been updated. This could indicate more funds are available. The
		/// balance given is the amount which is left unvested (and thus locked).
		VestingUpdated(AccountId, Balance),
		/// An account (given) has become fully vested. No further vesting can happen.
		VestingCompleted(AccountId),
	}
);

decl_error! {
	/// Error for the vesting module.
	pub enum Error for Module<T: Trait> {
		/// The account given is not vesting.
		NotVesting,
		/// An existing vesting schedule already exists for this account that cannot be clobbered.
		ExistingVestingSchedule,
	}
}

decl_module! {
	// Simple declaration of the `Module` type. Lets the macro know what it's working on.
	pub struct Module<T: Trait> for enum Call where origin: T::Origin {
		type Error = Error<T>;

		fn deposit_event() = default;

		/// Unlock any vested funds of the sender account.
		///
		/// The dispatch origin for this call must be _Signed_ and the sender must have funds still
		/// locked under this module.
		///
		/// Emits either `VestingCompleted` or `VestingUpdated`.
		///
		/// # <weight>
		/// - `O(1)`.
		/// - One balance-lock operation.
		/// - One storage read (codec `O(1)`) and up to one removal.
		/// - One event.
		/// # </weight>
		fn vest(origin) -> DispatchResult {
			let who = ensure_signed(origin)?;
			Self::update_lock(who)
		}

		/// Unlock any vested funds of a `target` account.
		///
		/// The dispatch origin for this call must be _Signed_.
		///
		/// - `target`: The account whose vested funds should be unlocked. Must have funds still
		/// locked under this module.
		///
		/// Emits either `VestingCompleted` or `VestingUpdated`.
		///
		/// # <weight>
		/// - `O(1)`.
		/// - Up to one account lookup.
		/// - One balance-lock operation.
		/// - One storage read (codec `O(1)`) and up to one removal.
		/// - One event.
		/// # </weight>
		fn vest_other(origin, target: <T::Lookup as StaticLookup>::Source) -> DispatchResult {
			ensure_signed(origin)?;
			Self::update_lock(T::Lookup::lookup(target)?)
		}
	}
}

impl<T: Trait> Module<T> {
	/// (Re)set or remove the module's currency lock on `who`'s account in accordance with their
	/// current unvested amount.
	fn update_lock(who: T::AccountId) -> DispatchResult {
		let vesting = Self::vesting(&who).ok_or(Error::<T>::NotVesting)?;
		let now = <frame_system::Module<T>>::block_number();
		let locked_now = vesting.locked_at::<T::BlockNumberToBalance>(now);

		if locked_now.is_zero() {
			T::Currency::remove_lock(VESTING_ID, &who);
			Vesting::<T>::remove(&who);
			Self::deposit_event(RawEvent::VestingCompleted(who));
		} else {
			let reasons = WithdrawReason::Transfer | WithdrawReason::Reserve;
			T::Currency::set_lock(VESTING_ID, &who, locked_now, reasons);
			Self::deposit_event(RawEvent::VestingUpdated(who, locked_now));
		}
		Ok(())
	}
}

impl<T: Trait> VestingSchedule<T::AccountId> for Module<T> where
	BalanceOf<T>: MaybeSerializeDeserialize + Debug
{
	type Moment = T::BlockNumber;
	type Currency = T::Currency;

	/// Get the amount that is currently being vested and cannot be transferred out of this account.
	fn vesting_balance(who: &T::AccountId) -> BalanceOf<T> {
		if let Some(v) = Self::vesting(who) {
			let now = <frame_system::Module<T>>::block_number();
			let locked_now = v.locked_at::<T::BlockNumberToBalance>(now);
			T::Currency::free_balance(who).min(locked_now)
		} else {
			Zero::zero()
		}
	}

	/// Adds a vesting schedule to a given account.
	///
	/// If there already exists a vesting schedule for the given account, an `Err` is returned
	/// and nothing is updated.
	///
	/// On success, a linearly reducing amount of funds will be locked. In order to realise any
	/// reduction of the lock over time as it diminishes, the account owner must use `vest` or
	/// `vest_other`.
	///
	/// Is a no-op if the amount to be vested is zero.
	fn add_vesting_schedule(
		who: &T::AccountId,
		locked: BalanceOf<T>,
		per_block: BalanceOf<T>,
		starting_block: T::BlockNumber
	) -> DispatchResult {
		if locked.is_zero() { return Ok(()) }
		if Vesting::<T>::contains_key(who) {
			Err(Error::<T>::ExistingVestingSchedule)?
		}
		let vesting_schedule = VestingInfo {
			locked,
			per_block,
			starting_block
		};
		Vesting::<T>::insert(who, vesting_schedule);
		// it can't fail, but even if somehow it did, we don't really care.
		let _ = Self::update_lock(who.clone());
		Ok(())
	}

	/// Remove a vesting schedule for a given account.
	fn remove_vesting_schedule(who: &T::AccountId) {
		Vesting::<T>::remove(who);
		// it can't fail, but even if somehow it did, we don't really care.
		let _ = Self::update_lock(who.clone());
	}
}

#[cfg(test)]
mod tests {
	use super::*;

	use std::cell::RefCell;
	use frame_support::{
		assert_ok, assert_noop, impl_outer_origin, parameter_types, weights::Weight,
		traits::Get
	};
	use sp_core::H256;
	// The testing primitives are very useful for avoiding having to work with signatures
	// or public keys. `u64` is used as the `AccountId` and no `Signature`s are required.
	use sp_runtime::{
		Perbill,
		testing::Header,
		traits::{BlakeTwo256, IdentityLookup, Identity, OnInitialize},
	};
	use sp_storage::Storage;

	impl_outer_origin! {
		pub enum Origin for Test  where system = frame_system {}
	}

	// For testing the module, we construct most of a mock runtime. This means
	// first constructing a configuration type (`Test`) which `impl`s each of the
	// configuration traits of modules we want to use.
	#[derive(Clone, Eq, PartialEq)]
	pub struct Test;
	parameter_types! {
		pub const BlockHashCount: u64 = 250;
		pub const MaximumBlockWeight: Weight = 1024;
		pub const MaximumBlockLength: u32 = 2 * 1024;
		pub const AvailableBlockRatio: Perbill = Perbill::one();
	}
	impl frame_system::Trait for Test {
		type Origin = Origin;
		type Index = u64;
		type BlockNumber = u64;
		type Hash = H256;
		type Call = ();
		type Hashing = BlakeTwo256;
		type AccountId = u64;
		type Lookup = IdentityLookup<Self::AccountId>;
		type Header = Header;
		type Event = ();
		type BlockHashCount = BlockHashCount;
		type MaximumBlockWeight = MaximumBlockWeight;
		type MaximumBlockLength = MaximumBlockLength;
		type AvailableBlockRatio = AvailableBlockRatio;
		type Version = ();
		type ModuleToIndex = ();
<<<<<<< HEAD
		type Doughnut = ();
		type DelegatedDispatchVerifier = ();
	}
	parameter_types! {
		pub const CreationFee: u64 = 0;
=======
		type AccountData = pallet_balances::AccountData<u64>;
		type OnNewAccount = ();
		type OnReapAccount = Balances;
>>>>>>> 877e193b
	}
	impl pallet_balances::Trait for Test {
		type Balance = u64;
		type DustRemoval = ();
		type Event = ();
		type ExistentialDeposit = ExistentialDeposit;
		type AccountStore = System;
	}
	impl Trait for Test {
		type Event = ();
		type Currency = Balances;
		type BlockNumberToBalance = Identity;
	}
	type System = frame_system::Module<Test>;
	type Balances = pallet_balances::Module<Test>;
	type Vesting = Module<Test>;

	thread_local! {
		static EXISTENTIAL_DEPOSIT: RefCell<u64> = RefCell::new(0);
	}
	pub struct ExistentialDeposit;
	impl Get<u64> for ExistentialDeposit {
		fn get() -> u64 { EXISTENTIAL_DEPOSIT.with(|v| *v.borrow()) }
	}

	pub struct ExtBuilder {
		existential_deposit: u64,
	}
	impl Default for ExtBuilder {
		fn default() -> Self {
			Self {
				existential_deposit: 1,
			}
		}
	}
	impl ExtBuilder {
		pub fn existential_deposit(mut self, existential_deposit: u64) -> Self {
			self.existential_deposit = existential_deposit;
			self
		}
		pub fn build(self) -> sp_io::TestExternalities {
			EXISTENTIAL_DEPOSIT.with(|v| *v.borrow_mut() = self.existential_deposit);
			let mut t = frame_system::GenesisConfig::default().build_storage::<Test>().unwrap();
			pallet_balances::GenesisConfig::<Test> {
				balances: vec![
					(1, 10 * self.existential_deposit),
					(2, 20 * self.existential_deposit),
					(3, 30 * self.existential_deposit),
					(4, 40 * self.existential_deposit),
					(12, 10 * self.existential_deposit)
				],
			}.assimilate_storage(&mut t).unwrap();
			GenesisConfig::<Test> {
				vesting: vec![
					(1, 0, 10, 5 * self.existential_deposit),
					(2, 10, 20, 0),
					(12, 10, 20, 5 * self.existential_deposit)
				],
			}.assimilate_storage(&mut t).unwrap();
			t.into()
		}
	}

	#[test]
	fn vesting_info_via_migration_should_work() {
		let mut s = Storage::default();
		use hex_literal::hex;
		// A dump of data from the previous version for which we know account 6 vests 30 of its 60
		// over 5  blocks from block 3.
		let data = vec![
			(hex!["26aa394eea5630e07c48ae0c9558cef702a5c1b19ab7a04f536c519aca4983ac"].to_vec(), hex!["0100000000000000"].to_vec()),
			(hex!["26aa394eea5630e07c48ae0c9558cef70a98fdbe9ce6c55837576c60c7af3850"].to_vec(), hex!["02000000"].to_vec()),
			(hex!["26aa394eea5630e07c48ae0c9558cef780d41e5e16056765bc8461851072c9d7"].to_vec(), hex!["08000000000000000000000000"].to_vec()),
			(hex!["26aa394eea5630e07c48ae0c9558cef78a42f33323cb5ced3b44dd825fda9fcc"].to_vec(), hex!["4545454545454545454545454545454545454545454545454545454545454545"].to_vec()),
			(hex!["26aa394eea5630e07c48ae0c9558cef7a44704b568d21667356a5a050c11874681e47a19e6b29b0a65b9591762ce5143ed30d0261e5d24a3201752506b20f15c"].to_vec(), hex!["4545454545454545454545454545454545454545454545454545454545454545"].to_vec()),
			(hex!["3a636f6465"].to_vec(), hex![""].to_vec()),
			(hex!["3a65787472696e7369635f696e646578"].to_vec(), hex!["00000000"].to_vec()),
			(hex!["3a686561707061676573"].to_vec(), hex!["0800000000000000"].to_vec()),
			(hex!["c2261276cc9d1f8598ea4b6a74b15c2f218f26c73add634897550b4003b26bc61dbd7d0b561a41d23c2a469ad42fbd70d5438bae826f6fd607413190c37c363b"].to_vec(), hex!["046d697363202020200300000000000000ffffffffffffffff04"].to_vec()),
			(hex!["c2261276cc9d1f8598ea4b6a74b15c2f218f26c73add634897550b4003b26bc66cddb367afbd583bb48f9bbd7d5ba3b1d0738b4881b1cddd38169526d8158137"].to_vec(), hex!["0474786665657320200300000000000000ffffffffffffffff01"].to_vec()),
			(hex!["c2261276cc9d1f8598ea4b6a74b15c2f218f26c73add634897550b4003b26bc6e88b43fded6323ef02ffeffbd8c40846ee09bf316271bd22369659c959dd733a"].to_vec(), hex!["08616c6c20202020200300000000000000ffffffffffffffff1f64656d6f63726163ffffffffffffffff030000000000000002"].to_vec()),
			(hex!["c2261276cc9d1f8598ea4b6a74b15c2f3c22813def93ef32c365b55cb92f10f91dbd7d0b561a41d23c2a469ad42fbd70d5438bae826f6fd607413190c37c363b"].to_vec(), hex!["0500000000000000"].to_vec()),
			(hex!["c2261276cc9d1f8598ea4b6a74b15c2f57c875e4cff74148e4628f264b974c80"].to_vec(), hex!["d200000000000000"].to_vec()),
			(hex!["c2261276cc9d1f8598ea4b6a74b15c2f5f27b51b5ec208ee9cb25b55d8728243b8788bb218b185b63e3e92653953f29b6b143fb8cf5159fc908632e6fe490501"].to_vec(), hex!["1e0000000000000006000000000000000200000000000000"].to_vec()),
			(hex!["c2261276cc9d1f8598ea4b6a74b15c2f6482b9ade7bc6657aaca787ba1add3b41dbd7d0b561a41d23c2a469ad42fbd70d5438bae826f6fd607413190c37c363b"].to_vec(), hex!["0500000000000000"].to_vec()),
			(hex!["c2261276cc9d1f8598ea4b6a74b15c2f6482b9ade7bc6657aaca787ba1add3b46cddb367afbd583bb48f9bbd7d5ba3b1d0738b4881b1cddd38169526d8158137"].to_vec(), hex!["1e00000000000000"].to_vec()),
			(hex!["c2261276cc9d1f8598ea4b6a74b15c2f6482b9ade7bc6657aaca787ba1add3b4b8788bb218b185b63e3e92653953f29b6b143fb8cf5159fc908632e6fe490501"].to_vec(), hex!["3c00000000000000"].to_vec()),
			(hex!["c2261276cc9d1f8598ea4b6a74b15c2f6482b9ade7bc6657aaca787ba1add3b4e88b43fded6323ef02ffeffbd8c40846ee09bf316271bd22369659c959dd733a"].to_vec(), hex!["1400000000000000"].to_vec()),
			(hex!["c2261276cc9d1f8598ea4b6a74b15c2f6482b9ade7bc6657aaca787ba1add3b4e96760d274653a39b429a87ebaae9d3aa4fdf58b9096cf0bebc7c4e5a4c2ed8d"].to_vec(), hex!["2800000000000000"].to_vec()),
			(hex!["c2261276cc9d1f8598ea4b6a74b15c2f6482b9ade7bc6657aaca787ba1add3b4effb728943197fd12e694cbf3f3ede28fbf7498b0370c6dfa0013874b417c178"].to_vec(), hex!["3200000000000000"].to_vec()),
			(hex!["f2794c22e353e9a839f12faab03a911b7f17cdfbfa73331856cca0acddd7842e"].to_vec(), hex!["00000000"].to_vec()),
			(hex!["f2794c22e353e9a839f12faab03a911bbdcb0c5143a8617ed38ae3810dd45bc6"].to_vec(), hex!["00000000"].to_vec()),
			(hex!["f2794c22e353e9a839f12faab03a911be2f6cb0456905c189bcb0458f9440f13"].to_vec(), hex!["00000000"].to_vec()),
		];
		s.top = data.into_iter().collect();
		sp_io::TestExternalities::new(s).execute_with(|| {
			Balances::on_initialize(1);
			assert_eq!(Balances::free_balance(6), 60);
			assert_eq!(Balances::usable_balance(&6), 30);
			System::set_block_number(2);
			assert_ok!(Vesting::vest(Origin::signed(6)));
			assert_eq!(Balances::usable_balance(&6), 30);
			System::set_block_number(3);
			assert_ok!(Vesting::vest(Origin::signed(6)));
			assert_eq!(Balances::usable_balance(&6), 36);
			System::set_block_number(4);
			assert_ok!(Vesting::vest(Origin::signed(6)));
			assert_eq!(Balances::usable_balance(&6), 42);
		});
	}

	#[test]
	fn check_vesting_status() {
		ExtBuilder::default()
			.existential_deposit(256)
			.build()
			.execute_with(|| {
				assert_eq!(System::block_number(), 1);
				let user1_free_balance = Balances::free_balance(&1);
				let user2_free_balance = Balances::free_balance(&2);
				let user12_free_balance = Balances::free_balance(&12);
				assert_eq!(user1_free_balance, 256 * 10); // Account 1 has free balance
				assert_eq!(user2_free_balance, 256 * 20); // Account 2 has free balance
				assert_eq!(user12_free_balance, 256 * 10); // Account 12 has free balance
				let user1_vesting_schedule = VestingInfo {
					locked: 256 * 5,
					per_block: 128, // Vesting over 10 blocks
					starting_block: 0,
				};
				let user2_vesting_schedule = VestingInfo {
					locked: 256 * 20,
					per_block: 256, // Vesting over 20 blocks
					starting_block: 10,
				};
				let user12_vesting_schedule = VestingInfo {
					locked: 256 * 5,
					per_block: 64, // Vesting over 20 blocks
					starting_block: 10,
				};
				assert_eq!(Vesting::vesting(&1), Some(user1_vesting_schedule)); // Account 1 has a vesting schedule
				assert_eq!(Vesting::vesting(&2), Some(user2_vesting_schedule)); // Account 2 has a vesting schedule
				assert_eq!(Vesting::vesting(&12), Some(user12_vesting_schedule)); // Account 12 has a vesting schedule

				// Account 1 has only 128 units vested from their illiquid 256 * 5 units at block 1
				assert_eq!(Vesting::vesting_balance(&1), 128 * 9);
				// Account 2 has their full balance locked
				assert_eq!(Vesting::vesting_balance(&2), user2_free_balance);
				// Account 12 has only their illiquid funds locked
				assert_eq!(Vesting::vesting_balance(&12), user12_free_balance - 256 * 5);

				System::set_block_number(10);
				assert_eq!(System::block_number(), 10);

				// Account 1 has fully vested by block 10
				assert_eq!(Vesting::vesting_balance(&1), 0);
				// Account 2 has started vesting by block 10
				assert_eq!(Vesting::vesting_balance(&2), user2_free_balance);
				// Account 12 has started vesting by block 10
				assert_eq!(Vesting::vesting_balance(&12), user12_free_balance - 256 * 5);

				System::set_block_number(30);
				assert_eq!(System::block_number(), 30);

				assert_eq!(Vesting::vesting_balance(&1), 0); // Account 1 is still fully vested, and not negative
				assert_eq!(Vesting::vesting_balance(&2), 0); // Account 2 has fully vested by block 30
				assert_eq!(Vesting::vesting_balance(&12), 0); // Account 2 has fully vested by block 30

			});
	}

	#[test]
	fn unvested_balance_should_not_transfer() {
		ExtBuilder::default()
			.existential_deposit(10)
			.build()
			.execute_with(|| {
				assert_eq!(System::block_number(), 1);
				let user1_free_balance = Balances::free_balance(&1);
				assert_eq!(user1_free_balance, 100); // Account 1 has free balance
				// Account 1 has only 5 units vested at block 1 (plus 50 unvested)
				assert_eq!(Vesting::vesting_balance(&1), 45);
				assert_noop!(
					Balances::transfer((Some(1), None).into(), 2, 56),
					pallet_balances::Error::<Test, _>::LiquidityRestrictions,
				); // Account 1 cannot send more than vested amount
			});
	}

	#[test]
	fn vested_balance_should_transfer() {
		ExtBuilder::default()
			.existential_deposit(10)
			.build()
			.execute_with(|| {
				assert_eq!(System::block_number(), 1);
				let user1_free_balance = Balances::free_balance(&1);
				assert_eq!(user1_free_balance, 100); // Account 1 has free balance
				// Account 1 has only 5 units vested at block 1 (plus 50 unvested)
				assert_eq!(Vesting::vesting_balance(&1), 45);
				assert_ok!(Vesting::vest((Some(1), None).into()));
				assert_ok!(Balances::transfer((Some(1), None).into(), 2, 55));
			});
	}

	#[test]
	fn vested_balance_should_transfer_using_vest_other() {
		ExtBuilder::default()
			.existential_deposit(10)
			.build()
			.execute_with(|| {
				assert_eq!(System::block_number(), 1);
				let user1_free_balance = Balances::free_balance(&1);
				assert_eq!(user1_free_balance, 100); // Account 1 has free balance
				// Account 1 has only 5 units vested at block 1 (plus 50 unvested)
				assert_eq!(Vesting::vesting_balance(&1), 45);
				assert_ok!(Vesting::vest_other((Some(2), None).into(), 1));
				assert_ok!(Balances::transfer((Some(1), None).into(), 2, 55));
			});
	}

	#[test]
	fn extra_balance_should_transfer() {
		ExtBuilder::default()
			.existential_deposit(10)
			.build()
			.execute_with(|| {
				assert_eq!(System::block_number(), 1);
				assert_ok!(Balances::transfer((Some(3), None).into(), 1, 100));
				assert_ok!(Balances::transfer((Some(3), None).into(), 2, 100));

				let user1_free_balance = Balances::free_balance(&1);
				assert_eq!(user1_free_balance, 200); // Account 1 has 100 more free balance than normal

				let user2_free_balance = Balances::free_balance(&2);
				assert_eq!(user2_free_balance, 300); // Account 2 has 100 more free balance than normal

				// Account 1 has only 5 units vested at block 1 (plus 150 unvested)
				assert_eq!(Vesting::vesting_balance(&1), 45);
				assert_ok!(Vesting::vest((Some(1), None).into()));
				assert_ok!(Balances::transfer((Some(1), None).into(), 3, 155)); // Account 1 can send extra units gained

				// Account 2 has no units vested at block 1, but gained 100
				assert_eq!(Vesting::vesting_balance(&2), 200);
				assert_ok!(Vesting::vest((Some(2), None).into()));
				assert_ok!(Balances::transfer((Some(2), None).into(), 3, 100)); // Account 2 can send extra units gained
			});
	}

	#[test]
	fn liquid_funds_should_transfer_with_delayed_vesting() {
		ExtBuilder::default()
			.existential_deposit(256)
			.build()
			.execute_with(|| {
				assert_eq!(System::block_number(), 1);
				let user12_free_balance = Balances::free_balance(&12);

				assert_eq!(user12_free_balance, 2560); // Account 12 has free balance
				// Account 12 has liquid funds
				assert_eq!(Vesting::vesting_balance(&12), user12_free_balance - 256 * 5);

				// Account 12 has delayed vesting
				let user12_vesting_schedule = VestingInfo {
					locked: 256 * 5,
					per_block: 64, // Vesting over 20 blocks
					starting_block: 10,
				};
				assert_eq!(Vesting::vesting(&12), Some(user12_vesting_schedule));

				// Account 12 can still send liquid funds
				assert_ok!(Balances::transfer((Some(12), None).into(), 3, 256 * 5));
			});
	}
}<|MERGE_RESOLUTION|>--- conflicted
+++ resolved
@@ -337,17 +337,14 @@
 		type AvailableBlockRatio = AvailableBlockRatio;
 		type Version = ();
 		type ModuleToIndex = ();
-<<<<<<< HEAD
-		type Doughnut = ();
-		type DelegatedDispatchVerifier = ();
-	}
-	parameter_types! {
-		pub const CreationFee: u64 = 0;
-=======
 		type AccountData = pallet_balances::AccountData<u64>;
 		type OnNewAccount = ();
 		type OnReapAccount = Balances;
->>>>>>> 877e193b
+		type Doughnut = ();
+		type DelegatedDispatchVerifier = ();
+	}
+	parameter_types! {
+		pub const CreationFee: u64 = 0;
 	}
 	impl pallet_balances::Trait for Test {
 		type Balance = u64;
