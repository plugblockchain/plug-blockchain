// Copyright 2019-2020 Parity Technologies (UK) Ltd.
// This file is part of Substrate.

// Substrate is free software: you can redistribute it and/or modify
// it under the terms of the GNU General Public License as published by
// the Free Software Foundation, either version 3 of the License, or
// (at your option) any later version.

// Substrate is distributed in the hope that it will be useful,
// but WITHOUT ANY WARRANTY; without even the implied warranty of
// MERCHANTABILITY or FITNESS FOR A PARTICULAR PURPOSE.  See the
// GNU General Public License for more details.

// You should have received a copy of the GNU General Public License
// along with Substrate.  If not, see <http://www.gnu.org/licenses/>.

//! # Vesting Module
//!
//! - [`vesting::Trait`](./trait.Trait.html)
//! - [`Call`](./enum.Call.html)
//!
//! ## Overview
//!
//! A simple module providing a means of placing a linear curve on an account's locked balance. This
//! module ensures that there is a lock in place preventing the balance to drop below the *unvested*
//! amount for any reason other than transaction fee payment.
//!
//! As the amount vested increases over time, the amount unvested reduces. However, locks remain in
//! place and explicit action is needed on behalf of the user to ensure that the amount locked is
//! equivalent to the amount remaining to be vested. This is done through a dispatchable function,
//! either `vest` (in typical case where the sender is calling on their own behalf) or `vest_other`
//! in case the sender is calling on another account's behalf.
//!
//! ## Interface
//!
//! This module implements the `VestingSchedule` trait.
//!
//! ### Dispatchable Functions
//!
//! - `vest` - Update the lock, reducing it in line with the amount "vested" so far.
//! - `vest_other` - Update the lock of another account, reducing it in line with the amount
//!   "vested" so far.
//!
//! [`Call`]: ./enum.Call.html
//! [`Trait`]: ./trait.Trait.html

#![cfg_attr(not(feature = "std"), no_std)]

use sp_std::prelude::*;
use sp_std::fmt::Debug;
use codec::{Encode, Decode};
use sp_runtime::{DispatchResult, RuntimeDebug, traits::{
	StaticLookup, Zero, AtLeast32Bit, MaybeSerializeDeserialize, Saturating, Convert
}};
use frame_support::{decl_module, decl_event, decl_storage, decl_error};
use frame_support::traits::{
	Currency, LockableCurrency, VestingSchedule, WithdrawReason, LockIdentifier
};
use frame_system::{self as system, ensure_signed};

type BalanceOf<T> = <<T as Trait>::Currency as Currency<<T as frame_system::Trait>::AccountId>>::Balance;

pub trait Trait: frame_system::Trait {
	/// The overarching event type.
	type Event: From<Event<Self>> + Into<<Self as frame_system::Trait>::Event>;

	/// The currency trait.
	type Currency: LockableCurrency<Self::AccountId>;

	/// Convert the block number into a balance.
	type BlockNumberToBalance: Convert<Self::BlockNumber, BalanceOf<Self>>;
}

const VESTING_ID: LockIdentifier = *b"vesting ";

/// Struct to encode the vesting schedule of an individual account.
#[derive(Encode, Decode, Copy, Clone, PartialEq, Eq, RuntimeDebug)]
pub struct VestingInfo<Balance, BlockNumber> {
	/// Locked amount at genesis.
	pub locked: Balance,
	/// Amount that gets unlocked every block after `starting_block`.
	pub per_block: Balance,
	/// Starting block for unlocking(vesting).
	pub starting_block: BlockNumber,
}

impl<
	Balance: AtLeast32Bit + Copy,
	BlockNumber: AtLeast32Bit + Copy,
> VestingInfo<Balance, BlockNumber> {
	/// Amount locked at block `n`.
	pub fn locked_at<
		BlockNumberToBalance: Convert<BlockNumber, Balance>
	>(&self, n: BlockNumber) -> Balance {
		// Number of blocks that count toward vesting
		// Saturating to 0 when n < starting_block
		let vested_block_count = n.saturating_sub(self.starting_block);
		let vested_block_count = BlockNumberToBalance::convert(vested_block_count);
		// Return amount that is still locked in vesting
		let maybe_balance = vested_block_count.checked_mul(&self.per_block);
		if let Some(balance) = maybe_balance {
			self.locked.saturating_sub(balance)
		} else {
			Zero::zero()
		}
	}
}

decl_storage! {
	trait Store for Module<T: Trait> as Vesting {
		/// Information regarding the vesting of a given account.
		pub Vesting get(fn vesting):
			map hasher(blake2_256) T::AccountId => Option<VestingInfo<BalanceOf<T>, T::BlockNumber>>;
	}
	add_extra_genesis {
		config(vesting): Vec<(T::AccountId, T::BlockNumber, T::BlockNumber, BalanceOf<T>)>;
		build(|config: &GenesisConfig<T>| {
			// Generate initial vesting configuration
			// * who - Account which we are generating vesting configuration for
			// * begin - Block when the account will start to vest
			// * length - Number of blocks from `begin` until fully vested
			// * liquid - Number of units which can be spent before vesting begins
			for &(ref who, begin, length, liquid) in config.vesting.iter() {
				let balance = T::Currency::free_balance(who);
				assert!(!balance.is_zero(), "Currencies must be init'd before vesting");
				// Total genesis `balance` minus `liquid` equals funds locked for vesting
				let locked = balance.saturating_sub(liquid);
				let length_as_balance = T::BlockNumberToBalance::convert(length);
				let per_block = locked / length_as_balance.max(sp_runtime::traits::One::one());

				Vesting::<T>::insert(who, VestingInfo {
					locked: locked,
					per_block: per_block,
					starting_block: begin
				});
				let reasons = WithdrawReason::Transfer | WithdrawReason::Reserve;
				T::Currency::set_lock(VESTING_ID, who, locked, reasons);
			}
		})
	}
}

decl_event!(
	pub enum Event<T> where AccountId = <T as frame_system::Trait>::AccountId, Balance = BalanceOf<T> {
		/// The amount vested has been updated. This could indicate more funds are available. The
		/// balance given is the amount which is left unvested (and thus locked).
		VestingUpdated(AccountId, Balance),
		/// An account (given) has become fully vested. No further vesting can happen.
		VestingCompleted(AccountId),
	}
);

decl_error! {
	/// Error for the vesting module.
	pub enum Error for Module<T: Trait> {
		/// The account given is not vesting.
		NotVesting,
		/// An existing vesting schedule already exists for this account that cannot be clobbered.
		ExistingVestingSchedule,
	}
}

decl_module! {
	// Simple declaration of the `Module` type. Lets the macro know what it's working on.
	pub struct Module<T: Trait> for enum Call where origin: T::Origin {
		type Error = Error<T>;

		fn deposit_event() = default;

		/// Unlock any vested funds of the sender account.
		///
		/// The dispatch origin for this call must be _Signed_ and the sender must have funds still
		/// locked under this module.
		///
		/// Emits either `VestingCompleted` or `VestingUpdated`.
		///
		/// # <weight>
		/// - `O(1)`.
		/// - One balance-lock operation.
		/// - One storage read (codec `O(1)`) and up to one removal.
		/// - One event.
		/// # </weight>
		fn vest(origin) -> DispatchResult {
			let who = ensure_signed(origin)?;
			Self::update_lock(who)
		}

		/// Unlock any vested funds of a `target` account.
		///
		/// The dispatch origin for this call must be _Signed_.
		///
		/// - `target`: The account whose vested funds should be unlocked. Must have funds still
		/// locked under this module.
		///
		/// Emits either `VestingCompleted` or `VestingUpdated`.
		///
		/// # <weight>
		/// - `O(1)`.
		/// - Up to one account lookup.
		/// - One balance-lock operation.
		/// - One storage read (codec `O(1)`) and up to one removal.
		/// - One event.
		/// # </weight>
		fn vest_other(origin, target: <T::Lookup as StaticLookup>::Source) -> DispatchResult {
			ensure_signed(origin)?;
			Self::update_lock(T::Lookup::lookup(target)?)
		}
	}
}

impl<T: Trait> Module<T> {
	/// (Re)set or remove the module's currency lock on `who`'s account in accordance with their
	/// current unvested amount.
	fn update_lock(who: T::AccountId) -> DispatchResult {
		let vesting = Self::vesting(&who).ok_or(Error::<T>::NotVesting)?;
		let now = <frame_system::Module<T>>::block_number();
		let locked_now = vesting.locked_at::<T::BlockNumberToBalance>(now);

		if locked_now.is_zero() {
			T::Currency::remove_lock(VESTING_ID, &who);
			Vesting::<T>::remove(&who);
			Self::deposit_event(RawEvent::VestingCompleted(who));
		} else {
			let reasons = WithdrawReason::Transfer | WithdrawReason::Reserve;
			T::Currency::set_lock(VESTING_ID, &who, locked_now, reasons);
			Self::deposit_event(RawEvent::VestingUpdated(who, locked_now));
		}
		Ok(())
	}
}

impl<T: Trait> VestingSchedule<T::AccountId> for Module<T> where
	BalanceOf<T>: MaybeSerializeDeserialize + Debug
{
	type Moment = T::BlockNumber;
	type Currency = T::Currency;

	/// Get the amount that is currently being vested and cannot be transferred out of this account.
	fn vesting_balance(who: &T::AccountId) -> Option<BalanceOf<T>> {
		if let Some(v) = Self::vesting(who) {
			let now = <frame_system::Module<T>>::block_number();
			let locked_now = v.locked_at::<T::BlockNumberToBalance>(now);
			Some(T::Currency::free_balance(who).min(locked_now))
		} else {
			None
		}
	}

	/// Adds a vesting schedule to a given account.
	///
	/// If there already exists a vesting schedule for the given account, an `Err` is returned
	/// and nothing is updated.
	///
	/// On success, a linearly reducing amount of funds will be locked. In order to realise any
	/// reduction of the lock over time as it diminishes, the account owner must use `vest` or
	/// `vest_other`.
	///
	/// Is a no-op if the amount to be vested is zero.
	fn add_vesting_schedule(
		who: &T::AccountId,
		locked: BalanceOf<T>,
		per_block: BalanceOf<T>,
		starting_block: T::BlockNumber
	) -> DispatchResult {
		if locked.is_zero() { return Ok(()) }
		if Vesting::<T>::contains_key(who) {
			Err(Error::<T>::ExistingVestingSchedule)?
		}
		let vesting_schedule = VestingInfo {
			locked,
			per_block,
			starting_block
		};
		Vesting::<T>::insert(who, vesting_schedule);
		// it can't fail, but even if somehow it did, we don't really care.
		let _ = Self::update_lock(who.clone());
		Ok(())
	}

	/// Remove a vesting schedule for a given account.
	fn remove_vesting_schedule(who: &T::AccountId) {
		Vesting::<T>::remove(who);
		// it can't fail, but even if somehow it did, we don't really care.
		let _ = Self::update_lock(who.clone());
	}
}

#[cfg(test)]
mod tests {
	use super::*;

	use std::cell::RefCell;
	use frame_support::{
		assert_ok, assert_noop, impl_outer_origin, parameter_types, weights::Weight,
		traits::Get
	};
	use sp_core::H256;
	// The testing primitives are very useful for avoiding having to work with signatures
	// or public keys. `u64` is used as the `AccountId` and no `Signature`s are required.
	use sp_runtime::{
		Perbill,
		testing::Header,
		traits::{BlakeTwo256, IdentityLookup, Identity, OnInitialize},
	};
	use sp_storage::Storage;

	impl_outer_origin! {
		pub enum Origin for Test  where system = frame_system {}
	}

	// For testing the pallet, we construct most of a mock runtime. This means
	// first constructing a configuration type (`Test`) which `impl`s each of the
	// configuration traits of pallets we want to use.
	#[derive(Clone, Eq, PartialEq)]
	pub struct Test;
	parameter_types! {
		pub const BlockHashCount: u64 = 250;
		pub const MaximumBlockWeight: Weight = 1024;
		pub const MaximumBlockLength: u32 = 2 * 1024;
		pub const AvailableBlockRatio: Perbill = Perbill::one();
	}
	impl frame_system::Trait for Test {
		type Origin = Origin;
		type Index = u64;
		type BlockNumber = u64;
		type Hash = H256;
		type Call = ();
		type Hashing = BlakeTwo256;
		type AccountId = u64;
		type Lookup = IdentityLookup<Self::AccountId>;
		type Header = Header;
		type Event = ();
		type BlockHashCount = BlockHashCount;
		type MaximumBlockWeight = MaximumBlockWeight;
		type MaximumBlockLength = MaximumBlockLength;
		type AvailableBlockRatio = AvailableBlockRatio;
		type Version = ();
		type ModuleToIndex = ();
		type Doughnut = ();
		type DelegatedDispatchVerifier = ();
	}
	parameter_types! {
		pub const CreationFee: u64 = 0;
	}
	impl pallet_balances::Trait for Test {
		type Balance = u64;
		type OnReapAccount = System;
		type OnNewAccount = ();
		type Event = ();
		type TransferPayment = ();
		type DustRemoval = ();
		type ExistentialDeposit = ExistentialDeposit;
		type CreationFee = CreationFee;
	}
	impl Trait for Test {
		type Event = ();
		type Currency = Balances;
		type BlockNumberToBalance = Identity;
	}
	type System = frame_system::Module<Test>;
	type Balances = pallet_balances::Module<Test>;
	type Vesting = Module<Test>;

	thread_local! {
		static EXISTENTIAL_DEPOSIT: RefCell<u64> = RefCell::new(0);
	}
	pub struct ExistentialDeposit;
	impl Get<u64> for ExistentialDeposit {
		fn get() -> u64 { EXISTENTIAL_DEPOSIT.with(|v| *v.borrow()) }
	}

	pub struct ExtBuilder {
		existential_deposit: u64,
	}
	impl Default for ExtBuilder {
		fn default() -> Self {
			Self {
				existential_deposit: 1,
			}
		}
	}
	impl ExtBuilder {
		pub fn existential_deposit(mut self, existential_deposit: u64) -> Self {
			self.existential_deposit = existential_deposit;
			self
		}
		pub fn build(self) -> sp_io::TestExternalities {
			EXISTENTIAL_DEPOSIT.with(|v| *v.borrow_mut() = self.existential_deposit);
			let mut t = frame_system::GenesisConfig::default().build_storage::<Test>().unwrap();
			pallet_balances::GenesisConfig::<Test> {
				balances: vec![
					(1, 10 * self.existential_deposit),
					(2, 20 * self.existential_deposit),
					(3, 30 * self.existential_deposit),
					(4, 40 * self.existential_deposit),
					(12, 10 * self.existential_deposit)
				],
			}.assimilate_storage(&mut t).unwrap();
			GenesisConfig::<Test> {
				vesting: vec![
					(1, 0, 10, 5 * self.existential_deposit),
					(2, 10, 20, 0),
					(12, 10, 20, 5 * self.existential_deposit)
				],
			}.assimilate_storage(&mut t).unwrap();
			t.into()
		}
	}

	#[test]
	fn vesting_info_via_migration_should_work() {
		let mut s = Storage::default();
		use hex_literal::hex;
		// A dump of data from the previous version for which we know account 6 vests 30 of its 60
		// over 5  blocks from block 3.
		let data = vec![
			(hex!["26aa394eea5630e07c48ae0c9558cef702a5c1b19ab7a04f536c519aca4983ac"].to_vec(), hex!["0100000000000000"].to_vec()),
			(hex!["26aa394eea5630e07c48ae0c9558cef70a98fdbe9ce6c55837576c60c7af3850"].to_vec(), hex!["02000000"].to_vec()),
			(hex!["26aa394eea5630e07c48ae0c9558cef780d41e5e16056765bc8461851072c9d7"].to_vec(), hex!["08000000000000000000000000"].to_vec()),
			(hex!["26aa394eea5630e07c48ae0c9558cef78a42f33323cb5ced3b44dd825fda9fcc"].to_vec(), hex!["4545454545454545454545454545454545454545454545454545454545454545"].to_vec()),
			(hex!["26aa394eea5630e07c48ae0c9558cef7a44704b568d21667356a5a050c11874681e47a19e6b29b0a65b9591762ce5143ed30d0261e5d24a3201752506b20f15c"].to_vec(), hex!["4545454545454545454545454545454545454545454545454545454545454545"].to_vec()),
			(hex!["3a636f6465"].to_vec(), hex![""].to_vec()),
			(hex!["3a65787472696e7369635f696e646578"].to_vec(), hex!["00000000"].to_vec()),
			(hex!["3a686561707061676573"].to_vec(), hex!["0800000000000000"].to_vec()),
			(hex!["c2261276cc9d1f8598ea4b6a74b15c2f218f26c73add634897550b4003b26bc61dbd7d0b561a41d23c2a469ad42fbd70d5438bae826f6fd607413190c37c363b"].to_vec(), hex!["046d697363202020200300000000000000ffffffffffffffff04"].to_vec()),
			(hex!["c2261276cc9d1f8598ea4b6a74b15c2f218f26c73add634897550b4003b26bc66cddb367afbd583bb48f9bbd7d5ba3b1d0738b4881b1cddd38169526d8158137"].to_vec(), hex!["0474786665657320200300000000000000ffffffffffffffff01"].to_vec()),
			(hex!["c2261276cc9d1f8598ea4b6a74b15c2f218f26c73add634897550b4003b26bc6e88b43fded6323ef02ffeffbd8c40846ee09bf316271bd22369659c959dd733a"].to_vec(), hex!["08616c6c20202020200300000000000000ffffffffffffffff1f64656d6f63726163ffffffffffffffff030000000000000002"].to_vec()),
			(hex!["c2261276cc9d1f8598ea4b6a74b15c2f3c22813def93ef32c365b55cb92f10f91dbd7d0b561a41d23c2a469ad42fbd70d5438bae826f6fd607413190c37c363b"].to_vec(), hex!["0500000000000000"].to_vec()),
			(hex!["c2261276cc9d1f8598ea4b6a74b15c2f57c875e4cff74148e4628f264b974c80"].to_vec(), hex!["d200000000000000"].to_vec()),
			(hex!["c2261276cc9d1f8598ea4b6a74b15c2f5f27b51b5ec208ee9cb25b55d8728243b8788bb218b185b63e3e92653953f29b6b143fb8cf5159fc908632e6fe490501"].to_vec(), hex!["1e0000000000000006000000000000000200000000000000"].to_vec()),
			(hex!["c2261276cc9d1f8598ea4b6a74b15c2f6482b9ade7bc6657aaca787ba1add3b41dbd7d0b561a41d23c2a469ad42fbd70d5438bae826f6fd607413190c37c363b"].to_vec(), hex!["0500000000000000"].to_vec()),
			(hex!["c2261276cc9d1f8598ea4b6a74b15c2f6482b9ade7bc6657aaca787ba1add3b46cddb367afbd583bb48f9bbd7d5ba3b1d0738b4881b1cddd38169526d8158137"].to_vec(), hex!["1e00000000000000"].to_vec()),
			(hex!["c2261276cc9d1f8598ea4b6a74b15c2f6482b9ade7bc6657aaca787ba1add3b4b8788bb218b185b63e3e92653953f29b6b143fb8cf5159fc908632e6fe490501"].to_vec(), hex!["3c00000000000000"].to_vec()),
			(hex!["c2261276cc9d1f8598ea4b6a74b15c2f6482b9ade7bc6657aaca787ba1add3b4e88b43fded6323ef02ffeffbd8c40846ee09bf316271bd22369659c959dd733a"].to_vec(), hex!["1400000000000000"].to_vec()),
			(hex!["c2261276cc9d1f8598ea4b6a74b15c2f6482b9ade7bc6657aaca787ba1add3b4e96760d274653a39b429a87ebaae9d3aa4fdf58b9096cf0bebc7c4e5a4c2ed8d"].to_vec(), hex!["2800000000000000"].to_vec()),
			(hex!["c2261276cc9d1f8598ea4b6a74b15c2f6482b9ade7bc6657aaca787ba1add3b4effb728943197fd12e694cbf3f3ede28fbf7498b0370c6dfa0013874b417c178"].to_vec(), hex!["3200000000000000"].to_vec()),
			(hex!["f2794c22e353e9a839f12faab03a911b7f17cdfbfa73331856cca0acddd7842e"].to_vec(), hex!["00000000"].to_vec()),
			(hex!["f2794c22e353e9a839f12faab03a911bbdcb0c5143a8617ed38ae3810dd45bc6"].to_vec(), hex!["00000000"].to_vec()),
			(hex!["f2794c22e353e9a839f12faab03a911be2f6cb0456905c189bcb0458f9440f13"].to_vec(), hex!["00000000"].to_vec()),
		];
		s.top = data.into_iter().collect();
		sp_io::TestExternalities::new(s).execute_with(|| {
			Balances::on_initialize(1);
			assert_eq!(Balances::free_balance(6), 60);
			assert_eq!(Balances::usable_balance(&6), 30);
			System::set_block_number(2);
			assert_ok!(Vesting::vest(Origin::signed(6)));
			assert_eq!(Balances::usable_balance(&6), 30);
			System::set_block_number(3);
			assert_ok!(Vesting::vest(Origin::signed(6)));
			assert_eq!(Balances::usable_balance(&6), 36);
			System::set_block_number(4);
			assert_ok!(Vesting::vest(Origin::signed(6)));
			assert_eq!(Balances::usable_balance(&6), 42);
		});
	}

	#[test]
	fn check_vesting_status() {
		ExtBuilder::default()
			.existential_deposit(256)
			.build()
			.execute_with(|| {
				assert_eq!(System::block_number(), 1);
				let user1_free_balance = Balances::free_balance(&1);
				let user2_free_balance = Balances::free_balance(&2);
				let user12_free_balance = Balances::free_balance(&12);
				assert_eq!(user1_free_balance, 256 * 10); // Account 1 has free balance
				assert_eq!(user2_free_balance, 256 * 20); // Account 2 has free balance
				assert_eq!(user12_free_balance, 256 * 10); // Account 12 has free balance
				let user1_vesting_schedule = VestingInfo {
					locked: 256 * 5,
					per_block: 128, // Vesting over 10 blocks
					starting_block: 0,
				};
				let user2_vesting_schedule = VestingInfo {
					locked: 256 * 20,
					per_block: 256, // Vesting over 20 blocks
					starting_block: 10,
				};
				let user12_vesting_schedule = VestingInfo {
					locked: 256 * 5,
					per_block: 64, // Vesting over 20 blocks
					starting_block: 10,
				};
				assert_eq!(Vesting::vesting(&1), Some(user1_vesting_schedule)); // Account 1 has a vesting schedule
				assert_eq!(Vesting::vesting(&2), Some(user2_vesting_schedule)); // Account 2 has a vesting schedule
				assert_eq!(Vesting::vesting(&12), Some(user12_vesting_schedule)); // Account 12 has a vesting schedule

				// Account 1 has only 128 units vested from their illiquid 256 * 5 units at block 1
				assert_eq!(Vesting::vesting_balance(&1), Some(128 * 9));
				// Account 2 has their full balance locked
				assert_eq!(Vesting::vesting_balance(&2), Some(user2_free_balance));
				// Account 12 has only their illiquid funds locked
				assert_eq!(Vesting::vesting_balance(&12), Some(user12_free_balance - 256 * 5));

				System::set_block_number(10);
				assert_eq!(System::block_number(), 10);

				// Account 1 has fully vested by block 10
				assert_eq!(Vesting::vesting_balance(&1), Some(0));
				// Account 2 has started vesting by block 10
				assert_eq!(Vesting::vesting_balance(&2), Some(user2_free_balance));
				// Account 12 has started vesting by block 10
				assert_eq!(Vesting::vesting_balance(&12), Some(user12_free_balance - 256 * 5));

				System::set_block_number(30);
				assert_eq!(System::block_number(), 30);

				assert_eq!(Vesting::vesting_balance(&1), Some(0)); // Account 1 is still fully vested, and not negative
				assert_eq!(Vesting::vesting_balance(&2), Some(0)); // Account 2 has fully vested by block 30
				assert_eq!(Vesting::vesting_balance(&12), Some(0)); // Account 2 has fully vested by block 30

			});
	}

	#[test]
	fn unvested_balance_should_not_transfer() {
		ExtBuilder::default()
			.existential_deposit(10)
			.build()
			.execute_with(|| {
				assert_eq!(System::block_number(), 1);
				let user1_free_balance = Balances::free_balance(&1);
				assert_eq!(user1_free_balance, 100); // Account 1 has free balance
				// Account 1 has only 5 units vested at block 1 (plus 50 unvested)
				assert_eq!(Vesting::vesting_balance(&1), Some(45));
				assert_noop!(
					Balances::transfer((Some(1), None).into(), 2, 56),
					pallet_balances::Error::<Test, _>::LiquidityRestrictions,
				); // Account 1 cannot send more than vested amount
			});
	}

	#[test]
	fn vested_balance_should_transfer() {
		ExtBuilder::default()
			.existential_deposit(10)
			.build()
			.execute_with(|| {
				assert_eq!(System::block_number(), 1);
				let user1_free_balance = Balances::free_balance(&1);
				assert_eq!(user1_free_balance, 100); // Account 1 has free balance
				// Account 1 has only 5 units vested at block 1 (plus 50 unvested)
<<<<<<< HEAD
				assert_eq!(Vesting::vesting_balance(&1), 45);
				assert_ok!(Vesting::vest((Some(1), None).into()));
				assert_ok!(Balances::transfer((Some(1), None).into(), 2, 55));
=======
				assert_eq!(Vesting::vesting_balance(&1), Some(45));
				assert_ok!(Vesting::vest(Some(1).into()));
				assert_ok!(Balances::transfer(Some(1).into(), 2, 55));
>>>>>>> 2406f796
			});
	}

	#[test]
	fn vested_balance_should_transfer_using_vest_other() {
		ExtBuilder::default()
			.existential_deposit(10)
			.build()
			.execute_with(|| {
				assert_eq!(System::block_number(), 1);
				let user1_free_balance = Balances::free_balance(&1);
				assert_eq!(user1_free_balance, 100); // Account 1 has free balance
				// Account 1 has only 5 units vested at block 1 (plus 50 unvested)
<<<<<<< HEAD
				assert_eq!(Vesting::vesting_balance(&1), 45);
				assert_ok!(Vesting::vest_other((Some(2), None).into(), 1));
				assert_ok!(Balances::transfer((Some(1), None).into(), 2, 55));
=======
				assert_eq!(Vesting::vesting_balance(&1), Some(45));
				assert_ok!(Vesting::vest_other(Some(2).into(), 1));
				assert_ok!(Balances::transfer(Some(1).into(), 2, 55));
>>>>>>> 2406f796
			});
	}

	#[test]
	fn extra_balance_should_transfer() {
		ExtBuilder::default()
			.existential_deposit(10)
			.build()
			.execute_with(|| {
				assert_eq!(System::block_number(), 1);
				assert_ok!(Balances::transfer((Some(3), None).into(), 1, 100));
				assert_ok!(Balances::transfer((Some(3), None).into(), 2, 100));

				let user1_free_balance = Balances::free_balance(&1);
				assert_eq!(user1_free_balance, 200); // Account 1 has 100 more free balance than normal

				let user2_free_balance = Balances::free_balance(&2);
				assert_eq!(user2_free_balance, 300); // Account 2 has 100 more free balance than normal

				// Account 1 has only 5 units vested at block 1 (plus 150 unvested)
<<<<<<< HEAD
				assert_eq!(Vesting::vesting_balance(&1), 45);
				assert_ok!(Vesting::vest((Some(1), None).into()));
				assert_ok!(Balances::transfer((Some(1), None).into(), 3, 155)); // Account 1 can send extra units gained

				// Account 2 has no units vested at block 1, but gained 100
				assert_eq!(Vesting::vesting_balance(&2), 200);
				assert_ok!(Vesting::vest((Some(2), None).into()));
				assert_ok!(Balances::transfer((Some(2), None).into(), 3, 100)); // Account 2 can send extra units gained
=======
				assert_eq!(Vesting::vesting_balance(&1), Some(45));
				assert_ok!(Vesting::vest(Some(1).into()));
				assert_ok!(Balances::transfer(Some(1).into(), 3, 155)); // Account 1 can send extra units gained

				// Account 2 has no units vested at block 1, but gained 100
				assert_eq!(Vesting::vesting_balance(&2), Some(200));
				assert_ok!(Vesting::vest(Some(2).into()));
				assert_ok!(Balances::transfer(Some(2).into(), 3, 100)); // Account 2 can send extra units gained
>>>>>>> 2406f796
			});
	}

	#[test]
	fn liquid_funds_should_transfer_with_delayed_vesting() {
		ExtBuilder::default()
			.existential_deposit(256)
			.build()
			.execute_with(|| {
				assert_eq!(System::block_number(), 1);
				let user12_free_balance = Balances::free_balance(&12);

				assert_eq!(user12_free_balance, 2560); // Account 12 has free balance
				// Account 12 has liquid funds
				assert_eq!(Vesting::vesting_balance(&12), Some(user12_free_balance - 256 * 5));

				// Account 12 has delayed vesting
				let user12_vesting_schedule = VestingInfo {
					locked: 256 * 5,
					per_block: 64, // Vesting over 20 blocks
					starting_block: 10,
				};
				assert_eq!(Vesting::vesting(&12), Some(user12_vesting_schedule));

				// Account 12 can still send liquid funds
				assert_ok!(Balances::transfer((Some(12), None).into(), 3, 256 * 5));
			});
	}
}<|MERGE_RESOLUTION|>--- conflicted
+++ resolved
@@ -542,15 +542,9 @@
 				let user1_free_balance = Balances::free_balance(&1);
 				assert_eq!(user1_free_balance, 100); // Account 1 has free balance
 				// Account 1 has only 5 units vested at block 1 (plus 50 unvested)
-<<<<<<< HEAD
-				assert_eq!(Vesting::vesting_balance(&1), 45);
+				assert_eq!(Vesting::vesting_balance(&1), Some(45));
 				assert_ok!(Vesting::vest((Some(1), None).into()));
 				assert_ok!(Balances::transfer((Some(1), None).into(), 2, 55));
-=======
-				assert_eq!(Vesting::vesting_balance(&1), Some(45));
-				assert_ok!(Vesting::vest(Some(1).into()));
-				assert_ok!(Balances::transfer(Some(1).into(), 2, 55));
->>>>>>> 2406f796
 			});
 	}
 
@@ -564,15 +558,9 @@
 				let user1_free_balance = Balances::free_balance(&1);
 				assert_eq!(user1_free_balance, 100); // Account 1 has free balance
 				// Account 1 has only 5 units vested at block 1 (plus 50 unvested)
-<<<<<<< HEAD
-				assert_eq!(Vesting::vesting_balance(&1), 45);
+				assert_eq!(Vesting::vesting_balance(&1), Some(45));
 				assert_ok!(Vesting::vest_other((Some(2), None).into(), 1));
 				assert_ok!(Balances::transfer((Some(1), None).into(), 2, 55));
-=======
-				assert_eq!(Vesting::vesting_balance(&1), Some(45));
-				assert_ok!(Vesting::vest_other(Some(2).into(), 1));
-				assert_ok!(Balances::transfer(Some(1).into(), 2, 55));
->>>>>>> 2406f796
 			});
 	}
 
@@ -593,25 +581,14 @@
 				assert_eq!(user2_free_balance, 300); // Account 2 has 100 more free balance than normal
 
 				// Account 1 has only 5 units vested at block 1 (plus 150 unvested)
-<<<<<<< HEAD
-				assert_eq!(Vesting::vesting_balance(&1), 45);
+				assert_eq!(Vesting::vesting_balance(&1), Some(45));
 				assert_ok!(Vesting::vest((Some(1), None).into()));
 				assert_ok!(Balances::transfer((Some(1), None).into(), 3, 155)); // Account 1 can send extra units gained
 
 				// Account 2 has no units vested at block 1, but gained 100
-				assert_eq!(Vesting::vesting_balance(&2), 200);
+				assert_eq!(Vesting::vesting_balance(&2), Some(200));
 				assert_ok!(Vesting::vest((Some(2), None).into()));
 				assert_ok!(Balances::transfer((Some(2), None).into(), 3, 100)); // Account 2 can send extra units gained
-=======
-				assert_eq!(Vesting::vesting_balance(&1), Some(45));
-				assert_ok!(Vesting::vest(Some(1).into()));
-				assert_ok!(Balances::transfer(Some(1).into(), 3, 155)); // Account 1 can send extra units gained
-
-				// Account 2 has no units vested at block 1, but gained 100
-				assert_eq!(Vesting::vesting_balance(&2), Some(200));
-				assert_ok!(Vesting::vest(Some(2).into()));
-				assert_ok!(Balances::transfer(Some(2).into(), 3, 100)); // Account 2 can send extra units gained
->>>>>>> 2406f796
 			});
 	}
 
