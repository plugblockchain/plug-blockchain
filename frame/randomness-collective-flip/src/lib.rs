--- conflicted
+++ resolved
@@ -191,14 +191,11 @@
 		type MaximumBlockLength = MaximumBlockLength;
 		type Version = ();
 		type ModuleToIndex = ();
-<<<<<<< HEAD
-		type DelegatedDispatchVerifier = ();
-		type Doughnut = ();
-=======
 		type AccountData = ();
 		type OnNewAccount = ();
 		type OnReapAccount = ();
->>>>>>> 877e193b
+		type DelegatedDispatchVerifier = ();
+		type Doughnut = ();
 	}
 
 	type System = frame_system::Module<Test>;
