--- conflicted
+++ resolved
@@ -101,7 +101,7 @@
 		testing::{Header, UintAuthorityId}, traits::{ConvertInto, IdentityLookup, OpaqueKeys},
 		Perbill, KeyTypeId,
 	};
-	use frame_support::{impl_outer_origin, parameter_types, weights::Weight, additional_traits::DummyDispatchVerifier};
+	use frame_support::{impl_outer_origin, parameter_types, weights::Weight};
 
 	type AuthorityDiscovery = Module<Test>;
 
@@ -123,10 +123,7 @@
 		type ValidatorIdOf = ConvertInto;
 		type DisabledValidatorsThreshold = DisabledValidatorsThreshold;
 		type NextSessionRotation = pallet_session::PeriodicSessions<Period, Offset>;
-<<<<<<< HEAD
-=======
 		type WeightInfo = ();
->>>>>>> 4771f237
 	}
 
 	impl pallet_session::historical::Trait for Test {
@@ -166,18 +163,12 @@
 		type MaximumExtrinsicWeight = MaximumBlockWeight;
 		type AvailableBlockRatio = AvailableBlockRatio;
 		type MaximumBlockLength = MaximumBlockLength;
-		type Doughnut = ();
-		type DelegatedDispatchVerifier = DummyDispatchVerifier<Self::Doughnut, Self::AccountId>;
 		type Version = ();
-<<<<<<< HEAD
-		type ModuleToIndex = ();
-=======
 		type PalletInfo = ();
 		type AccountData = ();
 		type OnNewAccount = ();
 		type OnKilledAccount = ();
 		type SystemWeightInfo = ();
->>>>>>> 4771f237
 	}
 
 	impl_outer_origin! {
