--- conflicted
+++ resolved
@@ -161,11 +161,7 @@
 		type ModuleToIndex = ();
 		type AccountData = ();
 		type OnNewAccount = ();
-<<<<<<< HEAD
-		type OnReapAccount = ();
-=======
 		type OnKilledAccount = ();
->>>>>>> 41bb2193
 	}
 
 	impl_outer_origin! {
