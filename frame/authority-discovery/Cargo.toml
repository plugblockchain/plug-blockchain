--- conflicted
+++ resolved
@@ -1,10 +1,6 @@
 [package]
 name = "pallet-authority-discovery"
-<<<<<<< HEAD
-version = "2.0.0-alpha.5"
-=======
 version = "2.0.0"
->>>>>>> 4771f237
 authors = ["Parity Technologies <admin@parity.io>"]
 edition = "2018"
 license = "Apache-2.0"
@@ -17,22 +13,6 @@
 targets = ["x86_64-unknown-linux-gnu"]
 
 [dependencies]
-<<<<<<< HEAD
-sp-authority-discovery = { version = "2.0.0-alpha.5", default-features = false, path = "../../primitives/authority-discovery" }
-sp-application-crypto = { version = "2.0.0-alpha.5", default-features = false, path = "../../primitives/application-crypto" }
-codec = { package = "parity-scale-codec", version = "1.3.0", default-features = false, features = ["derive"] }
-sp-core = { version = "2.0.0-alpha.5", default-features = false, path = "../../primitives/core" }
-sp-std = { version = "2.0.0-alpha.5", default-features = false, path = "../../primitives/std" }
-serde = { version = "1.0.101", optional = true }
-sp-io = { version = "2.0.0-alpha.5", default-features = false, path = "../../primitives/io" }
-pallet-session = { version = "2.0.0-alpha.5", features = ["historical" ], path = "../session", default-features = false }
-sp-runtime = { version = "2.0.0-alpha.5", default-features = false, path = "../../primitives/runtime" }
-frame-support = { version = "2.0.0-alpha.5", default-features = false, path = "../support" }
-frame-system = { version = "2.0.0-alpha.5", default-features = false, path = "../system" }
-
-[dev-dependencies]
-sp-staking = { version = "2.0.0-alpha.5", default-features = false, path = "../../primitives/staking" }
-=======
 sp-authority-discovery = { version = "2.0.0", default-features = false, path = "../../primitives/authority-discovery" }
 sp-application-crypto = { version = "2.0.0", default-features = false, path = "../../primitives/application-crypto" }
 codec = { package = "parity-scale-codec", version = "1.3.4", default-features = false, features = ["derive"] }
@@ -47,7 +27,6 @@
 sp-core = { version = "2.0.0", path = "../../primitives/core" }
 sp-io = { version = "2.0.0", path = "../../primitives/io" }
 sp-staking = { version = "2.0.0", default-features = false, path = "../../primitives/staking" }
->>>>>>> 4771f237
 
 [features]
 default = ["std"]
