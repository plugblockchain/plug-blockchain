--- conflicted
+++ resolved
@@ -18,12 +18,9 @@
 frame-support = { version = "2.0.0-dev", default-features = false, path = "../support" }
 frame-system = { version = "2.0.0-dev", default-features = false, path = "../system" }
 
-<<<<<<< HEAD
-=======
 [dev-dependencies]
 pallet-balances = { version = "2.0.0-dev", path = "../balances" }
 
->>>>>>> 2406f796
 [features]
 default = ["std"]
 std = [
