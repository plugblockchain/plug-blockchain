// This file is part of Substrate.

// Copyright (C) 2017-2020 Parity Technologies (UK) Ltd.
// SPDX-License-Identifier: Apache-2.0

// Licensed under the Apache License, Version 2.0 (the "License");
// you may not use this file except in compliance with the License.
// You may obtain a copy of the License at
//
// 	http://www.apache.org/licenses/LICENSE-2.0
//
// Unless required by applicable law or agreed to in writing, software
// distributed under the License is distributed on an "AS IS" BASIS,
// WITHOUT WARRANTIES OR CONDITIONS OF ANY KIND, either express or implied.
// See the License for the specific language governing permissions and
// limitations under the License.

//! An index is a short form of an address. This module handles allocation
//! of indices for a newly created accounts.

#![cfg_attr(not(feature = "std"), no_std)]

<<<<<<< HEAD
use sp_std::{prelude::*, marker::PhantomData, convert::TryInto};
use codec::{Encode, Codec};
use frame_support::{Parameter, decl_module, decl_event, decl_storage, traits::{IsDeadAccount, OnNewAccount}};
use sp_runtime::traits::{One, AtLeast32Bit, StaticLookup, Member, LookupError};

=======
use sp_std::prelude::*;
use codec::Codec;
use sp_runtime::traits::{
	StaticLookup, Member, LookupError, Zero, Saturating, AtLeast32Bit
};
use frame_support::{Parameter, decl_module, decl_error, decl_event, decl_storage, ensure};
use frame_support::dispatch::DispatchResult;
use frame_support::traits::{Currency, ReservableCurrency, Get, BalanceStatus::Reserved};
use frame_support::weights::Weight;
use frame_system::{ensure_signed, ensure_root};
>>>>>>> 4771f237
use self::address::Address as RawAddress;

mod mock;

pub mod address;
mod tests;
mod benchmarking;
mod default_weights;

/// Number of account IDs stored per enum set.
const ENUM_SET_SIZE: u32 = 64;

pub type Address<T> = RawAddress<<T as frame_system::Trait>::AccountId, <T as Trait>::AccountIndex>;

/// Turn an Id into an Index, or None for the purpose of getting
/// a hint at a possibly desired index.
pub trait ResolveHint<AccountId, AccountIndex> {
	/// Turn an Id into an Index, or None for the purpose of getting
	/// a hint at a possibly desired index.
	fn resolve_hint(who: &AccountId) -> Option<AccountIndex>;
}

/// Simple encode-based resolve hint implementation.
pub struct SimpleResolveHint<AccountId, AccountIndex>(PhantomData<(AccountId, AccountIndex)>);
impl<AccountId: Encode, AccountIndex: From<u32>>
	ResolveHint<AccountId, AccountIndex> for SimpleResolveHint<AccountId, AccountIndex>
{
	fn resolve_hint(who: &AccountId) -> Option<AccountIndex> {
		Some(AccountIndex::from(who.using_encoded(|e| e[0] as u32 + e[1] as u32 * 256)))
	}
}

pub trait WeightInfo {
	fn claim() -> Weight;
	fn transfer() -> Weight;
	fn free() -> Weight;
	fn force_transfer() -> Weight;
	fn freeze() -> Weight;
}

/// The module's config trait.
pub trait Trait: frame_system::Trait {
	/// Type used for storing an account's index; implies the maximum number of accounts the system
	/// can hold.
	type AccountIndex: Parameter + Member + Codec + Default + AtLeast32Bit + Copy;

	/// Whether an account is dead or not.
	type IsDeadAccount: IsDeadAccount<Self::AccountId>;

	/// How to turn an id into an index.
	type ResolveHint: ResolveHint<Self::AccountId, Self::AccountIndex>;

	/// The overarching event type.
	type Event: From<Event<Self>> + Into<<Self as frame_system::Trait>::Event>;

	/// Weight information for extrinsics in this pallet.
	type WeightInfo: WeightInfo;
}

<<<<<<< HEAD
decl_module! {
	pub struct Module<T: Trait> for enum Call where origin: T::Origin, system = frame_system {
		fn deposit_event() = default;
=======
decl_storage! {
	trait Store for Module<T: Trait> as Indices {
		/// The lookup from index to account.
		pub Accounts build(|config: &GenesisConfig<T>|
			config.indices.iter()
				.cloned()
				.map(|(a, b)| (a, (b, Zero::zero(), false)))
				.collect::<Vec<_>>()
		): map hasher(blake2_128_concat) T::AccountIndex => Option<(T::AccountId, BalanceOf<T>, bool)>;
	}
	add_extra_genesis {
		config(indices): Vec<(T::AccountIndex, T::AccountId)>;
>>>>>>> 4771f237
	}
}

decl_event!(
	pub enum Event<T> where
		<T as frame_system::Trait>::AccountId,
		<T as Trait>::AccountIndex
	{
<<<<<<< HEAD
		/// A new account index was assigned.
		///
		/// This event is not triggered when an existing index is reassigned
		/// to another `AccountId`.
		NewAccountIndex(AccountId, AccountIndex),
	}
);

decl_storage! {
	trait Store for Module<T: Trait> as Indices {
		/// The next free enumeration set.
		pub NextEnumSet get(fn next_enum_set) build(|config: &GenesisConfig<T>| {
			(config.ids.len() as u32 / ENUM_SET_SIZE).into()
		}): T::AccountIndex;

		/// The enumeration sets.
		pub EnumSet get(fn enum_set) build(|config: &GenesisConfig<T>| {
			(0..((config.ids.len() as u32) + ENUM_SET_SIZE - 1) / ENUM_SET_SIZE)
				.map(|i| (
					i.into(),
					config.ids[
						(i * ENUM_SET_SIZE) as usize..
						config.ids.len().min(((i + 1) * ENUM_SET_SIZE) as usize)
					].to_owned(),
				))
				.collect::<Vec<_>>()
		}): map hasher(blake2_128_concat) T::AccountIndex => Vec<T::AccountId>;
	}
	add_extra_genesis {
		config(ids): Vec<T::AccountId>;
=======
		/// A account index was assigned. \[who, index\]
		IndexAssigned(AccountId, AccountIndex),
		/// A account index has been freed up (unassigned). \[index\]
		IndexFreed(AccountIndex),
		/// A account index has been frozen to its current account ID. \[who, index\]
		IndexFrozen(AccountIndex, AccountId),
	}
);

decl_error! {
	pub enum Error for Module<T: Trait> {
		/// The index was not already assigned.
		NotAssigned,
		/// The index is assigned to another account.
		NotOwner,
		/// The index was not available.
		InUse,
		/// The source and destination accounts are identical.
		NotTransfer,
		/// The index is permanent and may not be freed/changed.
		Permanent,
	}
}

decl_module! {
	pub struct Module<T: Trait> for enum Call where origin: T::Origin, system = frame_system {
		/// The deposit needed for reserving an index.
		const Deposit: BalanceOf<T> = T::Deposit::get();

		fn deposit_event() = default;

		/// Assign an previously unassigned index.
		///
		/// Payment: `Deposit` is reserved from the sender account.
		///
		/// The dispatch origin for this call must be _Signed_.
		///
		/// - `index`: the index to be claimed. This must not be in use.
		///
		/// Emits `IndexAssigned` if successful.
		///
		/// # <weight>
		/// - `O(1)`.
		/// - One storage mutation (codec `O(1)`).
		/// - One reserve operation.
		/// - One event.
		/// -------------------
		/// - DB Weight: 1 Read/Write (Accounts)
		/// # </weight>
		#[weight = T::WeightInfo::claim()]
		fn claim(origin, index: T::AccountIndex) {
			let who = ensure_signed(origin)?;

			Accounts::<T>::try_mutate(index, |maybe_value| {
				ensure!(maybe_value.is_none(), Error::<T>::InUse);
				*maybe_value = Some((who.clone(), T::Deposit::get(), false));
				T::Currency::reserve(&who, T::Deposit::get())
			})?;
			Self::deposit_event(RawEvent::IndexAssigned(who, index));
		}

		/// Assign an index already owned by the sender to another account. The balance reservation
		/// is effectively transferred to the new account.
		///
		/// The dispatch origin for this call must be _Signed_.
		///
		/// - `index`: the index to be re-assigned. This must be owned by the sender.
		/// - `new`: the new owner of the index. This function is a no-op if it is equal to sender.
		///
		/// Emits `IndexAssigned` if successful.
		///
		/// # <weight>
		/// - `O(1)`.
		/// - One storage mutation (codec `O(1)`).
		/// - One transfer operation.
		/// - One event.
		/// -------------------
		/// - DB Weight:
		///    - Reads: Indices Accounts, System Account (recipient)
		///    - Writes: Indices Accounts, System Account (recipient)
		/// # </weight>
		#[weight = T::WeightInfo::transfer()]
		fn transfer(origin, new: T::AccountId, index: T::AccountIndex) {
			let who = ensure_signed(origin)?;
			ensure!(who != new, Error::<T>::NotTransfer);

			Accounts::<T>::try_mutate(index, |maybe_value| -> DispatchResult {
				let (account, amount, perm) = maybe_value.take().ok_or(Error::<T>::NotAssigned)?;
				ensure!(!perm, Error::<T>::Permanent);
				ensure!(&account == &who, Error::<T>::NotOwner);
				let lost = T::Currency::repatriate_reserved(&who, &new, amount, Reserved)?;
				*maybe_value = Some((new.clone(), amount.saturating_sub(lost), false));
				Ok(())
			})?;
			Self::deposit_event(RawEvent::IndexAssigned(new, index));
		}

		/// Free up an index owned by the sender.
		///
		/// Payment: Any previous deposit placed for the index is unreserved in the sender account.
		///
		/// The dispatch origin for this call must be _Signed_ and the sender must own the index.
		///
		/// - `index`: the index to be freed. This must be owned by the sender.
		///
		/// Emits `IndexFreed` if successful.
		///
		/// # <weight>
		/// - `O(1)`.
		/// - One storage mutation (codec `O(1)`).
		/// - One reserve operation.
		/// - One event.
		/// -------------------
		/// - DB Weight: 1 Read/Write (Accounts)
		/// # </weight>
		#[weight = T::WeightInfo::free()]
		fn free(origin, index: T::AccountIndex) {
			let who = ensure_signed(origin)?;

			Accounts::<T>::try_mutate(index, |maybe_value| -> DispatchResult {
				let (account, amount, perm) = maybe_value.take().ok_or(Error::<T>::NotAssigned)?;
				ensure!(!perm, Error::<T>::Permanent);
				ensure!(&account == &who, Error::<T>::NotOwner);
				T::Currency::unreserve(&who, amount);
				Ok(())
			})?;
			Self::deposit_event(RawEvent::IndexFreed(index));
		}

		/// Force an index to an account. This doesn't require a deposit. If the index is already
		/// held, then any deposit is reimbursed to its current owner.
		///
		/// The dispatch origin for this call must be _Root_.
		///
		/// - `index`: the index to be (re-)assigned.
		/// - `new`: the new owner of the index. This function is a no-op if it is equal to sender.
		/// - `freeze`: if set to `true`, will freeze the index so it cannot be transferred.
		///
		/// Emits `IndexAssigned` if successful.
		///
		/// # <weight>
		/// - `O(1)`.
		/// - One storage mutation (codec `O(1)`).
		/// - Up to one reserve operation.
		/// - One event.
		/// -------------------
		/// - DB Weight:
		///    - Reads: Indices Accounts, System Account (original owner)
		///    - Writes: Indices Accounts, System Account (original owner)
		/// # </weight>
		#[weight = T::WeightInfo::force_transfer()]
		fn force_transfer(origin, new: T::AccountId, index: T::AccountIndex, freeze: bool) {
			ensure_root(origin)?;

			Accounts::<T>::mutate(index, |maybe_value| {
				if let Some((account, amount, _)) = maybe_value.take() {
					T::Currency::unreserve(&account, amount);
				}
				*maybe_value = Some((new.clone(), Zero::zero(), freeze));
			});
			Self::deposit_event(RawEvent::IndexAssigned(new, index));
		}

		/// Freeze an index so it will always point to the sender account. This consumes the deposit.
		///
		/// The dispatch origin for this call must be _Signed_ and the signing account must have a
		/// non-frozen account `index`.
		///
		/// - `index`: the index to be frozen in place.
		///
		/// Emits `IndexFrozen` if successful.
		///
		/// # <weight>
		/// - `O(1)`.
		/// - One storage mutation (codec `O(1)`).
		/// - Up to one slash operation.
		/// - One event.
		/// -------------------
		/// - DB Weight: 1 Read/Write (Accounts)
		/// # </weight>
		#[weight = T::WeightInfo::freeze()]
		fn freeze(origin, index: T::AccountIndex) {
			let who = ensure_signed(origin)?;

			Accounts::<T>::try_mutate(index, |maybe_value| -> DispatchResult {
				let (account, amount, perm) = maybe_value.take().ok_or(Error::<T>::NotAssigned)?;
				ensure!(!perm, Error::<T>::Permanent);
				ensure!(&account == &who, Error::<T>::NotOwner);
				T::Currency::slash_reserved(&who, amount);
				*maybe_value = Some((account, Zero::zero(), true));
				Ok(())
			})?;
			Self::deposit_event(RawEvent::IndexFrozen(index, who));
		}
>>>>>>> 4771f237
	}
}

impl<T: Trait> Module<T> {
	// PUBLIC IMMUTABLES

	/// Lookup an T::AccountIndex to get an Id, if there's one there.
	pub fn lookup_index(index: T::AccountIndex) -> Option<T::AccountId> {
		let enum_set_size = Self::enum_set_size();
		let set = Self::enum_set(index / enum_set_size);
		let i: usize = (index % enum_set_size).try_into().ok()?;
		set.get(i).cloned()
	}

	/// `true` if the account `index` is ready for reclaim.
	pub fn can_reclaim(try_index: T::AccountIndex) -> bool {
		let enum_set_size = Self::enum_set_size();
		let try_set = Self::enum_set(try_index / enum_set_size);
		let maybe_usize: Result<usize, _> = (try_index % enum_set_size).try_into();
		if let Ok(i) = maybe_usize {
			i < try_set.len() && T::IsDeadAccount::is_dead_account(&try_set[i])
		} else {
			false
		}
	}

	/// Lookup an address to get an Id, if there's one there.
	pub fn lookup_address(
		a: address::Address<T::AccountId, T::AccountIndex>
	) -> Option<T::AccountId> {
		match a {
			address::Address::Id(i) => Some(i),
			address::Address::Index(i) => Self::lookup_index(i),
		}
	}
<<<<<<< HEAD

	// PUBLIC MUTABLES (DANGEROUS)

	fn enum_set_size() -> T::AccountIndex {
		ENUM_SET_SIZE.into()
	}
}

impl<T: Trait> OnNewAccount<T::AccountId> for Module<T> {
	// Implementation of the config type managing the creation of new accounts.
	// See Balances module for a concrete example.
	//
	// # <weight>
	// - Independent of the arguments.
	// - Given the correct value of `Self::next_enum_set`, it always has a limited
	//   number of reads and writes and no complex computation.
	//
	// As for storage, calling this function with _non-dead-indices_ will linearly grow the length of
	// of `Self::enum_set`. Appropriate economic incentives should exist to make callers of this
	// function provide a `who` argument that reclaims a dead account.
	//
	// At the time of this writing, only the Balances module calls this function upon creation
	// of new accounts.
	// # </weight>
	fn on_new_account(who: &T::AccountId) {
		let enum_set_size = Self::enum_set_size();
		let next_set_index = Self::next_enum_set();

		if let Some(try_index) = T::ResolveHint::resolve_hint(who) {
			// then check to see if this account id identifies a dead account index.
			let set_index = try_index / enum_set_size;
			let mut try_set = Self::enum_set(set_index);
			if let Ok(item_index) = (try_index % enum_set_size).try_into() {
				if item_index < try_set.len() {
					if T::IsDeadAccount::is_dead_account(&try_set[item_index]) {
						// yup - this index refers to a dead account. can be reused.
						try_set[item_index] = who.clone();
						<EnumSet<T>>::insert(set_index, try_set);

						return
					}
				}
			}
		}

		// insert normally as a back up
		let mut set_index = next_set_index;
		// defensive only: this loop should never iterate since we keep NextEnumSet up to date
		// later.
		let mut set = loop {
			let set = Self::enum_set(set_index);
			if set.len() < ENUM_SET_SIZE as usize {
				break set;
			}
			set_index += One::one();
		};

		let index = set_index * enum_set_size + T::AccountIndex::from(set.len() as u32);

		// update set.
		set.push(who.clone());

		// keep NextEnumSet up to date
		if set.len() == ENUM_SET_SIZE as usize {
			<NextEnumSet<T>>::put(set_index + One::one());
		}

		// write set.
		<EnumSet<T>>::insert(set_index, set);

		Self::deposit_event(RawEvent::NewAccountIndex(who.clone(), index));
	}
=======
>>>>>>> 4771f237
}

impl<T: Trait> StaticLookup for Module<T> {
	type Source = address::Address<T::AccountId, T::AccountIndex>;
	type Target = T::AccountId;

	fn lookup(a: Self::Source) -> Result<Self::Target, LookupError> {
		Self::lookup_address(a).ok_or(LookupError)
	}

	fn unlookup(a: Self::Target) -> Self::Source {
		address::Address::Id(a)
	}
}<|MERGE_RESOLUTION|>--- conflicted
+++ resolved
@@ -20,13 +20,6 @@
 
 #![cfg_attr(not(feature = "std"), no_std)]
 
-<<<<<<< HEAD
-use sp_std::{prelude::*, marker::PhantomData, convert::TryInto};
-use codec::{Encode, Codec};
-use frame_support::{Parameter, decl_module, decl_event, decl_storage, traits::{IsDeadAccount, OnNewAccount}};
-use sp_runtime::traits::{One, AtLeast32Bit, StaticLookup, Member, LookupError};
-
-=======
 use sp_std::prelude::*;
 use codec::Codec;
 use sp_runtime::traits::{
@@ -37,38 +30,16 @@
 use frame_support::traits::{Currency, ReservableCurrency, Get, BalanceStatus::Reserved};
 use frame_support::weights::Weight;
 use frame_system::{ensure_signed, ensure_root};
->>>>>>> 4771f237
 use self::address::Address as RawAddress;
 
 mod mock;
-
 pub mod address;
 mod tests;
 mod benchmarking;
 mod default_weights;
 
-/// Number of account IDs stored per enum set.
-const ENUM_SET_SIZE: u32 = 64;
-
 pub type Address<T> = RawAddress<<T as frame_system::Trait>::AccountId, <T as Trait>::AccountIndex>;
-
-/// Turn an Id into an Index, or None for the purpose of getting
-/// a hint at a possibly desired index.
-pub trait ResolveHint<AccountId, AccountIndex> {
-	/// Turn an Id into an Index, or None for the purpose of getting
-	/// a hint at a possibly desired index.
-	fn resolve_hint(who: &AccountId) -> Option<AccountIndex>;
-}
-
-/// Simple encode-based resolve hint implementation.
-pub struct SimpleResolveHint<AccountId, AccountIndex>(PhantomData<(AccountId, AccountIndex)>);
-impl<AccountId: Encode, AccountIndex: From<u32>>
-	ResolveHint<AccountId, AccountIndex> for SimpleResolveHint<AccountId, AccountIndex>
-{
-	fn resolve_hint(who: &AccountId) -> Option<AccountIndex> {
-		Some(AccountIndex::from(who.using_encoded(|e| e[0] as u32 + e[1] as u32 * 256)))
-	}
-}
+type BalanceOf<T> = <<T as Trait>::Currency as Currency<<T as frame_system::Trait>::AccountId>>::Balance;
 
 pub trait WeightInfo {
 	fn claim() -> Weight;
@@ -84,11 +55,11 @@
 	/// can hold.
 	type AccountIndex: Parameter + Member + Codec + Default + AtLeast32Bit + Copy;
 
-	/// Whether an account is dead or not.
-	type IsDeadAccount: IsDeadAccount<Self::AccountId>;
-
-	/// How to turn an id into an index.
-	type ResolveHint: ResolveHint<Self::AccountId, Self::AccountIndex>;
+	/// The currency trait.
+	type Currency: ReservableCurrency<Self::AccountId>;
+
+	/// The deposit needed for reserving an index.
+	type Deposit: Get<BalanceOf<Self>>;
 
 	/// The overarching event type.
 	type Event: From<Event<Self>> + Into<<Self as frame_system::Trait>::Event>;
@@ -97,11 +68,6 @@
 	type WeightInfo: WeightInfo;
 }
 
-<<<<<<< HEAD
-decl_module! {
-	pub struct Module<T: Trait> for enum Call where origin: T::Origin, system = frame_system {
-		fn deposit_event() = default;
-=======
 decl_storage! {
 	trait Store for Module<T: Trait> as Indices {
 		/// The lookup from index to account.
@@ -114,7 +80,6 @@
 	}
 	add_extra_genesis {
 		config(indices): Vec<(T::AccountIndex, T::AccountId)>;
->>>>>>> 4771f237
 	}
 }
 
@@ -123,38 +88,6 @@
 		<T as frame_system::Trait>::AccountId,
 		<T as Trait>::AccountIndex
 	{
-<<<<<<< HEAD
-		/// A new account index was assigned.
-		///
-		/// This event is not triggered when an existing index is reassigned
-		/// to another `AccountId`.
-		NewAccountIndex(AccountId, AccountIndex),
-	}
-);
-
-decl_storage! {
-	trait Store for Module<T: Trait> as Indices {
-		/// The next free enumeration set.
-		pub NextEnumSet get(fn next_enum_set) build(|config: &GenesisConfig<T>| {
-			(config.ids.len() as u32 / ENUM_SET_SIZE).into()
-		}): T::AccountIndex;
-
-		/// The enumeration sets.
-		pub EnumSet get(fn enum_set) build(|config: &GenesisConfig<T>| {
-			(0..((config.ids.len() as u32) + ENUM_SET_SIZE - 1) / ENUM_SET_SIZE)
-				.map(|i| (
-					i.into(),
-					config.ids[
-						(i * ENUM_SET_SIZE) as usize..
-						config.ids.len().min(((i + 1) * ENUM_SET_SIZE) as usize)
-					].to_owned(),
-				))
-				.collect::<Vec<_>>()
-		}): map hasher(blake2_128_concat) T::AccountIndex => Vec<T::AccountId>;
-	}
-	add_extra_genesis {
-		config(ids): Vec<T::AccountId>;
-=======
 		/// A account index was assigned. \[who, index\]
 		IndexAssigned(AccountId, AccountIndex),
 		/// A account index has been freed up (unassigned). \[index\]
@@ -349,7 +282,6 @@
 			})?;
 			Self::deposit_event(RawEvent::IndexFrozen(index, who));
 		}
->>>>>>> 4771f237
 	}
 }
 
@@ -358,22 +290,7 @@
 
 	/// Lookup an T::AccountIndex to get an Id, if there's one there.
 	pub fn lookup_index(index: T::AccountIndex) -> Option<T::AccountId> {
-		let enum_set_size = Self::enum_set_size();
-		let set = Self::enum_set(index / enum_set_size);
-		let i: usize = (index % enum_set_size).try_into().ok()?;
-		set.get(i).cloned()
-	}
-
-	/// `true` if the account `index` is ready for reclaim.
-	pub fn can_reclaim(try_index: T::AccountIndex) -> bool {
-		let enum_set_size = Self::enum_set_size();
-		let try_set = Self::enum_set(try_index / enum_set_size);
-		let maybe_usize: Result<usize, _> = (try_index % enum_set_size).try_into();
-		if let Ok(i) = maybe_usize {
-			i < try_set.len() && T::IsDeadAccount::is_dead_account(&try_set[i])
-		} else {
-			false
-		}
+		Accounts::<T>::get(index).map(|x| x.0)
 	}
 
 	/// Lookup an address to get an Id, if there's one there.
@@ -385,81 +302,6 @@
 			address::Address::Index(i) => Self::lookup_index(i),
 		}
 	}
-<<<<<<< HEAD
-
-	// PUBLIC MUTABLES (DANGEROUS)
-
-	fn enum_set_size() -> T::AccountIndex {
-		ENUM_SET_SIZE.into()
-	}
-}
-
-impl<T: Trait> OnNewAccount<T::AccountId> for Module<T> {
-	// Implementation of the config type managing the creation of new accounts.
-	// See Balances module for a concrete example.
-	//
-	// # <weight>
-	// - Independent of the arguments.
-	// - Given the correct value of `Self::next_enum_set`, it always has a limited
-	//   number of reads and writes and no complex computation.
-	//
-	// As for storage, calling this function with _non-dead-indices_ will linearly grow the length of
-	// of `Self::enum_set`. Appropriate economic incentives should exist to make callers of this
-	// function provide a `who` argument that reclaims a dead account.
-	//
-	// At the time of this writing, only the Balances module calls this function upon creation
-	// of new accounts.
-	// # </weight>
-	fn on_new_account(who: &T::AccountId) {
-		let enum_set_size = Self::enum_set_size();
-		let next_set_index = Self::next_enum_set();
-
-		if let Some(try_index) = T::ResolveHint::resolve_hint(who) {
-			// then check to see if this account id identifies a dead account index.
-			let set_index = try_index / enum_set_size;
-			let mut try_set = Self::enum_set(set_index);
-			if let Ok(item_index) = (try_index % enum_set_size).try_into() {
-				if item_index < try_set.len() {
-					if T::IsDeadAccount::is_dead_account(&try_set[item_index]) {
-						// yup - this index refers to a dead account. can be reused.
-						try_set[item_index] = who.clone();
-						<EnumSet<T>>::insert(set_index, try_set);
-
-						return
-					}
-				}
-			}
-		}
-
-		// insert normally as a back up
-		let mut set_index = next_set_index;
-		// defensive only: this loop should never iterate since we keep NextEnumSet up to date
-		// later.
-		let mut set = loop {
-			let set = Self::enum_set(set_index);
-			if set.len() < ENUM_SET_SIZE as usize {
-				break set;
-			}
-			set_index += One::one();
-		};
-
-		let index = set_index * enum_set_size + T::AccountIndex::from(set.len() as u32);
-
-		// update set.
-		set.push(who.clone());
-
-		// keep NextEnumSet up to date
-		if set.len() == ENUM_SET_SIZE as usize {
-			<NextEnumSet<T>>::put(set_index + One::one());
-		}
-
-		// write set.
-		<EnumSet<T>>::insert(set_index, set);
-
-		Self::deposit_event(RawEvent::NewAccountIndex(who.clone(), index));
-	}
-=======
->>>>>>> 4771f237
 }
 
 impl<T: Trait> StaticLookup for Module<T> {
