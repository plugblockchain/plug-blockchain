--- conflicted
+++ resolved
@@ -65,13 +65,11 @@
 	type AvailableBlockRatio = AvailableBlockRatio;
 	type Version = ();
 	type ModuleToIndex = ();
-<<<<<<< HEAD
-	type Doughnut = ();
-	type DelegatedDispatchVerifier = ();
-=======
 	type AccountData = pallet_balances::AccountData<u64>;
 	type OnNewAccount = ();
 	type OnReapAccount = Balances;
+	type Doughnut = ();
+	type DelegatedDispatchVerifier = ();
 }
 
 parameter_types! {
@@ -84,7 +82,6 @@
 	type Event = MetaEvent;
 	type ExistentialDeposit = ExistentialDeposit;
 	type AccountStore = System;
->>>>>>> 877e193b
 }
 
 parameter_types! {
