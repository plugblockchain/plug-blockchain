--- conflicted
+++ resolved
@@ -86,12 +86,9 @@
 	type MaximumBlockLength = MaximumBlockLength;
 	type AvailableBlockRatio = AvailableBlockRatio;
 	type Version = ();
-<<<<<<< HEAD
+	type ModuleToIndex = ();
 	type Doughnut = ();
 	type DelegatedDispatchVerifier = ();
-=======
-	type ModuleToIndex = ();
->>>>>>> bc85d352
 }
 
 impl Trait for Runtime {
