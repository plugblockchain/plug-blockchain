// This file is part of Substrate.

// Copyright (C) 2018-2020 Parity Technologies (UK) Ltd.
// SPDX-License-Identifier: Apache-2.0

// Licensed under the Apache License, Version 2.0 (the "License");
// you may not use this file except in compliance with the License.
// You may obtain a copy of the License at
//
// 	http://www.apache.org/licenses/LICENSE-2.0
//
// Unless required by applicable law or agreed to in writing, software
// distributed under the License is distributed on an "AS IS" BASIS,
// WITHOUT WARRANTIES OR CONDITIONS OF ANY KIND, either express or implied.
// See the License for the specific language governing permissions and
// limitations under the License.

//! Test utilities

#![cfg(test)]

use std::{cell::RefCell, collections::HashSet};
use sp_runtime::testing::Header;
use sp_runtime::Perbill;
use sp_core::H256;
use frame_support::{impl_outer_origin, parameter_types, weights::Weight};
use crate::{GenesisConfig, Module, Trait, IsDeadAccount, OnNewAccount, ResolveHint};

impl_outer_origin!{
	pub enum Origin for Runtime where system = frame_system {}
}

thread_local! {
	static ALIVE: RefCell<HashSet<u64>> = Default::default();
}

pub fn make_account(who: u64) {
	ALIVE.with(|a| a.borrow_mut().insert(who));
	Indices::on_new_account(&who);
}

pub fn kill_account(who: u64) {
	ALIVE.with(|a| a.borrow_mut().remove(&who));
}

pub struct TestIsDeadAccount {}
impl IsDeadAccount<u64> for TestIsDeadAccount {
	fn is_dead_account(who: &u64) -> bool {
		!ALIVE.with(|a| a.borrow_mut().contains(who))
	}
}

pub struct TestResolveHint;
impl ResolveHint<u64, u64> for TestResolveHint {
	fn resolve_hint(who: &u64) -> Option<u64> {
		if *who < 256 {
			None
		} else {
			Some(*who - 256)
		}
	}
}

// Workaround for https://github.com/rust-lang/rust/issues/26925 . Remove when sorted.
#[derive(Clone, PartialEq, Eq, Debug)]
pub struct Runtime;
parameter_types! {
	pub const BlockHashCount: u64 = 250;
	pub const MaximumBlockWeight: Weight = 1024;
	pub const MaximumBlockLength: u32 = 2 * 1024;
	pub const AvailableBlockRatio: Perbill = Perbill::one();
}

<<<<<<< HEAD
impl frame_system::Trait for Runtime {
=======
impl frame_system::Trait for Test {
	type BaseCallFilter = ();
>>>>>>> 4771f237
	type Origin = Origin;
	type Index = u64;
	type BlockNumber = u64;
	type Call = ();
	type Hash = H256;
	type Hashing = ::sp_runtime::traits::BlakeTwo256;
	type AccountId = u64;
	type Lookup = Indices;
	type Header = Header;
	type Event = ();
	type BlockHashCount = BlockHashCount;
	type MaximumBlockWeight = MaximumBlockWeight;
	type DbWeight = ();
	type BlockExecutionWeight = ();
	type ExtrinsicBaseWeight = ();
	type MaximumExtrinsicWeight = MaximumBlockWeight;
	type MaximumBlockLength = MaximumBlockLength;
	type AvailableBlockRatio = AvailableBlockRatio;
	type Version = ();
<<<<<<< HEAD
	type ModuleToIndex = ();
	type Doughnut = ();
	type DelegatedDispatchVerifier = ();
=======
	type PalletInfo = ();
	type AccountData = pallet_balances::AccountData<u64>;
	type OnNewAccount = ();
	type OnKilledAccount = ();
	type SystemWeightInfo = ();
}

parameter_types! {
	pub const ExistentialDeposit: u64 = 1;
}

impl pallet_balances::Trait for Test {
	type MaxLocks = ();
	type Balance = u64;
	type DustRemoval = ();
	type Event = MetaEvent;
	type ExistentialDeposit = ExistentialDeposit;
	type AccountStore = System;
	type WeightInfo = ();
>>>>>>> 4771f237
}

impl Trait for Runtime {
	type AccountIndex = u64;
<<<<<<< HEAD
	type IsDeadAccount = TestIsDeadAccount;
	type ResolveHint = TestResolveHint;
	type Event = ();
=======
	type Currency = Balances;
	type Deposit = Deposit;
	type Event = MetaEvent;
	type WeightInfo = ();
>>>>>>> 4771f237
}

pub fn new_test_ext() -> sp_io::TestExternalities {
	{
		ALIVE.with(|a| {
			let mut h = a.borrow_mut();
			h.clear();
			for i in 1..5 { h.insert(i); }
		});
	}

	let mut t = frame_system::GenesisConfig::default().build_storage::<Runtime>().unwrap();
	GenesisConfig::<Runtime> {
		ids: vec![1, 2, 3, 4]
	}.assimilate_storage(&mut t).unwrap();
	t.into()
}

pub type Indices = Module<Runtime>;<|MERGE_RESOLUTION|>--- conflicted
+++ resolved
@@ -19,51 +19,29 @@
 
 #![cfg(test)]
 
-use std::{cell::RefCell, collections::HashSet};
 use sp_runtime::testing::Header;
 use sp_runtime::Perbill;
 use sp_core::H256;
-use frame_support::{impl_outer_origin, parameter_types, weights::Weight};
-use crate::{GenesisConfig, Module, Trait, IsDeadAccount, OnNewAccount, ResolveHint};
+use frame_support::{impl_outer_origin, impl_outer_event, parameter_types, weights::Weight};
+use crate::{self as indices, Module, Trait};
+use frame_system as system;
+use pallet_balances as balances;
 
 impl_outer_origin!{
-	pub enum Origin for Runtime where system = frame_system {}
+	pub enum Origin for Test where system = frame_system {}
 }
-
-thread_local! {
-	static ALIVE: RefCell<HashSet<u64>> = Default::default();
-}
-
-pub fn make_account(who: u64) {
-	ALIVE.with(|a| a.borrow_mut().insert(who));
-	Indices::on_new_account(&who);
-}
-
-pub fn kill_account(who: u64) {
-	ALIVE.with(|a| a.borrow_mut().remove(&who));
-}
-
-pub struct TestIsDeadAccount {}
-impl IsDeadAccount<u64> for TestIsDeadAccount {
-	fn is_dead_account(who: &u64) -> bool {
-		!ALIVE.with(|a| a.borrow_mut().contains(who))
-	}
-}
-
-pub struct TestResolveHint;
-impl ResolveHint<u64, u64> for TestResolveHint {
-	fn resolve_hint(who: &u64) -> Option<u64> {
-		if *who < 256 {
-			None
-		} else {
-			Some(*who - 256)
-		}
+impl_outer_event!{
+	pub enum MetaEvent for Test {
+		system<T>,
+		balances<T>,
+		indices<T>,
 	}
 }
 
 // Workaround for https://github.com/rust-lang/rust/issues/26925 . Remove when sorted.
 #[derive(Clone, PartialEq, Eq, Debug)]
-pub struct Runtime;
+pub struct Test;
+
 parameter_types! {
 	pub const BlockHashCount: u64 = 250;
 	pub const MaximumBlockWeight: Weight = 1024;
@@ -71,22 +49,18 @@
 	pub const AvailableBlockRatio: Perbill = Perbill::one();
 }
 
-<<<<<<< HEAD
-impl frame_system::Trait for Runtime {
-=======
 impl frame_system::Trait for Test {
 	type BaseCallFilter = ();
->>>>>>> 4771f237
 	type Origin = Origin;
+	type Call = ();
 	type Index = u64;
 	type BlockNumber = u64;
-	type Call = ();
 	type Hash = H256;
 	type Hashing = ::sp_runtime::traits::BlakeTwo256;
 	type AccountId = u64;
 	type Lookup = Indices;
 	type Header = Header;
-	type Event = ();
+	type Event = MetaEvent;
 	type BlockHashCount = BlockHashCount;
 	type MaximumBlockWeight = MaximumBlockWeight;
 	type DbWeight = ();
@@ -96,11 +70,6 @@
 	type MaximumBlockLength = MaximumBlockLength;
 	type AvailableBlockRatio = AvailableBlockRatio;
 	type Version = ();
-<<<<<<< HEAD
-	type ModuleToIndex = ();
-	type Doughnut = ();
-	type DelegatedDispatchVerifier = ();
-=======
 	type PalletInfo = ();
 	type AccountData = pallet_balances::AccountData<u64>;
 	type OnNewAccount = ();
@@ -120,37 +89,28 @@
 	type ExistentialDeposit = ExistentialDeposit;
 	type AccountStore = System;
 	type WeightInfo = ();
->>>>>>> 4771f237
 }
 
-impl Trait for Runtime {
+parameter_types! {
+	pub const Deposit: u64 = 1;
+}
+
+impl Trait for Test {
 	type AccountIndex = u64;
-<<<<<<< HEAD
-	type IsDeadAccount = TestIsDeadAccount;
-	type ResolveHint = TestResolveHint;
-	type Event = ();
-=======
 	type Currency = Balances;
 	type Deposit = Deposit;
 	type Event = MetaEvent;
 	type WeightInfo = ();
->>>>>>> 4771f237
 }
 
 pub fn new_test_ext() -> sp_io::TestExternalities {
-	{
-		ALIVE.with(|a| {
-			let mut h = a.borrow_mut();
-			h.clear();
-			for i in 1..5 { h.insert(i); }
-		});
-	}
-
-	let mut t = frame_system::GenesisConfig::default().build_storage::<Runtime>().unwrap();
-	GenesisConfig::<Runtime> {
-		ids: vec![1, 2, 3, 4]
+	let mut t = frame_system::GenesisConfig::default().build_storage::<Test>().unwrap();
+	pallet_balances::GenesisConfig::<Test>{
+		balances: vec![(1, 10), (2, 20), (3, 30), (4, 40), (5, 50), (6, 60)],
 	}.assimilate_storage(&mut t).unwrap();
 	t.into()
 }
 
-pub type Indices = Module<Runtime>;+pub type System = frame_system::Module<Test>;
+pub type Balances = pallet_balances::Module<Test>;
+pub type Indices = Module<Test>;