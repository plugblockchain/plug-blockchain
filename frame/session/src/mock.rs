--- conflicted
+++ resolved
@@ -174,12 +174,9 @@
 	type AvailableBlockRatio = AvailableBlockRatio;
 	type MaximumBlockLength = MaximumBlockLength;
 	type Version = ();
-<<<<<<< HEAD
+	type ModuleToIndex = ();
 	type DelegatedDispatchVerifier = ();
 	type Doughnut = ();
-=======
-	type ModuleToIndex = ();
->>>>>>> cf020add
 }
 
 impl pallet_timestamp::Trait for Test {
