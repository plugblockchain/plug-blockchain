// This file is part of Substrate.

// Copyright (C) 2019-2020 Parity Technologies (UK) Ltd.
// SPDX-License-Identifier: Apache-2.0

// Licensed under the Apache License, Version 2.0 (the "License");
// you may not use this file except in compliance with the License.
// You may obtain a copy of the License at
//
// 	http://www.apache.org/licenses/LICENSE-2.0
//
// Unless required by applicable law or agreed to in writing, software
// distributed under the License is distributed on an "AS IS" BASIS,
// WITHOUT WARRANTIES OR CONDITIONS OF ANY KIND, either express or implied.
// See the License for the specific language governing permissions and
// limitations under the License.

//! Consensus extension module for BABE consensus. Collects on-chain randomness
//! from VRF outputs and manages epoch transitions.

#![cfg_attr(not(feature = "std"), no_std)]
#![warn(unused_must_use, unsafe_code, unused_variables, unused_must_use)]

use codec::{Decode, Encode};
use frame_support::{
	decl_error, decl_module, decl_storage,
<<<<<<< HEAD
	traits::{FindAuthor, Get, KeyOwnerProofSystem, Randomness as RandomnessT},
	weights::{SimpleDispatchInfo, Weight, WeighData},
	Parameter,
};
use frame_system::{self as system, ensure_none, ensure_signed};
use sp_application_crypto::Public;
use sp_runtime::{
	generic::DigestItem,
	traits::{Hash, IsMember, One, SaturatedConversion, Saturating},
	ConsensusEngineId, KeyTypeId,
};
=======
	dispatch::DispatchResultWithPostInfo,
	traits::{FindAuthor, Get, KeyOwnerProofSystem, Randomness as RandomnessT},
	weights::{Pays, Weight},
	Parameter,
};
use frame_system::{ensure_none, ensure_signed};
use sp_application_crypto::Public;
use sp_runtime::{
	generic::DigestItem,
	traits::{Hash, IsMember, One, SaturatedConversion, Saturating},
	ConsensusEngineId, KeyTypeId,
};
>>>>>>> 4771f237
use sp_session::{GetSessionNumber, GetValidatorCount};
use sp_std::{prelude::*, result};
use sp_timestamp::OnTimestampSet;

use sp_consensus_babe::{
<<<<<<< HEAD
	digests::{NextEpochDescriptor, PreDigest},
=======
	digests::{NextConfigDescriptor, NextEpochDescriptor, PreDigest},
>>>>>>> 4771f237
	inherents::{BabeInherentData, INHERENT_IDENTIFIER},
	BabeAuthorityWeight, ConsensusLog, EquivocationProof, SlotNumber, BABE_ENGINE_ID,
};
use sp_consensus_vrf::schnorrkel;
use sp_inherents::{InherentData, InherentIdentifier, MakeFatalError, ProvideInherent};

pub use sp_consensus_babe::{AuthorityId, PUBLIC_KEY_LENGTH, RANDOMNESS_LENGTH, VRF_OUTPUT_LENGTH};
<<<<<<< HEAD

mod equivocation;

// #[cfg(any(feature = "runtime-benchmarks", test))]
// mod benchmarking;
=======

mod equivocation;
mod default_weights;

#[cfg(any(feature = "runtime-benchmarks", test))]
mod benchmarking;
>>>>>>> 4771f237
#[cfg(all(feature = "std", test))]
mod mock;
#[cfg(all(feature = "std", test))]
mod tests;

pub use equivocation::{BabeEquivocationOffence, EquivocationHandler, HandleEquivocation};

pub trait Trait: pallet_timestamp::Trait {
	/// The amount of time, in slots, that each epoch should last.
	type EpochDuration: Get<SlotNumber>;

	/// The expected average block time at which BABE should be creating
	/// blocks. Since BABE is probabilistic it is not trivial to figure out
	/// what the expected average block time should be based on the slot
	/// duration and the security parameter `c` (where `1 - c` represents
	/// the probability of a slot being empty).
	type ExpectedBlockTime: Get<Self::Moment>;

	/// BABE requires some logic to be triggered on every block to query for whether an epoch
	/// has ended and to perform the transition to the next epoch.
	///
	/// Typically, the `ExternalTrigger` type should be used. An internal trigger should only be used
	/// when no other module is responsible for changing authority set.
	type EpochChangeTrigger: EpochChangeTrigger;

	/// The proof of key ownership, used for validating equivocation reports.
	/// The proof must include the session index and validator count of the
	/// session at which the equivocation occurred.
	type KeyOwnerProof: Parameter + GetSessionNumber + GetValidatorCount;

	/// The identification of a key owner, used when reporting equivocations.
	type KeyOwnerIdentification: Parameter;

	/// A system for proving ownership of keys, i.e. that a given key was part
	/// of a validator set, needed for validating equivocation reports.
	type KeyOwnerProofSystem: KeyOwnerProofSystem<
		(KeyTypeId, AuthorityId),
		Proof = Self::KeyOwnerProof,
		IdentificationTuple = Self::KeyOwnerIdentification,
	>;

	/// The equivocation handling subsystem, defines methods to report an
	/// offence (after the equivocation has been validated) and for submitting a
	/// transaction to report an equivocation (from an offchain context).
	/// NOTE: when enabling equivocation handling (i.e. this type isn't set to
	/// `()`) you must use this pallet's `ValidateUnsigned` in the runtime
	/// definition.
	type HandleEquivocation: HandleEquivocation<Self>;
<<<<<<< HEAD
=======

	type WeightInfo: WeightInfo;
}

pub trait WeightInfo {
	fn report_equivocation(validator_count: u32) -> Weight;
>>>>>>> 4771f237
}

/// Trigger an epoch change, if any should take place.
pub trait EpochChangeTrigger {
	/// Trigger an epoch change, if any should take place. This should be called
	/// during every block, after initialization is done.
	fn trigger<T: Trait>(now: T::BlockNumber);
}

/// A type signifying to BABE that an external trigger
/// for epoch changes (e.g. pallet-session) is used.
pub struct ExternalTrigger;

impl EpochChangeTrigger for ExternalTrigger {
	fn trigger<T: Trait>(_: T::BlockNumber) { } // nothing - trigger is external.
}

/// A type signifying to BABE that it should perform epoch changes
/// with an internal trigger, recycling the same authorities forever.
pub struct SameAuthoritiesForever;

impl EpochChangeTrigger for SameAuthoritiesForever {
	fn trigger<T: Trait>(now: T::BlockNumber) {
		if <Module<T>>::should_epoch_change(now) {
			let authorities = <Module<T>>::authorities();
			let next_authorities = authorities.clone();

			<Module<T>>::enact_epoch_change(authorities, next_authorities);
		}
	}
}

const UNDER_CONSTRUCTION_SEGMENT_LENGTH: usize = 256;

type MaybeRandomness = Option<schnorrkel::Randomness>;

decl_error! {
	pub enum Error for Module<T: Trait> {
		/// An equivocation proof provided as part of an equivocation report is invalid.
		InvalidEquivocationProof,
		/// A key ownership proof provided as part of an equivocation report is invalid.
		InvalidKeyOwnershipProof,
		/// A given equivocation report is valid but already previously reported.
		DuplicateOffenceReport,
	}
}

decl_storage! {
	trait Store for Module<T: Trait> as Babe {
		/// Current epoch index.
		pub EpochIndex get(fn epoch_index): u64;

		/// Current epoch authorities.
		pub Authorities get(fn authorities): Vec<(AuthorityId, BabeAuthorityWeight)>;

		/// The slot at which the first epoch actually started. This is 0
		/// until the first block of the chain.
		pub GenesisSlot get(fn genesis_slot): u64;

		/// Current slot number.
		pub CurrentSlot get(fn current_slot): u64;

		/// The epoch randomness for the *current* epoch.
		///
		/// # Security
		///
		/// This MUST NOT be used for gambling, as it can be influenced by a
		/// malicious validator in the short term. It MAY be used in many
		/// cryptographic protocols, however, so long as one remembers that this
		/// (like everything else on-chain) it is public. For example, it can be
		/// used where a number is needed that cannot have been chosen by an
		/// adversary, for purposes such as public-coin zero-knowledge proofs.
		// NOTE: the following fields don't use the constants to define the
		// array size because the metadata API currently doesn't resolve the
		// variable to its underlying value.
		pub Randomness get(fn randomness): schnorrkel::Randomness;
<<<<<<< HEAD
=======

		/// Next epoch configuration, if changed.
		NextEpochConfig: Option<NextConfigDescriptor>;
>>>>>>> 4771f237

		/// Next epoch randomness.
		NextRandomness: schnorrkel::Randomness;

		/// Randomness under construction.
		///
		/// We make a tradeoff between storage accesses and list length.
		/// We store the under-construction randomness in segments of up to
		/// `UNDER_CONSTRUCTION_SEGMENT_LENGTH`.
		///
		/// Once a segment reaches this length, we begin the next one.
		/// We reset all segments and return to `0` at the beginning of every
		/// epoch.
		SegmentIndex build(|_| 0): u32;

		/// TWOX-NOTE: `SegmentIndex` is an increasing integer, so this is okay.
		UnderConstruction: map hasher(twox_64_concat) u32 => Vec<schnorrkel::Randomness>;

		/// Temporary value (cleared at block finalization) which is `Some`
		/// if per-block initialization has already been called for current block.
		Initialized get(fn initialized): Option<MaybeRandomness>;

		/// How late the current block is compared to its parent.
		///
		/// This entry is populated as part of block execution and is cleaned up
		/// on block finalization. Querying this storage entry outside of block
		/// execution context should always yield zero.
		Lateness get(fn lateness): T::BlockNumber;
	}
	add_extra_genesis {
		config(authorities): Vec<(AuthorityId, BabeAuthorityWeight)>;
		build(|config| Module::<T>::initialize_authorities(&config.authorities))
	}
}

decl_module! {
	/// The BABE Pallet
	pub struct Module<T: Trait> for enum Call where origin: T::Origin {
		/// The number of **slots** that an epoch takes. We couple sessions to
		/// epochs, i.e. we start a new session once the new epoch begins.
		const EpochDuration: u64 = T::EpochDuration::get();

		/// The expected average block time at which BABE should be creating
		/// blocks. Since BABE is probabilistic it is not trivial to figure out
		/// what the expected average block time should be based on the slot
		/// duration and the security parameter `c` (where `1 - c` represents
		/// the probability of a slot being empty).
		const ExpectedBlockTime: T::Moment = T::ExpectedBlockTime::get();

		/// Initialization
		fn on_initialize(now: T::BlockNumber) -> Weight {
			Self::do_initialize(now);

<<<<<<< HEAD
			SimpleDispatchInfo::default().weigh_data(())
=======
			0
>>>>>>> 4771f237
		}

		/// Block finalization
		fn on_finalize() {
			// at the end of the block, we can safely include the new VRF output
			// from this block into the under-construction randomness. If we've determined
			// that this block was the first in a new epoch, the changeover logic has
			// already occurred at this point, so the under-construction randomness
			// will only contain outputs from the right epoch.
			if let Some(Some(randomness)) = Initialized::take() {
				Self::deposit_randomness(&randomness);
			}

			// remove temporary "environment" entry from storage
			Lateness::<T>::kill();
		}

		/// Report authority equivocation/misbehavior. This method will verify
		/// the equivocation proof and validate the given key ownership proof
		/// against the extracted offender. If both are valid, the offence will
		/// be reported.
<<<<<<< HEAD
=======
		#[weight = <T as Trait>::WeightInfo::report_equivocation(key_owner_proof.validator_count())]
>>>>>>> 4771f237
		fn report_equivocation(
			origin,
			equivocation_proof: EquivocationProof<T::Header>,
			key_owner_proof: T::KeyOwnerProof,
<<<<<<< HEAD
		) {
=======
		) -> DispatchResultWithPostInfo {
>>>>>>> 4771f237
			let reporter = ensure_signed(origin)?;

			Self::do_report_equivocation(
				Some(reporter),
				equivocation_proof,
				key_owner_proof,
<<<<<<< HEAD
			)?;
=======
			)
>>>>>>> 4771f237
		}

		/// Report authority equivocation/misbehavior. This method will verify
		/// the equivocation proof and validate the given key ownership proof
		/// against the extracted offender. If both are valid, the offence will
		/// be reported.
		/// This extrinsic must be called unsigned and it is expected that only
		/// block authors will call it (validated in `ValidateUnsigned`), as such
		/// if the block author is defined it will be defined as the equivocation
		/// reporter.
<<<<<<< HEAD
=======
		#[weight = <T as Trait>::WeightInfo::report_equivocation(key_owner_proof.validator_count())]
>>>>>>> 4771f237
		fn report_equivocation_unsigned(
			origin,
			equivocation_proof: EquivocationProof<T::Header>,
			key_owner_proof: T::KeyOwnerProof,
<<<<<<< HEAD
		) {
=======
		) -> DispatchResultWithPostInfo {
>>>>>>> 4771f237
			ensure_none(origin)?;

			Self::do_report_equivocation(
				T::HandleEquivocation::block_author(),
				equivocation_proof,
				key_owner_proof,
<<<<<<< HEAD
			)?;
=======
			)
>>>>>>> 4771f237
		}
	}
}

impl<T: Trait> RandomnessT<<T as frame_system::Trait>::Hash> for Module<T> {
	/// Some BABE blocks have VRF outputs where the block producer has exactly one bit of influence,
	/// either they make the block or they do not make the block and thus someone else makes the
	/// next block. Yet, this randomness is not fresh in all BABE blocks.
	///
	/// If that is an insufficient security guarantee then two things can be used to improve this
	/// randomness:
	///
	/// - Name, in advance, the block number whose random value will be used; ensure your module
	///   retains a buffer of previous random values for its subject and then index into these in
	///   order to obviate the ability of your user to look up the parent hash and choose when to
	///   transact based upon it.
	/// - Require your user to first commit to an additional value by first posting its hash.
	///   Require them to reveal the value to determine the final result, hashing it with the
	///   output of this random function. This reduces the ability of a cabal of block producers
	///   from conspiring against individuals.
	fn random(subject: &[u8]) -> T::Hash {
		let mut subject = subject.to_vec();
		subject.reserve(VRF_OUTPUT_LENGTH);
		subject.extend_from_slice(&Self::randomness()[..]);

		<T as frame_system::Trait>::Hashing::hash(&subject[..])
	}
}

/// A BABE public key
pub type BabeKey = [u8; PUBLIC_KEY_LENGTH];

impl<T: Trait> FindAuthor<u32> for Module<T> {
	fn find_author<'a, I>(digests: I) -> Option<u32> where
		I: 'a + IntoIterator<Item=(ConsensusEngineId, &'a [u8])>
	{
		for (id, mut data) in digests.into_iter() {
			if id == BABE_ENGINE_ID {
				let pre_digest: PreDigest = PreDigest::decode(&mut data).ok()?;
				return Some(pre_digest.authority_index())
			}
		}

		return None;
	}
}

impl<T: Trait> IsMember<AuthorityId> for Module<T> {
	fn is_member(authority_id: &AuthorityId) -> bool {
		<Module<T>>::authorities()
			.iter()
			.any(|id| &id.0 == authority_id)
	}
}

impl<T: Trait> pallet_session::ShouldEndSession<T::BlockNumber> for Module<T> {
	fn should_end_session(now: T::BlockNumber) -> bool {
		// it might be (and it is in current implementation) that session module is calling
		// should_end_session() from it's own on_initialize() handler
		// => because pallet_session on_initialize() is called earlier than ours, let's ensure
		// that we have synced with digest before checking if session should be ended.
		Self::do_initialize(now);

		Self::should_epoch_change(now)
	}
}

impl<T: Trait> Module<T> {
	/// Determine the BABE slot duration based on the Timestamp module configuration.
	pub fn slot_duration() -> T::Moment {
		// we double the minimum block-period so each author can always propose within
		// the majority of their slot.
		<T as pallet_timestamp::Trait>::MinimumPeriod::get().saturating_mul(2.into())
	}

	/// Determine whether an epoch change should take place at this block.
	/// Assumes that initialization has already taken place.
	pub fn should_epoch_change(now: T::BlockNumber) -> bool {
		// The epoch has technically ended during the passage of time
		// between this block and the last, but we have to "end" the epoch now,
		// since there is no earlier possible block we could have done it.
		//
		// The exception is for block 1: the genesis has slot 0, so we treat
		// epoch 0 as having started at the slot of block 1. We want to use
		// the same randomness and validator set as signalled in the genesis,
		// so we don't rotate the epoch.
		now != One::one() && {
			let diff = CurrentSlot::get().saturating_sub(Self::current_epoch_start());
			diff >= T::EpochDuration::get()
		}
	}

	/// Return the _best guess_ block number, at which the next epoch change is predicted to happen.
	///
	/// Returns None if the prediction is in the past; This implies an error internally in the Babe
	/// and should not happen under normal circumstances.
	///
	/// In other word, this is only accurate if no slots are missed. Given missed slots, the slot
	/// number will grow while the block number will not. Hence, the result can be interpreted as an
	/// upper bound.
	// -------------- IMPORTANT NOTE --------------
	// This implementation is linked to how [`should_epoch_change`] is working. This might need to
	// be updated accordingly, if the underlying mechanics of slot and epochs change.
<<<<<<< HEAD
=======
	//
	// WEIGHT NOTE: This function is tied to the weight of `EstimateNextSessionRotation`. If you update
	// this function, you must also update the corresponding weight.
>>>>>>> 4771f237
	pub fn next_expected_epoch_change(now: T::BlockNumber) -> Option<T::BlockNumber> {
		let next_slot = Self::current_epoch_start().saturating_add(T::EpochDuration::get());
		next_slot
			.checked_sub(CurrentSlot::get())
			.map(|slots_remaining| {
				// This is a best effort guess. Drifts in the slot/block ratio will cause errors here.
				let blocks_remaining: T::BlockNumber = slots_remaining.saturated_into();
				now.saturating_add(blocks_remaining)
			})
	}

<<<<<<< HEAD
=======
	/// Plan an epoch config change. The epoch config change is recorded and will be enacted on the
	/// next call to `enact_epoch_change`. The config will be activated one epoch after. Multiple calls to this
	/// method will replace any existing planned config change that had not been enacted yet.
	pub fn plan_config_change(
		config: NextConfigDescriptor,
	) {
		NextEpochConfig::put(config);
	}

>>>>>>> 4771f237
	/// DANGEROUS: Enact an epoch change. Should be done on every block where `should_epoch_change` has returned `true`,
	/// and the caller is the only caller of this function.
	///
	/// Typically, this is not handled directly by the user, but by higher-level validator-set manager logic like
	/// `pallet-session`.
	pub fn enact_epoch_change(
		authorities: Vec<(AuthorityId, BabeAuthorityWeight)>,
		next_authorities: Vec<(AuthorityId, BabeAuthorityWeight)>,
	) {
		// PRECONDITION: caller has done initialization and is guaranteed
		// by the session module to be called before this.
		debug_assert!(Self::initialized().is_some());

		// Update epoch index
		let epoch_index = EpochIndex::get()
			.checked_add(1)
			.expect("epoch indices will never reach 2^64 before the death of the universe; qed");

		EpochIndex::put(epoch_index);
		Authorities::put(authorities);

		// Update epoch randomness.
		let next_epoch_index = epoch_index
			.checked_add(1)
			.expect("epoch indices will never reach 2^64 before the death of the universe; qed");

		// Returns randomness for the current epoch and computes the *next*
		// epoch randomness.
		let randomness = Self::randomness_change_epoch(next_epoch_index);
		Randomness::put(randomness);

		// After we update the current epoch, we signal the *next* epoch change
		// so that nodes can track changes.
		let next_randomness = NextRandomness::get();

		let next_epoch = NextEpochDescriptor {
			authorities: next_authorities,
			randomness: next_randomness,
		};
		Self::deposit_consensus(ConsensusLog::NextEpochData(next_epoch));

		if let Some(next_config) = NextEpochConfig::take() {
			Self::deposit_consensus(ConsensusLog::NextConfigData(next_config));
		}
	}

	// finds the start slot of the current epoch. only guaranteed to
	// give correct results after `do_initialize` of the first block
	// in the chain (as its result is based off of `GenesisSlot`).
	pub fn current_epoch_start() -> SlotNumber {
		(EpochIndex::get() * T::EpochDuration::get()) + GenesisSlot::get()
	}

	fn deposit_consensus<U: Encode>(new: U) {
		let log: DigestItem<T::Hash> = DigestItem::Consensus(BABE_ENGINE_ID, new.encode());
		<frame_system::Module<T>>::deposit_log(log.into())
	}

	fn deposit_randomness(randomness: &schnorrkel::Randomness) {
		let segment_idx = <SegmentIndex>::get();
		let mut segment = <UnderConstruction>::get(&segment_idx);
		if segment.len() < UNDER_CONSTRUCTION_SEGMENT_LENGTH {
			// push onto current segment: not full.
			segment.push(*randomness);
			<UnderConstruction>::insert(&segment_idx, &segment);
		} else {
			// move onto the next segment and update the index.
			let segment_idx = segment_idx + 1;
			<UnderConstruction>::insert(&segment_idx, &vec![randomness.clone()]);
			<SegmentIndex>::put(&segment_idx);
		}
	}

	fn do_initialize(now: T::BlockNumber) {
		// since do_initialize can be called twice (if session module is present)
		// => let's ensure that we only modify the storage once per block
		let initialized = Self::initialized().is_some();
		if initialized {
			return;
		}

		let maybe_pre_digest: Option<PreDigest> = <frame_system::Module<T>>::digest()
			.logs
			.iter()
			.filter_map(|s| s.as_pre_runtime())
			.filter_map(|(id, mut data)| if id == BABE_ENGINE_ID {
				PreDigest::decode(&mut data).ok()
			} else {
				None
			})
			.next();

		let maybe_randomness: Option<schnorrkel::Randomness> = maybe_pre_digest.and_then(|digest| {
			// on the first non-zero block (i.e. block #1)
			// this is where the first epoch (epoch #0) actually starts.
			// we need to adjust internal storage accordingly.
			if GenesisSlot::get() == 0 {
				GenesisSlot::put(digest.slot_number());
				debug_assert_ne!(GenesisSlot::get(), 0);

				// deposit a log because this is the first block in epoch #0
				// we use the same values as genesis because we haven't collected any
				// randomness yet.
				let next = NextEpochDescriptor {
					authorities: Self::authorities(),
					randomness: Self::randomness(),
				};

				Self::deposit_consensus(ConsensusLog::NextEpochData(next))
			}

			// the slot number of the current block being initialized
			let current_slot = digest.slot_number();

			// how many slots were skipped between current and last block
			let lateness = current_slot.saturating_sub(CurrentSlot::get() + 1);
			let lateness = T::BlockNumber::from(lateness as u32);
<<<<<<< HEAD

			Lateness::<T>::put(lateness);
			CurrentSlot::put(current_slot);

=======

			Lateness::<T>::put(lateness);
			CurrentSlot::put(current_slot);

>>>>>>> 4771f237
			if let PreDigest::Primary(primary) = digest {
				// place the VRF output into the `Initialized` storage item
				// and it'll be put onto the under-construction randomness
				// later, once we've decided which epoch this block is in.
				//
				// Reconstruct the bytes of VRFInOut using the authority id.
				Authorities::get()
					.get(primary.authority_index as usize)
					.and_then(|author| {
						schnorrkel::PublicKey::from_bytes(author.0.as_slice()).ok()
					})
					.and_then(|pubkey| {
						let transcript = sp_consensus_babe::make_transcript(
							&Self::randomness(),
							current_slot,
							EpochIndex::get(),
						);

						primary.vrf_output.0.attach_input_hash(
							&pubkey,
							transcript
						).ok()
					})
					.map(|inout| {
						inout.make_bytes(&sp_consensus_babe::BABE_VRF_INOUT_CONTEXT)
					})
			} else {
				None
			}
		});

		Initialized::put(maybe_randomness);

		// enact epoch change, if necessary.
		T::EpochChangeTrigger::trigger::<T>(now)
	}

	/// Call this function exactly once when an epoch changes, to update the
	/// randomness. Returns the new randomness.
	fn randomness_change_epoch(next_epoch_index: u64) -> schnorrkel::Randomness {
		let this_randomness = NextRandomness::get();
		let segment_idx: u32 = <SegmentIndex>::mutate(|s| sp_std::mem::replace(s, 0));

		// overestimate to the segment being full.
		let rho_size = segment_idx.saturating_add(1) as usize * UNDER_CONSTRUCTION_SEGMENT_LENGTH;

		let next_randomness = compute_randomness(
			this_randomness,
			next_epoch_index,
			(0..segment_idx).flat_map(|i| <UnderConstruction>::take(&i)),
			Some(rho_size),
		);
		NextRandomness::put(&next_randomness);
		this_randomness
	}

	fn initialize_authorities(authorities: &[(AuthorityId, BabeAuthorityWeight)]) {
		if !authorities.is_empty() {
			assert!(Authorities::get().is_empty(), "Authorities are already initialized!");
			Authorities::put(authorities);
		}
	}

	fn do_report_equivocation(
		reporter: Option<T::AccountId>,
		equivocation_proof: EquivocationProof<T::Header>,
		key_owner_proof: T::KeyOwnerProof,
<<<<<<< HEAD
	) -> Result<(), Error<T>> {
=======
	) -> DispatchResultWithPostInfo {
>>>>>>> 4771f237
		let offender = equivocation_proof.offender.clone();
		let slot_number = equivocation_proof.slot_number;

		// validate the equivocation proof
		if !sp_consensus_babe::check_equivocation_proof(equivocation_proof) {
<<<<<<< HEAD
			return Err(Error::InvalidEquivocationProof.into());
=======
			return Err(Error::<T>::InvalidEquivocationProof.into());
>>>>>>> 4771f237
		}

		let validator_set_count = key_owner_proof.validator_count();
		let session_index = key_owner_proof.session();

		let epoch_index = (slot_number.saturating_sub(GenesisSlot::get()) / T::EpochDuration::get())
			.saturated_into::<u32>();

		// check that the slot number is consistent with the session index
		// in the key ownership proof (i.e. slot is for that epoch)
		if epoch_index != session_index {
<<<<<<< HEAD
			return Err(Error::InvalidKeyOwnershipProof.into());
=======
			return Err(Error::<T>::InvalidKeyOwnershipProof.into());
>>>>>>> 4771f237
		}

		// check the membership proof and extract the offender's id
		let key = (sp_consensus_babe::KEY_TYPE, offender);
		let offender = T::KeyOwnerProofSystem::check_proof(key, key_owner_proof)
<<<<<<< HEAD
			.ok_or(Error::InvalidKeyOwnershipProof)?;
=======
			.ok_or(Error::<T>::InvalidKeyOwnershipProof)?;
>>>>>>> 4771f237

		let offence = BabeEquivocationOffence {
			slot: slot_number,
			validator_set_count,
			offender,
			session_index,
		};

		let reporters = match reporter {
			Some(id) => vec![id],
			None => vec![],
		};

		T::HandleEquivocation::report_offence(reporters, offence)
<<<<<<< HEAD
			.map_err(|_| Error::DuplicateOffenceReport)?;

		Ok(())
=======
			.map_err(|_| Error::<T>::DuplicateOffenceReport)?;

		// waive the fee since the report is valid and beneficial
		Ok(Pays::No.into())
>>>>>>> 4771f237
	}

	/// Submits an extrinsic to report an equivocation. This method will create
	/// an unsigned extrinsic with a call to `report_equivocation_unsigned` and
	/// will push the transaction to the pool. Only useful in an offchain
	/// context.
	pub fn submit_unsigned_equivocation_report(
		equivocation_proof: EquivocationProof<T::Header>,
		key_owner_proof: T::KeyOwnerProof,
	) -> Option<()> {
		T::HandleEquivocation::submit_unsigned_equivocation_report(
			equivocation_proof,
			key_owner_proof,
		)
		.ok()
	}
}

impl<T: Trait> OnTimestampSet<T::Moment> for Module<T> {
	fn on_timestamp_set(_moment: T::Moment) { }
}

impl<T: Trait> frame_support::traits::EstimateNextSessionRotation<T::BlockNumber> for Module<T> {
	fn estimate_next_session_rotation(now: T::BlockNumber) -> Option<T::BlockNumber> {
		Self::next_expected_epoch_change(now)
	}
<<<<<<< HEAD
=======

	// The validity of this weight depends on the implementation of `estimate_next_session_rotation`
	fn weight(_now: T::BlockNumber) -> Weight {
		// Read: Current Slot, Epoch Index, Genesis Slot
		T::DbWeight::get().reads(3)
	}
>>>>>>> 4771f237
}

impl<T: Trait> frame_support::traits::Lateness<T::BlockNumber> for Module<T> {
	fn lateness(&self) -> T::BlockNumber {
		Self::lateness()
	}
}

impl<T: Trait> sp_runtime::BoundToRuntimeAppPublic for Module<T> {
	type Public = AuthorityId;
}

impl<T: Trait> pallet_session::OneSessionHandler<T::AccountId> for Module<T> {
	type Key = AuthorityId;

	fn on_genesis_session<'a, I: 'a>(validators: I)
		where I: Iterator<Item=(&'a T::AccountId, AuthorityId)>
	{
		let authorities = validators.map(|(_, k)| (k, 1)).collect::<Vec<_>>();
		Self::initialize_authorities(&authorities);
	}

	fn on_new_session<'a, I: 'a>(_changed: bool, validators: I, queued_validators: I)
		where I: Iterator<Item=(&'a T::AccountId, AuthorityId)>
	{
		let authorities = validators.map(|(_account, k)| {
			(k, 1)
		}).collect::<Vec<_>>();

		let next_authorities = queued_validators.map(|(_account, k)| {
			(k, 1)
		}).collect::<Vec<_>>();

		Self::enact_epoch_change(authorities, next_authorities)
	}

	fn on_disabled(i: usize) {
		Self::deposit_consensus(ConsensusLog::OnDisabled(i as u32))
	}
}

// compute randomness for a new epoch. rho is the concatenation of all
// VRF outputs in the prior epoch.
//
// an optional size hint as to how many VRF outputs there were may be provided.
fn compute_randomness(
	last_epoch_randomness: schnorrkel::Randomness,
	epoch_index: u64,
	rho: impl Iterator<Item=schnorrkel::Randomness>,
	rho_size_hint: Option<usize>,
) -> schnorrkel::Randomness {
	let mut s = Vec::with_capacity(40 + rho_size_hint.unwrap_or(0) * VRF_OUTPUT_LENGTH);
	s.extend_from_slice(&last_epoch_randomness);
	s.extend_from_slice(&epoch_index.to_le_bytes());

	for vrf_output in rho {
		s.extend_from_slice(&vrf_output[..]);
	}

	sp_io::hashing::blake2_256(&s)
}

impl<T: Trait> ProvideInherent for Module<T> {
	type Call = pallet_timestamp::Call<T>;
	type Error = MakeFatalError<sp_inherents::Error>;
	const INHERENT_IDENTIFIER: InherentIdentifier = INHERENT_IDENTIFIER;

	fn create_inherent(_: &InherentData) -> Option<Self::Call> {
		None
	}

	fn check_inherent(call: &Self::Call, data: &InherentData) -> result::Result<(), Self::Error> {
		let timestamp = match call {
			pallet_timestamp::Call::set(ref timestamp) => timestamp.clone(),
			_ => return Ok(()),
		};

		let timestamp_based_slot = (timestamp / Self::slot_duration()).saturated_into::<u64>();
		let seal_slot = data.babe_inherent_data()?;

		if timestamp_based_slot == seal_slot {
			Ok(())
		} else {
			Err(sp_inherents::Error::from("timestamp set in block doesn't match slot in seal").into())
		}
	}
}<|MERGE_RESOLUTION|>--- conflicted
+++ resolved
@@ -24,19 +24,6 @@
 use codec::{Decode, Encode};
 use frame_support::{
 	decl_error, decl_module, decl_storage,
-<<<<<<< HEAD
-	traits::{FindAuthor, Get, KeyOwnerProofSystem, Randomness as RandomnessT},
-	weights::{SimpleDispatchInfo, Weight, WeighData},
-	Parameter,
-};
-use frame_system::{self as system, ensure_none, ensure_signed};
-use sp_application_crypto::Public;
-use sp_runtime::{
-	generic::DigestItem,
-	traits::{Hash, IsMember, One, SaturatedConversion, Saturating},
-	ConsensusEngineId, KeyTypeId,
-};
-=======
 	dispatch::DispatchResultWithPostInfo,
 	traits::{FindAuthor, Get, KeyOwnerProofSystem, Randomness as RandomnessT},
 	weights::{Pays, Weight},
@@ -49,17 +36,12 @@
 	traits::{Hash, IsMember, One, SaturatedConversion, Saturating},
 	ConsensusEngineId, KeyTypeId,
 };
->>>>>>> 4771f237
 use sp_session::{GetSessionNumber, GetValidatorCount};
 use sp_std::{prelude::*, result};
 use sp_timestamp::OnTimestampSet;
 
 use sp_consensus_babe::{
-<<<<<<< HEAD
-	digests::{NextEpochDescriptor, PreDigest},
-=======
 	digests::{NextConfigDescriptor, NextEpochDescriptor, PreDigest},
->>>>>>> 4771f237
 	inherents::{BabeInherentData, INHERENT_IDENTIFIER},
 	BabeAuthorityWeight, ConsensusLog, EquivocationProof, SlotNumber, BABE_ENGINE_ID,
 };
@@ -67,20 +49,12 @@
 use sp_inherents::{InherentData, InherentIdentifier, MakeFatalError, ProvideInherent};
 
 pub use sp_consensus_babe::{AuthorityId, PUBLIC_KEY_LENGTH, RANDOMNESS_LENGTH, VRF_OUTPUT_LENGTH};
-<<<<<<< HEAD
-
-mod equivocation;
-
-// #[cfg(any(feature = "runtime-benchmarks", test))]
-// mod benchmarking;
-=======
 
 mod equivocation;
 mod default_weights;
 
 #[cfg(any(feature = "runtime-benchmarks", test))]
 mod benchmarking;
->>>>>>> 4771f237
 #[cfg(all(feature = "std", test))]
 mod mock;
 #[cfg(all(feature = "std", test))]
@@ -129,15 +103,12 @@
 	/// `()`) you must use this pallet's `ValidateUnsigned` in the runtime
 	/// definition.
 	type HandleEquivocation: HandleEquivocation<Self>;
-<<<<<<< HEAD
-=======
 
 	type WeightInfo: WeightInfo;
 }
 
 pub trait WeightInfo {
 	fn report_equivocation(validator_count: u32) -> Weight;
->>>>>>> 4771f237
 }
 
 /// Trigger an epoch change, if any should take place.
@@ -214,12 +185,9 @@
 		// array size because the metadata API currently doesn't resolve the
 		// variable to its underlying value.
 		pub Randomness get(fn randomness): schnorrkel::Randomness;
-<<<<<<< HEAD
-=======
 
 		/// Next epoch configuration, if changed.
 		NextEpochConfig: Option<NextConfigDescriptor>;
->>>>>>> 4771f237
 
 		/// Next epoch randomness.
 		NextRandomness: schnorrkel::Randomness;
@@ -273,11 +241,7 @@
 		fn on_initialize(now: T::BlockNumber) -> Weight {
 			Self::do_initialize(now);
 
-<<<<<<< HEAD
-			SimpleDispatchInfo::default().weigh_data(())
-=======
 			0
->>>>>>> 4771f237
 		}
 
 		/// Block finalization
@@ -299,30 +263,19 @@
 		/// the equivocation proof and validate the given key ownership proof
 		/// against the extracted offender. If both are valid, the offence will
 		/// be reported.
-<<<<<<< HEAD
-=======
 		#[weight = <T as Trait>::WeightInfo::report_equivocation(key_owner_proof.validator_count())]
->>>>>>> 4771f237
 		fn report_equivocation(
 			origin,
 			equivocation_proof: EquivocationProof<T::Header>,
 			key_owner_proof: T::KeyOwnerProof,
-<<<<<<< HEAD
-		) {
-=======
 		) -> DispatchResultWithPostInfo {
->>>>>>> 4771f237
 			let reporter = ensure_signed(origin)?;
 
 			Self::do_report_equivocation(
 				Some(reporter),
 				equivocation_proof,
 				key_owner_proof,
-<<<<<<< HEAD
-			)?;
-=======
 			)
->>>>>>> 4771f237
 		}
 
 		/// Report authority equivocation/misbehavior. This method will verify
@@ -333,30 +286,19 @@
 		/// block authors will call it (validated in `ValidateUnsigned`), as such
 		/// if the block author is defined it will be defined as the equivocation
 		/// reporter.
-<<<<<<< HEAD
-=======
 		#[weight = <T as Trait>::WeightInfo::report_equivocation(key_owner_proof.validator_count())]
->>>>>>> 4771f237
 		fn report_equivocation_unsigned(
 			origin,
 			equivocation_proof: EquivocationProof<T::Header>,
 			key_owner_proof: T::KeyOwnerProof,
-<<<<<<< HEAD
-		) {
-=======
 		) -> DispatchResultWithPostInfo {
->>>>>>> 4771f237
 			ensure_none(origin)?;
 
 			Self::do_report_equivocation(
 				T::HandleEquivocation::block_author(),
 				equivocation_proof,
 				key_owner_proof,
-<<<<<<< HEAD
-			)?;
-=======
 			)
->>>>>>> 4771f237
 		}
 	}
 }
@@ -460,12 +402,9 @@
 	// -------------- IMPORTANT NOTE --------------
 	// This implementation is linked to how [`should_epoch_change`] is working. This might need to
 	// be updated accordingly, if the underlying mechanics of slot and epochs change.
-<<<<<<< HEAD
-=======
 	//
 	// WEIGHT NOTE: This function is tied to the weight of `EstimateNextSessionRotation`. If you update
 	// this function, you must also update the corresponding weight.
->>>>>>> 4771f237
 	pub fn next_expected_epoch_change(now: T::BlockNumber) -> Option<T::BlockNumber> {
 		let next_slot = Self::current_epoch_start().saturating_add(T::EpochDuration::get());
 		next_slot
@@ -477,8 +416,6 @@
 			})
 	}
 
-<<<<<<< HEAD
-=======
 	/// Plan an epoch config change. The epoch config change is recorded and will be enacted on the
 	/// next call to `enact_epoch_change`. The config will be activated one epoch after. Multiple calls to this
 	/// method will replace any existing planned config change that had not been enacted yet.
@@ -488,7 +425,6 @@
 		NextEpochConfig::put(config);
 	}
 
->>>>>>> 4771f237
 	/// DANGEROUS: Enact an epoch change. Should be done on every block where `should_epoch_change` has returned `true`,
 	/// and the caller is the only caller of this function.
 	///
@@ -606,17 +542,10 @@
 			// how many slots were skipped between current and last block
 			let lateness = current_slot.saturating_sub(CurrentSlot::get() + 1);
 			let lateness = T::BlockNumber::from(lateness as u32);
-<<<<<<< HEAD
 
 			Lateness::<T>::put(lateness);
 			CurrentSlot::put(current_slot);
 
-=======
-
-			Lateness::<T>::put(lateness);
-			CurrentSlot::put(current_slot);
-
->>>>>>> 4771f237
 			if let PreDigest::Primary(primary) = digest {
 				// place the VRF output into the `Initialized` storage item
 				// and it'll be put onto the under-construction randomness
@@ -684,21 +613,13 @@
 		reporter: Option<T::AccountId>,
 		equivocation_proof: EquivocationProof<T::Header>,
 		key_owner_proof: T::KeyOwnerProof,
-<<<<<<< HEAD
-	) -> Result<(), Error<T>> {
-=======
 	) -> DispatchResultWithPostInfo {
->>>>>>> 4771f237
 		let offender = equivocation_proof.offender.clone();
 		let slot_number = equivocation_proof.slot_number;
 
 		// validate the equivocation proof
 		if !sp_consensus_babe::check_equivocation_proof(equivocation_proof) {
-<<<<<<< HEAD
-			return Err(Error::InvalidEquivocationProof.into());
-=======
 			return Err(Error::<T>::InvalidEquivocationProof.into());
->>>>>>> 4771f237
 		}
 
 		let validator_set_count = key_owner_proof.validator_count();
@@ -710,21 +631,13 @@
 		// check that the slot number is consistent with the session index
 		// in the key ownership proof (i.e. slot is for that epoch)
 		if epoch_index != session_index {
-<<<<<<< HEAD
-			return Err(Error::InvalidKeyOwnershipProof.into());
-=======
 			return Err(Error::<T>::InvalidKeyOwnershipProof.into());
->>>>>>> 4771f237
 		}
 
 		// check the membership proof and extract the offender's id
 		let key = (sp_consensus_babe::KEY_TYPE, offender);
 		let offender = T::KeyOwnerProofSystem::check_proof(key, key_owner_proof)
-<<<<<<< HEAD
-			.ok_or(Error::InvalidKeyOwnershipProof)?;
-=======
 			.ok_or(Error::<T>::InvalidKeyOwnershipProof)?;
->>>>>>> 4771f237
 
 		let offence = BabeEquivocationOffence {
 			slot: slot_number,
@@ -739,16 +652,10 @@
 		};
 
 		T::HandleEquivocation::report_offence(reporters, offence)
-<<<<<<< HEAD
-			.map_err(|_| Error::DuplicateOffenceReport)?;
-
-		Ok(())
-=======
 			.map_err(|_| Error::<T>::DuplicateOffenceReport)?;
 
 		// waive the fee since the report is valid and beneficial
 		Ok(Pays::No.into())
->>>>>>> 4771f237
 	}
 
 	/// Submits an extrinsic to report an equivocation. This method will create
@@ -775,15 +682,12 @@
 	fn estimate_next_session_rotation(now: T::BlockNumber) -> Option<T::BlockNumber> {
 		Self::next_expected_epoch_change(now)
 	}
-<<<<<<< HEAD
-=======
 
 	// The validity of this weight depends on the implementation of `estimate_next_session_rotation`
 	fn weight(_now: T::BlockNumber) -> Weight {
 		// Read: Current Slot, Epoch Index, Genesis Slot
 		T::DbWeight::get().reads(3)
 	}
->>>>>>> 4771f237
 }
 
 impl<T: Trait> frame_support::traits::Lateness<T::BlockNumber> for Module<T> {
