// This file is part of Substrate.

// Copyright (C) 2019-2020 Parity Technologies (UK) Ltd.
// SPDX-License-Identifier: Apache-2.0

// Licensed under the Apache License, Version 2.0 (the "License");
// you may not use this file except in compliance with the License.
// You may obtain a copy of the License at
//
// 	http://www.apache.org/licenses/LICENSE-2.0
//
// Unless required by applicable law or agreed to in writing, software
// distributed under the License is distributed on an "AS IS" BASIS,
// WITHOUT WARRANTIES OR CONDITIONS OF ANY KIND, either express or implied.
// See the License for the specific language governing permissions and
// limitations under the License.

//! Test utilities

use codec::Encode;
<<<<<<< HEAD
use super::{Trait, Module, GenesisConfig, CurrentSlot};
use sp_runtime::{
	Perbill, impl_opaque_keys,
	curve::PiecewiseLinear,
	testing::{Header, Digest, DigestItem},
=======
use super::{Trait, Module, CurrentSlot};
use sp_runtime::{
	Perbill, impl_opaque_keys,
	curve::PiecewiseLinear,
	testing::{Digest, DigestItem, Header, TestXt,},
>>>>>>> 4771f237
	traits::{Convert, Header as _, IdentityLookup, OpaqueKeys, SaturatedConversion},
};
use frame_system::InitKind;
use frame_support::{
<<<<<<< HEAD
	impl_outer_origin, parameter_types, StorageValue,
=======
	impl_outer_dispatch, impl_outer_origin, parameter_types, StorageValue,
>>>>>>> 4771f237
	traits::{KeyOwnerProofSystem, OnInitialize},
	weights::Weight,
};
use sp_io;
use sp_core::{H256, U256, crypto::{KeyTypeId, Pair}};
use sp_consensus_babe::{AuthorityId, AuthorityPair, SlotNumber};
use sp_consensus_vrf::schnorrkel::{VRFOutput, VRFProof};
use sp_staking::SessionIndex;
use pallet_staking::EraIndex;

impl_outer_origin!{
	pub enum Origin for Test where system = frame_system {}
<<<<<<< HEAD
=======
}

impl_outer_dispatch! {
	pub enum Call for Test where origin: Origin {
		babe::Babe,
		staking::Staking,
	}
>>>>>>> 4771f237
}

type DummyValidatorId = u64;

// Workaround for https://github.com/rust-lang/rust/issues/26925 . Remove when sorted.
#[derive(Clone, PartialEq, Eq, Debug)]
pub struct Test;

parameter_types! {
	pub const BlockHashCount: u64 = 250;
	pub const MaximumBlockWeight: Weight = 1024;
	pub const MaximumBlockLength: u32 = 2 * 1024;
	pub const AvailableBlockRatio: Perbill = Perbill::one();
	pub const EpochDuration: u64 = 3;
	pub const ExpectedBlockTime: u64 = 1;
	pub const DisabledValidatorsThreshold: Perbill = Perbill::from_percent(16);
}

impl frame_system::Trait for Test {
	type BaseCallFilter = ();
	type Origin = Origin;
	type Index = u64;
	type BlockNumber = u64;
	type Call = Call;
	type Hash = H256;
	type Version = ();
	type Hashing = sp_runtime::traits::BlakeTwo256;
	type AccountId = DummyValidatorId;
	type Lookup = IdentityLookup<Self::AccountId>;
	type Header = Header;
	type Event = ();
	type BlockHashCount = BlockHashCount;
	type MaximumBlockWeight = MaximumBlockWeight;
	type DbWeight = ();
	type BlockExecutionWeight = ();
	type ExtrinsicBaseWeight = ();
	type MaximumExtrinsicWeight = MaximumBlockWeight;
	type AvailableBlockRatio = AvailableBlockRatio;
	type MaximumBlockLength = MaximumBlockLength;
<<<<<<< HEAD
	type ModuleToIndex = ();
	type Doughnut = ();
	type DelegatedDispatchVerifier = ();
=======
	type PalletInfo = ();
	type AccountData = pallet_balances::AccountData<u128>;
	type OnNewAccount = ();
	type OnKilledAccount = ();
	type SystemWeightInfo = ();
}

impl<C> frame_system::offchain::SendTransactionTypes<C> for Test
where
	Call: From<C>,
{
	type OverarchingCall = Call;
	type Extrinsic = TestXt<Call, ()>;
>>>>>>> 4771f237
}

impl_opaque_keys! {
	pub struct MockSessionKeys {
		pub babe_authority: super::Module<Test>,
	}
}

impl pallet_session::Trait for Test {
	type Event = ();
	type ValidatorId = <Self as frame_system::Trait>::AccountId;
	type ValidatorIdOf = pallet_staking::StashOf<Self>;
	type ShouldEndSession = Babe;
<<<<<<< HEAD
	type SessionHandler = <MockSessionKeys as OpaqueKeys>::KeyTypeIdProviders;
	type SessionManager = pallet_session::historical::NoteHistoricalRoot<Self, Staking>;
	type ValidatorIdOf = pallet_staking::StashOf<Self>;
	type Keys = MockSessionKeys;
	type DisabledValidatorsThreshold = DisabledValidatorsThreshold;
	type NextSessionRotation = Babe;
=======
	type NextSessionRotation = Babe;
	type SessionManager = pallet_session::historical::NoteHistoricalRoot<Self, Staking>;
	type SessionHandler = <MockSessionKeys as OpaqueKeys>::KeyTypeIdProviders;
	type Keys = MockSessionKeys;
	type DisabledValidatorsThreshold = DisabledValidatorsThreshold;
	type WeightInfo = ();
>>>>>>> 4771f237
}

impl pallet_session::historical::Trait for Test {
	type FullIdentification = pallet_staking::Exposure<u64, u128>;
	type FullIdentificationOf = pallet_staking::ExposureOf<Self>;
}

parameter_types! {
	pub const UncleGenerations: u64 = 0;
}

impl pallet_authorship::Trait for Test {
	type FindAuthor = pallet_session::FindAccountFromAuthorIndex<Self, Babe>;
	type UncleGenerations = UncleGenerations;
	type FilterUncle = ();
	type EventHandler = ();
}

parameter_types! {
	pub const MinimumPeriod: u64 = 1;
}

impl pallet_timestamp::Trait for Test {
	type Moment = u64;
	type OnTimestampSet = Babe;
	type MinimumPeriod = MinimumPeriod;
	type WeightInfo = ();
}

parameter_types! {
	pub const ExistentialDeposit: u128 = 1;
}

impl pallet_balances::Trait for Test {
	type MaxLocks = ();
	type Balance = u128;
	type DustRemoval = ();
	type Event = ();
	type ExistentialDeposit = ExistentialDeposit;
	type AccountStore = System;
	type WeightInfo = ();
}

pallet_staking_reward_curve::build! {
	const REWARD_CURVE: PiecewiseLinear<'static> = curve!(
		min_inflation: 0_025_000u64,
		max_inflation: 0_100_000,
		ideal_stake: 0_500_000,
		falloff: 0_050_000,
		max_piece_count: 40,
		test_precision: 0_005_000,
	);
}

parameter_types! {
	pub const SessionsPerEra: SessionIndex = 3;
	pub const BondingDuration: EraIndex = 3;
	pub const SlashDeferDuration: EraIndex = 0;
	pub const AttestationPeriod: u64 = 100;
	pub const RewardCurve: &'static PiecewiseLinear<'static> = &REWARD_CURVE;
	pub const MaxNominatorRewardedPerValidator: u32 = 64;
	pub const ElectionLookahead: u64 = 0;
	pub const StakingUnsignedPriority: u64 = u64::max_value() / 2;
}

pub struct CurrencyToVoteHandler;

impl Convert<u128, u128> for CurrencyToVoteHandler {
	fn convert(x: u128) -> u128 {
		x
	}
}

impl Convert<u128, u64> for CurrencyToVoteHandler {
	fn convert(x: u128) -> u64 {
		x.saturated_into()
	}
}

impl pallet_staking::Trait for Test {
	type RewardRemainder = ();
	type CurrencyToVote = CurrencyToVoteHandler;
	type Event = ();
	type Currency = Balances;
	type Slash = ();
	type Reward = ();
	type SessionsPerEra = SessionsPerEra;
	type BondingDuration = BondingDuration;
	type SlashDeferDuration = SlashDeferDuration;
	type SlashCancelOrigin = frame_system::EnsureRoot<Self::AccountId>;
	type SessionInterface = Self;
	type UnixTime = pallet_timestamp::Module<Test>;
	type RewardCurve = RewardCurve;
	type MaxNominatorRewardedPerValidator = MaxNominatorRewardedPerValidator;
	type NextNewSession = Session;
	type ElectionLookahead = ElectionLookahead;
	type Call = Call;
	type UnsignedPriority = StakingUnsignedPriority;
	type MaxIterations = ();
	type MinSolutionScoreBump = ();
	type WeightInfo = ();
}

parameter_types! {
	pub OffencesWeightSoftLimit: Weight = Perbill::from_percent(60) * MaximumBlockWeight::get();
}

impl pallet_offences::Trait for Test {
	type Event = ();
	type IdentificationTuple = pallet_session::historical::IdentificationTuple<Self>;
	type OnOffenceHandler = Staking;
	type WeightSoftLimit = OffencesWeightSoftLimit;
}

parameter_types! {
	pub const ExistentialDeposit: u128 = 1;
	pub const CreationFee: u128 = 0;
}

impl pallet_balances::Trait for Test {
	type Balance = u128;
	type OnReapAccount = System;
	type OnNewAccount = ();
	type Event = ();
	type DustRemoval = ();
	type TransferPayment = ();
	type ExistentialDeposit = ExistentialDeposit;
	type CreationFee = CreationFee;
}

pallet_staking_reward_curve::build! {
	const REWARD_CURVE: PiecewiseLinear<'static> = curve!(
		min_inflation: 0_025_000u64,
		max_inflation: 0_100_000,
		ideal_stake: 0_500_000,
		falloff: 0_050_000,
		max_piece_count: 40,
		test_precision: 0_005_000,
	);
}

parameter_types! {
	pub const SessionsPerEra: SessionIndex = 3;
	pub const BondingDuration: EraIndex = 3;
	pub const SlashDeferDuration: EraIndex = 0;
	pub const AttestationPeriod: u64 = 100;
	pub const RewardCurve: &'static PiecewiseLinear<'static> = &REWARD_CURVE;
	pub const MaxNominatorRewardedPerValidator: u32 = 64;
	pub const ElectionLookahead: u64 = 0;
	pub const StakingUnsignedPriority: u64 = u64::max_value() / 2;
}

pub struct CurrencyToVoteHandler;

impl Convert<u128, u128> for CurrencyToVoteHandler {
	fn convert(x: u128) -> u128 {
		x
	}
}

impl Convert<u128, u64> for CurrencyToVoteHandler {
	fn convert(x: u128) -> u64 {
		x.saturated_into()
	}
}

impl pallet_staking::Trait for Test {
	type RewardRemainder = ();
	type CurrencyToVote = CurrencyToVoteHandler;
	type Event = ();
	type Currency = Balances;
	type Slash = ();
	type Reward = ();
	type SessionsPerEra = SessionsPerEra;
	type BondingDuration = BondingDuration;
	type SlashDeferDuration = SlashDeferDuration;
	type SlashCancelOrigin = frame_system::EnsureRoot<Self::AccountId, Self::Doughnut>;
	type SessionInterface = Self;
	type UnixTime = pallet_timestamp::Module<Test>;
	type RewardCurve = RewardCurve;
	type MaxNominatorRewardedPerValidator = MaxNominatorRewardedPerValidator;
}

impl pallet_offences::Trait for Test {
	type Event = ();
	type IdentificationTuple = pallet_session::historical::IdentificationTuple<Self>;
	type OnOffenceHandler = Staking;
}

impl Trait for Test {
	type EpochDuration = EpochDuration;
	type ExpectedBlockTime = ExpectedBlockTime;
	type EpochChangeTrigger = crate::ExternalTrigger;

	type KeyOwnerProofSystem = Historical;

	type KeyOwnerProof =
		<Self::KeyOwnerProofSystem as KeyOwnerProofSystem<(KeyTypeId, AuthorityId)>>::Proof;

	type KeyOwnerIdentification = <Self::KeyOwnerProofSystem as KeyOwnerProofSystem<(
		KeyTypeId,
		AuthorityId,
	)>>::IdentificationTuple;

	type HandleEquivocation = super::EquivocationHandler<Self::KeyOwnerIdentification, Offences>;
<<<<<<< HEAD
}

pub type Balances = pallet_balances::Module<Test>;
pub type Historical = pallet_session::historical::Module<Test>;
pub type Offences = pallet_offences::Module<Test>;
pub type Session = pallet_session::Module<Test>;
pub type Staking = pallet_staking::Module<Test>;
pub type System = frame_system::Module<Test>;
pub type Timestamp = pallet_timestamp::Module<Test>;
pub type Babe = Module<Test>;

pub fn go_to_block(n: u64, s: u64) {
	use frame_support::traits::OnFinalize;

	System::on_finalize(System::block_number());
	Session::on_finalize(System::block_number());
	Staking::on_finalize(System::block_number());

	let parent_hash = if System::block_number() > 1 {
		let hdr = System::finalize();
		hdr.hash()
	} else {
		System::parent_hash()
	};

	let pre_digest = make_secondary_plain_pre_digest(0, s);

	System::initialize(&n, &parent_hash, &Default::default(), &pre_digest, InitKind::Full);
	System::set_block_number(n);
	Timestamp::set_timestamp(n);

	if s > 1 {
		CurrentSlot::put(s);
	}

	System::on_initialize(n);
	Session::on_initialize(n);
	Staking::on_initialize(n);
}

/// Slots will grow accordingly to blocks
pub fn progress_to_block(n: u64) {
	let mut slot = Babe::current_slot() + 1;
	for i in System::block_number()+1..=n {
		go_to_block(i, slot);
		slot += 1;
	}
}

/// Progress to the first block at the given session
pub fn start_session(session_index: SessionIndex) {
	let missing = (session_index - Session::current_index()) * 3;
	progress_to_block(System::block_number() + missing as u64 + 1);
	assert_eq!(Session::current_index(), session_index);
}

/// Progress to the first block at the given era
pub fn start_era(era_index: EraIndex) {
	start_session((era_index * 3).into());
	assert_eq!(Staking::current_era(), Some(era_index));
}

pub fn make_pre_digest(
	authority_index: sp_consensus_babe::AuthorityIndex,
	slot_number: sp_consensus_babe::SlotNumber,
	vrf_output: VRFOutput,
	vrf_proof: VRFProof,
) -> Digest {
	let digest_data = sp_consensus_babe::digests::PreDigest::Primary(
		sp_consensus_babe::digests::PrimaryPreDigest {
			authority_index,
			slot_number,
			vrf_output,
			vrf_proof,
		}
	);
	let log = DigestItem::PreRuntime(sp_consensus_babe::BABE_ENGINE_ID, digest_data.encode());
	Digest { logs: vec![log] }
}

pub fn make_secondary_plain_pre_digest(
	authority_index: sp_consensus_babe::AuthorityIndex,
	slot_number: sp_consensus_babe::SlotNumber,
) -> Digest {
	let digest_data = sp_consensus_babe::digests::PreDigest::SecondaryPlain(
		sp_consensus_babe::digests::SecondaryPlainPreDigest {
			authority_index,
			slot_number,
		}
	);
	let log = DigestItem::PreRuntime(sp_consensus_babe::BABE_ENGINE_ID, digest_data.encode());
	Digest { logs: vec![log] }
}

=======
	type WeightInfo = ();
}

pub type Balances = pallet_balances::Module<Test>;
pub type Historical = pallet_session::historical::Module<Test>;
pub type Offences = pallet_offences::Module<Test>;
pub type Session = pallet_session::Module<Test>;
pub type Staking = pallet_staking::Module<Test>;
pub type System = frame_system::Module<Test>;
pub type Timestamp = pallet_timestamp::Module<Test>;
pub type Babe = Module<Test>;

pub fn go_to_block(n: u64, s: u64) {
	use frame_support::traits::OnFinalize;

	System::on_finalize(System::block_number());
	Session::on_finalize(System::block_number());
	Staking::on_finalize(System::block_number());

	let parent_hash = if System::block_number() > 1 {
		let hdr = System::finalize();
		hdr.hash()
	} else {
		System::parent_hash()
	};

	let pre_digest = make_secondary_plain_pre_digest(0, s);

	System::initialize(&n, &parent_hash, &Default::default(), &pre_digest, InitKind::Full);
	System::set_block_number(n);
	Timestamp::set_timestamp(n);

	if s > 1 {
		CurrentSlot::put(s);
	}

	System::on_initialize(n);
	Session::on_initialize(n);
	Staking::on_initialize(n);
}

/// Slots will grow accordingly to blocks
pub fn progress_to_block(n: u64) {
	let mut slot = Babe::current_slot() + 1;
	for i in System::block_number()+1..=n {
		go_to_block(i, slot);
		slot += 1;
	}
}

/// Progress to the first block at the given session
pub fn start_session(session_index: SessionIndex) {
	let missing = (session_index - Session::current_index()) * 3;
	progress_to_block(System::block_number() + missing as u64 + 1);
	assert_eq!(Session::current_index(), session_index);
}

/// Progress to the first block at the given era
pub fn start_era(era_index: EraIndex) {
	start_session((era_index * 3).into());
	assert_eq!(Staking::current_era(), Some(era_index));
}

pub fn make_pre_digest(
	authority_index: sp_consensus_babe::AuthorityIndex,
	slot_number: sp_consensus_babe::SlotNumber,
	vrf_output: VRFOutput,
	vrf_proof: VRFProof,
) -> Digest {
	let digest_data = sp_consensus_babe::digests::PreDigest::Primary(
		sp_consensus_babe::digests::PrimaryPreDigest {
			authority_index,
			slot_number,
			vrf_output,
			vrf_proof,
		}
	);
	let log = DigestItem::PreRuntime(sp_consensus_babe::BABE_ENGINE_ID, digest_data.encode());
	Digest { logs: vec![log] }
}

pub fn make_secondary_plain_pre_digest(
	authority_index: sp_consensus_babe::AuthorityIndex,
	slot_number: sp_consensus_babe::SlotNumber,
) -> Digest {
	let digest_data = sp_consensus_babe::digests::PreDigest::SecondaryPlain(
		sp_consensus_babe::digests::SecondaryPlainPreDigest {
			authority_index,
			slot_number,
		}
	);
	let log = DigestItem::PreRuntime(sp_consensus_babe::BABE_ENGINE_ID, digest_data.encode());
	Digest { logs: vec![log] }
}

>>>>>>> 4771f237
pub fn new_test_ext(authorities_len: usize) -> sp_io::TestExternalities {
	new_test_ext_with_pairs(authorities_len).1
}

pub fn new_test_ext_with_pairs(authorities_len: usize) -> (Vec<AuthorityPair>, sp_io::TestExternalities) {
	let pairs = (0..authorities_len).map(|i| {
		AuthorityPair::from_seed(&U256::from(i).into())
	}).collect::<Vec<_>>();

	let public = pairs.iter().map(|p| p.public()).collect();

	(pairs, new_test_ext_raw_authorities(public))
}

pub fn new_test_ext_raw_authorities(authorities: Vec<AuthorityId>) -> sp_io::TestExternalities {
	let mut t = frame_system::GenesisConfig::default()
		.build_storage::<Test>()
		.unwrap();

	// stashes are the index.
	let session_keys: Vec<_> = authorities
		.iter()
		.enumerate()
		.map(|(i, k)| {
			(
				i as u64,
				i as u64,
				MockSessionKeys {
					babe_authority: AuthorityId::from(k.clone()),
				},
			)
		})
		.collect();

	// controllers are the index + 1000
	let stakers: Vec<_> = (0..authorities.len())
		.map(|i| {
			(
				i as u64,
				i as u64 + 1000,
				10_000,
				pallet_staking::StakerStatus::<u64>::Validator,
			)
		})
		.collect();

	let balances: Vec<_> = (0..authorities.len())
		.map(|i| (i as u64, 10_000_000))
		.collect();

	// NOTE: this will initialize the babe authorities
	// through OneSessionHandler::on_genesis_session
	pallet_session::GenesisConfig::<Test> { keys: session_keys }
		.assimilate_storage(&mut t)
		.unwrap();

	pallet_balances::GenesisConfig::<Test> { balances }
		.assimilate_storage(&mut t)
		.unwrap();

	let staking_config = pallet_staking::GenesisConfig::<Test> {
		stakers,
		validator_count: 8,
		force_era: pallet_staking::Forcing::ForceNew,
		minimum_validator_count: 0,
		invulnerables: vec![],
		..Default::default()
	};

	staking_config.assimilate_storage(&mut t).unwrap();

	t.into()
}

/// Creates an equivocation at the current block, by generating two headers.
pub fn generate_equivocation_proof(
	offender_authority_index: u32,
	offender_authority_pair: &AuthorityPair,
	slot_number: SlotNumber,
) -> sp_consensus_babe::EquivocationProof<Header> {
	use sp_consensus_babe::digests::CompatibleDigestItem;

	let current_block = System::block_number();
	let current_slot = CurrentSlot::get();

	let make_header = || {
		let parent_hash = System::parent_hash();
		let pre_digest = make_secondary_plain_pre_digest(offender_authority_index, slot_number);
		System::initialize(&current_block, &parent_hash, &Default::default(), &pre_digest, InitKind::Full);
		System::set_block_number(current_block);
		Timestamp::set_timestamp(current_block);
		System::finalize()
	};

	// sign the header prehash and sign it, adding it to the block as the seal
	// digest item
	let seal_header = |header: &mut Header| {
		let prehash = header.hash();
		let seal = <DigestItem as CompatibleDigestItem>::babe_seal(
			offender_authority_pair.sign(prehash.as_ref()),
		);
		header.digest_mut().push(seal);
	};

	// generate two headers at the current block
	let mut h1 = make_header();
	let mut h2 = make_header();

	seal_header(&mut h1);
	seal_header(&mut h2);

	// restore previous runtime state
	go_to_block(current_block, current_slot);

	sp_consensus_babe::EquivocationProof {
		slot_number,
		offender: offender_authority_pair.public(),
		first_header: h1,
		second_header: h2,
	}
}<|MERGE_RESOLUTION|>--- conflicted
+++ resolved
@@ -18,28 +18,16 @@
 //! Test utilities
 
 use codec::Encode;
-<<<<<<< HEAD
-use super::{Trait, Module, GenesisConfig, CurrentSlot};
-use sp_runtime::{
-	Perbill, impl_opaque_keys,
-	curve::PiecewiseLinear,
-	testing::{Header, Digest, DigestItem},
-=======
 use super::{Trait, Module, CurrentSlot};
 use sp_runtime::{
 	Perbill, impl_opaque_keys,
 	curve::PiecewiseLinear,
 	testing::{Digest, DigestItem, Header, TestXt,},
->>>>>>> 4771f237
 	traits::{Convert, Header as _, IdentityLookup, OpaqueKeys, SaturatedConversion},
 };
 use frame_system::InitKind;
 use frame_support::{
-<<<<<<< HEAD
-	impl_outer_origin, parameter_types, StorageValue,
-=======
 	impl_outer_dispatch, impl_outer_origin, parameter_types, StorageValue,
->>>>>>> 4771f237
 	traits::{KeyOwnerProofSystem, OnInitialize},
 	weights::Weight,
 };
@@ -52,8 +40,6 @@
 
 impl_outer_origin!{
 	pub enum Origin for Test where system = frame_system {}
-<<<<<<< HEAD
-=======
 }
 
 impl_outer_dispatch! {
@@ -61,7 +47,6 @@
 		babe::Babe,
 		staking::Staking,
 	}
->>>>>>> 4771f237
 }
 
 type DummyValidatorId = u64;
@@ -101,11 +86,6 @@
 	type MaximumExtrinsicWeight = MaximumBlockWeight;
 	type AvailableBlockRatio = AvailableBlockRatio;
 	type MaximumBlockLength = MaximumBlockLength;
-<<<<<<< HEAD
-	type ModuleToIndex = ();
-	type Doughnut = ();
-	type DelegatedDispatchVerifier = ();
-=======
 	type PalletInfo = ();
 	type AccountData = pallet_balances::AccountData<u128>;
 	type OnNewAccount = ();
@@ -119,7 +99,6 @@
 {
 	type OverarchingCall = Call;
 	type Extrinsic = TestXt<Call, ()>;
->>>>>>> 4771f237
 }
 
 impl_opaque_keys! {
@@ -133,21 +112,12 @@
 	type ValidatorId = <Self as frame_system::Trait>::AccountId;
 	type ValidatorIdOf = pallet_staking::StashOf<Self>;
 	type ShouldEndSession = Babe;
-<<<<<<< HEAD
-	type SessionHandler = <MockSessionKeys as OpaqueKeys>::KeyTypeIdProviders;
-	type SessionManager = pallet_session::historical::NoteHistoricalRoot<Self, Staking>;
-	type ValidatorIdOf = pallet_staking::StashOf<Self>;
-	type Keys = MockSessionKeys;
-	type DisabledValidatorsThreshold = DisabledValidatorsThreshold;
-	type NextSessionRotation = Babe;
-=======
 	type NextSessionRotation = Babe;
 	type SessionManager = pallet_session::historical::NoteHistoricalRoot<Self, Staking>;
 	type SessionHandler = <MockSessionKeys as OpaqueKeys>::KeyTypeIdProviders;
 	type Keys = MockSessionKeys;
 	type DisabledValidatorsThreshold = DisabledValidatorsThreshold;
 	type WeightInfo = ();
->>>>>>> 4771f237
 }
 
 impl pallet_session::historical::Trait for Test {
@@ -262,81 +232,6 @@
 	type WeightSoftLimit = OffencesWeightSoftLimit;
 }
 
-parameter_types! {
-	pub const ExistentialDeposit: u128 = 1;
-	pub const CreationFee: u128 = 0;
-}
-
-impl pallet_balances::Trait for Test {
-	type Balance = u128;
-	type OnReapAccount = System;
-	type OnNewAccount = ();
-	type Event = ();
-	type DustRemoval = ();
-	type TransferPayment = ();
-	type ExistentialDeposit = ExistentialDeposit;
-	type CreationFee = CreationFee;
-}
-
-pallet_staking_reward_curve::build! {
-	const REWARD_CURVE: PiecewiseLinear<'static> = curve!(
-		min_inflation: 0_025_000u64,
-		max_inflation: 0_100_000,
-		ideal_stake: 0_500_000,
-		falloff: 0_050_000,
-		max_piece_count: 40,
-		test_precision: 0_005_000,
-	);
-}
-
-parameter_types! {
-	pub const SessionsPerEra: SessionIndex = 3;
-	pub const BondingDuration: EraIndex = 3;
-	pub const SlashDeferDuration: EraIndex = 0;
-	pub const AttestationPeriod: u64 = 100;
-	pub const RewardCurve: &'static PiecewiseLinear<'static> = &REWARD_CURVE;
-	pub const MaxNominatorRewardedPerValidator: u32 = 64;
-	pub const ElectionLookahead: u64 = 0;
-	pub const StakingUnsignedPriority: u64 = u64::max_value() / 2;
-}
-
-pub struct CurrencyToVoteHandler;
-
-impl Convert<u128, u128> for CurrencyToVoteHandler {
-	fn convert(x: u128) -> u128 {
-		x
-	}
-}
-
-impl Convert<u128, u64> for CurrencyToVoteHandler {
-	fn convert(x: u128) -> u64 {
-		x.saturated_into()
-	}
-}
-
-impl pallet_staking::Trait for Test {
-	type RewardRemainder = ();
-	type CurrencyToVote = CurrencyToVoteHandler;
-	type Event = ();
-	type Currency = Balances;
-	type Slash = ();
-	type Reward = ();
-	type SessionsPerEra = SessionsPerEra;
-	type BondingDuration = BondingDuration;
-	type SlashDeferDuration = SlashDeferDuration;
-	type SlashCancelOrigin = frame_system::EnsureRoot<Self::AccountId, Self::Doughnut>;
-	type SessionInterface = Self;
-	type UnixTime = pallet_timestamp::Module<Test>;
-	type RewardCurve = RewardCurve;
-	type MaxNominatorRewardedPerValidator = MaxNominatorRewardedPerValidator;
-}
-
-impl pallet_offences::Trait for Test {
-	type Event = ();
-	type IdentificationTuple = pallet_session::historical::IdentificationTuple<Self>;
-	type OnOffenceHandler = Staking;
-}
-
 impl Trait for Test {
 	type EpochDuration = EpochDuration;
 	type ExpectedBlockTime = ExpectedBlockTime;
@@ -353,7 +248,7 @@
 	)>>::IdentificationTuple;
 
 	type HandleEquivocation = super::EquivocationHandler<Self::KeyOwnerIdentification, Offences>;
-<<<<<<< HEAD
+	type WeightInfo = ();
 }
 
 pub type Balances = pallet_balances::Module<Test>;
@@ -448,103 +343,6 @@
 	Digest { logs: vec![log] }
 }
 
-=======
-	type WeightInfo = ();
-}
-
-pub type Balances = pallet_balances::Module<Test>;
-pub type Historical = pallet_session::historical::Module<Test>;
-pub type Offences = pallet_offences::Module<Test>;
-pub type Session = pallet_session::Module<Test>;
-pub type Staking = pallet_staking::Module<Test>;
-pub type System = frame_system::Module<Test>;
-pub type Timestamp = pallet_timestamp::Module<Test>;
-pub type Babe = Module<Test>;
-
-pub fn go_to_block(n: u64, s: u64) {
-	use frame_support::traits::OnFinalize;
-
-	System::on_finalize(System::block_number());
-	Session::on_finalize(System::block_number());
-	Staking::on_finalize(System::block_number());
-
-	let parent_hash = if System::block_number() > 1 {
-		let hdr = System::finalize();
-		hdr.hash()
-	} else {
-		System::parent_hash()
-	};
-
-	let pre_digest = make_secondary_plain_pre_digest(0, s);
-
-	System::initialize(&n, &parent_hash, &Default::default(), &pre_digest, InitKind::Full);
-	System::set_block_number(n);
-	Timestamp::set_timestamp(n);
-
-	if s > 1 {
-		CurrentSlot::put(s);
-	}
-
-	System::on_initialize(n);
-	Session::on_initialize(n);
-	Staking::on_initialize(n);
-}
-
-/// Slots will grow accordingly to blocks
-pub fn progress_to_block(n: u64) {
-	let mut slot = Babe::current_slot() + 1;
-	for i in System::block_number()+1..=n {
-		go_to_block(i, slot);
-		slot += 1;
-	}
-}
-
-/// Progress to the first block at the given session
-pub fn start_session(session_index: SessionIndex) {
-	let missing = (session_index - Session::current_index()) * 3;
-	progress_to_block(System::block_number() + missing as u64 + 1);
-	assert_eq!(Session::current_index(), session_index);
-}
-
-/// Progress to the first block at the given era
-pub fn start_era(era_index: EraIndex) {
-	start_session((era_index * 3).into());
-	assert_eq!(Staking::current_era(), Some(era_index));
-}
-
-pub fn make_pre_digest(
-	authority_index: sp_consensus_babe::AuthorityIndex,
-	slot_number: sp_consensus_babe::SlotNumber,
-	vrf_output: VRFOutput,
-	vrf_proof: VRFProof,
-) -> Digest {
-	let digest_data = sp_consensus_babe::digests::PreDigest::Primary(
-		sp_consensus_babe::digests::PrimaryPreDigest {
-			authority_index,
-			slot_number,
-			vrf_output,
-			vrf_proof,
-		}
-	);
-	let log = DigestItem::PreRuntime(sp_consensus_babe::BABE_ENGINE_ID, digest_data.encode());
-	Digest { logs: vec![log] }
-}
-
-pub fn make_secondary_plain_pre_digest(
-	authority_index: sp_consensus_babe::AuthorityIndex,
-	slot_number: sp_consensus_babe::SlotNumber,
-) -> Digest {
-	let digest_data = sp_consensus_babe::digests::PreDigest::SecondaryPlain(
-		sp_consensus_babe::digests::SecondaryPlainPreDigest {
-			authority_index,
-			slot_number,
-		}
-	);
-	let log = DigestItem::PreRuntime(sp_consensus_babe::BABE_ENGINE_ID, digest_data.encode());
-	Digest { logs: vec![log] }
-}
-
->>>>>>> 4771f237
 pub fn new_test_ext(authorities_len: usize) -> sp_io::TestExternalities {
 	new_test_ext_with_pairs(authorities_len).1
 }
