// This file is part of Substrate.

// Copyright (C) 2019-2020 Parity Technologies (UK) Ltd.
// SPDX-License-Identifier: Apache-2.0

// Licensed under the Apache License, Version 2.0 (the "License");
// you may not use this file except in compliance with the License.
// You may obtain a copy of the License at
//
// 	http://www.apache.org/licenses/LICENSE-2.0
//
// Unless required by applicable law or agreed to in writing, software
// distributed under the License is distributed on an "AS IS" BASIS,
// WITHOUT WARRANTIES OR CONDITIONS OF ANY KIND, either express or implied.
// See the License for the specific language governing permissions and
// limitations under the License.

//! Consensus extension module tests for BABE consensus.

<<<<<<< HEAD
use super::*;
use frame_support::{
	assert_err, assert_ok,
	traits::{Currency, OnFinalize},
};
use mock::*;
use pallet_session::ShouldEndSession;
=======
use super::{Call, *};
use frame_support::{
	assert_err, assert_ok,
	traits::{Currency, OnFinalize},
	weights::{GetDispatchInfo, Pays},
};
use mock::*;
use pallet_session::ShouldEndSession;
use sp_consensus_babe::AllowedSlots;
>>>>>>> 4771f237
use sp_consensus_vrf::schnorrkel::{VRFOutput, VRFProof};
use sp_core::crypto::{IsWrappedBy, Pair};

const EMPTY_RANDOMNESS: [u8; 32] = [
	74, 25, 49, 128, 53, 97, 244, 49,
	222, 202, 176, 2, 231, 66, 95, 10,
	133, 49, 213, 228, 86, 161, 164, 127,
	217, 153, 138, 37, 48, 192, 248, 0,
];

#[test]
fn empty_randomness_is_correct() {
	let s = compute_randomness([0; RANDOMNESS_LENGTH], 0, std::iter::empty(), None);
	assert_eq!(s, EMPTY_RANDOMNESS);
}

#[test]
fn initial_values() {
	new_test_ext(4).execute_with(|| {
		assert_eq!(Babe::authorities().len(), 4)
	})
}

#[test]
fn check_module() {
	new_test_ext(4).execute_with(|| {
		assert!(!Babe::should_end_session(0), "Genesis does not change sessions");
		assert!(!Babe::should_end_session(200000),
			"BABE does not include the block number in epoch calculations");
	})
}

#[test]
fn first_block_epoch_zero_start() {
	let (pairs, mut ext) = new_test_ext_with_pairs(4);

	ext.execute_with(|| {
		let genesis_slot = 100;

		let pair = sp_core::sr25519::Pair::from_ref(&pairs[0]).as_ref();
		let transcript = sp_consensus_babe::make_transcript(
			&Babe::randomness(),
			genesis_slot,
			0,
		);
		let vrf_inout = pair.vrf_sign(transcript);
		let vrf_randomness: sp_consensus_vrf::schnorrkel::Randomness = vrf_inout.0
			.make_bytes::<[u8; 32]>(&sp_consensus_babe::BABE_VRF_INOUT_CONTEXT);
		let vrf_output = VRFOutput(vrf_inout.0.to_output());
		let vrf_proof = VRFProof(vrf_inout.1);

		let first_vrf = vrf_output;
		let pre_digest = make_pre_digest(
			0,
			genesis_slot,
			first_vrf.clone(),
			vrf_proof,
		);

		assert_eq!(Babe::genesis_slot(), 0);
		System::initialize(
			&1,
			&Default::default(),
			&Default::default(),
			&pre_digest,
			Default::default(),
		);

		// see implementation of the function for details why: we issue an
		// epoch-change digest but don't do it via the normal session mechanism.
		assert!(!Babe::should_end_session(1));
		assert_eq!(Babe::genesis_slot(), genesis_slot);
		assert_eq!(Babe::current_slot(), genesis_slot);
		assert_eq!(Babe::epoch_index(), 0);

		Babe::on_finalize(1);
		let header = System::finalize();

		assert_eq!(SegmentIndex::get(), 0);
		assert_eq!(UnderConstruction::get(0), vec![vrf_randomness]);
		assert_eq!(Babe::randomness(), [0; 32]);
		assert_eq!(NextRandomness::get(), [0; 32]);

		assert_eq!(header.digest.logs.len(), 2);
		assert_eq!(pre_digest.logs.len(), 1);
		assert_eq!(header.digest.logs[0], pre_digest.logs[0]);

		let consensus_log = sp_consensus_babe::ConsensusLog::NextEpochData(
			sp_consensus_babe::digests::NextEpochDescriptor {
				authorities: Babe::authorities(),
				randomness: Babe::randomness(),
			}
		);
		let consensus_digest = DigestItem::Consensus(BABE_ENGINE_ID, consensus_log.encode());

		// first epoch descriptor has same info as last.
		assert_eq!(header.digest.logs[1], consensus_digest.clone())
	})
}

#[test]
fn authority_index() {
	new_test_ext(4).execute_with(|| {
		assert_eq!(
			Babe::find_author((&[(BABE_ENGINE_ID, &[][..])]).into_iter().cloned()), None,
			"Trivially invalid authorities are ignored")
	})
}

#[test]
fn can_predict_next_epoch_change() {
	new_test_ext(1).execute_with(|| {
		assert_eq!(<Test as Trait>::EpochDuration::get(), 3);
		// this sets the genesis slot to 6;
		go_to_block(1, 6);
		assert_eq!(Babe::genesis_slot(), 6);
		assert_eq!(Babe::current_slot(), 6);
		assert_eq!(Babe::epoch_index(), 0);

		progress_to_block(5);

		assert_eq!(Babe::epoch_index(), 5 / 3);
		assert_eq!(Babe::current_slot(), 10);

		// next epoch change will be at
		assert_eq!(Babe::current_epoch_start(), 9); // next change will be 12, 2 slots from now
		assert_eq!(Babe::next_expected_epoch_change(System::block_number()), Some(5 + 2));
	})
}

#[test]
<<<<<<< HEAD
=======
fn can_enact_next_config() {
	new_test_ext(1).execute_with(|| {
		assert_eq!(<Test as Trait>::EpochDuration::get(), 3);
		// this sets the genesis slot to 6;
		go_to_block(1, 6);
		assert_eq!(Babe::genesis_slot(), 6);
		assert_eq!(Babe::current_slot(), 6);
		assert_eq!(Babe::epoch_index(), 0);
		go_to_block(2, 7);

		Babe::plan_config_change(NextConfigDescriptor::V1 {
			c: (1, 4),
			allowed_slots: AllowedSlots::PrimarySlots,
		});

		progress_to_block(4);
		Babe::on_finalize(9);
		let header = System::finalize();

		let consensus_log = sp_consensus_babe::ConsensusLog::NextConfigData(
			sp_consensus_babe::digests::NextConfigDescriptor::V1 {
				c: (1, 4),
				allowed_slots: AllowedSlots::PrimarySlots,
			}
		);
		let consensus_digest = DigestItem::Consensus(BABE_ENGINE_ID, consensus_log.encode());

		assert_eq!(header.digest.logs[2], consensus_digest.clone())
	});
}

#[test]
>>>>>>> 4771f237
fn report_equivocation_current_session_works() {
	let (pairs, mut ext) = new_test_ext_with_pairs(3);

	ext.execute_with(|| {
		start_era(1);

		let authorities = Babe::authorities();
		let validators = Session::validators();

		// make sure that all authorities have the same balance
		for validator in &validators {
			assert_eq!(Balances::total_balance(validator), 10_000_000);
			assert_eq!(Staking::slashable_balance_of(validator), 10_000);

			assert_eq!(
				Staking::eras_stakers(1, validator),
				pallet_staking::Exposure {
					total: 10_000,
					own: 10_000,
					others: vec![],
				},
			);
		}

		// we will use the validator at index 0 as the offending authority
		let offending_validator_index = 0;
		let offending_validator_id = Session::validators()[offending_validator_index];
		let offending_authority_pair = pairs
			.into_iter()
			.find(|p| p.public() == authorities[offending_validator_index].0)
			.unwrap();

		// generate an equivocation proof. it creates two headers at the given
		// slot with different block hashes and signed by the given key
		let equivocation_proof = generate_equivocation_proof(
			offending_validator_index as u32,
			&offending_authority_pair,
			CurrentSlot::get(),
		);

		// create the key ownership proof
		let key = (
			sp_consensus_babe::KEY_TYPE,
			&offending_authority_pair.public(),
		);
		let key_owner_proof = Historical::prove(key).unwrap();

		// report the equivocation
<<<<<<< HEAD
		Babe::report_equivocation_unsigned(Origin::NONE, equivocation_proof, key_owner_proof)
=======
		Babe::report_equivocation_unsigned(Origin::none(), equivocation_proof, key_owner_proof)
>>>>>>> 4771f237
			.unwrap();

		// start a new era so that the results of the offence report
		// are applied at era end
		start_era(2);

		// check that the balance of offending validator is slashed 100%.
		assert_eq!(
			Balances::total_balance(&offending_validator_id),
			10_000_000 - 10_000
		);
		assert_eq!(Staking::slashable_balance_of(&offending_validator_id), 0);
		assert_eq!(
			Staking::eras_stakers(2, offending_validator_id),
			pallet_staking::Exposure {
				total: 0,
				own: 0,
				others: vec![],
			},
		);

		// check that the balances of all other validators are left intact.
		for validator in &validators {
			if *validator == offending_validator_id {
				continue;
			}

			assert_eq!(Balances::total_balance(validator), 10_000_000);
			assert_eq!(Staking::slashable_balance_of(validator), 10_000);
			assert_eq!(
				Staking::eras_stakers(2, validator),
				pallet_staking::Exposure {
					total: 10_000,
					own: 10_000,
					others: vec![],
				},
			);
		}
	})
}

#[test]
fn report_equivocation_old_session_works() {
	let (pairs, mut ext) = new_test_ext_with_pairs(3);

	ext.execute_with(|| {
		start_era(1);

		let authorities = Babe::authorities();

		// we will use the validator at index 0 as the offending authority
		let offending_validator_index = 0;
		let offending_validator_id = Session::validators()[offending_validator_index];
		let offending_authority_pair = pairs
			.into_iter()
			.find(|p| p.public() == authorities[offending_validator_index].0)
			.unwrap();

		// generate an equivocation proof at the current slot
		let equivocation_proof = generate_equivocation_proof(
			offending_validator_index as u32,
			&offending_authority_pair,
			CurrentSlot::get(),
		);

		// create the key ownership proof
		let key = (
			sp_consensus_babe::KEY_TYPE,
			&offending_authority_pair.public(),
		);
		let key_owner_proof = Historical::prove(key).unwrap();

		// start a new era and report the equivocation
		// from the previous era
		start_era(2);

		// check the balance of the offending validator
		assert_eq!(Balances::total_balance(&offending_validator_id), 10_000_000);
		assert_eq!(
			Staking::slashable_balance_of(&offending_validator_id),
			10_000
		);

		// report the equivocation
<<<<<<< HEAD
		Babe::report_equivocation_unsigned(Origin::NONE, equivocation_proof, key_owner_proof)
=======
		Babe::report_equivocation_unsigned(Origin::none(), equivocation_proof, key_owner_proof)
>>>>>>> 4771f237
			.unwrap();

		// start a new era so that the results of the offence report
		// are applied at era end
		start_era(3);

		// check that the balance of offending validator is slashed 100%.
		assert_eq!(
			Balances::total_balance(&offending_validator_id),
			10_000_000 - 10_000
		);
		assert_eq!(Staking::slashable_balance_of(&offending_validator_id), 0);
		assert_eq!(
			Staking::eras_stakers(3, offending_validator_id),
			pallet_staking::Exposure {
				total: 0,
				own: 0,
				others: vec![],
			},
		);
	})
}

#[test]
fn report_equivocation_invalid_key_owner_proof() {
	let (pairs, mut ext) = new_test_ext_with_pairs(3);

	ext.execute_with(|| {
		start_era(1);

		let authorities = Babe::authorities();

		// we will use the validator at index 0 as the offending authority
		let offending_validator_index = 0;
		let offending_authority_pair = pairs
			.into_iter()
			.find(|p| p.public() == authorities[offending_validator_index].0)
			.unwrap();

		// generate an equivocation proof at the current slot
		let equivocation_proof = generate_equivocation_proof(
			offending_validator_index as u32,
			&offending_authority_pair,
			CurrentSlot::get(),
		);

		// create the key ownership proof
		let key = (
			sp_consensus_babe::KEY_TYPE,
			&offending_authority_pair.public(),
		);
		let mut key_owner_proof = Historical::prove(key).unwrap();

		// we change the session index in the key ownership proof
		// which should make it invalid
		key_owner_proof.session = 0;
		assert_err!(
			Babe::report_equivocation_unsigned(
<<<<<<< HEAD
				Origin::NONE,
=======
				Origin::none(),
>>>>>>> 4771f237
				equivocation_proof.clone(),
				key_owner_proof
			),
			Error::<Test>::InvalidKeyOwnershipProof,
		);

		// it should fail as well if we create a key owner proof
		// for a different authority than the offender
		let key = (sp_consensus_babe::KEY_TYPE, &authorities[1].0);
		let key_owner_proof = Historical::prove(key).unwrap();

		// we need to progress to a new era to make sure that the key
		// ownership proof is properly checked, otherwise since the state
		// is still available the historical module will just check
		// against current session data.
		start_era(2);

		assert_err!(
<<<<<<< HEAD
			Babe::report_equivocation_unsigned(Origin::NONE, equivocation_proof, key_owner_proof),
=======
			Babe::report_equivocation_unsigned(Origin::none(), equivocation_proof, key_owner_proof),
>>>>>>> 4771f237
			Error::<Test>::InvalidKeyOwnershipProof,
		);
	})
}

#[test]
fn report_equivocation_invalid_equivocation_proof() {
	use sp_runtime::traits::Header;

	let (pairs, mut ext) = new_test_ext_with_pairs(3);

	ext.execute_with(|| {
		start_era(1);

		let authorities = Babe::authorities();

		// we will use the validator at index 0 as the offending authority
		let offending_validator_index = 0;
		let offending_authority_pair = pairs
			.into_iter()
			.find(|p| p.public() == authorities[offending_validator_index].0)
			.unwrap();

		// create the key ownership proof
		let key = (
			sp_consensus_babe::KEY_TYPE,
			&offending_authority_pair.public(),
		);
		let key_owner_proof = Historical::prove(key).unwrap();

		let assert_invalid_equivocation = |equivocation_proof| {
			assert_err!(
				Babe::report_equivocation_unsigned(
<<<<<<< HEAD
					Origin::NONE,
=======
					Origin::none(),
>>>>>>> 4771f237
					equivocation_proof,
					key_owner_proof.clone(),
				),
				Error::<Test>::InvalidEquivocationProof,
			)
		};

		// both headers have the same hash, no equivocation.
		let mut equivocation_proof = generate_equivocation_proof(
			offending_validator_index as u32,
			&offending_authority_pair,
			CurrentSlot::get(),
		);
		equivocation_proof.second_header = equivocation_proof.first_header.clone();
		assert_invalid_equivocation(equivocation_proof);

		// missing preruntime digest from one header
		let mut equivocation_proof = generate_equivocation_proof(
			offending_validator_index as u32,
			&offending_authority_pair,
			CurrentSlot::get(),
		);
		equivocation_proof.first_header.digest_mut().logs.remove(0);
		assert_invalid_equivocation(equivocation_proof);

		// missing seal from one header
		let mut equivocation_proof = generate_equivocation_proof(
			offending_validator_index as u32,
			&offending_authority_pair,
			CurrentSlot::get(),
		);
		equivocation_proof.first_header.digest_mut().logs.remove(1);
		assert_invalid_equivocation(equivocation_proof);

		// invalid slot number in proof compared to runtime digest
		let mut equivocation_proof = generate_equivocation_proof(
			offending_validator_index as u32,
			&offending_authority_pair,
			CurrentSlot::get(),
		);
		equivocation_proof.slot_number = 0;
		assert_invalid_equivocation(equivocation_proof.clone());

		// different slot numbers in headers
		let h1 = equivocation_proof.first_header;
		let mut equivocation_proof = generate_equivocation_proof(
			offending_validator_index as u32,
			&offending_authority_pair,
			CurrentSlot::get() + 1,
		);

		// use the header from the previous equivocation generated
		// at the previous slot
		equivocation_proof.first_header = h1.clone();

		assert_invalid_equivocation(equivocation_proof.clone());

		// invalid seal signature
		let mut equivocation_proof = generate_equivocation_proof(
			offending_validator_index as u32,
			&offending_authority_pair,
			CurrentSlot::get() + 1,
		);

		// replace the seal digest with the digest from the
		// previous header at the previous slot
		equivocation_proof.first_header.digest_mut().pop();
		equivocation_proof
			.first_header
			.digest_mut()
			.push(h1.digest().logs().last().unwrap().clone());

		assert_invalid_equivocation(equivocation_proof.clone());
	})
}

#[test]
fn report_equivocation_validate_unsigned_prevents_duplicates() {
	use sp_runtime::transaction_validity::{
		InvalidTransaction, TransactionLongevity, TransactionPriority, TransactionSource,
		TransactionValidity, ValidTransaction,
	};

	let (pairs, mut ext) = new_test_ext_with_pairs(3);

	ext.execute_with(|| {
		start_era(1);

		let authorities = Babe::authorities();

		// generate and report an equivocation for the validator at index 0
		let offending_validator_index = 0;
		let offending_authority_pair = pairs
			.into_iter()
			.find(|p| p.public() == authorities[offending_validator_index].0)
			.unwrap();

		let equivocation_proof = generate_equivocation_proof(
			offending_validator_index as u32,
			&offending_authority_pair,
			CurrentSlot::get(),
		);

		let key = (
			sp_consensus_babe::KEY_TYPE,
			&offending_authority_pair.public(),
		);
		let key_owner_proof = Historical::prove(key).unwrap();

		let inner =
			Call::report_equivocation_unsigned(equivocation_proof.clone(), key_owner_proof.clone());

		// only local/inblock reports are allowed
		assert_eq!(
			<Babe as sp_runtime::traits::ValidateUnsigned>::validate_unsigned(
				TransactionSource::External,
				&inner,
			),
			InvalidTransaction::Call.into(),
		);

		// the transaction is valid when passed as local
		let tx_tag = (offending_authority_pair.public(), CurrentSlot::get());
		assert_eq!(
			<Babe as sp_runtime::traits::ValidateUnsigned>::validate_unsigned(
				TransactionSource::Local,
				&inner,
			),
			TransactionValidity::Ok(ValidTransaction {
				priority: TransactionPriority::max_value(),
				requires: vec![],
				provides: vec![("BabeEquivocation", tx_tag).encode()],
				longevity: TransactionLongevity::max_value(),
				propagate: false,
			})
		);

		// the pre dispatch checks should also pass
		assert_ok!(<Babe as sp_runtime::traits::ValidateUnsigned>::pre_dispatch(&inner));

		// we submit the report
<<<<<<< HEAD
		Babe::report_equivocation_unsigned(Origin::NONE, equivocation_proof, key_owner_proof)
=======
		Babe::report_equivocation_unsigned(Origin::none(), equivocation_proof, key_owner_proof)
>>>>>>> 4771f237
			.unwrap();

		// the report should now be considered stale and the transaction is invalid
		assert_err!(
			<Babe as sp_runtime::traits::ValidateUnsigned>::pre_dispatch(&inner),
			InvalidTransaction::Stale,
		);
	});
<<<<<<< HEAD
=======
}

#[test]
fn report_equivocation_has_valid_weight() {
	// the weight depends on the size of the validator set,
	// but there's a lower bound of 100 validators.
	assert!(
		(1..=100)
			.map(<Test as Trait>::WeightInfo::report_equivocation)
			.collect::<Vec<_>>()
			.windows(2)
			.all(|w| w[0] == w[1])
	);

	// after 100 validators the weight should keep increasing
	// with every extra validator.
	assert!(
		(100..=1000)
			.map(<Test as Trait>::WeightInfo::report_equivocation)
			.collect::<Vec<_>>()
			.windows(2)
			.all(|w| w[0] < w[1])
	);
}

#[test]
fn valid_equivocation_reports_dont_pay_fees() {
	let (pairs, mut ext) = new_test_ext_with_pairs(3);

	ext.execute_with(|| {
		start_era(1);

		let offending_authority_pair = &pairs[0];

		// generate an equivocation proof.
		let equivocation_proof =
			generate_equivocation_proof(0, &offending_authority_pair, CurrentSlot::get());

		// create the key ownership proof.
		let key_owner_proof = Historical::prove((
			sp_consensus_babe::KEY_TYPE,
			&offending_authority_pair.public(),
		))
		.unwrap();

		// check the dispatch info for the call.
		let info = Call::<Test>::report_equivocation_unsigned(
			equivocation_proof.clone(),
			key_owner_proof.clone(),
		)
		.get_dispatch_info();

		// it should have non-zero weight and the fee has to be paid.
		assert!(info.weight > 0);
		assert_eq!(info.pays_fee, Pays::Yes);

		// report the equivocation.
		let post_info = Babe::report_equivocation_unsigned(
			Origin::none(),
			equivocation_proof.clone(),
			key_owner_proof.clone(),
		)
		.unwrap();

		// the original weight should be kept, but given that the report
		// is valid the fee is waived.
		assert!(post_info.actual_weight.is_none());
		assert_eq!(post_info.pays_fee, Pays::No);

		// report the equivocation again which is invalid now since it is
		// duplicate.
		let post_info =
			Babe::report_equivocation_unsigned(Origin::none(), equivocation_proof, key_owner_proof)
				.err()
				.unwrap()
				.post_info;

		// the fee is not waived and the original weight is kept.
		assert!(post_info.actual_weight.is_none());
		assert_eq!(post_info.pays_fee, Pays::Yes);
	})
>>>>>>> 4771f237
}<|MERGE_RESOLUTION|>--- conflicted
+++ resolved
@@ -17,15 +17,6 @@
 
 //! Consensus extension module tests for BABE consensus.
 
-<<<<<<< HEAD
-use super::*;
-use frame_support::{
-	assert_err, assert_ok,
-	traits::{Currency, OnFinalize},
-};
-use mock::*;
-use pallet_session::ShouldEndSession;
-=======
 use super::{Call, *};
 use frame_support::{
 	assert_err, assert_ok,
@@ -35,7 +26,6 @@
 use mock::*;
 use pallet_session::ShouldEndSession;
 use sp_consensus_babe::AllowedSlots;
->>>>>>> 4771f237
 use sp_consensus_vrf::schnorrkel::{VRFOutput, VRFProof};
 use sp_core::crypto::{IsWrappedBy, Pair};
 
@@ -167,8 +157,6 @@
 }
 
 #[test]
-<<<<<<< HEAD
-=======
 fn can_enact_next_config() {
 	new_test_ext(1).execute_with(|| {
 		assert_eq!(<Test as Trait>::EpochDuration::get(), 3);
@@ -201,7 +189,6 @@
 }
 
 #[test]
->>>>>>> 4771f237
 fn report_equivocation_current_session_works() {
 	let (pairs, mut ext) = new_test_ext_with_pairs(3);
 
@@ -250,11 +237,7 @@
 		let key_owner_proof = Historical::prove(key).unwrap();
 
 		// report the equivocation
-<<<<<<< HEAD
-		Babe::report_equivocation_unsigned(Origin::NONE, equivocation_proof, key_owner_proof)
-=======
 		Babe::report_equivocation_unsigned(Origin::none(), equivocation_proof, key_owner_proof)
->>>>>>> 4771f237
 			.unwrap();
 
 		// start a new era so that the results of the offence report
@@ -339,11 +322,7 @@
 		);
 
 		// report the equivocation
-<<<<<<< HEAD
-		Babe::report_equivocation_unsigned(Origin::NONE, equivocation_proof, key_owner_proof)
-=======
 		Babe::report_equivocation_unsigned(Origin::none(), equivocation_proof, key_owner_proof)
->>>>>>> 4771f237
 			.unwrap();
 
 		// start a new era so that the results of the offence report
@@ -402,11 +381,7 @@
 		key_owner_proof.session = 0;
 		assert_err!(
 			Babe::report_equivocation_unsigned(
-<<<<<<< HEAD
-				Origin::NONE,
-=======
 				Origin::none(),
->>>>>>> 4771f237
 				equivocation_proof.clone(),
 				key_owner_proof
 			),
@@ -425,11 +400,7 @@
 		start_era(2);
 
 		assert_err!(
-<<<<<<< HEAD
-			Babe::report_equivocation_unsigned(Origin::NONE, equivocation_proof, key_owner_proof),
-=======
 			Babe::report_equivocation_unsigned(Origin::none(), equivocation_proof, key_owner_proof),
->>>>>>> 4771f237
 			Error::<Test>::InvalidKeyOwnershipProof,
 		);
 	})
@@ -463,11 +434,7 @@
 		let assert_invalid_equivocation = |equivocation_proof| {
 			assert_err!(
 				Babe::report_equivocation_unsigned(
-<<<<<<< HEAD
-					Origin::NONE,
-=======
 					Origin::none(),
->>>>>>> 4771f237
 					equivocation_proof,
 					key_owner_proof.clone(),
 				),
@@ -609,11 +576,7 @@
 		assert_ok!(<Babe as sp_runtime::traits::ValidateUnsigned>::pre_dispatch(&inner));
 
 		// we submit the report
-<<<<<<< HEAD
-		Babe::report_equivocation_unsigned(Origin::NONE, equivocation_proof, key_owner_proof)
-=======
 		Babe::report_equivocation_unsigned(Origin::none(), equivocation_proof, key_owner_proof)
->>>>>>> 4771f237
 			.unwrap();
 
 		// the report should now be considered stale and the transaction is invalid
@@ -622,8 +585,6 @@
 			InvalidTransaction::Stale,
 		);
 	});
-<<<<<<< HEAD
-=======
 }
 
 #[test]
@@ -705,5 +666,4 @@
 		assert!(post_info.actual_weight.is_none());
 		assert_eq!(post_info.pays_fee, Pays::Yes);
 	})
->>>>>>> 4771f237
 }