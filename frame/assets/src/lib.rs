--- conflicted
+++ resolved
@@ -293,14 +293,11 @@
 		type MaximumBlockLength = MaximumBlockLength;
 		type Version = ();
 		type ModuleToIndex = ();
-<<<<<<< HEAD
 		type Doughnut = ();
 		type DelegatedDispatchVerifier = ();
-=======
 		type AccountData = ();
 		type OnNewAccount = ();
 		type OnKilledAccount = ();
->>>>>>> 013c1ee1
 	}
 	impl Trait for Test {
 		type Event = ();
