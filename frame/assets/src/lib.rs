--- conflicted
+++ resolved
@@ -292,12 +292,9 @@
 		type AvailableBlockRatio = AvailableBlockRatio;
 		type MaximumBlockLength = MaximumBlockLength;
 		type Version = ();
-<<<<<<< HEAD
+		type ModuleToIndex = ();
 		type Doughnut = ();
 		type DelegatedDispatchVerifier = ();
-=======
-		type ModuleToIndex = ();
->>>>>>> cf020add
 	}
 	impl Trait for Test {
 		type Event = ();
