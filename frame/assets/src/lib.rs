--- conflicted
+++ resolved
@@ -319,17 +319,11 @@
 		type AvailableBlockRatio = AvailableBlockRatio;
 		type MaximumBlockLength = MaximumBlockLength;
 		type Version = ();
-<<<<<<< HEAD
-		type ModuleToIndex = ();
-		type Doughnut = ();
-		type DelegatedDispatchVerifier = ();
-=======
 		type PalletInfo = ();
 		type AccountData = ();
 		type OnNewAccount = ();
 		type OnKilledAccount = ();
 		type SystemWeightInfo = ();
->>>>>>> 4771f237
 	}
 	impl Trait for Test {
 		type Event = ();
