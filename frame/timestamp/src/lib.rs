// This file is part of Substrate.

// Copyright (C) 2017-2020 Parity Technologies (UK) Ltd.
// SPDX-License-Identifier: Apache-2.0

// Licensed under the Apache License, Version 2.0 (the "License");
// you may not use this file except in compliance with the License.
// You may obtain a copy of the License at
//
// 	http://www.apache.org/licenses/LICENSE-2.0
//
// Unless required by applicable law or agreed to in writing, software
// distributed under the License is distributed on an "AS IS" BASIS,
// WITHOUT WARRANTIES OR CONDITIONS OF ANY KIND, either express or implied.
// See the License for the specific language governing permissions and
// limitations under the License.

//! # Timestamp Module
//!
//! The Timestamp module provides functionality to get and set the on-chain time.
//!
//! - [`timestamp::Trait`](./trait.Trait.html)
//! - [`Call`](./enum.Call.html)
//! - [`Module`](./struct.Module.html)
//!
//! ## Overview
//!
//! The Timestamp module allows the validators to set and validate a timestamp with each block.
//!
//! It uses inherents for timestamp data, which is provided by the block author and validated/verified
//! by other validators. The timestamp can be set only once per block and must be set each block.
//! There could be a constraint on how much time must pass before setting the new timestamp.
//!
//! **NOTE:** The Timestamp module is the recommended way to query the on-chain time instead of using
//! an approach based on block numbers. The block number based time measurement can cause issues
//! because of cumulative calculation errors and hence should be avoided.
//!
//! ## Interface
//!
//! ### Dispatchable Functions
//!
//! * `set` - Sets the current time.
//!
//! ### Public functions
//!
//! * `get` - Gets the current time for the current block. If this function is called prior to
//! setting the timestamp, it will return the timestamp of the previous block.
//!
//! ### Trait Getters
//!
//! * `MinimumPeriod` - Gets the minimum (and advised) period between blocks for the chain.
//!
//! ## Usage
//!
//! The following example shows how to use the Timestamp module in your custom module to query the current timestamp.
//!
//! ### Prerequisites
//!
//! Import the Timestamp module into your custom module and derive the module configuration
//! trait from the timestamp trait.
//!
//! ### Get current timestamp
//!
//! ```
//! use frame_support::{decl_module, dispatch};
//! # use pallet_timestamp as timestamp;
//! use frame_system::ensure_signed;
//!
//! pub trait Trait: timestamp::Trait {}
//!
//! decl_module! {
//! 	pub struct Module<T: Trait> for enum Call where origin: T::Origin {
//! 		#[weight = 0]
//! 		pub fn get_time(origin) -> dispatch::DispatchResult {
//! 			let _sender = ensure_signed(origin)?;
//! 			let _now = <timestamp::Module<T>>::get();
//! 			Ok(())
//! 		}
//! 	}
//! }
//! # fn main() {}
//! ```
//!
//! ### Example from the FRAME
//!
//! The [Session module](https://github.com/paritytech/substrate/blob/master/frame/session/src/lib.rs) uses
//! the Timestamp module for session management.
//!
//! ## Related Modules
//!
//! * [Session](../pallet_session/index.html)

#![cfg_attr(not(feature = "std"), no_std)]

<<<<<<< HEAD
use sp_std::{result, cmp};
use sp_inherents::{ProvideInherent, InherentData, InherentIdentifier};
use frame_support::{
	Parameter, decl_storage, decl_module, debug,
	traits::{Time, UnixTime, Get},
	weights::SimpleDispatchInfo,
=======
mod benchmarking;
mod default_weights;

use sp_std::{result, cmp};
use sp_inherents::{ProvideInherent, InherentData, InherentIdentifier};
#[cfg(feature = "std")]
use frame_support::debug;
use frame_support::{
	Parameter, decl_storage, decl_module,
	traits::{Time, UnixTime, Get},
	weights::{DispatchClass, Weight},
>>>>>>> 4771f237
};
use sp_runtime::{
	RuntimeString,
	traits::{
		AtLeast32Bit, Zero, SaturatedConversion, Scale
	}
};
use frame_system::ensure_none;
use sp_timestamp::{
	InherentError, INHERENT_IDENTIFIER, InherentType,
	OnTimestampSet,
};

pub trait WeightInfo {
	fn set() -> Weight;
	fn on_finalize() -> Weight;
}

/// The module configuration trait
pub trait Trait: frame_system::Trait {
	/// Type used for expressing timestamp.
	type Moment: Parameter + Default + AtLeast32Bit
		+ Scale<Self::BlockNumber, Output = Self::Moment> + Copy;

	/// Something which can be notified when the timestamp is set. Set this to `()` if not needed.
	type OnTimestampSet: OnTimestampSet<Self::Moment>;

	/// The minimum period between blocks. Beware that this is different to the *expected* period
	/// that the block production apparatus provides. Your chosen consensus system will generally
	/// work with this to determine a sensible block time. e.g. For Aura, it will be double this
	/// period on default settings.
	type MinimumPeriod: Get<Self::Moment>;

	/// Weight information for extrinsics in this pallet.
	type WeightInfo: WeightInfo;
}

decl_module! {
	pub struct Module<T: Trait> for enum Call where origin: T::Origin, system = frame_system {
		/// The minimum period between blocks. Beware that this is different to the *expected* period
		/// that the block production apparatus provides. Your chosen consensus system will generally
		/// work with this to determine a sensible block time. e.g. For Aura, it will be double this
		/// period on default settings.
		const MinimumPeriod: T::Moment = T::MinimumPeriod::get();

		/// Set the current time.
		///
		/// This call should be invoked exactly once per block. It will panic at the finalization
		/// phase, if this call hasn't been invoked by that time.
		///
		/// The timestamp should be greater than the previous one by the amount specified by
		/// `MinimumPeriod`.
		///
		/// The dispatch origin for this call must be `Inherent`.
		///
		/// # <weight>
		/// - `O(T)` where `T` complexity of `on_timestamp_set`
		/// - 1 storage read and 1 storage mutation (codec `O(1)`). (because of `DidUpdate::take` in `on_finalize`)
		/// - 1 event handler `on_timestamp_set` `O(T)`.
		/// # </weight>
		#[weight = (
			T::WeightInfo::set(),
			DispatchClass::Mandatory
		)]
		fn set(origin, #[compact] now: T::Moment) {
			ensure_none(origin)?;
			assert!(!<Self as Store>::DidUpdate::exists(), "Timestamp must be updated only once in the block");
			let prev = Self::now();
			assert!(
				prev.is_zero() || now >= prev + T::MinimumPeriod::get(),
				"Timestamp must increment by at least <MinimumPeriod> between sequential blocks"
			);
			<Self as Store>::Now::put(now);
			<Self as Store>::DidUpdate::put(true);

			<T::OnTimestampSet as OnTimestampSet<_>>::on_timestamp_set(now);
		}

		/// dummy `on_initialize` to return the weight used in `on_finalize`.
		fn on_initialize() -> Weight {
			// weight of `on_finalize`
			T::WeightInfo::on_finalize()
		}

		/// # <weight>
		/// - `O(1)`
		/// - 1 storage deletion (codec `O(1)`).
		/// # </weight>
		fn on_finalize() {
			assert!(<Self as Store>::DidUpdate::take(), "Timestamp must be updated once in the block");
		}
	}
}

decl_storage! {
	trait Store for Module<T: Trait> as Timestamp {
		/// Current time for the current block.
		pub Now get(fn now) build(|_| 0.into()): T::Moment;

		/// Did the timestamp get updated in this block?
		DidUpdate: bool;
	}
}

impl<T: Trait> Module<T> {
	/// Get the current time for the current block.
	///
	/// NOTE: if this function is called prior to setting the timestamp,
	/// it will return the timestamp of the previous block.
	pub fn get() -> T::Moment {
		Self::now()
	}

	/// Set the timestamp to something in particular. Only used for tests.
	#[cfg(feature = "std")]
	pub fn set_timestamp(now: T::Moment) {
		<Self as Store>::Now::put(now);
	}
}

fn extract_inherent_data(data: &InherentData) -> Result<InherentType, RuntimeString> {
	data.get_data::<InherentType>(&INHERENT_IDENTIFIER)
		.map_err(|_| RuntimeString::from("Invalid timestamp inherent data encoding."))?
		.ok_or_else(|| "Timestamp inherent data is not provided.".into())
}

impl<T: Trait> ProvideInherent for Module<T> {
	type Call = Call<T>;
	type Error = InherentError;
	const INHERENT_IDENTIFIER: InherentIdentifier = INHERENT_IDENTIFIER;

	fn create_inherent(data: &InherentData) -> Option<Self::Call> {
		let data: T::Moment = extract_inherent_data(data)
			.expect("Gets and decodes timestamp inherent data")
			.saturated_into();

		let next_time = cmp::max(data, Self::now() + T::MinimumPeriod::get());
		Some(Call::set(next_time.into()))
	}

	fn check_inherent(call: &Self::Call, data: &InherentData) -> result::Result<(), Self::Error> {
		const MAX_TIMESTAMP_DRIFT_MILLIS: u64 = 30 * 1000;

		let t: u64 = match call {
			Call::set(ref t) => t.clone().saturated_into::<u64>(),
			_ => return Ok(()),
		};

		let data = extract_inherent_data(data).map_err(|e| InherentError::Other(e))?;

		let minimum = (Self::now() + T::MinimumPeriod::get()).saturated_into::<u64>();
		if t > data + MAX_TIMESTAMP_DRIFT_MILLIS {
			Err(InherentError::Other("Timestamp too far in future to accept".into()))
		} else if t < minimum {
			Err(InherentError::ValidAtTimestamp(minimum))
		} else {
			Ok(())
		}
	}
}

impl<T: Trait> Time for Module<T> {
	type Moment = T::Moment;

	/// Before the first set of now with inherent the value returned is zero.
	fn now() -> Self::Moment {
		Self::now()
	}
}

/// Before the timestamp inherent is applied, it returns the time of previous block.
///
/// On genesis the time returned is not valid.
impl<T: Trait> UnixTime for Module<T> {
	fn now() -> core::time::Duration {
		// now is duration since unix epoch in millisecond as documented in
		// `sp_timestamp::InherentDataProvider`.
		let now = Self::now();
<<<<<<< HEAD
		sp_std::if_std! { 
=======
		sp_std::if_std! {
>>>>>>> 4771f237
			if now == T::Moment::zero() {
				debug::error!(
					"`pallet_timestamp::UnixTime::now` is called at genesis, invalid value returned: 0"
				);
			}
		}
		core::time::Duration::from_millis(now.saturated_into::<u64>())
	}
}

#[cfg(test)]
mod tests {
	use super::*;

	use frame_support::{impl_outer_origin, assert_ok, parameter_types, weights::Weight};
	use sp_io::TestExternalities;
	use sp_core::H256;
	use sp_runtime::{Perbill, traits::{BlakeTwo256, IdentityLookup}, testing::Header};

	pub fn new_test_ext() -> TestExternalities {
		let t = frame_system::GenesisConfig::default().build_storage::<Test>().unwrap();
		TestExternalities::new(t)
	}

	impl_outer_origin! {
		pub enum Origin for Test where system = frame_system {}
	}

	#[derive(Clone, Eq, PartialEq)]
	pub struct Test;
	parameter_types! {
		pub const BlockHashCount: u64 = 250;
		pub const MaximumBlockWeight: Weight = 1024;
		pub const MaximumBlockLength: u32 = 2 * 1024;
		pub const AvailableBlockRatio: Perbill = Perbill::one();
	}
	impl frame_system::Trait for Test {
		type BaseCallFilter = ();
		type Origin = Origin;
		type Index = u64;
		type BlockNumber = u64;
		type Call = ();
		type Hash = H256;
		type Hashing = BlakeTwo256;
		type AccountId = u64;
		type Lookup = IdentityLookup<Self::AccountId>;
		type Header = Header;
		type Event = ();
		type BlockHashCount = BlockHashCount;
		type MaximumBlockWeight = MaximumBlockWeight;
		type DbWeight = ();
		type BlockExecutionWeight = ();
		type ExtrinsicBaseWeight = ();
		type MaximumExtrinsicWeight = MaximumBlockWeight;
		type AvailableBlockRatio = AvailableBlockRatio;
		type MaximumBlockLength = MaximumBlockLength;
		type Version = ();
<<<<<<< HEAD
		type ModuleToIndex = ();
		type Doughnut = ();
		type DelegatedDispatchVerifier = ();
=======
		type PalletInfo = ();
		type AccountData = ();
		type OnNewAccount = ();
		type OnKilledAccount = ();
		type SystemWeightInfo = ();
>>>>>>> 4771f237
	}
	parameter_types! {
		pub const MinimumPeriod: u64 = 5;
	}
	impl Trait for Test {
		type Moment = u64;
		type OnTimestampSet = ();
		type MinimumPeriod = MinimumPeriod;
		type WeightInfo = ();
	}
	type Timestamp = Module<Test>;

	#[test]
	fn timestamp_works() {
		new_test_ext().execute_with(|| {
			Timestamp::set_timestamp(42);
			assert_ok!(Timestamp::set(Origin::none(), 69));
			assert_eq!(Timestamp::now(), 69);
		});
	}

	#[test]
	#[should_panic(expected = "Timestamp must be updated only once in the block")]
	fn double_timestamp_should_fail() {
		new_test_ext().execute_with(|| {
			Timestamp::set_timestamp(42);
			assert_ok!(Timestamp::set(Origin::none(), 69));
			let _ = Timestamp::set(Origin::none(), 70);
		});
	}

	#[test]
	#[should_panic(expected = "Timestamp must increment by at least <MinimumPeriod> between sequential blocks")]
	fn block_period_minimum_enforced() {
		new_test_ext().execute_with(|| {
			Timestamp::set_timestamp(42);
			let _ = Timestamp::set(Origin::none(), 46);
		});
	}
}<|MERGE_RESOLUTION|>--- conflicted
+++ resolved
@@ -92,14 +92,6 @@
 
 #![cfg_attr(not(feature = "std"), no_std)]
 
-<<<<<<< HEAD
-use sp_std::{result, cmp};
-use sp_inherents::{ProvideInherent, InherentData, InherentIdentifier};
-use frame_support::{
-	Parameter, decl_storage, decl_module, debug,
-	traits::{Time, UnixTime, Get},
-	weights::SimpleDispatchInfo,
-=======
 mod benchmarking;
 mod default_weights;
 
@@ -111,7 +103,6 @@
 	Parameter, decl_storage, decl_module,
 	traits::{Time, UnixTime, Get},
 	weights::{DispatchClass, Weight},
->>>>>>> 4771f237
 };
 use sp_runtime::{
 	RuntimeString,
@@ -150,7 +141,7 @@
 }
 
 decl_module! {
-	pub struct Module<T: Trait> for enum Call where origin: T::Origin, system = frame_system {
+	pub struct Module<T: Trait> for enum Call where origin: T::Origin {
 		/// The minimum period between blocks. Beware that this is different to the *expected* period
 		/// that the block production apparatus provides. Your chosen consensus system will generally
 		/// work with this to determine a sensible block time. e.g. For Aura, it will be double this
@@ -290,11 +281,7 @@
 		// now is duration since unix epoch in millisecond as documented in
 		// `sp_timestamp::InherentDataProvider`.
 		let now = Self::now();
-<<<<<<< HEAD
-		sp_std::if_std! { 
-=======
 		sp_std::if_std! {
->>>>>>> 4771f237
 			if now == T::Moment::zero() {
 				debug::error!(
 					"`pallet_timestamp::UnixTime::now` is called at genesis, invalid value returned: 0"
@@ -352,17 +339,11 @@
 		type AvailableBlockRatio = AvailableBlockRatio;
 		type MaximumBlockLength = MaximumBlockLength;
 		type Version = ();
-<<<<<<< HEAD
-		type ModuleToIndex = ();
-		type Doughnut = ();
-		type DelegatedDispatchVerifier = ();
-=======
 		type PalletInfo = ();
 		type AccountData = ();
 		type OnNewAccount = ();
 		type OnKilledAccount = ();
 		type SystemWeightInfo = ();
->>>>>>> 4771f237
 	}
 	parameter_types! {
 		pub const MinimumPeriod: u64 = 5;
