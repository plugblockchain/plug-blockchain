// Copyright 2017-2020 Parity Technologies (UK) Ltd.
// This file is part of Substrate.

// Substrate is free software: you can redistribute it and/or modify
// it under the terms of the GNU General Public License as published by
// the Free Software Foundation, either version 3 of the License, or
// (at your option) any later version.

// Substrate is distributed in the hope that it will be useful,
// but WITHOUT ANY WARRANTY; without even the implied warranty of
// MERCHANTABILITY or FITNESS FOR A PARTICULAR PURPOSE.  See the
// GNU General Public License for more details.

// You should have received a copy of the GNU General Public License
// along with Substrate.  If not, see <http://www.gnu.org/licenses/>.

//! # Timestamp Module
//!
//! The Timestamp module provides functionality to get and set the on-chain time.
//!
//! - [`timestamp::Trait`](./trait.Trait.html)
//! - [`Call`](./enum.Call.html)
//! - [`Module`](./struct.Module.html)
//!
//! ## Overview
//!
//! The Timestamp module allows the validators to set and validate a timestamp with each block.
//!
//! It uses inherents for timestamp data, which is provided by the block author and validated/verified
//! by other validators. The timestamp can be set only once per block and must be set each block.
//! There could be a constraint on how much time must pass before setting the new timestamp.
//!
//! **NOTE:** The Timestamp module is the recommended way to query the on-chain time instead of using
//! an approach based on block numbers. The block number based time measurement can cause issues
//! because of cumulative calculation errors and hence should be avoided.
//!
//! ## Interface
//!
//! ### Dispatchable Functions
//!
//! * `set` - Sets the current time.
//!
//! ### Public functions
//!
//! * `get` - Gets the current time for the current block. If this function is called prior to
//! setting the timestamp, it will return the timestamp of the previous block.
//!
//! ### Trait Getters
//!
//! * `MinimumPeriod` - Gets the minimum (and advised) period between blocks for the chain.
//!
//! ## Usage
//!
//! The following example shows how to use the Timestamp module in your custom module to query the current timestamp.
//!
//! ### Prerequisites
//!
//! Import the Timestamp module into your custom module and derive the module configuration
//! trait from the timestamp trait.
//!
//! ### Get current timestamp
//!
//! ```
//! use frame_support::{decl_module, dispatch};
//! # use pallet_timestamp as timestamp;
//! use frame_system::{self as system, ensure_signed};
//!
//! pub trait Trait: timestamp::Trait {}
//!
//! decl_module! {
//! 	pub struct Module<T: Trait> for enum Call where origin: T::Origin {
//! 		pub fn get_time(origin) -> dispatch::DispatchResult {
//! 			let _sender = ensure_signed(origin)?;
//! 			let _now = <timestamp::Module<T>>::get();
//! 			Ok(())
//! 		}
//! 	}
//! }
//! # fn main() {}
//! ```
//!
//! ### Example from the SRML
//!
//! The [Session module](https://github.com/paritytech/substrate/blob/master/frame/session/src/lib.rs) uses
//! the Timestamp module for session management.
//!
//! ## Related Modules
//!
//! * [Session](../pallet_session/index.html)

#![cfg_attr(not(feature = "std"), no_std)]

use sp_std::{result, cmp};
use sp_inherents::{ProvideInherent, InherentData, InherentIdentifier};
use frame_support::{Parameter, decl_storage, decl_module};
use frame_support::traits::{Time, Get};
use sp_runtime::{
	RuntimeString,
	traits::{
		SimpleArithmetic, Zero, SaturatedConversion, Scale
	}
};
use frame_support::weights::SimpleDispatchInfo;
use frame_system::ensure_none;
use sp_timestamp::{
	InherentError, INHERENT_IDENTIFIER, InherentType,
	OnTimestampSet,
};

/// The module configuration trait
pub trait Trait: frame_system::Trait {
	/// Type used for expressing timestamp.
	type Moment: Parameter + Default + SimpleArithmetic
		+ Scale<Self::BlockNumber, Output = Self::Moment> + Copy;

	/// Something which can be notified when the timestamp is set. Set this to `()` if not needed.
	type OnTimestampSet: OnTimestampSet<Self::Moment>;

	/// The minimum period between blocks. Beware that this is different to the *expected* period
	/// that the block production apparatus provides. Your chosen consensus system will generally
	/// work with this to determine a sensible block time. e.g. For Aura, it will be double this
	/// period on default settings.
	type MinimumPeriod: Get<Self::Moment>;
}

decl_module! {
	pub struct Module<T: Trait> for enum Call where origin: T::Origin {
		/// The minimum period between blocks. Beware that this is different to the *expected* period
		/// that the block production apparatus provides. Your chosen consensus system will generally
		/// work with this to determine a sensible block time. e.g. For Aura, it will be double this
		/// period on default settings.
		const MinimumPeriod: T::Moment = T::MinimumPeriod::get();

		/// Set the current time.
		///
		/// This call should be invoked exactly once per block. It will panic at the finalization
		/// phase, if this call hasn't been invoked by that time.
		///
		/// The timestamp should be greater than the previous one by the amount specified by
		/// `MinimumPeriod`.
		///
		/// The dispatch origin for this call must be `Inherent`.
		#[weight = SimpleDispatchInfo::FixedOperational(10_000)]
		fn set(origin, #[compact] now: T::Moment) {
			ensure_none(origin)?;
			assert!(!<Self as Store>::DidUpdate::exists(), "Timestamp must be updated only once in the block");
			assert!(
				Self::now().is_zero() || now >= Self::now() + T::MinimumPeriod::get(),
				"Timestamp must increment by at least <MinimumPeriod> between sequential blocks"
			);
			<Self as Store>::Now::put(now);
			<Self as Store>::DidUpdate::put(true);

			<T::OnTimestampSet as OnTimestampSet<_>>::on_timestamp_set(now);
		}

		fn on_finalize() {
			assert!(<Self as Store>::DidUpdate::take(), "Timestamp must be updated once in the block");
		}
	}
}

decl_storage! {
	trait Store for Module<T: Trait> as Timestamp {
		/// Current time for the current block.
		pub Now get(fn now) build(|_| 0.into()): T::Moment;

		/// Did the timestamp get updated in this block?
		DidUpdate: bool;
	}
}

impl<T: Trait> Module<T> {
	/// Get the current time for the current block.
	///
	/// NOTE: if this function is called prior to setting the timestamp,
	/// it will return the timestamp of the previous block.
	pub fn get() -> T::Moment {
		Self::now()
	}

	/// Set the timestamp to something in particular. Only used for tests.
	#[cfg(feature = "std")]
	pub fn set_timestamp(now: T::Moment) {
		<Self as Store>::Now::put(now);
	}
}

fn extract_inherent_data(data: &InherentData) -> Result<InherentType, RuntimeString> {
	data.get_data::<InherentType>(&INHERENT_IDENTIFIER)
		.map_err(|_| RuntimeString::from("Invalid timestamp inherent data encoding."))?
		.ok_or_else(|| "Timestamp inherent data is not provided.".into())
}

impl<T: Trait> ProvideInherent for Module<T> {
	type Call = Call<T>;
	type Error = InherentError;
	const INHERENT_IDENTIFIER: InherentIdentifier = INHERENT_IDENTIFIER;

	fn create_inherent(data: &InherentData) -> Option<Self::Call> {
		let data: T::Moment = extract_inherent_data(data)
			.expect("Gets and decodes timestamp inherent data")
			.saturated_into();

		let next_time = cmp::max(data, Self::now() + T::MinimumPeriod::get());
		Some(Call::set(next_time.into()))
	}

	fn check_inherent(call: &Self::Call, data: &InherentData) -> result::Result<(), Self::Error> {
		const MAX_TIMESTAMP_DRIFT_MILLIS: u64 = 30 * 1000;

		let t: u64 = match call {
			Call::set(ref t) => t.clone().saturated_into::<u64>(),
			_ => return Ok(()),
		};

		let data = extract_inherent_data(data).map_err(|e| InherentError::Other(e))?;

		let minimum = (Self::now() + T::MinimumPeriod::get()).saturated_into::<u64>();
		if t > data + MAX_TIMESTAMP_DRIFT_MILLIS {
			Err(InherentError::Other("Timestamp too far in future to accept".into()))
		} else if t < minimum {
			Err(InherentError::ValidAtTimestamp(minimum))
		} else {
			Ok(())
		}
	}
}

impl<T: Trait> Time for Module<T> {
	type Moment = T::Moment;

	/// Before the first set of now with inherent the value returned is zero.
	fn now() -> Self::Moment {
		Self::now()
	}
}

#[cfg(test)]
mod tests {
	use super::*;

	use frame_support::{impl_outer_origin, assert_ok, parameter_types, weights::Weight};
	use sp_io::TestExternalities;
	use sp_core::H256;
	use sp_runtime::{Perbill, traits::{BlakeTwo256, IdentityLookup}, testing::Header};

	impl_outer_origin! {
		pub enum Origin for Test  where system = frame_system {}
	}

	#[derive(Clone, Eq, PartialEq)]
	pub struct Test;
	parameter_types! {
		pub const BlockHashCount: u64 = 250;
		pub const MaximumBlockWeight: Weight = 1024;
		pub const MaximumBlockLength: u32 = 2 * 1024;
		pub const AvailableBlockRatio: Perbill = Perbill::one();
	}
	impl frame_system::Trait for Test {
		type Origin = Origin;
		type Index = u64;
		type BlockNumber = u64;
		type Call = ();
		type Hash = H256;
		type Hashing = BlakeTwo256;
		type AccountId = u64;
		type Lookup = IdentityLookup<Self::AccountId>;
		type Header = Header;
		type Event = ();
		type BlockHashCount = BlockHashCount;
		type MaximumBlockWeight = MaximumBlockWeight;
		type AvailableBlockRatio = AvailableBlockRatio;
		type MaximumBlockLength = MaximumBlockLength;
		type Version = ();
<<<<<<< HEAD
		type Doughnut = ();
		type DelegatedDispatchVerifier = ();
=======
		type ModuleToIndex = ();
>>>>>>> cf020add
	}
	parameter_types! {
		pub const MinimumPeriod: u64 = 5;
	}
	impl Trait for Test {
		type Moment = u64;
		type OnTimestampSet = ();
		type MinimumPeriod = MinimumPeriod;
	}
	type Timestamp = Module<Test>;

	#[test]
	fn timestamp_works() {
		let t = frame_system::GenesisConfig::default().build_storage::<Test>().unwrap();
		TestExternalities::new(t).execute_with(|| {
			Timestamp::set_timestamp(42);
			assert_ok!(Timestamp::dispatch(Call::set(69), Origin::NONE));
			assert_eq!(Timestamp::now(), 69);
		});
	}

	#[test]
	#[should_panic(expected = "Timestamp must be updated only once in the block")]
	fn double_timestamp_should_fail() {
		let t = frame_system::GenesisConfig::default().build_storage::<Test>().unwrap();
		TestExternalities::new(t).execute_with(|| {
			Timestamp::set_timestamp(42);
			assert_ok!(Timestamp::dispatch(Call::set(69), Origin::NONE));
			let _ = Timestamp::dispatch(Call::set(70), Origin::NONE);
		});
	}

	#[test]
	#[should_panic(expected = "Timestamp must increment by at least <MinimumPeriod> between sequential blocks")]
	fn block_period_minimum_enforced() {
		let t = frame_system::GenesisConfig::default().build_storage::<Test>().unwrap();
		TestExternalities::new(t).execute_with(|| {
			Timestamp::set_timestamp(42);
			let _ = Timestamp::dispatch(Call::set(46), Origin::NONE);
		});
	}
}<|MERGE_RESOLUTION|>--- conflicted
+++ resolved
@@ -273,12 +273,9 @@
 		type AvailableBlockRatio = AvailableBlockRatio;
 		type MaximumBlockLength = MaximumBlockLength;
 		type Version = ();
-<<<<<<< HEAD
+		type ModuleToIndex = ();
 		type Doughnut = ();
 		type DelegatedDispatchVerifier = ();
-=======
-		type ModuleToIndex = ();
->>>>>>> cf020add
 	}
 	parameter_types! {
 		pub const MinimumPeriod: u64 = 5;
