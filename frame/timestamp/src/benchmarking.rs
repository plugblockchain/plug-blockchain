// Copyright 2020 Parity Technologies (UK) Ltd.
// This file is part of Substrate.

// Substrate is free software: you can redistribute it and/or modify
// it under the terms of the GNU General Public License as published by
// the Free Software Foundation, either version 3 of the License, or
// (at your option) any later version.

// Substrate is distributed in the hope that it will be useful,
// but WITHOUT ANY WARRANTY; without even the implied warranty of
// MERCHANTABILITY or FITNESS FOR A PARTICULAR PURPOSE.  See the
// GNU General Public License for more details.

// You should have received a copy of the GNU General Public License
// along with Substrate.  If not, see <http://www.gnu.org/licenses/>.

//! Timestamp pallet benchmarking.

use super::*;

use sp_std::prelude::*;

use frame_system::RawOrigin;
use frame_benchmarking::benchmarks;
use sp_runtime::traits::Dispatchable;

<<<<<<< HEAD
/// Benchmark `set` extrinsic.
struct Set;
impl<T: Trait> BenchmarkingSetup<T, Call<T>, RawOrigin<T::AccountId, T::Doughnut>> for Set {
	fn components(&self) -> Vec<(BenchmarkParameter, u32, u32)> {
		vec![
			// Current time ("Now")
			(BenchmarkParameter::N, 1, 100),
		]
	}

	fn instance(&self, components: &[(BenchmarkParameter, u32)])
		-> Result<(Call<T>, RawOrigin<T::AccountId, T::Doughnut>), &'static str>
	{
		let user_origin = RawOrigin::None;
		let now = components.iter().find(|&c| c.0 == BenchmarkParameter::N).unwrap().1;
=======
const MAX_TIME: u32 = 100;
>>>>>>> 2406f796

benchmarks! {
	_ {
		let n in 1 .. MAX_TIME => ();
	}
<<<<<<< HEAD
}

selected_benchmark!(Set);

impl<T: Trait> Benchmarking<BenchmarkResults> for Module<T> {
	fn run_benchmark(extrinsic: Vec<u8>, steps: u32, repeat: u32) -> Result<Vec<BenchmarkResults>, &'static str> {
		// Map the input to the selected benchmark.
		let selected_benchmark = match extrinsic.as_slice() {
			b"set" => SelectedBenchmark::Set,
			_ => return Err("Could not find extrinsic."),
		};

		// Warm up the DB
		sp_io::benchmarking::commit_db();
		sp_io::benchmarking::wipe_db();

		let components = <SelectedBenchmark as BenchmarkingSetup<T, crate::Call<T>, RawOrigin<T::AccountId, T::Doughnut>>>::components(&selected_benchmark);
		let mut results: Vec<BenchmarkResults> = Vec::new();

		// Select the component we will be benchmarking. Each component will be benchmarked.
		for (name, low, high) in components.iter() {
			// Create up to `STEPS` steps for that component between high and low.
			let step_size = ((high - low) / steps).max(1);
			let num_of_steps = (high - low) / step_size;
			for s in 0..num_of_steps {
				// This is the value we will be testing for component `name`
				let component_value = low + step_size * s;

				// Select the mid value for all the other components.
				let c: Vec<(BenchmarkParameter, u32)> = components.iter()
					.map(|(n, l, h)|
						(*n, if n == name { component_value } else { (h - l) / 2 + l })
					).collect();

				// Run the benchmark `repeat` times.
				for _ in 0..repeat {
					// Set up the externalities environment for the setup we want to benchmark.
					let (call, caller) = <SelectedBenchmark as BenchmarkingSetup<
						T,
						Call<T>,
						RawOrigin<T::AccountId, T::Doughnut>,
					>>::instance(&selected_benchmark, &c)?;
					// Commit the externalities to the database, flushing the DB cache.
					// This will enable worst case scenario for reading from the database.
					sp_io::benchmarking::commit_db();
					// Run the benchmark.
					let start = sp_io::benchmarking::current_time();
					call.dispatch(caller.into())?;
					let finish = sp_io::benchmarking::current_time();
					let elapsed = finish - start;
					results.push((c.clone(), elapsed));
					// Wipe the DB back to the genesis state.
					sp_io::benchmarking::wipe_db();
				}
			}
		}

		return Ok(results);
	}
=======

	set {
		let n in ...;
	}: _(RawOrigin::None, n.into())
>>>>>>> 2406f796
}<|MERGE_RESOLUTION|>--- conflicted
+++ resolved
@@ -24,94 +24,14 @@
 use frame_benchmarking::benchmarks;
 use sp_runtime::traits::Dispatchable;
 
-<<<<<<< HEAD
-/// Benchmark `set` extrinsic.
-struct Set;
-impl<T: Trait> BenchmarkingSetup<T, Call<T>, RawOrigin<T::AccountId, T::Doughnut>> for Set {
-	fn components(&self) -> Vec<(BenchmarkParameter, u32, u32)> {
-		vec![
-			// Current time ("Now")
-			(BenchmarkParameter::N, 1, 100),
-		]
-	}
-
-	fn instance(&self, components: &[(BenchmarkParameter, u32)])
-		-> Result<(Call<T>, RawOrigin<T::AccountId, T::Doughnut>), &'static str>
-	{
-		let user_origin = RawOrigin::None;
-		let now = components.iter().find(|&c| c.0 == BenchmarkParameter::N).unwrap().1;
-=======
 const MAX_TIME: u32 = 100;
->>>>>>> 2406f796
 
 benchmarks! {
 	_ {
 		let n in 1 .. MAX_TIME => ();
 	}
-<<<<<<< HEAD
-}
-
-selected_benchmark!(Set);
-
-impl<T: Trait> Benchmarking<BenchmarkResults> for Module<T> {
-	fn run_benchmark(extrinsic: Vec<u8>, steps: u32, repeat: u32) -> Result<Vec<BenchmarkResults>, &'static str> {
-		// Map the input to the selected benchmark.
-		let selected_benchmark = match extrinsic.as_slice() {
-			b"set" => SelectedBenchmark::Set,
-			_ => return Err("Could not find extrinsic."),
-		};
-
-		// Warm up the DB
-		sp_io::benchmarking::commit_db();
-		sp_io::benchmarking::wipe_db();
-
-		let components = <SelectedBenchmark as BenchmarkingSetup<T, crate::Call<T>, RawOrigin<T::AccountId, T::Doughnut>>>::components(&selected_benchmark);
-		let mut results: Vec<BenchmarkResults> = Vec::new();
-
-		// Select the component we will be benchmarking. Each component will be benchmarked.
-		for (name, low, high) in components.iter() {
-			// Create up to `STEPS` steps for that component between high and low.
-			let step_size = ((high - low) / steps).max(1);
-			let num_of_steps = (high - low) / step_size;
-			for s in 0..num_of_steps {
-				// This is the value we will be testing for component `name`
-				let component_value = low + step_size * s;
-
-				// Select the mid value for all the other components.
-				let c: Vec<(BenchmarkParameter, u32)> = components.iter()
-					.map(|(n, l, h)|
-						(*n, if n == name { component_value } else { (h - l) / 2 + l })
-					).collect();
-
-				// Run the benchmark `repeat` times.
-				for _ in 0..repeat {
-					// Set up the externalities environment for the setup we want to benchmark.
-					let (call, caller) = <SelectedBenchmark as BenchmarkingSetup<
-						T,
-						Call<T>,
-						RawOrigin<T::AccountId, T::Doughnut>,
-					>>::instance(&selected_benchmark, &c)?;
-					// Commit the externalities to the database, flushing the DB cache.
-					// This will enable worst case scenario for reading from the database.
-					sp_io::benchmarking::commit_db();
-					// Run the benchmark.
-					let start = sp_io::benchmarking::current_time();
-					call.dispatch(caller.into())?;
-					let finish = sp_io::benchmarking::current_time();
-					let elapsed = finish - start;
-					results.push((c.clone(), elapsed));
-					// Wipe the DB back to the genesis state.
-					sp_io::benchmarking::wipe_db();
-				}
-			}
-		}
-
-		return Ok(results);
-	}
-=======
 
 	set {
 		let n in ...;
 	}: _(RawOrigin::None, n.into())
->>>>>>> 2406f796
 }