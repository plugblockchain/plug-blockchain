--- conflicted
+++ resolved
@@ -755,12 +755,9 @@
 		type AvailableBlockRatio = AvailableBlockRatio;
 		type MaximumBlockLength = MaximumBlockLength;
 		type Version = ();
-<<<<<<< HEAD
+		type ModuleToIndex = ();
 		type Doughnut = ();
 		type DelegatedDispatchVerifier = ();
-=======
-		type ModuleToIndex = ();
->>>>>>> bc85d352
 	}
 	parameter_types! {
 		pub const ExistentialDeposit: u64 = 1;
@@ -799,20 +796,14 @@
 		pub const TipReportDepositPerByte: u64 = 1;
 	}
 	impl Trait for Test {
-<<<<<<< HEAD
-		type Currency = balances::Module<Test>;
-		type ApproveOrigin = system::EnsureRoot<u64, ()>;
-		type RejectOrigin = system::EnsureRoot<u64, ()>;
-=======
 		type Currency = pallet_balances::Module<Test>;
-		type ApproveOrigin = frame_system::EnsureRoot<u64>;
-		type RejectOrigin = frame_system::EnsureRoot<u64>;
+		type ApproveOrigin = frame_system::EnsureRoot<u64, ()>;
+		type RejectOrigin = frame_system::EnsureRoot<u64, ()>;
 		type Tippers = TenToFourteen;
 		type TipCountdown = TipCountdown;
 		type TipFindersFee = TipFindersFee;
 		type TipReportDepositBase = TipReportDepositBase;
 		type TipReportDepositPerByte = TipReportDepositPerByte;
->>>>>>> bc85d352
 		type Event = ();
 		type ProposalRejection = ();
 		type ProposalBond = ProposalBond;
