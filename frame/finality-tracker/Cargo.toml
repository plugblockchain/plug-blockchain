[package]
name = "pallet-finality-tracker"
version = "2.0.0"
authors = ["Parity Technologies <admin@parity.io>"]
edition = "2018"

[dependencies]
serde = { version = "1.0.101", default-features = false, features = ["derive"] }
codec = { package = "parity-scale-codec", version = "1.0.0", default-features = false }
<<<<<<< HEAD
inherents = { package = "sp-inherents", path = "../../primitives/inherents", default-features = false }
rstd = { package = "sp-std", path = "../../primitives/sr-std", default-features = false }
sp-runtime = { path = "../../primitives/runtime", default-features = false }
sp-finality-tracker = { path = "../../primitives/finality-tracker", default-features = false }
support = { package = "frame-support", path = "../support", default-features = false }
system = { package = "frame-system", path = "../system", default-features = false }
=======
sp-inherents = { version = "2.0.0", default-features = false, path = "../../primitives/inherents" }
sp-std = { version = "2.0.0", default-features = false, path = "../../primitives/std" }
sp-runtime = { version = "2.0.0", default-features = false, path = "../../primitives/runtime" }
sp-finality-tracker = { version = "2.0.0", default-features = false, path = "../../primitives/finality-tracker" }
frame-support = { version = "2.0.0", default-features = false, path = "../support" }
frame-system = { version = "2.0.0", default-features = false, path = "../system" }
>>>>>>> bc85d352
impl-trait-for-tuples = "0.1.3"

[dev-dependencies]
sp-core = { version = "2.0.0", default-features = false, path = "../../primitives/core" }
sp-io = { version = "2.0.0", default-features = false, path = "../../primitives/io" }

[features]
default = ["std"]
std = [
	"serde/std",
	"codec/std",
	"sp-std/std",
	"frame-support/std",
	"sp-runtime/std",
	"sp-finality-tracker/std",
<<<<<<< HEAD
	"system/std",
	"inherents/std",
=======
	"sp-inherents/std",
>>>>>>> bc85d352
]<|MERGE_RESOLUTION|>--- conflicted
+++ resolved
@@ -7,21 +7,12 @@
 [dependencies]
 serde = { version = "1.0.101", default-features = false, features = ["derive"] }
 codec = { package = "parity-scale-codec", version = "1.0.0", default-features = false }
-<<<<<<< HEAD
-inherents = { package = "sp-inherents", path = "../../primitives/inherents", default-features = false }
-rstd = { package = "sp-std", path = "../../primitives/sr-std", default-features = false }
-sp-runtime = { path = "../../primitives/runtime", default-features = false }
-sp-finality-tracker = { path = "../../primitives/finality-tracker", default-features = false }
-support = { package = "frame-support", path = "../support", default-features = false }
-system = { package = "frame-system", path = "../system", default-features = false }
-=======
 sp-inherents = { version = "2.0.0", default-features = false, path = "../../primitives/inherents" }
 sp-std = { version = "2.0.0", default-features = false, path = "../../primitives/std" }
 sp-runtime = { version = "2.0.0", default-features = false, path = "../../primitives/runtime" }
 sp-finality-tracker = { version = "2.0.0", default-features = false, path = "../../primitives/finality-tracker" }
 frame-support = { version = "2.0.0", default-features = false, path = "../support" }
 frame-system = { version = "2.0.0", default-features = false, path = "../system" }
->>>>>>> bc85d352
 impl-trait-for-tuples = "0.1.3"
 
 [dev-dependencies]
@@ -37,10 +28,5 @@
 	"frame-support/std",
 	"sp-runtime/std",
 	"sp-finality-tracker/std",
-<<<<<<< HEAD
-	"system/std",
-	"inherents/std",
-=======
 	"sp-inherents/std",
->>>>>>> bc85d352
 ]