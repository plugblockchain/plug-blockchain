--- conflicted
+++ resolved
@@ -20,17 +20,10 @@
 
 use sp_inherents::{InherentIdentifier, ProvideInherent, InherentData, MakeFatalError};
 use sp_runtime::traits::{One, Zero, SaturatedConversion};
-<<<<<<< HEAD
-use rstd::{prelude::*, result, cmp, vec};
-use support::{decl_module, decl_storage};
-use support::traits::Get;
-use system::{ensure_none, Trait as SystemTrait};
-=======
 use sp_std::{prelude::*, result, cmp, vec};
 use frame_support::{decl_module, decl_storage, decl_error, ensure};
 use frame_support::traits::Get;
 use frame_system::{ensure_none, Trait as SystemTrait};
->>>>>>> bc85d352
 use sp_finality_tracker::{INHERENT_IDENTIFIER, FinalizedInherentData};
 
 pub const DEFAULT_WINDOW_SIZE: u32 = 101;
@@ -85,17 +78,10 @@
 		/// block is the given number.
 		fn final_hint(origin, #[compact] hint: T::BlockNumber) {
 			ensure_none(origin)?;
-<<<<<<< HEAD
-			assert!(!<Self as Store>::Update::exists(), "Final hint must be updated only once in the block");
-			assert!(
-				system::Module::<T>::block_number() >= hint,
-				"Finalized height above block number",
-=======
 			ensure!(!<Self as Store>::Update::exists(), Error::<T>::AlreadyUpdated);
 			ensure!(
 				frame_system::Module::<T>::block_number() >= hint,
 				Error::<T>::BadHint,
->>>>>>> bc85d352
 			);
 			<Self as Store>::Update::put(hint);
 		}
@@ -223,13 +209,8 @@
 		testing::Header, Perbill,
 		traits::{BlakeTwo256, IdentityLookup, OnFinalize, Header as HeaderT},
 	};
-<<<<<<< HEAD
-	use support::{assert_ok, impl_outer_origin, parameter_types, weights::Weight};
-	use system;
-=======
 	use frame_support::{assert_ok, impl_outer_origin, parameter_types, weights::Weight};
 	use frame_system as system;
->>>>>>> bc85d352
 	use std::cell::RefCell;
 
 	#[derive(Clone, PartialEq, Debug)]
@@ -279,12 +260,9 @@
 		type AvailableBlockRatio = AvailableBlockRatio;
 		type MaximumBlockLength = MaximumBlockLength;
 		type Version = ();
-<<<<<<< HEAD
+		type ModuleToIndex = ();
 		type Doughnut = ();
 		type DelegatedDispatchVerifier = ();
-=======
-		type ModuleToIndex = ();
->>>>>>> bc85d352
 	}
 	parameter_types! {
 		pub const WindowSize: u64 = 11;
