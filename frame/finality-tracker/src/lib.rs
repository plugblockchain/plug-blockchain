--- conflicted
+++ resolved
@@ -261,17 +261,11 @@
 		type MaximumBlockLength = MaximumBlockLength;
 		type Version = ();
 		type ModuleToIndex = ();
-<<<<<<< HEAD
 		type Doughnut = ();
 		type DelegatedDispatchVerifier = ();
 		type AccountData = ();
 		type OnNewAccount = ();
-		type OnReapAccount = ();
-=======
-		type AccountData = ();
-		type OnNewAccount = ();
 		type OnKilledAccount = ();
->>>>>>> 41bb2193
 	}
 	parameter_types! {
 		pub const WindowSize: u64 = 11;
