--- conflicted
+++ resolved
@@ -199,13 +199,8 @@
 		testing::Header, Perbill,
 		traits::{BlakeTwo256, IdentityLookup, OnFinalize, Header as HeaderT},
 	};
-<<<<<<< HEAD
-	use support::{assert_ok, impl_outer_origin, parameter_types};
+	use support::{assert_ok, impl_outer_origin, parameter_types, weights::Weight};
 	use system;
-=======
-	use support::{assert_ok, impl_outer_origin, parameter_types, weights::Weight};
-	use frame_system as system;
->>>>>>> 8cb06da9
 	use std::cell::RefCell;
 
 	#[derive(Clone, PartialEq, Debug)]
