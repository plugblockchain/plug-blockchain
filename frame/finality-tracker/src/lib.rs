--- conflicted
+++ resolved
@@ -68,7 +68,7 @@
 }
 
 decl_module! {
-	pub struct Module<T: Trait> for enum Call where origin: T::Origin, system = frame_system {
+	pub struct Module<T: Trait> for enum Call where origin: T::Origin {
 		type Error = Error<T>;
 		/// The number of recent samples to keep from this chain. Default is 101.
 		const WindowSize: T::BlockNumber = T::WindowSize::get();
@@ -209,13 +209,6 @@
 	use sp_io::TestExternalities;
 	use sp_core::H256;
 	use sp_runtime::{
-<<<<<<< HEAD
-		testing::Header, Perbill,
-		traits::{BlakeTwo256, IdentityLookup, Header as HeaderT},
-	};
-	use frame_support::{
-		assert_ok, impl_outer_origin, parameter_types, weights::Weight, traits::OnFinalize
-=======
 		testing::Header,
 		traits::{BlakeTwo256, IdentityLookup},
 		Perbill,
@@ -224,7 +217,6 @@
 		assert_ok, impl_outer_origin, parameter_types,
 		weights::Weight,
 		traits::OnFinalize,
->>>>>>> 4771f237
 	};
 	use frame_system as system;
 	use std::cell::RefCell;
@@ -281,17 +273,11 @@
 		type AvailableBlockRatio = AvailableBlockRatio;
 		type MaximumBlockLength = MaximumBlockLength;
 		type Version = ();
-<<<<<<< HEAD
-		type ModuleToIndex = ();
-		type Doughnut = ();
-		type DelegatedDispatchVerifier = ();
-=======
 		type PalletInfo = ();
 		type AccountData = ();
 		type OnNewAccount = ();
 		type OnKilledAccount = ();
 		type SystemWeightInfo = ();
->>>>>>> 4771f237
 	}
 	parameter_types! {
 		pub const WindowSize: u64 = 11;
