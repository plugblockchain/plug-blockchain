--- conflicted
+++ resolved
@@ -268,34 +268,6 @@
 		}
 	}
 
-<<<<<<< HEAD
-		/// Offchain Worker entry point.
-		///
-		/// By implementing `fn offchain_worker` within `decl_module!` you declare a new offchain
-		/// worker.
-		/// This function will be called when the node is fully synced and a new best block is
-		/// succesfuly imported.
-		/// Note that it's not guaranteed for offchain workers to run on EVERY block, there might
-		/// be cases where some blocks are skipped, or for some the worker runs twice (re-orgs),
-		/// so the code should be able to handle that.
-		/// You can use `Local Storage` API to coordinate runs of the worker.
-		fn offchain_worker(block_number: T::BlockNumber) {
-			// It's a good idea to add logs to your offchain workers.
-			// Using the `frame_support::debug` module you have access to the same API exposed by
-			// the `log` crate.
-			// Note that having logs compiled to WASM may cause the size of the blob to increase
-			// significantly. You can use `RuntimeDebug` custom derive to hide details of the types
-			// in WASM or use `debug::native` namespace to produce logs only when the worker is
-			// running natively.
-			debug::native::info!("Hello World from offchain workers!");
-
-			// Since off-chain workers are just part of the runtime code, they have direct access
-			// to the storage and other included pallets.
-			//
-			// We can easily import `frame_system` and retrieve a block hash of the parent block.
-			let parent_hash = <system::Module<T>>::block_hash(block_number - 1u32.into());
-			debug::debug!("Current block: {:?} (parent hash: {:?})", block_number, parent_hash);
-=======
 	/// Events for the pallet.
 	#[pallet::event]
 	#[pallet::generate_deposit(pub(super) fn deposit_event)]
@@ -304,7 +276,6 @@
 		/// \[price, who\]
 		NewPrice(u32, T::AccountId),
 	}
->>>>>>> debec916
 
 	#[pallet::validate_unsigned]
 	impl<T: Config> ValidateUnsigned for Pallet<T> {
