// This file is part of Substrate.

// Copyright (C) 2020 Parity Technologies (UK) Ltd.
// SPDX-License-Identifier: Apache-2.0

// Licensed under the Apache License, Version 2.0 (the "License");
// you may not use this file except in compliance with the License.
// You may obtain a copy of the License at
//
// 	http://www.apache.org/licenses/LICENSE-2.0
//
// Unless required by applicable law or agreed to in writing, software
// distributed under the License is distributed on an "AS IS" BASIS,
// WITHOUT WARRANTIES OR CONDITIONS OF ANY KIND, either express or implied.
// See the License for the specific language governing permissions and
// limitations under the License.

//! # Offchain Worker Example Module
//!
//! The Offchain Worker Example: A simple pallet demonstrating
//! concepts, APIs and structures common to most offchain workers.
//!
//! Run `cargo doc --package pallet-example-offchain-worker --open` to view this module's
//! documentation.
//!
//! - [`pallet_example_offchain_worker::Trait`](./trait.Trait.html)
//! - [`Call`](./enum.Call.html)
//! - [`Module`](./struct.Module.html)
//!
//!
//! ## Overview
//!
//! In this example we are going to build a very simplistic, naive and definitely NOT
//! production-ready oracle for BTC/USD price.
//! Offchain Worker (OCW) will be triggered after every block, fetch the current price
//! and prepare either signed or unsigned transaction to feed the result back on chain.
//! The on-chain logic will simply aggregate the results and store last `64` values to compute
//! the average price.
//! Additional logic in OCW is put in place to prevent spamming the network with both signed
//! and unsigned transactions, and custom `UnsignedValidator` makes sure that there is only
//! one unsigned transaction floating in the network.
#![cfg_attr(not(feature = "std"), no_std)]

use frame_system::{
	self as system,
	ensure_signed,
	ensure_none,
	offchain::{
		AppCrypto, CreateSignedTransaction, SendUnsignedTransaction, SendSignedTransaction,
		SignedPayload, SigningTypes, Signer, SubmitTransaction,
	}
};
use frame_support::{
	debug,
	dispatch::DispatchResult, decl_module, decl_storage, decl_event,
	traits::Get,
};
<<<<<<< HEAD
use frame_system::{self as system, ensure_signed, ensure_none, offchain};
=======
>>>>>>> 4771f237
use sp_core::crypto::KeyTypeId;
use sp_runtime::{
	RuntimeDebug,
	offchain::{http, Duration, storage::StorageValueRef},
	traits::Zero,
	transaction_validity::{
		InvalidTransaction, ValidTransaction, TransactionValidity, TransactionSource,
<<<<<<< HEAD
	},
};
use sp_std::{vec, vec::Vec};
=======
		TransactionPriority,
	},
};
use codec::{Encode, Decode};
use sp_std::vec::Vec;
>>>>>>> 4771f237
use lite_json::json::JsonValue;

#[cfg(test)]
mod tests;

/// Defines application identifier for crypto keys of this module.
///
/// Every module that deals with signatures needs to declare its unique identifier for
/// its crypto keys.
/// When offchain worker is signing transactions it's going to request keys of type
/// `KeyTypeId` from the keystore and use the ones it finds to sign the transaction.
/// The keys can be inserted manually via RPC (see `author_insertKey`).
pub const KEY_TYPE: KeyTypeId = KeyTypeId(*b"btc!");

/// Based on the above `KeyTypeId` we need to generate a pallet-specific crypto type wrappers.
/// We can use from supported crypto kinds (`sr25519`, `ed25519` and `ecdsa`) and augment
/// the types with this pallet-specific identifier.
pub mod crypto {
	use super::KEY_TYPE;
	use sp_runtime::{
		app_crypto::{app_crypto, sr25519},
		traits::Verify,
	};
	use sp_core::sr25519::Signature as Sr25519Signature;
	app_crypto!(sr25519, KEY_TYPE);

	pub struct TestAuthId;
	impl frame_system::offchain::AppCrypto<<Sr25519Signature as Verify>::Signer, Sr25519Signature> for TestAuthId {
		type RuntimeAppPublic = Public;
		type GenericSignature = sp_core::sr25519::Signature;
		type GenericPublic = sp_core::sr25519::Public;
	}
}

/// This pallet's configuration trait
pub trait Trait: CreateSignedTransaction<Call<Self>> {
	/// The identifier type for an offchain worker.
	type AuthorityId: AppCrypto<Self::Public, Self::Signature>;

	/// The overarching event type.
	type Event: From<Event<Self>> + Into<<Self as frame_system::Trait>::Event>;
	/// The overarching dispatch call type.
	type Call: From<Call<Self>>;

	// Configuration parameters

	/// A grace period after we send transaction.
	///
	/// To avoid sending too many transactions, we only attempt to send one
	/// every `GRACE_PERIOD` blocks. We use Local Storage to coordinate
	/// sending between distinct runs of this offchain worker.
	type GracePeriod: Get<Self::BlockNumber>;

	/// Number of blocks of cooldown after unsigned transaction is included.
	///
	/// This ensures that we only accept unsigned transactions once, every `UnsignedInterval` blocks.
	type UnsignedInterval: Get<Self::BlockNumber>;

	/// A configuration for base priority of unsigned transactions.
	///
	/// This is exposed so that it can be tuned for particular runtime, when
	/// multiple pallets send unsigned transactions.
	type UnsignedPriority: Get<TransactionPriority>;
}

/// Payload used by this example crate to hold price
/// data required to submit a transaction.
#[derive(Encode, Decode, Clone, PartialEq, Eq, RuntimeDebug)]
pub struct PricePayload<Public, BlockNumber> {
	block_number: BlockNumber,
	price: u32,
	public: Public,
}

impl<T: SigningTypes> SignedPayload<T> for PricePayload<T::Public, T::BlockNumber> {
	fn public(&self) -> T::Public {
		self.public.clone()
	}
}

decl_storage! {
	trait Store for Module<T: Trait> as ExampleOffchainWorker {
		/// A vector of recently submitted prices.
		///
		/// This is used to calculate average price, should have bounded size.
		Prices get(fn prices): Vec<u32>;
		/// Defines the block when next unsigned transaction will be accepted.
		///
		/// To prevent spam of unsigned (and unpayed!) transactions on the network,
		/// we only allow one transaction every `T::UnsignedInterval` blocks.
		/// This storage entry defines when new transaction is going to be accepted.
		NextUnsignedAt get(fn next_unsigned_at): T::BlockNumber;
	}
}

decl_event!(
	/// Events generated by the module.
	pub enum Event<T> where AccountId = <T as frame_system::Trait>::AccountId {
		/// Event generated when new price is accepted to contribute to the average.
		/// \[price, who\]
		NewPrice(u32, AccountId),
	}
);

decl_module! {
	/// A public part of the pallet.
	pub struct Module<T: Trait> for enum Call where origin: T::Origin {
		fn deposit_event() = default;

		/// Submit new price to the list.
		///
		/// This method is a public function of the module and can be called from within
		/// a transaction. It appends given `price` to current list of prices.
		/// In our example the `offchain worker` will create, sign & submit a transaction that
		/// calls this function passing the price.
		///
		/// The transaction needs to be signed (see `ensure_signed`) check, so that the caller
		/// pays a fee to execute it.
		/// This makes sure that it's not easy (or rather cheap) to attack the chain by submitting
		/// excesive transactions, but note that it doesn't ensure the price oracle is actually
		/// working and receives (and provides) meaningful data.
		/// This example is not focused on correctness of the oracle itself, but rather its
		/// purpose is to showcase offchain worker capabilities.
		#[weight = 0]
		pub fn submit_price(origin, price: u32) -> DispatchResult {
			// Retrieve sender of the transaction.
			let who = ensure_signed(origin)?;
			// Add the price to the on-chain list.
			Self::add_price(who, price);
			Ok(())
		}

		/// Submit new price to the list via unsigned transaction.
		///
		/// Works exactly like the `submit_price` function, but since we allow sending the
		/// transaction without a signature, and hence without paying any fees,
		/// we need a way to make sure that only some transactions are accepted.
		/// This function can be called only once every `T::UnsignedInterval` blocks.
		/// Transactions that call that function are de-duplicated on the pool level
		/// via `validate_unsigned` implementation and also are rendered invalid if
		/// the function has already been called in current "session".
		///
		/// It's important to specify `weight` for unsigned calls as well, because even though
		/// they don't charge fees, we still don't want a single block to contain unlimited
		/// number of such transactions.
		///
		/// This example is not focused on correctness of the oracle itself, but rather its
		/// purpose is to showcase offchain worker capabilities.
		#[weight = 0]
		pub fn submit_price_unsigned(origin, _block_number: T::BlockNumber, price: u32)
			-> DispatchResult
		{
			// This ensures that the function can only be called via unsigned transaction.
			ensure_none(origin)?;
			// Add the price to the on-chain list, but mark it as coming from an empty address.
			Self::add_price(Default::default(), price);
			// now increment the block number at which we expect next unsigned transaction.
			let current_block = <system::Module<T>>::block_number();
			<NextUnsignedAt<T>>::put(current_block + T::UnsignedInterval::get());
			Ok(())
		}

		#[weight = 0]
		pub fn submit_price_unsigned_with_signed_payload(
			origin,
			price_payload: PricePayload<T::Public, T::BlockNumber>,
			_signature: T::Signature,
		) -> DispatchResult {
			// This ensures that the function can only be called via unsigned transaction.
			ensure_none(origin)?;
			// Add the price to the on-chain list, but mark it as coming from an empty address.
			Self::add_price(Default::default(), price_payload.price);
			// now increment the block number at which we expect next unsigned transaction.
			let current_block = <system::Module<T>>::block_number();
			<NextUnsignedAt<T>>::put(current_block + T::UnsignedInterval::get());
			Ok(())
		}

		/// Offchain Worker entry point.
		///
		/// By implementing `fn offchain_worker` within `decl_module!` you declare a new offchain
		/// worker.
		/// This function will be called when the node is fully synced and a new best block is
		/// succesfuly imported.
		/// Note that it's not guaranteed for offchain workers to run on EVERY block, there might
		/// be cases where some blocks are skipped, or for some the worker runs twice (re-orgs),
		/// so the code should be able to handle that.
		/// You can use `Local Storage` API to coordinate runs of the worker.
		fn offchain_worker(block_number: T::BlockNumber) {
			// It's a good idea to add logs to your offchain workers.
			// Using the `frame_support::debug` module you have access to the same API exposed by
			// the `log` crate.
			// Note that having logs compiled to WASM may cause the size of the blob to increase
			// significantly. You can use `RuntimeDebug` custom derive to hide details of the types
			// in WASM or use `debug::native` namespace to produce logs only when the worker is
			// running natively.
			debug::native::info!("Hello World from offchain workers!");

			// Since off-chain workers are just part of the runtime code, they have direct access
			// to the storage and other included pallets.
			//
			// We can easily import `frame_system` and retrieve a block hash of the parent block.
			let parent_hash = <system::Module<T>>::block_hash(block_number - 1.into());
			debug::debug!("Current block: {:?} (parent hash: {:?})", block_number, parent_hash);

			// It's a good practice to keep `fn offchain_worker()` function minimal, and move most
			// of the code to separate `impl` block.
			// Here we call a helper function to calculate current average price.
			// This function reads storage entries of the current state.
			let average: Option<u32> = Self::average_price();
			debug::debug!("Current price: {:?}", average);

			// For this example we are going to send both signed and unsigned transactions
			// depending on the block number.
			// Usually it's enough to choose one or the other.
			let should_send = Self::choose_transaction_type(block_number);
			let res = match should_send {
				TransactionType::Signed => Self::fetch_price_and_send_signed(),
				TransactionType::UnsignedForAny => Self::fetch_price_and_send_unsigned_for_any_account(block_number),
				TransactionType::UnsignedForAll => Self::fetch_price_and_send_unsigned_for_all_accounts(block_number),
				TransactionType::Raw => Self::fetch_price_and_send_raw_unsigned(block_number),
				TransactionType::None => Ok(()),
			};
			if let Err(e) = res {
				debug::error!("Error: {}", e);
			}
		}
	}
}

enum TransactionType {
	Signed,
	UnsignedForAny,
	UnsignedForAll,
	Raw,
	None,
}

/// Most of the functions are moved outside of the `decl_module!` macro.
///
/// This greatly helps with error messages, as the ones inside the macro
/// can sometimes be hard to debug.
impl<T: Trait> Module<T> {
	/// Chooses which transaction type to send.
	///
	/// This function serves mostly to showcase `StorageValue` helper
	/// and local storage usage.
	///
	/// Returns a type of transaction that should be produced in current run.
	fn choose_transaction_type(block_number: T::BlockNumber) -> TransactionType {
		/// A friendlier name for the error that is going to be returned in case we are in the grace
		/// period.
		const RECENTLY_SENT: () = ();

		// Start off by creating a reference to Local Storage value.
		// Since the local storage is common for all offchain workers, it's a good practice
		// to prepend your entry with the module name.
		let val = StorageValueRef::persistent(b"example_ocw::last_send");
		// The Local Storage is persisted and shared between runs of the offchain workers,
		// and offchain workers may run concurrently. We can use the `mutate` function, to
		// write a storage entry in an atomic fashion. Under the hood it uses `compare_and_set`
		// low-level method of local storage API, which means that only one worker
		// will be able to "acquire a lock" and send a transaction if multiple workers
		// happen to be executed concurrently.
		let res = val.mutate(|last_send: Option<Option<T::BlockNumber>>| {
			// We match on the value decoded from the storage. The first `Option`
			// indicates if the value was present in the storage at all,
			// the second (inner) `Option` indicates if the value was succesfuly
			// decoded to expected type (`T::BlockNumber` in our case).
			match last_send {
				// If we already have a value in storage and the block number is recent enough
				// we avoid sending another transaction at this time.
				Some(Some(block)) if block_number < block + T::GracePeriod::get() => {
					Err(RECENTLY_SENT)
				},
				// In every other case we attempt to acquire the lock and send a transaction.
				_ => Ok(block_number)
			}
		});

		// The result of `mutate` call will give us a nested `Result` type.
		// The first one matches the return of the closure passed to `mutate`, i.e.
		// if we return `Err` from the closure, we get an `Err` here.
		// In case we return `Ok`, here we will have another (inner) `Result` that indicates
		// if the value has been set to the storage correctly - i.e. if it wasn't
		// written to in the meantime.
		match res {
			// The value has been set correctly, which means we can safely send a transaction now.
			Ok(Ok(block_number)) => {
				// Depending if the block is even or odd we will send a `Signed` or `Unsigned`
				// transaction.
				// Note that this logic doesn't really guarantee that the transactions will be sent
				// in an alternating fashion (i.e. fairly distributed). Depending on the execution
				// order and lock acquisition, we may end up for instance sending two `Signed`
				// transactions in a row. If a strict order is desired, it's better to use
				// the storage entry for that. (for instance store both block number and a flag
				// indicating the type of next transaction to send).
				let transaction_type = block_number % 3.into();
				if transaction_type == Zero::zero() { TransactionType::Signed }
				else if transaction_type == T::BlockNumber::from(1) { TransactionType::UnsignedForAny }
				else if transaction_type == T::BlockNumber::from(2) { TransactionType::UnsignedForAll }
				else { TransactionType::Raw }
			},
			// We are in the grace period, we should not send a transaction this time.
			Err(RECENTLY_SENT) => TransactionType::None,
			// We wanted to send a transaction, but failed to write the block number (acquire a
			// lock). This indicates that another offchain worker that was running concurrently
			// most likely executed the same logic and succeeded at writing to storage.
			// Thus we don't really want to send the transaction, knowing that the other run
			// already did.
			Ok(Err(_)) => TransactionType::None,
		}
	}

	/// A helper function to fetch the price and send signed transaction.
	fn fetch_price_and_send_signed() -> Result<(), &'static str> {
<<<<<<< HEAD
		use system::offchain::SubmitSignedTransaction;
		// Firstly we check if there are any accounts in the local keystore that are capable of
		// signing the transaction.
		// If not it doesn't even make sense to make external HTTP requests, since we won't be able
		// to put the results back on-chain.
		if !T::SubmitSignedTransaction::can_sign() {
=======
		let signer = Signer::<T, T::AuthorityId>::all_accounts();
		if !signer.can_sign() {
>>>>>>> 4771f237
			return Err(
				"No local accounts available. Consider adding one via `author_insertKey` RPC."
			)?
		}
		// Make an external HTTP request to fetch the current price.
		// Note this call will block until response is received.
		let price = Self::fetch_price().map_err(|_| "Failed to fetch price")?;
<<<<<<< HEAD

		// Received price is wrapped into a call to `submit_price` public function of this pallet.
		// This means that the transaction, when executed, will simply call that function passing
		// `price` as an argument.
		let call = Call::submit_price(price);
=======
>>>>>>> 4771f237

		// Using `send_signed_transaction` associated type we create and submit a transaction
		// representing the call, we've just created.
		// Submit signed will return a vector of results for all accounts that were found in the
		// local keystore with expected `KEY_TYPE`.
		let results = signer.send_signed_transaction(
			|_account| {
				// Received price is wrapped into a call to `submit_price` public function of this pallet.
				// This means that the transaction, when executed, will simply call that function passing
				// `price` as an argument.
				Call::submit_price(price)
			}
		);

		for (acc, res) in &results {
			match res {
				Ok(()) => debug::info!("[{:?}] Submitted price of {} cents", acc.id, price),
				Err(e) => debug::error!("[{:?}] Failed to submit transaction: {:?}", acc.id, e),
			}
		}

		Ok(())
	}

<<<<<<< HEAD
	/// A helper function to fetch the price and send unsigned transaction.
	fn fetch_price_and_send_unsigned(block_number: T::BlockNumber) -> Result<(), &'static str> {
		use system::offchain::SubmitUnsignedTransaction;
=======
	/// A helper function to fetch the price and send a raw unsigned transaction.
	fn fetch_price_and_send_raw_unsigned(block_number: T::BlockNumber) -> Result<(), &'static str> {
>>>>>>> 4771f237
		// Make sure we don't fetch the price if unsigned transaction is going to be rejected
		// anyway.
		let next_unsigned_at = <NextUnsignedAt<T>>::get();
		if next_unsigned_at > block_number {
			return Err("Too early to send unsigned transaction")
		}

		// Make an external HTTP request to fetch the current price.
		// Note this call will block until response is received.
		let price = Self::fetch_price().map_err(|_| "Failed to fetch price")?;

		// Received price is wrapped into a call to `submit_price_unsigned` public function of this
		// pallet. This means that the transaction, when executed, will simply call that function
		// passing `price` as an argument.
		let call = Call::submit_price_unsigned(block_number, price);

		// Now let's create a transaction out of this call and submit it to the pool.
		// Here we showcase two ways to send an unsigned transaction / unsigned payload (raw)
		//
		// By default unsigned transactions are disallowed, so we need to whitelist this case
		// by writing `UnsignedValidator`. Note that it's EXTREMELY important to carefuly
		// implement unsigned validation logic, as any mistakes can lead to opening DoS or spam
		// attack vectors. See validation logic docs for more details.
		//
		SubmitTransaction::<T, Call<T>>::submit_unsigned_transaction(call.into())
			.map_err(|()| "Unable to submit unsigned transaction.")?;

		Ok(())
	}

	/// A helper function to fetch the price, sign payload and send an unsigned transaction
	fn fetch_price_and_send_unsigned_for_any_account(block_number: T::BlockNumber) -> Result<(), &'static str> {
		// Make sure we don't fetch the price if unsigned transaction is going to be rejected
		// anyway.
		let next_unsigned_at = <NextUnsignedAt<T>>::get();
		if next_unsigned_at > block_number {
			return Err("Too early to send unsigned transaction")
		}

		// Make an external HTTP request to fetch the current price.
		// Note this call will block until response is received.
		let price = Self::fetch_price().map_err(|_| "Failed to fetch price")?;

		// -- Sign using any account
		let (_, result) = Signer::<T, T::AuthorityId>::any_account().send_unsigned_transaction(
			|account| PricePayload {
				price,
				block_number,
				public: account.public.clone()
			},
			|payload, signature| {
				Call::submit_price_unsigned_with_signed_payload(payload, signature)
			}
		).ok_or("No local accounts accounts available.")?;
		result.map_err(|()| "Unable to submit transaction")?;

		Ok(())
	}

	/// A helper function to fetch the price, sign payload and send an unsigned transaction
	fn fetch_price_and_send_unsigned_for_all_accounts(block_number: T::BlockNumber) -> Result<(), &'static str> {
		// Make sure we don't fetch the price if unsigned transaction is going to be rejected
		// anyway.
		let next_unsigned_at = <NextUnsignedAt<T>>::get();
		if next_unsigned_at > block_number {
			return Err("Too early to send unsigned transaction")
		}

		// Make an external HTTP request to fetch the current price.
		// Note this call will block until response is received.
		let price = Self::fetch_price().map_err(|_| "Failed to fetch price")?;

		// -- Sign using all accounts
		let transaction_results = Signer::<T, T::AuthorityId>::all_accounts()
			.send_unsigned_transaction(
				|account| PricePayload {
					price,
					block_number,
					public: account.public.clone()
				},
				|payload, signature| {
					Call::submit_price_unsigned_with_signed_payload(payload, signature)
				}
			);
		for (_account_id, result) in transaction_results.into_iter() {
			if result.is_err() {
				return Err("Unable to submit transaction");
			}
		}

		Ok(())
	}

	/// Fetch current price and return the result in cents.
	fn fetch_price() -> Result<u32, http::Error> {
		// We want to keep the offchain worker execution time reasonable, so we set a hard-coded
		// deadline to 2s to complete the external call.
		// You can also wait idefinitely for the response, however you may still get a timeout
		// coming from the host machine.
		let deadline = sp_io::offchain::timestamp().add(Duration::from_millis(2_000));
		// Initiate an external HTTP GET request.
		// This is using high-level wrappers from `sp_runtime`, for the low-level calls that
		// you can find in `sp_io`. The API is trying to be similar to `reqwest`, but
		// since we are running in a custom WASM execution environment we can't simply
		// import the library here.
		let request = http::Request::get(
			"https://min-api.cryptocompare.com/data/price?fsym=BTC&tsyms=USD"
		);
		// We set the deadline for sending of the request, note that awaiting response can
		// have a separate deadline. Next we send the request, before that it's also possible
		// to alter request headers or stream body content in case of non-GET requests.
		let pending = request
			.deadline(deadline)
			.send()
			.map_err(|_| http::Error::IoError)?;

		// The request is already being processed by the host, we are free to do anything
		// else in the worker (we can send multiple concurrent requests too).
		// At some point however we probably want to check the response though,
		// so we can block current thread and wait for it to finish.
		// Note that since the request is being driven by the host, we don't have to wait
		// for the request to have it complete, we will just not read the response.
		let response = pending.try_wait(deadline)
			.map_err(|_| http::Error::DeadlineReached)??;
		// Let's check the status code before we proceed to reading the response.
		if response.code != 200 {
			debug::warn!("Unexpected status code: {}", response.code);
			return Err(http::Error::Unknown);
		}

		// Next we want to fully read the response body and collect it to a vector of bytes.
		// Note that the return object allows you to read the body in chunks as well
		// with a way to control the deadline.
		let body = response.body().collect::<Vec<u8>>();

		// Create a str slice from the body.
		let body_str = sp_std::str::from_utf8(&body).map_err(|_| {
			debug::warn!("No UTF8 body");
			http::Error::Unknown
		})?;

		let price = match Self::parse_price(body_str) {
			Some(price) => Ok(price),
			None => {
				debug::warn!("Unable to extract price from the response: {:?}", body_str);
				Err(http::Error::Unknown)
			}
		}?;

		debug::warn!("Got price: {} cents", price);

		Ok(price)
	}

	/// Parse the price from the given JSON string using `lite-json`.
	///
	/// Returns `None` when parsing failed or `Some(price in cents)` when parsing is successful.
	fn parse_price(price_str: &str) -> Option<u32> {
		let val = lite_json::parse_json(price_str);
		let price = val.ok().and_then(|v| match v {
			JsonValue::Object(obj) => {
				let mut chars = "USD".chars();
				obj.into_iter()
					.find(|(k, _)| k.iter().all(|k| Some(*k) == chars.next()))
					.and_then(|v| match v.1 {
						JsonValue::Number(number) => Some(number),
						_ => None,
					})
			},
			_ => None
		})?;

		let exp = price.fraction_length.checked_sub(2).unwrap_or(0);
		Some(price.integer as u32 * 100 + (price.fraction / 10_u64.pow(exp)) as u32)
	}

	/// Add new price to the list.
	fn add_price(who: T::AccountId, price: u32) {
		debug::info!("Adding to the average: {}", price);
		Prices::mutate(|prices| {
			const MAX_LEN: usize = 64;

			if prices.len() < MAX_LEN {
				prices.push(price);
			} else {
				prices[price as usize % MAX_LEN] = price;
			}
		});

		let average = Self::average_price()
			.expect("The average is not empty, because it was just mutated; qed");
		debug::info!("Current average price is: {}", average);
		// here we are raising the NewPrice event
		Self::deposit_event(RawEvent::NewPrice(price, who));
	}

	/// Calculate current average price.
	fn average_price() -> Option<u32> {
		let prices = Prices::get();
		if prices.is_empty() {
			None
		} else {
			Some(prices.iter().fold(0_u32, |a, b| a.saturating_add(*b)) / prices.len() as u32)
		}
	}

	fn validate_transaction_parameters(
		block_number: &T::BlockNumber,
		new_price: &u32,
	) -> TransactionValidity {
		// Now let's check if the transaction has any chance to succeed.
		let next_unsigned_at = <NextUnsignedAt<T>>::get();
		if &next_unsigned_at > block_number {
			return InvalidTransaction::Stale.into();
		}
		// Let's make sure to reject transactions from the future.
		let current_block = <system::Module<T>>::block_number();
		if &current_block < block_number {
			return InvalidTransaction::Future.into();
		}

		// We prioritize transactions that are more far away from current average.
		//
		// Note this doesn't make much sense when building an actual oracle, but this example
		// is here mostly to show off offchain workers capabilities, not about building an
		// oracle.
		let avg_price = Self::average_price()
			.map(|price| if &price > new_price { price - new_price } else { new_price - price })
			.unwrap_or(0);

		ValidTransaction::with_tag_prefix("ExampleOffchainWorker")
			// We set base priority to 2**20 and hope it's included before any other
			// transactions in the pool. Next we tweak the priority depending on how much
			// it differs from the current average. (the more it differs the more priority it
			// has).
			.priority(T::UnsignedPriority::get().saturating_add(avg_price as _))
			// This transaction does not require anything else to go before into the pool.
			// In theory we could require `previous_unsigned_at` transaction to go first,
			// but it's not necessary in our case.
			//.and_requires()
			// We set the `provides` tag to be the same as `next_unsigned_at`. This makes
			// sure only one transaction produced after `next_unsigned_at` will ever
			// get to the transaction pool and will end up in the block.
			// We can still have multiple transactions compete for the same "spot",
			// and the one with higher priority will replace other one in the pool.
			.and_provides(next_unsigned_at)
			// The transaction is only valid for next 5 blocks. After that it's
			// going to be revalidated by the pool.
			.longevity(5)
			// It's fine to propagate that transaction to other peers, which means it can be
			// created even by nodes that don't produce blocks.
			// Note that sometimes it's better to keep it for yourself (if you are the block
			// producer), since for instance in some schemes others may copy your solution and
			// claim a reward.
			.propagate(true)
			.build()
	}
}

#[allow(deprecated)] // ValidateUnsigned
impl<T: Trait> frame_support::unsigned::ValidateUnsigned for Module<T> {
	type Call = Call<T>;

	/// Validate unsigned call to this module.
	///
	/// By default unsigned transactions are disallowed, but implementing the validator
	/// here we make sure that some particular calls (the ones produced by offchain worker)
	/// are being whitelisted and marked as valid.
	fn validate_unsigned(
		_source: TransactionSource,
		call: &Self::Call,
	) -> TransactionValidity {
		// Firstly let's check that we call the right function.
		if let Call::submit_price_unsigned_with_signed_payload(
			ref payload, ref signature
		) = call {
			let signature_valid = SignedPayload::<T>::verify::<T::AuthorityId>(payload, signature.clone());
			if !signature_valid {
				return InvalidTransaction::BadProof.into();
			}
			Self::validate_transaction_parameters(&payload.block_number, &payload.price)
		} else if let Call::submit_price_unsigned(block_number, new_price) = call {
			Self::validate_transaction_parameters(block_number, new_price)
		} else {
			InvalidTransaction::Call.into()
		}
	}
}<|MERGE_RESOLUTION|>--- conflicted
+++ resolved
@@ -55,10 +55,6 @@
 	dispatch::DispatchResult, decl_module, decl_storage, decl_event,
 	traits::Get,
 };
-<<<<<<< HEAD
-use frame_system::{self as system, ensure_signed, ensure_none, offchain};
-=======
->>>>>>> 4771f237
 use sp_core::crypto::KeyTypeId;
 use sp_runtime::{
 	RuntimeDebug,
@@ -66,17 +62,11 @@
 	traits::Zero,
 	transaction_validity::{
 		InvalidTransaction, ValidTransaction, TransactionValidity, TransactionSource,
-<<<<<<< HEAD
-	},
-};
-use sp_std::{vec, vec::Vec};
-=======
 		TransactionPriority,
 	},
 };
 use codec::{Encode, Decode};
 use sp_std::vec::Vec;
->>>>>>> 4771f237
 use lite_json::json::JsonValue;
 
 #[cfg(test)]
@@ -393,17 +383,8 @@
 
 	/// A helper function to fetch the price and send signed transaction.
 	fn fetch_price_and_send_signed() -> Result<(), &'static str> {
-<<<<<<< HEAD
-		use system::offchain::SubmitSignedTransaction;
-		// Firstly we check if there are any accounts in the local keystore that are capable of
-		// signing the transaction.
-		// If not it doesn't even make sense to make external HTTP requests, since we won't be able
-		// to put the results back on-chain.
-		if !T::SubmitSignedTransaction::can_sign() {
-=======
 		let signer = Signer::<T, T::AuthorityId>::all_accounts();
 		if !signer.can_sign() {
->>>>>>> 4771f237
 			return Err(
 				"No local accounts available. Consider adding one via `author_insertKey` RPC."
 			)?
@@ -411,14 +392,6 @@
 		// Make an external HTTP request to fetch the current price.
 		// Note this call will block until response is received.
 		let price = Self::fetch_price().map_err(|_| "Failed to fetch price")?;
-<<<<<<< HEAD
-
-		// Received price is wrapped into a call to `submit_price` public function of this pallet.
-		// This means that the transaction, when executed, will simply call that function passing
-		// `price` as an argument.
-		let call = Call::submit_price(price);
-=======
->>>>>>> 4771f237
 
 		// Using `send_signed_transaction` associated type we create and submit a transaction
 		// representing the call, we've just created.
@@ -443,14 +416,8 @@
 		Ok(())
 	}
 
-<<<<<<< HEAD
-	/// A helper function to fetch the price and send unsigned transaction.
-	fn fetch_price_and_send_unsigned(block_number: T::BlockNumber) -> Result<(), &'static str> {
-		use system::offchain::SubmitUnsignedTransaction;
-=======
 	/// A helper function to fetch the price and send a raw unsigned transaction.
 	fn fetch_price_and_send_raw_unsigned(block_number: T::BlockNumber) -> Result<(), &'static str> {
->>>>>>> 4771f237
 		// Make sure we don't fetch the price if unsigned transaction is going to be rejected
 		// anyway.
 		let next_unsigned_at = <NextUnsignedAt<T>>::get();
