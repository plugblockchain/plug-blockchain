--- conflicted
+++ resolved
@@ -886,14 +886,8 @@
 // its type declaration).
 // This works as long as `increase_total_issuance_by` doesn't use the Imbalance
 // types (basically for charging fees).
-<<<<<<< HEAD
-// This should eventually be refactored so that the three type items that do
-// depend on the Imbalance type (TransferPayment, DustRemoval)
-// are placed in their own SRML module.
-=======
 // This should eventually be refactored so that the type item that
 // depends on the Imbalance type (DustRemoval) is placed in its own pallet.
->>>>>>> 2406f796
 struct ElevatedTrait<T: Subtrait<I>, I: Instance>(T, I);
 impl<T: Subtrait<I>, I: Instance> Clone for ElevatedTrait<T, I> {
 	fn clone(&self) -> Self { unimplemented!() }
@@ -1254,7 +1248,6 @@
 	fn unreserve(who: &T::AccountId, value: Self::Balance) -> Self::Balance {
 		if value.is_zero() { return Zero::zero() }
 
-<<<<<<< HEAD
 		let old_account = Self::account(who);
 		let mut account = old_account.clone();
 
@@ -1267,16 +1260,6 @@
 		Self::set_account(who, &account, &old_account);
 
 		value - actual
-=======
-		Self::mutate_account(who, |account| {
-			let actual = cmp::min(account.reserved, value);
-			account.reserved -= actual;
-			// defensive only: this can never fail since total issuance which is at least free+reserved
-			// fits into the same data type.
-			account.free = account.free.saturating_add(actual);
-			value - actual
-		})
->>>>>>> 2406f796
 	}
 
 	/// Slash from reserved balance, returning the negative imbalance created,
