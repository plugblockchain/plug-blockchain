// This file is part of Substrate.

// Copyright (C) 2017-2020 Parity Technologies (UK) Ltd.
// SPDX-License-Identifier: Apache-2.0

// Licensed under the Apache License, Version 2.0 (the "License");
// you may not use this file except in compliance with the License.
// You may obtain a copy of the License at
//
// 	http://www.apache.org/licenses/LICENSE-2.0
//
// Unless required by applicable law or agreed to in writing, software
// distributed under the License is distributed on an "AS IS" BASIS,
// WITHOUT WARRANTIES OR CONDITIONS OF ANY KIND, either express or implied.
// See the License for the specific language governing permissions and
// limitations under the License.

//! # Balances Module
//!
//! The Balances module provides functionality for handling accounts and balances.
//!
//! - [`balances::Trait`](./trait.Trait.html)
//! - [`Call`](./enum.Call.html)
//! - [`Module`](./struct.Module.html)
//!
//! ## Overview
//!
//! The Balances module provides functions for:
//!
//! - Getting and setting free balances.
//! - Retrieving total, reserved and unreserved balances.
//! - Repatriating a reserved balance to a beneficiary account that exists.
//! - Transferring a balance between accounts (when not reserved).
//! - Slashing an account balance.
//! - Account creation and removal.
//! - Managing total issuance.
//! - Setting and managing locks.
//!
//! ### Terminology
//!
//! - **Existential Deposit:** The minimum balance required to create or keep an account open. This prevents
//! "dust accounts" from filling storage. When the free plus the reserved balance (i.e. the total balance)
//!   fall below this, then the account is said to be dead; and it loses its functionality as well as any
//!   prior history and all information on it is removed from the chain's state.
//!   No account should ever have a total balance that is strictly between 0 and the existential
//!   deposit (exclusive). If this ever happens, it indicates either a bug in this module or an
//!   erroneous raw mutation of storage.
//!
//! - **Total Issuance:** The total number of units in existence in a system.
//!
//! - **Reaping an account:** The act of removing an account by resetting its nonce. Happens after its
//! total balance has become zero (or, strictly speaking, less than the Existential Deposit).
//!
//! - **Free Balance:** The portion of a balance that is not reserved. The free balance is the only
//!   balance that matters for most operations.
//!
//! - **Reserved Balance:** Reserved balance still belongs to the account holder, but is suspended.
//!   Reserved balance can still be slashed, but only after all the free balance has been slashed.
//!
//! - **Imbalance:** A condition when some funds were credited or debited without equal and opposite accounting
//! (i.e. a difference between total issuance and account balances). Functions that result in an imbalance will
//! return an object of the `Imbalance` trait that can be managed within your runtime logic. (If an imbalance is
//! simply dropped, it should automatically maintain any book-keeping such as total issuance.)
//!
//! - **Lock:** A freeze on a specified amount of an account's free balance until a specified block number. Multiple
//! locks always operate over the same funds, so they "overlay" rather than "stack".
//!
//! ### Implementations
//!
//! The Balances module provides implementations for the following traits. If these traits provide the functionality
//! that you need, then you can avoid coupling with the Balances module.
//!
//! - [`Currency`](../frame_support/traits/trait.Currency.html): Functions for dealing with a
//! fungible assets system.
//! - [`ReservableCurrency`](../frame_support/traits/trait.ReservableCurrency.html):
//! Functions for dealing with assets that can be reserved from an account.
//! - [`LockableCurrency`](../frame_support/traits/trait.LockableCurrency.html): Functions for
//! dealing with accounts that allow liquidity restrictions.
//! - [`Imbalance`](../frame_support/traits/trait.Imbalance.html): Functions for handling
//! imbalances between total issuance in the system and account balances. Must be used when a function
//! creates new funds (e.g. a reward) or destroys some funds (e.g. a system fee).
//! - [`IsDeadAccount`](../frame_system/trait.IsDeadAccount.html): Determiner to say whether a
//! given account is unused.
//!
//! ## Interface
//!
//! ### Dispatchable Functions
//!
//! - `transfer` - Transfer some liquid free balance to another account.
//! - `set_balance` - Set the balances of a given account. The origin of this call must be root.
//!
//! ## Usage
//!
//! The following examples show how to use the Balances module in your custom module.
//!
//! ### Examples from the FRAME
//!
//! The Contract module uses the `Currency` trait to handle gas payment, and its types inherit from `Currency`:
//!
//! ```
//! use frame_support::traits::Currency;
//! # pub trait Trait: frame_system::Trait {
//! # 	type Currency: Currency<Self::AccountId>;
//! # }
//!
//! pub type BalanceOf<T> = <<T as Trait>::Currency as Currency<<T as frame_system::Trait>::AccountId>>::Balance;
//! pub type NegativeImbalanceOf<T> = <<T as Trait>::Currency as Currency<<T as frame_system::Trait>::AccountId>>::NegativeImbalance;
//!
//! # fn main() {}
//! ```
//!
//! The Staking module uses the `LockableCurrency` trait to lock a stash account's funds:
//!
//! ```
//! use frame_support::traits::{WithdrawReasons, LockableCurrency};
//! use sp_runtime::traits::Bounded;
//! pub trait Trait: frame_system::Trait {
//! 	type Currency: LockableCurrency<Self::AccountId, Moment=Self::BlockNumber>;
//! }
//! # struct StakingLedger<T: Trait> {
//! # 	stash: <T as frame_system::Trait>::AccountId,
//! # 	total: <<T as Trait>::Currency as frame_support::traits::Currency<<T as frame_system::Trait>::AccountId>>::Balance,
//! # 	phantom: std::marker::PhantomData<T>,
//! # }
//! # const STAKING_ID: [u8; 8] = *b"staking ";
//!
//! fn update_ledger<T: Trait>(
//! 	controller: &T::AccountId,
//! 	ledger: &StakingLedger<T>
//! ) {
//! 	T::Currency::set_lock(
//! 		STAKING_ID,
//! 		&ledger.stash,
//! 		ledger.total,
//! 		WithdrawReasons::all()
//! 	);
//! 	// <Ledger<T>>::insert(controller, ledger); // Commented out as we don't have access to Staking's storage here.
//! }
//! # fn main() {}
//! ```
//!
//! ## Genesis config
//!
//! The Balances module depends on the [`GenesisConfig`](./struct.GenesisConfig.html).
//!
//! ## Assumptions
//!
//! * Total issued balanced of all accounts should be less than `Trait::Balance::max_value()`.

#![cfg_attr(not(feature = "std"), no_std)]

<<<<<<< HEAD
#[cfg(test)]
mod mock;
#[cfg(test)]
mod tests;

use sp_std::prelude::*;
use sp_std::{cmp, result, mem, fmt::Debug, ops::BitOr};
use codec::{Codec, Encode, Decode};
use frame_support::{
	StorageValue, Parameter, decl_event, decl_storage, decl_module, decl_error, ensure,
	weights::SimpleDispatchInfo, traits::{
		Currency, IsDeadAccount, OnNewAccount, OnReapAccount, OnUnbalanced, TryDrop,
		WithdrawReason, WithdrawReasons, LockIdentifier, LockableCurrency, ExistenceRequirement,
		Imbalance, SignedImbalance, ReservableCurrency, Get, ExistenceRequirement::KeepAlive, UpdateBalanceOutcome
	},
	additional_traits::DummyDispatchVerifier
=======
#[macro_use]
mod tests;
mod tests_local;
mod tests_composite;
mod benchmarking;
mod default_weight;

use sp_std::prelude::*;
use sp_std::{cmp, result, mem, fmt::Debug, ops::BitOr, convert::Infallible};
use codec::{Codec, Encode, Decode};
use frame_support::{
	StorageValue, Parameter, decl_event, decl_storage, decl_module, decl_error, ensure,
	weights::Weight,
	traits::{
		Currency, OnKilledAccount, OnUnbalanced, TryDrop, StoredMap,
		WithdrawReason, WithdrawReasons, LockIdentifier, LockableCurrency, ExistenceRequirement,
		Imbalance, SignedImbalance, ReservableCurrency, Get, ExistenceRequirement::KeepAlive,
		ExistenceRequirement::AllowDeath, IsDeadAccount, BalanceStatus as Status,
	}
>>>>>>> 4771f237
};
use sp_runtime::{
	RuntimeDebug, DispatchResult, DispatchError,
	traits::{
		Zero, AtLeast32BitUnsigned, StaticLookup, Member, CheckedAdd, CheckedSub,
		MaybeSerializeDeserialize, Saturating, Bounded,
	},
};
use frame_system::{self as system, ensure_signed, ensure_root};
<<<<<<< HEAD

=======
>>>>>>> 4771f237
pub use self::imbalances::{PositiveImbalance, NegativeImbalance};

pub trait WeightInfo {
	fn transfer() -> Weight;
	fn transfer_keep_alive() -> Weight;
	fn set_balance_creating() -> Weight;
	fn set_balance_killing() -> Weight;
	fn force_transfer() -> Weight;
}

pub trait Subtrait<I: Instance = DefaultInstance>: frame_system::Trait {
	/// The balance of an account.
	type Balance: Parameter + Member + AtLeast32BitUnsigned + Codec + Default + Copy +
		MaybeSerializeDeserialize + Debug;

	/// A function that is invoked when the free-balance and the reserved-balance has fallen below
	/// the existential deposit and both have been reduced to zero.
	///
	/// All resources should be cleaned up all resources associated with the given account.
	type OnReapAccount: OnReapAccount<Self::AccountId>;

	/// Handler for when a new account is created.
	type OnNewAccount: OnNewAccount<Self::AccountId>;

	/// The minimum amount required to keep an account open.
	type ExistentialDeposit: Get<Self::Balance>;

<<<<<<< HEAD
	/// The fee required to create an account. If you're doing significant stuff with `OnNewAccount`
	/// then you'll probably want to make this non-zero.
	type CreationFee: Get<Self::Balance>;
=======
	/// The means of storing the balances of an account.
	type AccountStore: StoredMap<Self::AccountId, AccountData<Self::Balance>>;

	/// Weight information for the extrinsics in this pallet.
	type WeightInfo: WeightInfo;

	/// The maximum number of locks that should exist on an account.
	/// Not strictly enforced, but used for weight estimation.
	type MaxLocks: Get<u32>;
>>>>>>> 4771f237
}

pub trait Trait<I: Instance = DefaultInstance>: frame_system::Trait {
	/// The balance of an account.
	type Balance: Parameter + Member + AtLeast32BitUnsigned + Codec + Default + Copy +
		MaybeSerializeDeserialize + Debug;

	/// A function that is invoked when the free-balance and the reserved-balance has fallen below
	/// the existential deposit and both have been reduced to zero.
	///
	/// All resources should be cleaned up all resources associated with the given account.
	type OnReapAccount: OnReapAccount<Self::AccountId>;

	/// Handler for when a new account is created.
	type OnNewAccount: OnNewAccount<Self::AccountId>;

	/// Handler for the unbalanced reduction when taking fees associated with balance
	/// transfer (which may also include account creation).
	type TransferPayment: OnUnbalanced<NegativeImbalance<Self, I>>;

	/// Handler for the unbalanced reduction when removing a dust account.
	type DustRemoval: OnUnbalanced<NegativeImbalance<Self, I>>;

	/// The overarching event type.
	type Event: From<Event<Self, I>> + Into<<Self as frame_system::Trait>::Event>;

	/// The minimum amount required to keep an account open.
	type ExistentialDeposit: Get<Self::Balance>;

<<<<<<< HEAD
	/// The fee required to create an account.
	type CreationFee: Get<Self::Balance>;
=======
	/// The means of storing the balances of an account.
	type AccountStore: StoredMap<Self::AccountId, AccountData<Self::Balance>>;

	/// Weight information for extrinsics in this pallet.
	type WeightInfo: WeightInfo;

	/// The maximum number of locks that should exist on an account.
	/// Not strictly enforced, but used for weight estimation.
	type MaxLocks: Get<u32>;
>>>>>>> 4771f237
}

impl<T: Trait<I>, I: Instance> Subtrait<I> for T {
	type Balance = T::Balance;
	type OnReapAccount = T::OnReapAccount;
	type OnNewAccount = T::OnNewAccount;
	type ExistentialDeposit = T::ExistentialDeposit;
<<<<<<< HEAD
	type CreationFee = T::CreationFee;
=======
	type AccountStore = T::AccountStore;
	type WeightInfo = <T as Trait<I>>::WeightInfo;
	type MaxLocks = T::MaxLocks;
>>>>>>> 4771f237
}

decl_event!(
	pub enum Event<T, I: Instance = DefaultInstance> where
		<T as frame_system::Trait>::AccountId,
		<T as Trait<I>>::Balance
	{
<<<<<<< HEAD
		/// A new account was created.
		NewAccount(AccountId, Balance),
		/// An account was reaped.
		ReapedAccount(AccountId, Balance),
		/// Transfer succeeded (from, to, value, fees).
		Transfer(AccountId, AccountId, Balance, Balance),
		/// A balance was set by root (who, free, reserved).
=======
		/// An account was created with some free balance. \[account, free_balance\]
		Endowed(AccountId, Balance),
		/// An account was removed whose balance was non-zero but below ExistentialDeposit,
		/// resulting in an outright loss. \[account, balance\]
		DustLost(AccountId, Balance),
		/// Transfer succeeded. \[from, to, value\]
		Transfer(AccountId, AccountId, Balance),
		/// A balance was set by root. \[who, free, reserved\]
>>>>>>> 4771f237
		BalanceSet(AccountId, Balance, Balance),
		/// Some amount was deposited (e.g. for transaction fees). \[who, deposit\]
		Deposit(AccountId, Balance),
		/// Some balance was reserved (moved from free to reserved). \[who, value\]
		Reserved(AccountId, Balance),
		/// Some balance was unreserved (moved from reserved to free). \[who, value\]
		Unreserved(AccountId, Balance),
		/// Some balance was moved from the reserve of the first account to the second account.
		/// Final argument indicates the destination balance type.
		/// \[from, to, balance, destination_status\]
		ReserveRepatriated(AccountId, AccountId, Balance, Status),
	}
);

decl_error! {
	pub enum Error for Module<T: Trait<I>, I: Instance> {
		/// Vesting balance too high to send value
		VestingBalance,
		/// Account liquidity restrictions prevent withdrawal
		LiquidityRestrictions,
		/// Got an overflow after adding
		Overflow,
		/// Balance too low to send value
		InsufficientBalance,
		/// Value too low to create account due to existential deposit
		ExistentialDeposit,
		/// Transfer/payment would kill account
		KeepAlive,
		/// A vesting schedule already exists for this account
		ExistingVestingSchedule,
		/// Beneficiary account must pre-exist
		DeadAccount,
	}
}

/// Simplified reasons for withdrawing balance.
#[derive(Encode, Decode, Clone, Copy, PartialEq, Eq, RuntimeDebug)]
pub enum Reasons {
	/// Paying system transaction fees.
	Fee = 0,
	/// Any reason other than paying system transaction fees.
	Misc = 1,
	/// Any reason at all.
	All = 2,
}

impl From<WithdrawReasons> for Reasons {
	fn from(r: WithdrawReasons) -> Reasons {
		if r == WithdrawReasons::from(WithdrawReason::TransactionPayment) {
			Reasons::Fee
		} else if r.contains(WithdrawReason::TransactionPayment) {
			Reasons::All
		} else {
			Reasons::Misc
		}
	}
}

impl BitOr for Reasons {
	type Output = Reasons;
	fn bitor(self, other: Reasons) -> Reasons {
		if self == other { return self }
		Reasons::All
	}
}

/// A single lock on a balance. There can be many of these on an account and they "overlap", so the
/// same balance is frozen by multiple locks.
#[derive(Encode, Decode, Clone, PartialEq, Eq, RuntimeDebug)]
pub struct BalanceLock<Balance> {
	/// An identifier for this lock. Only one lock may be in existence for each identifier.
	pub id: LockIdentifier,
	/// The amount which the free balance may not drop below when this lock is in effect.
	pub amount: Balance,
	/// If true, then the lock remains in effect even for payment of transaction fees.
	pub reasons: Reasons,
}

/// All balance information for an account.
#[derive(Encode, Decode, Clone, PartialEq, Eq, Default, RuntimeDebug)]
pub struct AccountData<Balance> {
	/// Non-reserved part of the balance. There may still be restrictions on this, but it is the
	/// total pool what may in principle be transferred, reserved and used for tipping.
	///
	/// This is the only balance that matters in terms of most operations on tokens. It
	/// alone is used to determine the balance when in the contract execution environment.
	pub free: Balance,
	/// Balance which is reserved and may not be used at all.
	///
	/// This can still get slashed, but gets slashed last of all.
	///
	/// This balance is a 'reserve' balance that other subsystems use in order to set aside tokens
	/// that are still 'owned' by the account holder, but which are suspendable.
	pub reserved: Balance,
	/// The amount that `free` may not drop below when withdrawing for *anything except transaction
	/// fee payment*.
	pub misc_frozen: Balance,
	/// The amount that `free` may not drop below when withdrawing specifically for transaction
	/// fee payment.
	pub fee_frozen: Balance,
}

impl<Balance: Saturating + Copy + Ord> AccountData<Balance> {
	/// How much this account's balance can be reduced for the given `reasons`.
	fn usable(&self, reasons: Reasons) -> Balance {
		self.free.saturating_sub(self.frozen(reasons))
	}
	/// The amount that this account's free balance may not be reduced beyond for the given
	/// `reasons`.
	fn frozen(&self, reasons: Reasons) -> Balance {
		match reasons {
			Reasons::All => self.misc_frozen.max(self.fee_frozen),
			Reasons::Misc => self.misc_frozen,
			Reasons::Fee => self.fee_frozen,
		}
	}
	/// The total balance in this account including any that is reserved and ignoring any frozen.
	fn total(&self) -> Balance {
		self.free.saturating_add(self.reserved)
	}
}

// A value placed in storage that represents the current version of the Balances storage.
// This value is used by the `on_runtime_upgrade` logic to determine whether we run
// storage migration logic. This should match directly with the semantic versions of the Rust crate.
#[derive(Encode, Decode, Clone, Copy, PartialEq, Eq, RuntimeDebug)]
enum Releases {
	V1_0_0,
	V2_0_0,
}

impl Default for Releases {
	fn default() -> Self {
		Releases::V1_0_0
	}
}

decl_storage! {
	trait Store for Module<T: Trait<I>, I: Instance=DefaultInstance> as Balances {
		/// The total units issued in the system.
		pub TotalIssuance get(fn total_issuance) build(|config: &GenesisConfig<T, I>| {
			config.balances.iter().fold(Zero::zero(), |acc: T::Balance, &(_, n)| acc + n)
		}): T::Balance;

		/// The balance of an account.
		///
		/// NOTE: This is only used in the case that this module is used to store balances.
<<<<<<< HEAD
		pub Account get (fn account): map hasher(blake2_128_concat) T::AccountId => AccountData<T::Balance>;
=======
		pub Account: map hasher(blake2_128_concat) T::AccountId => AccountData<T::Balance>;
>>>>>>> 4771f237

		/// Any liquidity locks on some account balances.
		/// NOTE: Should only be accessed when setting, changing and freeing a lock.
		pub Locks get(fn locks): map hasher(blake2_128_concat) T::AccountId => Vec<BalanceLock<T::Balance>>;
<<<<<<< HEAD
=======

		/// Storage version of the pallet.
		///
		/// This is set to v2.0.0 for new networks.
		StorageVersion build(|_: &GenesisConfig<T, I>| Releases::V2_0_0): Releases;
>>>>>>> 4771f237
	}
	add_extra_genesis {
		config(balances): Vec<(T::AccountId, T::Balance)>;
		// ^^ begin, length, amount liquid at genesis
		build(|config: &GenesisConfig<T, I>| {
			for (_, balance) in &config.balances {
				assert!(
					*balance >= <T as Trait<I>>::ExistentialDeposit::get(),
					"the balance of any account should always be more than existential deposit.",
				)
			}
			for &(ref who, free) in config.balances.iter() {
				Account::<T, I>::insert(who, AccountData { free, .. Default::default() });
			}
		});
	}
}

decl_module! {
	pub struct Module<T: Trait<I>, I: Instance = DefaultInstance> for enum Call where origin: T::Origin {
		type Error = Error<T, I>;

		/// The minimum amount required to keep an account open.
		const ExistentialDeposit: T::Balance = T::ExistentialDeposit::get();

		/// The fee required to create an account.
		const CreationFee: T::Balance = T::CreationFee::get();

		fn deposit_event() = default;

		/// Transfer some liquid free balance to another account.
		///
		/// `transfer` will set the `FreeBalance` of the sender and receiver.
		/// It will decrease the total issuance of the system by the `TransferFee`.
		/// If the sender's account is below the existential deposit as a result
		/// of the transfer, the account will be reaped.
		///
		/// The dispatch origin for this call must be `Signed` by the transactor.
		///
		/// # <weight>
		/// - Dependent on arguments but not critical, given proper implementations for
		///   input config types. See related functions below.
		/// - It contains a limited number of reads and writes internally and no complex computation.
		///
		/// Related functions:
		///
		///   - `ensure_can_withdraw` is always called internally but has a bounded complexity.
		///   - Transferring balances to accounts that did not exist before will cause
		///      `T::OnNewAccount::on_new_account` to be called.
		///   - Removing enough funds from an account will trigger `T::DustRemoval::on_unbalanced`.
		///   - `transfer_keep_alive` works the same way as `transfer`, but has an additional
		///     check that the transfer will not kill the origin account.
		/// ---------------------------------
		/// - Base Weight: 73.64 µs, worst case scenario (account created, account removed)
		/// - DB Weight: 1 Read and 1 Write to destination account
		/// - Origin account is already in memory, so no DB operations for them.
		/// # </weight>
		#[weight = T::WeightInfo::transfer()]
		pub fn transfer(
			origin,
			dest: <T::Lookup as StaticLookup>::Source,
			#[compact] value: T::Balance
		) {
			let transactor = ensure_signed(origin)?;
			let dest = T::Lookup::lookup(dest)?;
			<Self as Currency<_>>::transfer(&transactor, &dest, value, ExistenceRequirement::AllowDeath)?;
		}

		/// Set the balances of a given account.
		///
		/// This will alter `FreeBalance` and `ReservedBalance` in storage. it will
		/// also decrease the total issuance of the system (`TotalIssuance`).
		/// If the new free or reserved balance is below the existential deposit,
		/// it will reset the account nonce (`frame_system::AccountNonce`).
		///
		/// The dispatch origin for this call is `root`.
		///
		/// # <weight>
		/// - Independent of the arguments.
		/// - Contains a limited number of reads and writes.
		/// ---------------------
		/// - Base Weight:
		///     - Creating: 27.56 µs
		///     - Killing: 35.11 µs
		/// - DB Weight: 1 Read, 1 Write to `who`
		/// # </weight>
		#[weight = T::WeightInfo::set_balance_creating() // Creates a new account.
			.max(T::WeightInfo::set_balance_killing()) // Kills an existing account.
		]
		fn set_balance(
			origin,
			who: <T::Lookup as StaticLookup>::Source,
			#[compact] new_free: T::Balance,
			#[compact] new_reserved: T::Balance
		) {
			ensure_root(origin)?;
			let who = T::Lookup::lookup(who)?;
			let existential_deposit = T::ExistentialDeposit::get();

			let wipeout = new_free + new_reserved < existential_deposit;
			let new_free = if wipeout { Zero::zero() } else { new_free };
			let new_reserved = if wipeout { Zero::zero() } else { new_reserved };

			let old_account = Account::<T, I>::get(&who);

			if new_free > old_account.free {
				mem::drop(PositiveImbalance::<T, I>::new(new_free - old_account.free));
			} else if new_free < old_account.free {
				mem::drop(NegativeImbalance::<T, I>::new(old_account.free - new_free));
			}

			if new_reserved > old_account.reserved {
				mem::drop(PositiveImbalance::<T, I>::new(new_reserved - old_account.reserved));
			} else if new_reserved < old_account.reserved {
				mem::drop(NegativeImbalance::<T, I>::new(old_account.reserved - new_reserved));
			}

			let account = AccountData { free: new_free, reserved: new_reserved, ..old_account };
			Self::set_account(&who, &account, &old_account);

			Self::deposit_event(RawEvent::BalanceSet(who, account.free, account.reserved));
		}

		/// Exactly as `transfer`, except the origin must be root and the source account may be
		/// specified.
		/// # <weight>
		/// - Same as transfer, but additional read and write because the source account is
		///   not assumed to be in the overlay.
		/// # </weight>
		#[weight = T::WeightInfo::force_transfer()]
		pub fn force_transfer(
			origin,
			source: <T::Lookup as StaticLookup>::Source,
			dest: <T::Lookup as StaticLookup>::Source,
			#[compact] value: T::Balance
		) {
			ensure_root(origin)?;
			let source = T::Lookup::lookup(source)?;
			let dest = T::Lookup::lookup(dest)?;
			<Self as Currency<_>>::transfer(&source, &dest, value, ExistenceRequirement::AllowDeath)?;
		}

		/// Same as the [`transfer`] call, but with a check that the transfer will not kill the
		/// origin account.
		///
		/// 99% of the time you want [`transfer`] instead.
		///
		/// [`transfer`]: struct.Module.html#method.transfer
		/// # <weight>
		/// - Cheaper than transfer because account cannot be killed.
		/// - Base Weight: 51.4 µs
		/// - DB Weight: 1 Read and 1 Write to dest (sender is in overlay already)
		/// #</weight>
		#[weight = T::WeightInfo::transfer_keep_alive()]
		pub fn transfer_keep_alive(
			origin,
			dest: <T::Lookup as StaticLookup>::Source,
			#[compact] value: T::Balance
		) {
			let transactor = ensure_signed(origin)?;
			let dest = T::Lookup::lookup(dest)?;
			<Self as Currency<_>>::transfer(&transactor, &dest, value, KeepAlive)?;
		}
	}
}

impl<T: Trait<I>, I: Instance> Module<T, I> {
	// PRIVATE MUTABLES

	/// Get the free balance of an account.
	pub fn free_balance(who: impl sp_std::borrow::Borrow<T::AccountId>) -> T::Balance {
		Account::<T, I>::get(who.borrow()).free
	}

	/// Get the balance of an account that can be used for transfers, reservations, or any other
	/// non-locking, non-transaction-fee activity. Will be at most `free_balance`.
	pub fn usable_balance(who: impl sp_std::borrow::Borrow<T::AccountId>) -> T::Balance {
		Account::<T, I>::get(who.borrow()).usable(Reasons::Misc)
	}

	/// Get the balance of an account that can be used for paying transaction fees (not tipping,
	/// or any other kind of fees, though). Will be at most `free_balance`.
	pub fn usable_balance_for_fees(who: impl sp_std::borrow::Borrow<T::AccountId>) -> T::Balance {
		Account::<T, I>::get(who.borrow()).usable(Reasons::Fee)
	}

	/// Get the reserved balance of an account.
	pub fn reserved_balance(who: impl sp_std::borrow::Borrow<T::AccountId>) -> T::Balance {
		Account::<T, I>::get(who.borrow()).reserved
	}

	/// Set both the free and reserved balance of an account to some new value. Will enforce
	/// `ExistentialDeposit` law, annulling the account as needed.
	///
	/// Will return `AccountKilled` if either reserved or free are too low.
	///
	/// NOTE: This assumes that `account` is the same as `Self::account(who)` except for altered
	/// values of `free` and `balance`.
	///
	/// NOTE: Doesn't do any preparatory work for creating a new account, so should only be used
	/// when it is known that the account already exists.
	///
	/// NOTE: LOW-LEVEL: This will not attempt to maintain total issuance. It is expected that
	/// the caller will do this.
<<<<<<< HEAD
	fn set_account(
		who: &T::AccountId,
		account: &AccountData<T::Balance>,
		old: &AccountData<T::Balance>,
	) -> UpdateBalanceOutcome {
		let total = account.free + account.reserved;
		if total < T::ExistentialDeposit::get() {
			T::DustRemoval::on_unbalanced(NegativeImbalance::new(total));
			if !old.total().is_zero() {
				Self::reap_account(who, total);
				UpdateBalanceOutcome::AccountKilled
			} else {
				UpdateBalanceOutcome::StillDead
			}
		} else {
			if old.total().is_zero() {
				Self::about_to_create_account(who, account.free);
			}
			Account::<T, I>::insert(who, account);
			UpdateBalanceOutcome::Updated
		}
=======
	pub fn mutate_account<R>(
		who: &T::AccountId,
		f: impl FnOnce(&mut AccountData<T::Balance>) -> R
	) -> R {
		Self::try_mutate_account(who, |a, _| -> Result<R, Infallible> { Ok(f(a)) })
			.expect("Error is infallible; qed")
>>>>>>> 4771f237
	}

	/// Register a new account (with existential balance).
	///
	/// This just calls appropriate hooks. It doesn't (necessarily) make any state changes.
	fn about_to_create_account(who: &T::AccountId, balance: T::Balance) {
		T::OnNewAccount::on_new_account(&who);
		Self::deposit_event(RawEvent::NewAccount(who.clone(), balance.clone()));
	}

	/// Unregister an account.
	///
<<<<<<< HEAD
	/// This just removes the nonce and leaves an event.
	fn reap_account(who: &T::AccountId, dust: T::Balance) {
		Locks::<T, I>::remove(who);
		Account::<T, I>::remove(who);
		T::OnReapAccount::on_reap_account(who);
		Self::deposit_event(RawEvent::ReapedAccount(who.clone(), dust));
=======
	/// NOTE: LOW-LEVEL: This will not attempt to maintain total issuance. It is expected that
	/// the caller will do this.
	fn try_mutate_account<R, E>(
		who: &T::AccountId,
		f: impl FnOnce(&mut AccountData<T::Balance>, bool) -> Result<R, E>
	) -> Result<R, E> {
		T::AccountStore::try_mutate_exists(who, |maybe_account| {
			let is_new = maybe_account.is_none();
			let mut account = maybe_account.take().unwrap_or_default();
			f(&mut account, is_new).map(move |result| {
				let maybe_endowed = if is_new { Some(account.free) } else { None };
				*maybe_account = Self::post_mutation(who, account);
				(maybe_endowed, result)
			})
		}).map(|(maybe_endowed, result)| {
			if let Some(endowed) = maybe_endowed {
				Self::deposit_event(RawEvent::Endowed(who.clone(), endowed));
			}
			result
		})
>>>>>>> 4771f237
	}

	/// Update the account entry for `who`, given the locks.
	fn update_locks(who: &T::AccountId, locks: &[BalanceLock<T::Balance>]) {
<<<<<<< HEAD
		Account::<T, I>::mutate(who, |b| {
=======
		if locks.len() as u32 > T::MaxLocks::get() {
			frame_support::debug::warn!(
				"Warning: A user has more currency locks than expected. \
				A runtime configuration adjustment may be needed."
			);
		}
		Self::mutate_account(who, |b| {
>>>>>>> 4771f237
			b.misc_frozen = Zero::zero();
			b.fee_frozen = Zero::zero();
			for l in locks.iter() {
				if l.reasons == Reasons::All || l.reasons == Reasons::Misc {
					b.misc_frozen = b.misc_frozen.max(l.amount);
				}
				if l.reasons == Reasons::All || l.reasons == Reasons::Fee {
					b.fee_frozen = b.fee_frozen.max(l.amount);
				}
			}
		});
		Locks::<T, I>::insert(who, locks);
	}
}

impl<T: Trait<I>, I: Instance> OnReapAccount<T::AccountId> for Module<T, I> {
	fn on_reap_account(who: &T::AccountId) {
		Locks::<T, I>::remove(who);
		Account::<T, I>::remove(who);
	}
}

// wrapping these imbalances in a private module is necessary to ensure absolute privacy
// of the inner member.
mod imbalances {
	use super::{
		result, Subtrait, DefaultInstance, Imbalance, Trait, Zero, Instance, Saturating,
		StorageValue, TryDrop,
	};
	use sp_std::mem;

	/// Opaque, move-only struct with private fields that serves as a token denoting that
	/// funds have been created without any equal and opposite accounting.
	#[must_use]
	pub struct PositiveImbalance<T: Subtrait<I>, I: Instance=DefaultInstance>(T::Balance);

	impl<T: Subtrait<I>, I: Instance> PositiveImbalance<T, I> {
		/// Create a new positive imbalance from a balance.
		pub fn new(amount: T::Balance) -> Self {
			PositiveImbalance(amount)
		}
	}

	/// Opaque, move-only struct with private fields that serves as a token denoting that
	/// funds have been destroyed without any equal and opposite accounting.
	#[must_use]
	pub struct NegativeImbalance<T: Subtrait<I>, I: Instance=DefaultInstance>(T::Balance);

	impl<T: Subtrait<I>, I: Instance> NegativeImbalance<T, I> {
		/// Create a new negative imbalance from a balance.
		pub fn new(amount: T::Balance) -> Self {
			NegativeImbalance(amount)
		}
	}

	impl<T: Trait<I>, I: Instance> TryDrop for PositiveImbalance<T, I> {
		fn try_drop(self) -> result::Result<(), Self> {
			self.drop_zero()
		}
	}

	impl<T: Trait<I>, I: Instance> Imbalance<T::Balance> for PositiveImbalance<T, I> {
		type Opposite = NegativeImbalance<T, I>;

		fn zero() -> Self {
			Self(Zero::zero())
		}
		fn drop_zero(self) -> result::Result<(), Self> {
			if self.0.is_zero() {
				Ok(())
			} else {
				Err(self)
			}
		}
		fn split(self, amount: T::Balance) -> (Self, Self) {
			let first = self.0.min(amount);
			let second = self.0 - first;

			mem::forget(self);
			(Self(first), Self(second))
		}
		fn merge(mut self, other: Self) -> Self {
			self.0 = self.0.saturating_add(other.0);
			mem::forget(other);

			self
		}
		fn subsume(&mut self, other: Self) {
			self.0 = self.0.saturating_add(other.0);
			mem::forget(other);
		}
		fn offset(self, other: Self::Opposite) -> result::Result<Self, Self::Opposite> {
			let (a, b) = (self.0, other.0);
			mem::forget((self, other));

			if a >= b {
				Ok(Self(a - b))
			} else {
				Err(NegativeImbalance::new(b - a))
			}
		}
		fn peek(&self) -> T::Balance {
			self.0.clone()
		}
	}

	impl<T: Trait<I>, I: Instance> TryDrop for NegativeImbalance<T, I> {
		fn try_drop(self) -> result::Result<(), Self> {
			self.drop_zero()
		}
	}

	impl<T: Trait<I>, I: Instance> Imbalance<T::Balance> for NegativeImbalance<T, I> {
		type Opposite = PositiveImbalance<T, I>;

		fn zero() -> Self {
			Self(Zero::zero())
		}
		fn drop_zero(self) -> result::Result<(), Self> {
			if self.0.is_zero() {
				Ok(())
			} else {
				Err(self)
			}
		}
		fn split(self, amount: T::Balance) -> (Self, Self) {
			let first = self.0.min(amount);
			let second = self.0 - first;

			mem::forget(self);
			(Self(first), Self(second))
		}
		fn merge(mut self, other: Self) -> Self {
			self.0 = self.0.saturating_add(other.0);
			mem::forget(other);

			self
		}
		fn subsume(&mut self, other: Self) {
			self.0 = self.0.saturating_add(other.0);
			mem::forget(other);
		}
		fn offset(self, other: Self::Opposite) -> result::Result<Self, Self::Opposite> {
			let (a, b) = (self.0, other.0);
			mem::forget((self, other));

			if a >= b {
				Ok(Self(a - b))
			} else {
				Err(PositiveImbalance::new(b - a))
			}
		}
		fn peek(&self) -> T::Balance {
			self.0.clone()
		}
	}

	impl<T: Subtrait<I>, I: Instance> Drop for PositiveImbalance<T, I> {
		/// Basic drop handler will just square up the total issuance.
		fn drop(&mut self) {
			<super::TotalIssuance<super::ElevatedTrait<T, I>, I>>::mutate(
				|v| *v = v.saturating_add(self.0)
			);
		}
	}

	impl<T: Subtrait<I>, I: Instance> Drop for NegativeImbalance<T, I> {
		/// Basic drop handler will just square up the total issuance.
		fn drop(&mut self) {
			<super::TotalIssuance<super::ElevatedTrait<T, I>, I>>::mutate(
				|v| *v = v.saturating_sub(self.0)
			);
		}
	}
}

// TODO: #2052
// Somewhat ugly hack in order to gain access to module's `increase_total_issuance_by`
// using only the Subtrait (which defines only the types that are not dependent
// on Positive/NegativeImbalance). Subtrait must be used otherwise we end up with a
// circular dependency with Trait having some types be dependent on PositiveImbalance<Trait>
// and PositiveImbalance itself depending back on Trait for its Drop impl (and thus
// its type declaration).
// This works as long as `increase_total_issuance_by` doesn't use the Imbalance
// types (basically for charging fees).
// This should eventually be refactored so that the type item that
// depends on the Imbalance type (DustRemoval) is placed in its own pallet.
struct ElevatedTrait<T: Subtrait<I>, I: Instance>(T, I);
impl<T: Subtrait<I>, I: Instance> Clone for ElevatedTrait<T, I> {
	fn clone(&self) -> Self { unimplemented!() }
}
impl<T: Subtrait<I>, I: Instance> PartialEq for ElevatedTrait<T, I> {
	fn eq(&self, _: &Self) -> bool { unimplemented!() }
}
impl<T: Subtrait<I>, I: Instance> Eq for ElevatedTrait<T, I> {}
impl<T: Subtrait<I>, I: Instance> frame_system::Trait for ElevatedTrait<T, I> {
	type BaseCallFilter = T::BaseCallFilter;
	type Origin = T::Origin;
	type Call = T::Call;
	type Index = T::Index;
	type BlockNumber = T::BlockNumber;
	type Hash = T::Hash;
	type Hashing = T::Hashing;
	type AccountId = T::AccountId;
	type Lookup = T::Lookup;
	type Header = T::Header;
	type Event = ();
	type BlockHashCount = T::BlockHashCount;
	type Doughnut = T::Doughnut;
	type DelegatedDispatchVerifier = DummyDispatchVerifier<Self::Doughnut, Self::AccountId>;
	type MaximumBlockWeight = T::MaximumBlockWeight;
	type DbWeight = T::DbWeight;
	type BlockExecutionWeight = T::BlockExecutionWeight;
	type ExtrinsicBaseWeight = T::ExtrinsicBaseWeight;
	type MaximumExtrinsicWeight = T::MaximumBlockWeight;
	type MaximumBlockLength = T::MaximumBlockLength;
	type AvailableBlockRatio = T::AvailableBlockRatio;
	type Version = T::Version;
<<<<<<< HEAD
	type ModuleToIndex = T::ModuleToIndex;
=======
	type PalletInfo = T::PalletInfo;
	type OnNewAccount = T::OnNewAccount;
	type OnKilledAccount = T::OnKilledAccount;
	type AccountData = T::AccountData;
	type SystemWeightInfo = T::SystemWeightInfo;
>>>>>>> 4771f237
}
impl<T: Subtrait<I>, I: Instance> Trait<I> for ElevatedTrait<T, I> {
	type Balance = T::Balance;
	type OnReapAccount = T::OnReapAccount;
	type OnNewAccount = T::OnNewAccount;
	type Event = ();
	type TransferPayment = ();
	type DustRemoval = ();
	type ExistentialDeposit = T::ExistentialDeposit;
<<<<<<< HEAD
	type CreationFee = T::CreationFee;
=======
	type AccountStore = T::AccountStore;
	type WeightInfo = <T as Subtrait<I>>::WeightInfo;
	type MaxLocks = T::MaxLocks;
>>>>>>> 4771f237
}

impl<T: Trait<I>, I: Instance> Currency<T::AccountId> for Module<T, I> where
	T::Balance: MaybeSerializeDeserialize + Debug
{
	type Balance = T::Balance;
	type PositiveImbalance = PositiveImbalance<T, I>;
	type NegativeImbalance = NegativeImbalance<T, I>;

	fn total_balance(who: &T::AccountId) -> Self::Balance {
		Self::account(who).total()
	}

	// Check if `value` amount of free balance can be slashed from `who`.
	fn can_slash(who: &T::AccountId, value: Self::Balance) -> bool {
		if value.is_zero() { return true }
		Self::free_balance(who) >= value
	}

	fn total_issuance() -> Self::Balance {
		<TotalIssuance<T, I>>::get()
	}

	fn minimum_balance() -> Self::Balance {
		T::ExistentialDeposit::get()
	}

	fn free_balance(who: &T::AccountId) -> Self::Balance {
		Account::<T, I>::get(who).free
	}

	// Burn funds from the total issuance, returning a positive imbalance for the amount burned.
	// Is a no-op if amount to be burned is zero.
	fn burn(mut amount: Self::Balance) -> Self::PositiveImbalance {
		if amount.is_zero() { return PositiveImbalance::zero() }
		<TotalIssuance<T, I>>::mutate(|issued| {
			*issued = issued.checked_sub(&amount).unwrap_or_else(|| {
				amount = *issued;
				Zero::zero()
			});
		});
		PositiveImbalance::new(amount)
	}

	// Create new funds into the total issuance, returning a negative imbalance
	// for the amount issued.
	// Is a no-op if amount to be issued it zero.
	fn issue(mut amount: Self::Balance) -> Self::NegativeImbalance {
		if amount.is_zero() { return NegativeImbalance::zero() }
		<TotalIssuance<T, I>>::mutate(|issued|
			*issued = issued.checked_add(&amount).unwrap_or_else(|| {
				amount = Self::Balance::max_value() - *issued;
				Self::Balance::max_value()
			})
		);
		NegativeImbalance::new(amount)
	}

	// Ensure that an account can withdraw from their free balance given any existing withdrawal
	// restrictions like locks and vesting balance.
	// Is a no-op if amount to be withdrawn is zero.
	//
	// # <weight>
	// Despite iterating over a list of locks, they are limited by the number of
	// lock IDs, which means the number of runtime modules that intend to use and create locks.
	// # </weight>
	fn ensure_can_withdraw(
		who: &T::AccountId,
		amount: T::Balance,
		reasons: WithdrawReasons,
		new_balance: T::Balance,
	) -> DispatchResult {
		if amount.is_zero() { return Ok(()) }
		let min_balance = Account::<T, I>::get(who).frozen(reasons.into());
		ensure!(new_balance >= min_balance, Error::<T, I>::LiquidityRestrictions);
		Ok(())
	}

	// Transfer some free balance from `transactor` to `dest`, respecting existence requirements.
	// Is a no-op if value to be transferred is zero or the `transactor` is the same as `dest`.
	fn transfer(
		transactor: &T::AccountId,
		dest: &T::AccountId,
		value: Self::Balance,
		existence_requirement: ExistenceRequirement,
	) -> DispatchResult {
		if value.is_zero() || transactor == dest { return Ok(()) }

<<<<<<< HEAD
		let old_from_account = Self::account(transactor);
		let mut from_account = old_from_account.clone();
		let old_to_account = Self::account(dest);
		let mut to_account = old_to_account.clone();
=======
		Self::try_mutate_account(dest, |to_account, _| -> DispatchResult {
			Self::try_mutate_account(transactor, |from_account, _| -> DispatchResult {
				from_account.free = from_account.free.checked_sub(&value)
					.ok_or(Error::<T, I>::InsufficientBalance)?;
>>>>>>> 4771f237

		let would_create = to_account.total().is_zero();
		let fee = if would_create { T::CreationFee::get() } else { Zero::zero() };
		let liability = value.checked_add(&fee).ok_or(Error::<T, I>::Overflow)?;

		from_account.free = from_account.free.checked_sub(&liability)
			.ok_or(Error::<T, I>::InsufficientBalance)?;

		// NOTE: total stake being stored in the same type means that this could never overflow
		// but better to be safe than sorry.
		to_account.free = to_account.free.checked_add(&value).ok_or(Error::<T, I>::Overflow)?;

		let ed = T::ExistentialDeposit::get();
		ensure!(to_account.free >= ed, Error::<T, I>::ExistentialDeposit);
		let allow_death = existence_requirement == ExistenceRequirement::AllowDeath;
		ensure!(allow_death || from_account.free >= ed, Error::<T, I>::KeepAlive);

		Self::ensure_can_withdraw(
			transactor,
			value,
			WithdrawReason::Transfer.into(),
			from_account.free,
		)?;

		let allow_death = existence_requirement == ExistenceRequirement::AllowDeath;
		ensure!(allow_death || from_account.free >= ed, Error::<T, I>::KeepAlive);

		Self::set_account(transactor, &from_account, &old_from_account);

		// Take action on the set_account call.
		// This will emit events that _resulted_ from the transfer.
		Self::set_account(dest, &to_account, &old_to_account);

		// Emit transfer event.
		Self::deposit_event(RawEvent::Transfer(transactor.clone(), dest.clone(), value, fee));

		T::TransferPayment::on_unbalanced(NegativeImbalance::new(fee));

		Ok(())
	}

	// Withdraw some free balance from an account, respecting existence requirements.
	// Is a no-op if value to be withdrawn is zero.
	fn withdraw(
		who: &T::AccountId,
		value: Self::Balance,
		reasons: WithdrawReasons,
		liveness: ExistenceRequirement,
	) -> result::Result<Self::NegativeImbalance, DispatchError> {
		if value.is_zero() { return Ok(NegativeImbalance::zero()); }

		let old_account = Self::account(who);
		let mut account = old_account.clone();
		if let Some(new_free_account) = account.free.checked_sub(&value) {
			// if we need to keep the account alive...
			if liveness == ExistenceRequirement::KeepAlive
				// ...and it would be dead afterwards...
				&& new_free_account < T::ExistentialDeposit::get()
				// ...yet is was alive before
				&& account.free >= T::ExistentialDeposit::get()
			{
				Err(Error::<T, I>::KeepAlive)?
			}
			Self::ensure_can_withdraw(who, value, reasons, new_free_account)?;
			account.free = new_free_account;
			Self::set_account(who, &account, &old_account);
			Ok(NegativeImbalance::new(value))
		} else {
			Err(Error::<T, I>::InsufficientBalance)?
		}
	}

	/// Slash a target account `who`, returning the negative imbalance created and any left over
	/// amount that could not be slashed.
	///
	/// Is a no-op if `value` to be slashed is zero.
	///
	/// NOTE: `slash()` prefers free balance, but assumes that reserve balance can be drawn
	/// from in extreme circumstances. `can_slash()` should be used prior to `slash()` to avoid having
	/// to draw from reserved funds, however we err on the side of punishment if things are inconsistent
	/// or `can_slash` wasn't used appropriately.
	fn slash(
		who: &T::AccountId,
		value: Self::Balance
	) -> (Self::NegativeImbalance, Self::Balance) {
		if value.is_zero() { return (NegativeImbalance::zero(), Zero::zero()) }

		let old_account = Self::account(who);
		let mut account = old_account.clone();

		let free_slash = cmp::min(account.free, value);
		account.free -= free_slash;

		let remaining_slash = value - free_slash;
		let result = if !remaining_slash.is_zero() {
			let reserved_slash = cmp::min(account.reserved, remaining_slash);
			account.reserved -= reserved_slash;
			(NegativeImbalance::new(free_slash + reserved_slash), remaining_slash - reserved_slash)
		} else {
			(NegativeImbalance::new(value), Zero::zero())
		};
		Self::set_account(who, &account, &old_account);
		result
	}

	/// Deposit some `value` into the free balance of an existing target account `who`.
	///
	/// Is a no-op if the `value` to be deposited is zero.
	fn deposit_into_existing(
		who: &T::AccountId,
		value: Self::Balance
	) -> result::Result<Self::PositiveImbalance, DispatchError> {
		if value.is_zero() { return Ok(PositiveImbalance::zero()) }

<<<<<<< HEAD
		let old_account = Self::account(who);
		let mut account = old_account.clone();
		ensure!(!account.total().is_zero(), Error::<T, I>::DeadAccount);
		account.free = account.free.checked_add(&value).ok_or(Error::<T, I>::Overflow)?;

		Self::set_account(who, &account, &old_account);
		Ok(PositiveImbalance::new(value))
=======
		Self::try_mutate_account(who, |account, is_new| -> Result<Self::PositiveImbalance, DispatchError> {
			ensure!(!is_new, Error::<T, I>::DeadAccount);
			account.free = account.free.checked_add(&value).ok_or(Error::<T, I>::Overflow)?;
			Ok(PositiveImbalance::new(value))
		})
>>>>>>> 4771f237
	}

	/// Deposit some `value` into the free balance of `who`, possibly creating a new account.
	///
	/// This function is a no-op if:
	/// - the `value` to be deposited is zero; or
	/// - if the `value` to be deposited is less than the ED and the account does not yet exist; or
	/// - `value` is so large it would cause the balance of `who` to overflow.
	fn deposit_creating(
		who: &T::AccountId,
		value: Self::Balance,
	) -> Self::PositiveImbalance {
		if value.is_zero() { return Self::PositiveImbalance::zero() }

<<<<<<< HEAD
		let old_account = Self::account(who);
		let mut account = old_account.clone();
		let ed = T::ExistentialDeposit::get();

		// bail if not yet created and this operation wouldn't be enough to create it.
		if value < ed && account.total().is_zero() { return Self::PositiveImbalance::zero() }
=======
		Self::try_mutate_account(who, |account, is_new| -> Result<Self::PositiveImbalance, Self::PositiveImbalance> {
			// bail if not yet created and this operation wouldn't be enough to create it.
			let ed = T::ExistentialDeposit::get();
			ensure!(value >= ed || !is_new, Self::PositiveImbalance::zero());

			// defensive only: overflow should never happen, however in case it does, then this
			// operation is a no-op.
			account.free = account.free.checked_add(&value).ok_or_else(|| Self::PositiveImbalance::zero())?;
>>>>>>> 4771f237

		// defensive only: overflow should never happen, however in case it does, then this
		// operation is a no-op.
		account.free = match account.free.checked_add(&value) {
			Some(f) => f,
			None => return Self::PositiveImbalance::zero(),
		};

		Self::set_account(who, &account, &old_account);

<<<<<<< HEAD
		PositiveImbalance::new(value)
	}

	/// Force the new free balance of a target account `who` to some new value `balance`.
	fn make_free_balance_be(who: &T::AccountId, value: Self::Balance) -> (
		SignedImbalance<Self::Balance, Self::PositiveImbalance>,
		UpdateBalanceOutcome
	) {
		let old_account = Self::account(who);
		let mut account = old_account.clone();

		if value < T::ExistentialDeposit::get() && account.free.is_zero() {
=======
		Self::try_mutate_account(who, |account, _|
			-> Result<Self::NegativeImbalance, DispatchError>
		{
			let new_free_account = account.free.checked_sub(&value)
				.ok_or(Error::<T, I>::InsufficientBalance)?;

			// bail if we need to keep the account alive and this would kill it.
			let ed = T::ExistentialDeposit::get();
			let would_be_dead = new_free_account + account.reserved < ed;
			let would_kill = would_be_dead && account.free + account.reserved >= ed;
			ensure!(liveness == AllowDeath || !would_kill, Error::<T, I>::KeepAlive);

			Self::ensure_can_withdraw(who, value, reasons, new_free_account)?;

			account.free = new_free_account;

			Ok(NegativeImbalance::new(value))
		})
	}

	/// Force the new free balance of a target account `who` to some new value `balance`.
	fn make_free_balance_be(who: &T::AccountId, value: Self::Balance)
		-> SignedImbalance<Self::Balance, Self::PositiveImbalance>
	{
		Self::try_mutate_account(who, |account, is_new|
			-> Result<SignedImbalance<Self::Balance, Self::PositiveImbalance>, ()>
		{
			let ed = T::ExistentialDeposit::get();
>>>>>>> 4771f237
			// If we're attempting to set an existing account to less than ED, then
			// bypass the entire operation. It's a no-op if you follow it through, but
			// since this is an instance where we might account for a negative imbalance
			// (in the dust cleaner of set_account) before we account for its actual
			// equal and opposite cause (returned as an Imbalance), then in the
			// instance that there's no other accounts on the system at all, we might
			// underflow the issuance and our arithmetic will be off.
<<<<<<< HEAD
			return (
				SignedImbalance::Positive(Self::PositiveImbalance::zero()),
				UpdateBalanceOutcome::AccountKilled,
			)
		}
		let imbalance = if account.free <= value {
			SignedImbalance::Positive(PositiveImbalance::new(value - account.free))
		} else {
			SignedImbalance::Negative(NegativeImbalance::new(account.free - value))
		};
		account.free = value;

		// If the balance is too low, then the account is reaped.
		// Free balance can never be less than ED. If that happens, it gets reduced to zero
		// and the account information relevant to this subsystem is deleted (i.e. the
		// account is reaped).
		let outcome = Self::set_account(who, &account, &old_account);
		(imbalance, outcome)
=======
			ensure!(value.saturating_add(account.reserved) >= ed || !is_new, ());

			let imbalance = if account.free <= value {
				SignedImbalance::Positive(PositiveImbalance::new(value - account.free))
			} else {
				SignedImbalance::Negative(NegativeImbalance::new(account.free - value))
			};
			account.free = value;
			Ok(imbalance)
		}).unwrap_or_else(|_| SignedImbalance::Positive(Self::PositiveImbalance::zero()))
>>>>>>> 4771f237
	}
}

impl<T: Trait<I>, I: Instance> ReservableCurrency<T::AccountId> for Module<T, I>  where
	T::Balance: MaybeSerializeDeserialize + Debug
{
	/// Check if `who` can reserve `value` from their free balance.
	///
	/// Always `true` if value to be reserved is zero.
	fn can_reserve(who: &T::AccountId, value: Self::Balance) -> bool {
		if value.is_zero() { return true }
		Self::account(who).free
			.checked_sub(&value)
			.map_or(false, |new_balance|
				Self::ensure_can_withdraw(who, value, WithdrawReason::Reserve.into(), new_balance).is_ok()
			)
	}

	fn reserved_balance(who: &T::AccountId) -> Self::Balance {
		Self::account(who).reserved
	}

	/// Move `value` from the free balance from `who` to their reserved balance.
	///
	/// Is a no-op if value to be reserved is zero.
	fn reserve(who: &T::AccountId, value: Self::Balance) -> result::Result<(), DispatchError> {
		if value.is_zero() { return Ok(()) }

<<<<<<< HEAD
		let old_account = Self::account(who);
		let mut account = old_account.clone();

		account.free = account.free.checked_sub(&value).ok_or(Error::<T, I>::InsufficientBalance)?;
		account.reserved = account.reserved.checked_add(&value).ok_or(Error::<T, I>::Overflow)?;
		Self::ensure_can_withdraw(who, value, WithdrawReason::Reserve.into(), account.free)?;

		Self::set_account(who, &account, &old_account);
=======
		Self::try_mutate_account(who, |account, _| -> DispatchResult {
			account.free = account.free.checked_sub(&value).ok_or(Error::<T, I>::InsufficientBalance)?;
			account.reserved = account.reserved.checked_add(&value).ok_or(Error::<T, I>::Overflow)?;
			Self::ensure_can_withdraw(&who, value.clone(), WithdrawReason::Reserve.into(), account.free)
		})?;

		Self::deposit_event(RawEvent::Reserved(who.clone(), value));
>>>>>>> 4771f237
		Ok(())
	}

	/// Unreserve some funds, returning any amount that was unable to be unreserved.
	///
	/// Is a no-op if the value to be unreserved is zero.
	fn unreserve(who: &T::AccountId, value: Self::Balance) -> Self::Balance {
		if value.is_zero() { return Zero::zero() }

<<<<<<< HEAD
		let old_account = Self::account(who);
		let mut account = old_account.clone();

		let actual = cmp::min(account.reserved, value);
		account.reserved -= actual;
		// defensive only: this can never fail since total issuance which is at least free+reserved
		// fits into the same datatype.
		account.free = account.free.saturating_add(actual);

		Self::set_account(who, &account, &old_account);

=======
		let actual = Self::mutate_account(who, |account| {
			let actual = cmp::min(account.reserved, value);
			account.reserved -= actual;
			// defensive only: this can never fail since total issuance which is at least free+reserved
			// fits into the same data type.
			account.free = account.free.saturating_add(actual);
			actual
		});

		Self::deposit_event(RawEvent::Unreserved(who.clone(), actual.clone()));
>>>>>>> 4771f237
		value - actual
	}

	/// Slash from reserved balance, returning the negative imbalance created,
	/// and any amount that was unable to be slashed.
	///
	/// Is a no-op if the value to be slashed is zero.
	fn slash_reserved(
		who: &T::AccountId,
		value: Self::Balance
	) -> (Self::NegativeImbalance, Self::Balance) {
		if value.is_zero() { return (NegativeImbalance::zero(), Zero::zero()) }

		let old_account = Self::account(who);
		let mut account = old_account.clone();

		// underflow should never happen, but it if does, there's nothing to be done here.
		let actual = cmp::min(account.reserved, value);
		account.reserved -= actual;

		Self::set_account(who, &account, &old_account);

		(NegativeImbalance::new(actual), value - actual)
	}

	/// Move the reserved balance of one account into the free balance of another.
	///
	/// Is a no-op if the value to be moved is zero.
	fn repatriate_reserved(
		slashed: &T::AccountId,
		beneficiary: &T::AccountId,
		value: Self::Balance,
	) -> result::Result<Self::Balance, DispatchError> {
		if value.is_zero() { return Ok (Zero::zero()) }

		if slashed == beneficiary {
			return Ok(Self::unreserve(slashed, value));
		}

<<<<<<< HEAD
		let old_to_account = Self::account(beneficiary);
		let mut to_account = old_to_account.clone();
		ensure!(!to_account.total().is_zero(), Error::<T, I>::DeadAccount);

		let old_from_account = Self::account(slashed);
		let mut from_account = old_from_account.clone();
		let actual = cmp::min(from_account.reserved, value);

		to_account.free = to_account.free.checked_add(&actual).ok_or(Error::<T, I>::Overflow)?;
		from_account.reserved -= actual;

		Self::set_account(slashed, &from_account, &old_from_account);
		Self::set_account(beneficiary, &to_account, &old_to_account);

		Ok(value - actual)
=======
		let actual = Self::try_mutate_account(beneficiary, |to_account, is_new|-> Result<Self::Balance, DispatchError> {
			ensure!(!is_new, Error::<T, I>::DeadAccount);
			Self::try_mutate_account(slashed, |from_account, _| -> Result<Self::Balance, DispatchError> {
				let actual = cmp::min(from_account.reserved, value);
				match status {
					Status::Free => to_account.free = to_account.free.checked_add(&actual).ok_or(Error::<T, I>::Overflow)?,
					Status::Reserved => to_account.reserved = to_account.reserved.checked_add(&actual).ok_or(Error::<T, I>::Overflow)?,
				}
				from_account.reserved -= actual;
				Ok(actual)
			})
		})?;

		Self::deposit_event(RawEvent::ReserveRepatriated(slashed.clone(), beneficiary.clone(), actual, status));
		Ok(value - actual)
	}
}

/// Implement `OnKilledAccount` to remove the local account, if using local account storage.
///
/// NOTE: You probably won't need to use this! This only needs to be "wired in" to System module
/// if you're using the local balance storage. **If you're using the composite system account
/// storage (which is the default in most examples and tests) then there's no need.**
impl<T: Trait<I>, I: Instance> OnKilledAccount<T::AccountId> for Module<T, I> {
	fn on_killed_account(who: &T::AccountId) {
		Account::<T, I>::mutate_exists(who, |account| {
			let total = account.as_ref().map(|acc| acc.total()).unwrap_or_default();
			if !total.is_zero() {
				T::DustRemoval::on_unbalanced(NegativeImbalance::new(total));
				Self::deposit_event(RawEvent::DustLost(who.clone(), total));
			}
			*account = None;
		});
>>>>>>> 4771f237
	}
}

impl<T: Trait<I>, I: Instance> LockableCurrency<T::AccountId> for Module<T, I>
where
	T::Balance: MaybeSerializeDeserialize + Debug
{
	type Moment = T::BlockNumber;

	type MaxLocks = T::MaxLocks;

	// Set a lock on the balance of `who`.
	// Is a no-op if lock amount is zero or `reasons` `is_none()`.
	fn set_lock(
		id: LockIdentifier,
		who: &T::AccountId,
		amount: T::Balance,
		reasons: WithdrawReasons,
	) {
		if amount.is_zero() || reasons.is_none() { return }
		let mut new_lock = Some(BalanceLock { id, amount, reasons: reasons.into() });
		let mut locks = Self::locks(who).into_iter()
			.filter_map(|l| if l.id == id { new_lock.take() } else { Some(l) })
			.collect::<Vec<_>>();
		if let Some(lock) = new_lock {
			locks.push(lock)
		}
		Self::update_locks(who, &locks[..]);
	}

	// Extend a lock on the balance of `who`.
	// Is a no-op if lock amount is zero or `reasons` `is_none()`.
	fn extend_lock(
		id: LockIdentifier,
		who: &T::AccountId,
		amount: T::Balance,
		reasons: WithdrawReasons,
	) {
		if amount.is_zero() || reasons.is_none() { return }
		let mut new_lock = Some(BalanceLock { id, amount, reasons: reasons.into() });
		let mut locks = Self::locks(who).into_iter().filter_map(|l|
			if l.id == id {
				new_lock.take().map(|nl| {
					BalanceLock {
						id: l.id,
						amount: l.amount.max(nl.amount),
						reasons: l.reasons | nl.reasons,
					}
				})
			} else {
				Some(l)
			}).collect::<Vec<_>>();
		if let Some(lock) = new_lock {
			locks.push(lock)
		}
		Self::update_locks(who, &locks[..]);
	}

	fn remove_lock(
		id: LockIdentifier,
		who: &T::AccountId,
	) {
		let mut locks = Self::locks(who);
		locks.retain(|l| l.id != id);
		Self::update_locks(who, &locks[..]);
	}
}

impl<T: Trait<I>, I: Instance> IsDeadAccount<T::AccountId> for Module<T, I>
where
	T::Balance: MaybeSerializeDeserialize + Debug
{
	fn is_dead_account(who: &T::AccountId) -> bool {
<<<<<<< HEAD
		// this should always be exactly equivalent to `Self::account(who).total().is_zero()`
		!Account::<T, I>::contains_key(who)
=======
		// this should always be exactly equivalent to `Self::account(who).total().is_zero()` if ExistentialDeposit > 0
		!T::AccountStore::is_explicit(who)
>>>>>>> 4771f237
	}
}<|MERGE_RESOLUTION|>--- conflicted
+++ resolved
@@ -149,24 +149,6 @@
 
 #![cfg_attr(not(feature = "std"), no_std)]
 
-<<<<<<< HEAD
-#[cfg(test)]
-mod mock;
-#[cfg(test)]
-mod tests;
-
-use sp_std::prelude::*;
-use sp_std::{cmp, result, mem, fmt::Debug, ops::BitOr};
-use codec::{Codec, Encode, Decode};
-use frame_support::{
-	StorageValue, Parameter, decl_event, decl_storage, decl_module, decl_error, ensure,
-	weights::SimpleDispatchInfo, traits::{
-		Currency, IsDeadAccount, OnNewAccount, OnReapAccount, OnUnbalanced, TryDrop,
-		WithdrawReason, WithdrawReasons, LockIdentifier, LockableCurrency, ExistenceRequirement,
-		Imbalance, SignedImbalance, ReservableCurrency, Get, ExistenceRequirement::KeepAlive, UpdateBalanceOutcome
-	},
-	additional_traits::DummyDispatchVerifier
-=======
 #[macro_use]
 mod tests;
 mod tests_local;
@@ -186,7 +168,6 @@
 		Imbalance, SignedImbalance, ReservableCurrency, Get, ExistenceRequirement::KeepAlive,
 		ExistenceRequirement::AllowDeath, IsDeadAccount, BalanceStatus as Status,
 	}
->>>>>>> 4771f237
 };
 use sp_runtime::{
 	RuntimeDebug, DispatchResult, DispatchError,
@@ -196,10 +177,6 @@
 	},
 };
 use frame_system::{self as system, ensure_signed, ensure_root};
-<<<<<<< HEAD
-
-=======
->>>>>>> 4771f237
 pub use self::imbalances::{PositiveImbalance, NegativeImbalance};
 
 pub trait WeightInfo {
@@ -215,23 +192,9 @@
 	type Balance: Parameter + Member + AtLeast32BitUnsigned + Codec + Default + Copy +
 		MaybeSerializeDeserialize + Debug;
 
-	/// A function that is invoked when the free-balance and the reserved-balance has fallen below
-	/// the existential deposit and both have been reduced to zero.
-	///
-	/// All resources should be cleaned up all resources associated with the given account.
-	type OnReapAccount: OnReapAccount<Self::AccountId>;
-
-	/// Handler for when a new account is created.
-	type OnNewAccount: OnNewAccount<Self::AccountId>;
-
 	/// The minimum amount required to keep an account open.
 	type ExistentialDeposit: Get<Self::Balance>;
 
-<<<<<<< HEAD
-	/// The fee required to create an account. If you're doing significant stuff with `OnNewAccount`
-	/// then you'll probably want to make this non-zero.
-	type CreationFee: Get<Self::Balance>;
-=======
 	/// The means of storing the balances of an account.
 	type AccountStore: StoredMap<Self::AccountId, AccountData<Self::Balance>>;
 
@@ -241,7 +204,6 @@
 	/// The maximum number of locks that should exist on an account.
 	/// Not strictly enforced, but used for weight estimation.
 	type MaxLocks: Get<u32>;
->>>>>>> 4771f237
 }
 
 pub trait Trait<I: Instance = DefaultInstance>: frame_system::Trait {
@@ -249,19 +211,6 @@
 	type Balance: Parameter + Member + AtLeast32BitUnsigned + Codec + Default + Copy +
 		MaybeSerializeDeserialize + Debug;
 
-	/// A function that is invoked when the free-balance and the reserved-balance has fallen below
-	/// the existential deposit and both have been reduced to zero.
-	///
-	/// All resources should be cleaned up all resources associated with the given account.
-	type OnReapAccount: OnReapAccount<Self::AccountId>;
-
-	/// Handler for when a new account is created.
-	type OnNewAccount: OnNewAccount<Self::AccountId>;
-
-	/// Handler for the unbalanced reduction when taking fees associated with balance
-	/// transfer (which may also include account creation).
-	type TransferPayment: OnUnbalanced<NegativeImbalance<Self, I>>;
-
 	/// Handler for the unbalanced reduction when removing a dust account.
 	type DustRemoval: OnUnbalanced<NegativeImbalance<Self, I>>;
 
@@ -271,10 +220,6 @@
 	/// The minimum amount required to keep an account open.
 	type ExistentialDeposit: Get<Self::Balance>;
 
-<<<<<<< HEAD
-	/// The fee required to create an account.
-	type CreationFee: Get<Self::Balance>;
-=======
 	/// The means of storing the balances of an account.
 	type AccountStore: StoredMap<Self::AccountId, AccountData<Self::Balance>>;
 
@@ -284,21 +229,14 @@
 	/// The maximum number of locks that should exist on an account.
 	/// Not strictly enforced, but used for weight estimation.
 	type MaxLocks: Get<u32>;
->>>>>>> 4771f237
 }
 
 impl<T: Trait<I>, I: Instance> Subtrait<I> for T {
 	type Balance = T::Balance;
-	type OnReapAccount = T::OnReapAccount;
-	type OnNewAccount = T::OnNewAccount;
 	type ExistentialDeposit = T::ExistentialDeposit;
-<<<<<<< HEAD
-	type CreationFee = T::CreationFee;
-=======
 	type AccountStore = T::AccountStore;
 	type WeightInfo = <T as Trait<I>>::WeightInfo;
 	type MaxLocks = T::MaxLocks;
->>>>>>> 4771f237
 }
 
 decl_event!(
@@ -306,15 +244,6 @@
 		<T as frame_system::Trait>::AccountId,
 		<T as Trait<I>>::Balance
 	{
-<<<<<<< HEAD
-		/// A new account was created.
-		NewAccount(AccountId, Balance),
-		/// An account was reaped.
-		ReapedAccount(AccountId, Balance),
-		/// Transfer succeeded (from, to, value, fees).
-		Transfer(AccountId, AccountId, Balance, Balance),
-		/// A balance was set by root (who, free, reserved).
-=======
 		/// An account was created with some free balance. \[account, free_balance\]
 		Endowed(AccountId, Balance),
 		/// An account was removed whose balance was non-zero but below ExistentialDeposit,
@@ -323,7 +252,6 @@
 		/// Transfer succeeded. \[from, to, value\]
 		Transfer(AccountId, AccountId, Balance),
 		/// A balance was set by root. \[who, free, reserved\]
->>>>>>> 4771f237
 		BalanceSet(AccountId, Balance, Balance),
 		/// Some amount was deposited (e.g. for transaction fees). \[who, deposit\]
 		Deposit(AccountId, Balance),
@@ -471,23 +399,16 @@
 		/// The balance of an account.
 		///
 		/// NOTE: This is only used in the case that this module is used to store balances.
-<<<<<<< HEAD
-		pub Account get (fn account): map hasher(blake2_128_concat) T::AccountId => AccountData<T::Balance>;
-=======
 		pub Account: map hasher(blake2_128_concat) T::AccountId => AccountData<T::Balance>;
->>>>>>> 4771f237
 
 		/// Any liquidity locks on some account balances.
 		/// NOTE: Should only be accessed when setting, changing and freeing a lock.
 		pub Locks get(fn locks): map hasher(blake2_128_concat) T::AccountId => Vec<BalanceLock<T::Balance>>;
-<<<<<<< HEAD
-=======
 
 		/// Storage version of the pallet.
 		///
 		/// This is set to v2.0.0 for new networks.
 		StorageVersion build(|_: &GenesisConfig<T, I>| Releases::V2_0_0): Releases;
->>>>>>> 4771f237
 	}
 	add_extra_genesis {
 		config(balances): Vec<(T::AccountId, T::Balance)>;
@@ -500,7 +421,7 @@
 				)
 			}
 			for &(ref who, free) in config.balances.iter() {
-				Account::<T, I>::insert(who, AccountData { free, .. Default::default() });
+				T::AccountStore::insert(who, AccountData { free, .. Default::default() });
 			}
 		});
 	}
@@ -512,9 +433,6 @@
 
 		/// The minimum amount required to keep an account open.
 		const ExistentialDeposit: T::Balance = T::ExistentialDeposit::get();
-
-		/// The fee required to create an account.
-		const CreationFee: T::Balance = T::CreationFee::get();
 
 		fn deposit_event() = default;
 
@@ -591,24 +509,25 @@
 			let new_free = if wipeout { Zero::zero() } else { new_free };
 			let new_reserved = if wipeout { Zero::zero() } else { new_reserved };
 
-			let old_account = Account::<T, I>::get(&who);
-
-			if new_free > old_account.free {
-				mem::drop(PositiveImbalance::<T, I>::new(new_free - old_account.free));
-			} else if new_free < old_account.free {
-				mem::drop(NegativeImbalance::<T, I>::new(old_account.free - new_free));
-			}
-
-			if new_reserved > old_account.reserved {
-				mem::drop(PositiveImbalance::<T, I>::new(new_reserved - old_account.reserved));
-			} else if new_reserved < old_account.reserved {
-				mem::drop(NegativeImbalance::<T, I>::new(old_account.reserved - new_reserved));
-			}
-
-			let account = AccountData { free: new_free, reserved: new_reserved, ..old_account };
-			Self::set_account(&who, &account, &old_account);
-
-			Self::deposit_event(RawEvent::BalanceSet(who, account.free, account.reserved));
+			let (free, reserved) = Self::mutate_account(&who, |account| {
+				if new_free > account.free {
+					mem::drop(PositiveImbalance::<T, I>::new(new_free - account.free));
+				} else if new_free < account.free {
+					mem::drop(NegativeImbalance::<T, I>::new(account.free - new_free));
+				}
+
+				if new_reserved > account.reserved {
+					mem::drop(PositiveImbalance::<T, I>::new(new_reserved - account.reserved));
+				} else if new_reserved < account.reserved {
+					mem::drop(NegativeImbalance::<T, I>::new(account.reserved - new_reserved));
+				}
+
+				account.free = new_free;
+				account.reserved = new_reserved;
+
+				(account.free, account.reserved)
+			});
+			Self::deposit_event(RawEvent::BalanceSet(who, free, reserved));
 		}
 
 		/// Exactly as `transfer`, except the origin must be root and the source account may be
@@ -659,89 +578,76 @@
 
 	/// Get the free balance of an account.
 	pub fn free_balance(who: impl sp_std::borrow::Borrow<T::AccountId>) -> T::Balance {
-		Account::<T, I>::get(who.borrow()).free
+		Self::account(who.borrow()).free
 	}
 
 	/// Get the balance of an account that can be used for transfers, reservations, or any other
 	/// non-locking, non-transaction-fee activity. Will be at most `free_balance`.
 	pub fn usable_balance(who: impl sp_std::borrow::Borrow<T::AccountId>) -> T::Balance {
-		Account::<T, I>::get(who.borrow()).usable(Reasons::Misc)
+		Self::account(who.borrow()).usable(Reasons::Misc)
 	}
 
 	/// Get the balance of an account that can be used for paying transaction fees (not tipping,
 	/// or any other kind of fees, though). Will be at most `free_balance`.
 	pub fn usable_balance_for_fees(who: impl sp_std::borrow::Borrow<T::AccountId>) -> T::Balance {
-		Account::<T, I>::get(who.borrow()).usable(Reasons::Fee)
+		Self::account(who.borrow()).usable(Reasons::Fee)
 	}
 
 	/// Get the reserved balance of an account.
 	pub fn reserved_balance(who: impl sp_std::borrow::Borrow<T::AccountId>) -> T::Balance {
-		Account::<T, I>::get(who.borrow()).reserved
-	}
-
-	/// Set both the free and reserved balance of an account to some new value. Will enforce
+		Self::account(who.borrow()).reserved
+	}
+
+	/// Get both the free and reserved balances of an account.
+	fn account(who: &T::AccountId) -> AccountData<T::Balance> {
+		T::AccountStore::get(&who)
+	}
+
+	/// Places the `free` and `reserved` parts of `new` into `account`. Also does any steps needed
+	/// after mutating an account. This includes DustRemoval unbalancing, in the case than the `new`
+	/// account's total balance is non-zero but below ED.
+	///
+	/// Returns the final free balance, iff the account was previously of total balance zero, known
+	/// as its "endowment".
+	fn post_mutation(
+		who: &T::AccountId,
+		new: AccountData<T::Balance>,
+	) -> Option<AccountData<T::Balance>> {
+		let total = new.total();
+		if total < T::ExistentialDeposit::get() {
+			if !total.is_zero() {
+				T::DustRemoval::on_unbalanced(NegativeImbalance::new(total));
+				Self::deposit_event(RawEvent::DustLost(who.clone(), total));
+			}
+			None
+		} else {
+			Some(new)
+		}
+	}
+
+	/// Mutate an account to some new value, or delete it entirely with `None`. Will enforce
 	/// `ExistentialDeposit` law, annulling the account as needed.
-	///
-	/// Will return `AccountKilled` if either reserved or free are too low.
-	///
-	/// NOTE: This assumes that `account` is the same as `Self::account(who)` except for altered
-	/// values of `free` and `balance`.
 	///
 	/// NOTE: Doesn't do any preparatory work for creating a new account, so should only be used
 	/// when it is known that the account already exists.
 	///
 	/// NOTE: LOW-LEVEL: This will not attempt to maintain total issuance. It is expected that
 	/// the caller will do this.
-<<<<<<< HEAD
-	fn set_account(
-		who: &T::AccountId,
-		account: &AccountData<T::Balance>,
-		old: &AccountData<T::Balance>,
-	) -> UpdateBalanceOutcome {
-		let total = account.free + account.reserved;
-		if total < T::ExistentialDeposit::get() {
-			T::DustRemoval::on_unbalanced(NegativeImbalance::new(total));
-			if !old.total().is_zero() {
-				Self::reap_account(who, total);
-				UpdateBalanceOutcome::AccountKilled
-			} else {
-				UpdateBalanceOutcome::StillDead
-			}
-		} else {
-			if old.total().is_zero() {
-				Self::about_to_create_account(who, account.free);
-			}
-			Account::<T, I>::insert(who, account);
-			UpdateBalanceOutcome::Updated
-		}
-=======
 	pub fn mutate_account<R>(
 		who: &T::AccountId,
 		f: impl FnOnce(&mut AccountData<T::Balance>) -> R
 	) -> R {
 		Self::try_mutate_account(who, |a, _| -> Result<R, Infallible> { Ok(f(a)) })
 			.expect("Error is infallible; qed")
->>>>>>> 4771f237
-	}
-
-	/// Register a new account (with existential balance).
-	///
-	/// This just calls appropriate hooks. It doesn't (necessarily) make any state changes.
-	fn about_to_create_account(who: &T::AccountId, balance: T::Balance) {
-		T::OnNewAccount::on_new_account(&who);
-		Self::deposit_event(RawEvent::NewAccount(who.clone(), balance.clone()));
-	}
-
-	/// Unregister an account.
-	///
-<<<<<<< HEAD
-	/// This just removes the nonce and leaves an event.
-	fn reap_account(who: &T::AccountId, dust: T::Balance) {
-		Locks::<T, I>::remove(who);
-		Account::<T, I>::remove(who);
-		T::OnReapAccount::on_reap_account(who);
-		Self::deposit_event(RawEvent::ReapedAccount(who.clone(), dust));
-=======
+	}
+
+	/// Mutate an account to some new value, or delete it entirely with `None`. Will enforce
+	/// `ExistentialDeposit` law, annulling the account as needed. This will do nothing if the
+	/// result of `f` is an `Err`.
+	///
+	/// NOTE: Doesn't do any preparatory work for creating a new account, so should only be used
+	/// when it is known that the account already exists.
+	///
 	/// NOTE: LOW-LEVEL: This will not attempt to maintain total issuance. It is expected that
 	/// the caller will do this.
 	fn try_mutate_account<R, E>(
@@ -762,14 +668,10 @@
 			}
 			result
 		})
->>>>>>> 4771f237
 	}
 
 	/// Update the account entry for `who`, given the locks.
 	fn update_locks(who: &T::AccountId, locks: &[BalanceLock<T::Balance>]) {
-<<<<<<< HEAD
-		Account::<T, I>::mutate(who, |b| {
-=======
 		if locks.len() as u32 > T::MaxLocks::get() {
 			frame_support::debug::warn!(
 				"Warning: A user has more currency locks than expected. \
@@ -777,7 +679,6 @@
 			);
 		}
 		Self::mutate_account(who, |b| {
->>>>>>> 4771f237
 			b.misc_frozen = Zero::zero();
 			b.fee_frozen = Zero::zero();
 			for l in locks.iter() {
@@ -789,14 +690,21 @@
 				}
 			}
 		});
-		Locks::<T, I>::insert(who, locks);
-	}
-}
-
-impl<T: Trait<I>, I: Instance> OnReapAccount<T::AccountId> for Module<T, I> {
-	fn on_reap_account(who: &T::AccountId) {
-		Locks::<T, I>::remove(who);
-		Account::<T, I>::remove(who);
+
+		let existed = Locks::<T, I>::contains_key(who);
+		if locks.is_empty() {
+			Locks::<T, I>::remove(who);
+			if existed {
+				// TODO: use Locks::<T, I>::hashed_key
+				// https://github.com/paritytech/substrate/issues/4969
+				system::Module::<T>::dec_ref(who);
+			}
+		} else {
+			Locks::<T, I>::insert(who, locks);
+			if !existed {
+				system::Module::<T>::inc_ref(who);
+			}
+		}
 	}
 }
 
@@ -986,8 +894,6 @@
 	type Header = T::Header;
 	type Event = ();
 	type BlockHashCount = T::BlockHashCount;
-	type Doughnut = T::Doughnut;
-	type DelegatedDispatchVerifier = DummyDispatchVerifier<Self::Doughnut, Self::AccountId>;
 	type MaximumBlockWeight = T::MaximumBlockWeight;
 	type DbWeight = T::DbWeight;
 	type BlockExecutionWeight = T::BlockExecutionWeight;
@@ -996,31 +902,20 @@
 	type MaximumBlockLength = T::MaximumBlockLength;
 	type AvailableBlockRatio = T::AvailableBlockRatio;
 	type Version = T::Version;
-<<<<<<< HEAD
-	type ModuleToIndex = T::ModuleToIndex;
-=======
 	type PalletInfo = T::PalletInfo;
 	type OnNewAccount = T::OnNewAccount;
 	type OnKilledAccount = T::OnKilledAccount;
 	type AccountData = T::AccountData;
 	type SystemWeightInfo = T::SystemWeightInfo;
->>>>>>> 4771f237
 }
 impl<T: Subtrait<I>, I: Instance> Trait<I> for ElevatedTrait<T, I> {
 	type Balance = T::Balance;
-	type OnReapAccount = T::OnReapAccount;
-	type OnNewAccount = T::OnNewAccount;
 	type Event = ();
-	type TransferPayment = ();
 	type DustRemoval = ();
 	type ExistentialDeposit = T::ExistentialDeposit;
-<<<<<<< HEAD
-	type CreationFee = T::CreationFee;
-=======
 	type AccountStore = T::AccountStore;
 	type WeightInfo = <T as Subtrait<I>>::WeightInfo;
 	type MaxLocks = T::MaxLocks;
->>>>>>> 4771f237
 }
 
 impl<T: Trait<I>, I: Instance> Currency<T::AccountId> for Module<T, I> where
@@ -1046,10 +941,6 @@
 
 	fn minimum_balance() -> Self::Balance {
 		T::ExistentialDeposit::get()
-	}
-
-	fn free_balance(who: &T::AccountId) -> Self::Balance {
-		Account::<T, I>::get(who).free
 	}
 
 	// Burn funds from the total issuance, returning a positive imbalance for the amount burned.
@@ -1077,6 +968,10 @@
 			})
 		);
 		NegativeImbalance::new(amount)
+	}
+
+	fn free_balance(who: &T::AccountId) -> Self::Balance {
+		Self::account(who).free
 	}
 
 	// Ensure that an account can withdraw from their free balance given any existing withdrawal
@@ -1094,7 +989,7 @@
 		new_balance: T::Balance,
 	) -> DispatchResult {
 		if amount.is_zero() { return Ok(()) }
-		let min_balance = Account::<T, I>::get(who).frozen(reasons.into());
+		let min_balance = Self::account(who).frozen(reasons.into());
 		ensure!(new_balance >= min_balance, Error::<T, I>::LiquidityRestrictions);
 		Ok(())
 	}
@@ -1109,87 +1004,37 @@
 	) -> DispatchResult {
 		if value.is_zero() || transactor == dest { return Ok(()) }
 
-<<<<<<< HEAD
-		let old_from_account = Self::account(transactor);
-		let mut from_account = old_from_account.clone();
-		let old_to_account = Self::account(dest);
-		let mut to_account = old_to_account.clone();
-=======
 		Self::try_mutate_account(dest, |to_account, _| -> DispatchResult {
 			Self::try_mutate_account(transactor, |from_account, _| -> DispatchResult {
 				from_account.free = from_account.free.checked_sub(&value)
 					.ok_or(Error::<T, I>::InsufficientBalance)?;
->>>>>>> 4771f237
-
-		let would_create = to_account.total().is_zero();
-		let fee = if would_create { T::CreationFee::get() } else { Zero::zero() };
-		let liability = value.checked_add(&fee).ok_or(Error::<T, I>::Overflow)?;
-
-		from_account.free = from_account.free.checked_sub(&liability)
-			.ok_or(Error::<T, I>::InsufficientBalance)?;
-
-		// NOTE: total stake being stored in the same type means that this could never overflow
-		// but better to be safe than sorry.
-		to_account.free = to_account.free.checked_add(&value).ok_or(Error::<T, I>::Overflow)?;
-
-		let ed = T::ExistentialDeposit::get();
-		ensure!(to_account.free >= ed, Error::<T, I>::ExistentialDeposit);
-		let allow_death = existence_requirement == ExistenceRequirement::AllowDeath;
-		ensure!(allow_death || from_account.free >= ed, Error::<T, I>::KeepAlive);
-
-		Self::ensure_can_withdraw(
-			transactor,
-			value,
-			WithdrawReason::Transfer.into(),
-			from_account.free,
-		)?;
-
-		let allow_death = existence_requirement == ExistenceRequirement::AllowDeath;
-		ensure!(allow_death || from_account.free >= ed, Error::<T, I>::KeepAlive);
-
-		Self::set_account(transactor, &from_account, &old_from_account);
-
-		// Take action on the set_account call.
-		// This will emit events that _resulted_ from the transfer.
-		Self::set_account(dest, &to_account, &old_to_account);
+
+				// NOTE: total stake being stored in the same type means that this could never overflow
+				// but better to be safe than sorry.
+				to_account.free = to_account.free.checked_add(&value).ok_or(Error::<T, I>::Overflow)?;
+
+				let ed = T::ExistentialDeposit::get();
+				ensure!(to_account.total() >= ed, Error::<T, I>::ExistentialDeposit);
+
+				Self::ensure_can_withdraw(
+					transactor,
+					value,
+					WithdrawReason::Transfer.into(),
+					from_account.free,
+				)?;
+
+				let allow_death = existence_requirement == ExistenceRequirement::AllowDeath;
+				let allow_death = allow_death && system::Module::<T>::allow_death(transactor);
+				ensure!(allow_death || from_account.free >= ed, Error::<T, I>::KeepAlive);
+
+				Ok(())
+			})
+		})?;
 
 		// Emit transfer event.
-		Self::deposit_event(RawEvent::Transfer(transactor.clone(), dest.clone(), value, fee));
-
-		T::TransferPayment::on_unbalanced(NegativeImbalance::new(fee));
+		Self::deposit_event(RawEvent::Transfer(transactor.clone(), dest.clone(), value));
 
 		Ok(())
-	}
-
-	// Withdraw some free balance from an account, respecting existence requirements.
-	// Is a no-op if value to be withdrawn is zero.
-	fn withdraw(
-		who: &T::AccountId,
-		value: Self::Balance,
-		reasons: WithdrawReasons,
-		liveness: ExistenceRequirement,
-	) -> result::Result<Self::NegativeImbalance, DispatchError> {
-		if value.is_zero() { return Ok(NegativeImbalance::zero()); }
-
-		let old_account = Self::account(who);
-		let mut account = old_account.clone();
-		if let Some(new_free_account) = account.free.checked_sub(&value) {
-			// if we need to keep the account alive...
-			if liveness == ExistenceRequirement::KeepAlive
-				// ...and it would be dead afterwards...
-				&& new_free_account < T::ExistentialDeposit::get()
-				// ...yet is was alive before
-				&& account.free >= T::ExistentialDeposit::get()
-			{
-				Err(Error::<T, I>::KeepAlive)?
-			}
-			Self::ensure_can_withdraw(who, value, reasons, new_free_account)?;
-			account.free = new_free_account;
-			Self::set_account(who, &account, &old_account);
-			Ok(NegativeImbalance::new(value))
-		} else {
-			Err(Error::<T, I>::InsufficientBalance)?
-		}
 	}
 
 	/// Slash a target account `who`, returning the negative imbalance created and any left over
@@ -1207,22 +1052,19 @@
 	) -> (Self::NegativeImbalance, Self::Balance) {
 		if value.is_zero() { return (NegativeImbalance::zero(), Zero::zero()) }
 
-		let old_account = Self::account(who);
-		let mut account = old_account.clone();
-
-		let free_slash = cmp::min(account.free, value);
-		account.free -= free_slash;
-
-		let remaining_slash = value - free_slash;
-		let result = if !remaining_slash.is_zero() {
-			let reserved_slash = cmp::min(account.reserved, remaining_slash);
-			account.reserved -= reserved_slash;
-			(NegativeImbalance::new(free_slash + reserved_slash), remaining_slash - reserved_slash)
-		} else {
-			(NegativeImbalance::new(value), Zero::zero())
-		};
-		Self::set_account(who, &account, &old_account);
-		result
+		Self::mutate_account(who, |account| {
+			let free_slash = cmp::min(account.free, value);
+			account.free -= free_slash;
+
+			let remaining_slash = value - free_slash;
+			if !remaining_slash.is_zero() {
+				let reserved_slash = cmp::min(account.reserved, remaining_slash);
+				account.reserved -= reserved_slash;
+				(NegativeImbalance::new(free_slash + reserved_slash), remaining_slash - reserved_slash)
+			} else {
+				(NegativeImbalance::new(value), Zero::zero())
+			}
+		})
 	}
 
 	/// Deposit some `value` into the free balance of an existing target account `who`.
@@ -1231,24 +1073,14 @@
 	fn deposit_into_existing(
 		who: &T::AccountId,
 		value: Self::Balance
-	) -> result::Result<Self::PositiveImbalance, DispatchError> {
+	) -> Result<Self::PositiveImbalance, DispatchError> {
 		if value.is_zero() { return Ok(PositiveImbalance::zero()) }
 
-<<<<<<< HEAD
-		let old_account = Self::account(who);
-		let mut account = old_account.clone();
-		ensure!(!account.total().is_zero(), Error::<T, I>::DeadAccount);
-		account.free = account.free.checked_add(&value).ok_or(Error::<T, I>::Overflow)?;
-
-		Self::set_account(who, &account, &old_account);
-		Ok(PositiveImbalance::new(value))
-=======
 		Self::try_mutate_account(who, |account, is_new| -> Result<Self::PositiveImbalance, DispatchError> {
 			ensure!(!is_new, Error::<T, I>::DeadAccount);
 			account.free = account.free.checked_add(&value).ok_or(Error::<T, I>::Overflow)?;
 			Ok(PositiveImbalance::new(value))
 		})
->>>>>>> 4771f237
 	}
 
 	/// Deposit some `value` into the free balance of `who`, possibly creating a new account.
@@ -1263,14 +1095,6 @@
 	) -> Self::PositiveImbalance {
 		if value.is_zero() { return Self::PositiveImbalance::zero() }
 
-<<<<<<< HEAD
-		let old_account = Self::account(who);
-		let mut account = old_account.clone();
-		let ed = T::ExistentialDeposit::get();
-
-		// bail if not yet created and this operation wouldn't be enough to create it.
-		if value < ed && account.total().is_zero() { return Self::PositiveImbalance::zero() }
-=======
 		Self::try_mutate_account(who, |account, is_new| -> Result<Self::PositiveImbalance, Self::PositiveImbalance> {
 			// bail if not yet created and this operation wouldn't be enough to create it.
 			let ed = T::ExistentialDeposit::get();
@@ -1279,31 +1103,22 @@
 			// defensive only: overflow should never happen, however in case it does, then this
 			// operation is a no-op.
 			account.free = account.free.checked_add(&value).ok_or_else(|| Self::PositiveImbalance::zero())?;
->>>>>>> 4771f237
-
-		// defensive only: overflow should never happen, however in case it does, then this
-		// operation is a no-op.
-		account.free = match account.free.checked_add(&value) {
-			Some(f) => f,
-			None => return Self::PositiveImbalance::zero(),
-		};
-
-		Self::set_account(who, &account, &old_account);
-
-<<<<<<< HEAD
-		PositiveImbalance::new(value)
-	}
-
-	/// Force the new free balance of a target account `who` to some new value `balance`.
-	fn make_free_balance_be(who: &T::AccountId, value: Self::Balance) -> (
-		SignedImbalance<Self::Balance, Self::PositiveImbalance>,
-		UpdateBalanceOutcome
-	) {
-		let old_account = Self::account(who);
-		let mut account = old_account.clone();
-
-		if value < T::ExistentialDeposit::get() && account.free.is_zero() {
-=======
+
+			Ok(PositiveImbalance::new(value))
+		}).unwrap_or_else(|x| x)
+	}
+
+	/// Withdraw some free balance from an account, respecting existence requirements.
+	///
+	/// Is a no-op if value to be withdrawn is zero.
+	fn withdraw(
+		who: &T::AccountId,
+		value: Self::Balance,
+		reasons: WithdrawReasons,
+		liveness: ExistenceRequirement,
+	) -> result::Result<Self::NegativeImbalance, DispatchError> {
+		if value.is_zero() { return Ok(NegativeImbalance::zero()); }
+
 		Self::try_mutate_account(who, |account, _|
 			-> Result<Self::NegativeImbalance, DispatchError>
 		{
@@ -1332,7 +1147,6 @@
 			-> Result<SignedImbalance<Self::Balance, Self::PositiveImbalance>, ()>
 		{
 			let ed = T::ExistentialDeposit::get();
->>>>>>> 4771f237
 			// If we're attempting to set an existing account to less than ED, then
 			// bypass the entire operation. It's a no-op if you follow it through, but
 			// since this is an instance where we might account for a negative imbalance
@@ -1340,26 +1154,6 @@
 			// equal and opposite cause (returned as an Imbalance), then in the
 			// instance that there's no other accounts on the system at all, we might
 			// underflow the issuance and our arithmetic will be off.
-<<<<<<< HEAD
-			return (
-				SignedImbalance::Positive(Self::PositiveImbalance::zero()),
-				UpdateBalanceOutcome::AccountKilled,
-			)
-		}
-		let imbalance = if account.free <= value {
-			SignedImbalance::Positive(PositiveImbalance::new(value - account.free))
-		} else {
-			SignedImbalance::Negative(NegativeImbalance::new(account.free - value))
-		};
-		account.free = value;
-
-		// If the balance is too low, then the account is reaped.
-		// Free balance can never be less than ED. If that happens, it gets reduced to zero
-		// and the account information relevant to this subsystem is deleted (i.e. the
-		// account is reaped).
-		let outcome = Self::set_account(who, &account, &old_account);
-		(imbalance, outcome)
-=======
 			ensure!(value.saturating_add(account.reserved) >= ed || !is_new, ());
 
 			let imbalance = if account.free <= value {
@@ -1370,7 +1164,6 @@
 			account.free = value;
 			Ok(imbalance)
 		}).unwrap_or_else(|_| SignedImbalance::Positive(Self::PositiveImbalance::zero()))
->>>>>>> 4771f237
 	}
 }
 
@@ -1396,19 +1189,9 @@
 	/// Move `value` from the free balance from `who` to their reserved balance.
 	///
 	/// Is a no-op if value to be reserved is zero.
-	fn reserve(who: &T::AccountId, value: Self::Balance) -> result::Result<(), DispatchError> {
+	fn reserve(who: &T::AccountId, value: Self::Balance) -> DispatchResult {
 		if value.is_zero() { return Ok(()) }
 
-<<<<<<< HEAD
-		let old_account = Self::account(who);
-		let mut account = old_account.clone();
-
-		account.free = account.free.checked_sub(&value).ok_or(Error::<T, I>::InsufficientBalance)?;
-		account.reserved = account.reserved.checked_add(&value).ok_or(Error::<T, I>::Overflow)?;
-		Self::ensure_can_withdraw(who, value, WithdrawReason::Reserve.into(), account.free)?;
-
-		Self::set_account(who, &account, &old_account);
-=======
 		Self::try_mutate_account(who, |account, _| -> DispatchResult {
 			account.free = account.free.checked_sub(&value).ok_or(Error::<T, I>::InsufficientBalance)?;
 			account.reserved = account.reserved.checked_add(&value).ok_or(Error::<T, I>::Overflow)?;
@@ -1416,7 +1199,6 @@
 		})?;
 
 		Self::deposit_event(RawEvent::Reserved(who.clone(), value));
->>>>>>> 4771f237
 		Ok(())
 	}
 
@@ -1426,19 +1208,6 @@
 	fn unreserve(who: &T::AccountId, value: Self::Balance) -> Self::Balance {
 		if value.is_zero() { return Zero::zero() }
 
-<<<<<<< HEAD
-		let old_account = Self::account(who);
-		let mut account = old_account.clone();
-
-		let actual = cmp::min(account.reserved, value);
-		account.reserved -= actual;
-		// defensive only: this can never fail since total issuance which is at least free+reserved
-		// fits into the same datatype.
-		account.free = account.free.saturating_add(actual);
-
-		Self::set_account(who, &account, &old_account);
-
-=======
 		let actual = Self::mutate_account(who, |account| {
 			let actual = cmp::min(account.reserved, value);
 			account.reserved -= actual;
@@ -1449,7 +1218,6 @@
 		});
 
 		Self::deposit_event(RawEvent::Unreserved(who.clone(), actual.clone()));
->>>>>>> 4771f237
 		value - actual
 	}
 
@@ -1463,49 +1231,34 @@
 	) -> (Self::NegativeImbalance, Self::Balance) {
 		if value.is_zero() { return (NegativeImbalance::zero(), Zero::zero()) }
 
-		let old_account = Self::account(who);
-		let mut account = old_account.clone();
-
-		// underflow should never happen, but it if does, there's nothing to be done here.
-		let actual = cmp::min(account.reserved, value);
-		account.reserved -= actual;
-
-		Self::set_account(who, &account, &old_account);
-
-		(NegativeImbalance::new(actual), value - actual)
-	}
-
-	/// Move the reserved balance of one account into the free balance of another.
-	///
-	/// Is a no-op if the value to be moved is zero.
+		Self::mutate_account(who, |account| {
+			// underflow should never happen, but it if does, there's nothing to be done here.
+			let actual = cmp::min(account.reserved, value);
+			account.reserved -= actual;
+			(NegativeImbalance::new(actual), value - actual)
+		})
+	}
+
+	/// Move the reserved balance of one account into the balance of another, according to `status`.
+	///
+	/// Is a no-op if:
+	/// - the value to be moved is zero; or
+	/// - the `slashed` id equal to `beneficiary` and the `status` is `Reserved`.
 	fn repatriate_reserved(
 		slashed: &T::AccountId,
 		beneficiary: &T::AccountId,
 		value: Self::Balance,
-	) -> result::Result<Self::Balance, DispatchError> {
-		if value.is_zero() { return Ok (Zero::zero()) }
+		status: Status,
+	) -> Result<Self::Balance, DispatchError> {
+		if value.is_zero() { return Ok(Zero::zero()) }
 
 		if slashed == beneficiary {
-			return Ok(Self::unreserve(slashed, value));
-		}
-
-<<<<<<< HEAD
-		let old_to_account = Self::account(beneficiary);
-		let mut to_account = old_to_account.clone();
-		ensure!(!to_account.total().is_zero(), Error::<T, I>::DeadAccount);
-
-		let old_from_account = Self::account(slashed);
-		let mut from_account = old_from_account.clone();
-		let actual = cmp::min(from_account.reserved, value);
-
-		to_account.free = to_account.free.checked_add(&actual).ok_or(Error::<T, I>::Overflow)?;
-		from_account.reserved -= actual;
-
-		Self::set_account(slashed, &from_account, &old_from_account);
-		Self::set_account(beneficiary, &to_account, &old_to_account);
-
-		Ok(value - actual)
-=======
+			return match status {
+				Status::Free => Ok(Self::unreserve(slashed, value)),
+				Status::Reserved => Ok(value.saturating_sub(Self::reserved_balance(slashed))),
+			};
+		}
+
 		let actual = Self::try_mutate_account(beneficiary, |to_account, is_new|-> Result<Self::Balance, DispatchError> {
 			ensure!(!is_new, Error::<T, I>::DeadAccount);
 			Self::try_mutate_account(slashed, |from_account, _| -> Result<Self::Balance, DispatchError> {
@@ -1539,7 +1292,6 @@
 			}
 			*account = None;
 		});
->>>>>>> 4771f237
 	}
 }
 
@@ -1608,17 +1360,11 @@
 	}
 }
 
-impl<T: Trait<I>, I: Instance> IsDeadAccount<T::AccountId> for Module<T, I>
-where
+impl<T: Trait<I>, I: Instance> IsDeadAccount<T::AccountId> for Module<T, I> where
 	T::Balance: MaybeSerializeDeserialize + Debug
 {
 	fn is_dead_account(who: &T::AccountId) -> bool {
-<<<<<<< HEAD
-		// this should always be exactly equivalent to `Self::account(who).total().is_zero()`
-		!Account::<T, I>::contains_key(who)
-=======
 		// this should always be exactly equivalent to `Self::account(who).total().is_zero()` if ExistentialDeposit > 0
 		!T::AccountStore::is_explicit(who)
->>>>>>> 4771f237
 	}
 }