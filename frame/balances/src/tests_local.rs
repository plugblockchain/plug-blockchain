--- conflicted
+++ resolved
@@ -90,12 +90,8 @@
 	type PalletInfo = ();
 	type AccountData = super::AccountData<u64>;
 	type OnNewAccount = ();
-<<<<<<< HEAD
-	type OnReapAccount = Module<Test>;
-=======
 	type OnKilledAccount = Module<Test>;
 	type SystemWeightInfo = ();
->>>>>>> 4771f237
 }
 parameter_types! {
 	pub const TransactionByteFee: u64 = 1;
