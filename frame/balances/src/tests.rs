--- conflicted
+++ resolved
@@ -120,21 +120,6 @@
 				<Balances as Currency<_>>::transfer(&1, &2, 1, AllowDeath),
 				Error::<Test, _>::LiquidityRestrictions
 			);
-<<<<<<< HEAD
-			assert_ok!(<Balances as ReservableCurrency<_>>::reserve(&1, 1));
-			// NOTE: this causes a fee payment.
-			assert!(<ChargeTransactionPayment<Test> as SignedExtension>::pre_dispatch(
-				&ChargeTransactionPayment::from(1),
-				&1,
-				CALL,
-				info_from_weight(1),
-				0,
-			).is_ok());
-
-			Balances::set_lock(ID_1, &1, 10, u64::max_value(), WithdrawReason::Reserve.into());
-			assert_ok!(<Balances as Currency<_>>::transfer(&1, &2, 1, AllowDeath));
-=======
->>>>>>> de2ffd93
 			assert_noop!(
 				<Balances as ReservableCurrency<_>>::reserve(&1, 1),
 				Error::<Test, _>::LiquidityRestrictions
@@ -147,7 +132,7 @@
 				1,
 			).is_err());
 			assert!(<ChargeTransactionPayment<Test> as SignedExtension>::pre_dispatch(
-				ChargeTransactionPayment::from(0),
+				&ChargeTransactionPayment::from(0),
 				&1,
 				CALL,
 				info_from_weight(1),
@@ -584,163 +569,6 @@
 }
 
 #[test]
-<<<<<<< HEAD
-fn check_vesting_status() {
-	ExtBuilder::default()
-		.existential_deposit(256)
-		.monied(true)
-		.vesting(true)
-		.build()
-		.execute_with(|| {
-			assert_eq!(System::block_number(), 1);
-			let user1_free_balance = Balances::free_balance(&1);
-			let user2_free_balance = Balances::free_balance(&2);
-			let user12_free_balance = Balances::free_balance(&12);
-			assert_eq!(user1_free_balance, 256 * 10); // Account 1 has free balance
-			assert_eq!(user2_free_balance, 256 * 20); // Account 2 has free balance
-			assert_eq!(user12_free_balance, 256 * 10); // Account 12 has free balance
-			let user1_vesting_schedule = VestingSchedule {
-				locked: 256 * 5,
-				per_block: 128, // Vesting over 10 blocks
-				starting_block: 0,
-			};
-			let user2_vesting_schedule = VestingSchedule {
-				locked: 256 * 20,
-				per_block: 256, // Vesting over 20 blocks
-				starting_block: 10,
-			};
-			let user12_vesting_schedule = VestingSchedule {
-				locked: 256 * 5,
-				per_block: 64, // Vesting over 20 blocks
-				starting_block: 10,
-			};
-			assert_eq!(Balances::vesting(&1), Some(user1_vesting_schedule)); // Account 1 has a vesting schedule
-			assert_eq!(Balances::vesting(&2), Some(user2_vesting_schedule)); // Account 2 has a vesting schedule
-			assert_eq!(Balances::vesting(&12), Some(user12_vesting_schedule)); // Account 12 has a vesting schedule
-
-			// Account 1 has only 128 units vested from their illiquid 256 * 5 units at block 1
-			assert_eq!(Balances::vesting_balance(&1), 128 * 9);
-			// Account 2 has their full balance locked
-			assert_eq!(Balances::vesting_balance(&2), user2_free_balance);
-			// Account 12 has only their illiquid funds locked
-			assert_eq!(Balances::vesting_balance(&12), user12_free_balance - 256 * 5);
-
-			System::set_block_number(10);
-			assert_eq!(System::block_number(), 10);
-
-			// Account 1 has fully vested by block 10
-			assert_eq!(Balances::vesting_balance(&1), 0);
-			// Account 2 has started vesting by block 10
-			assert_eq!(Balances::vesting_balance(&2), user2_free_balance);
-			// Account 12 has started vesting by block 10
-			assert_eq!(Balances::vesting_balance(&12), user12_free_balance - 256 * 5);
-
-			System::set_block_number(30);
-			assert_eq!(System::block_number(), 30);
-
-			assert_eq!(Balances::vesting_balance(&1), 0); // Account 1 is still fully vested, and not negative
-			assert_eq!(Balances::vesting_balance(&2), 0); // Account 2 has fully vested by block 30
-			assert_eq!(Balances::vesting_balance(&12), 0); // Account 2 has fully vested by block 30
-
-		});
-}
-
-#[test]
-fn unvested_balance_should_not_transfer() {
-	ExtBuilder::default()
-		.existential_deposit(10)
-		.monied(true)
-		.vesting(true)
-		.build()
-		.execute_with(|| {
-			assert_eq!(System::block_number(), 1);
-			let user1_free_balance = Balances::free_balance(&1);
-			assert_eq!(user1_free_balance, 100); // Account 1 has free balance
-			// Account 1 has only 5 units vested at block 1 (plus 50 unvested)
-			assert_eq!(Balances::vesting_balance(&1), 45);
-			assert_noop!(
-				Balances::transfer((Some(1), None).into(), 2, 56),
-				Error::<Test, _>::VestingBalance,
-			); // Account 1 cannot send more than vested amount
-		});
-}
-
-#[test]
-fn vested_balance_should_transfer() {
-	ExtBuilder::default()
-		.existential_deposit(10)
-		.monied(true)
-		.vesting(true)
-		.build()
-		.execute_with(|| {
-			assert_eq!(System::block_number(), 1);
-			let user1_free_balance = Balances::free_balance(&1);
-			assert_eq!(user1_free_balance, 100); // Account 1 has free balance
-			// Account 1 has only 5 units vested at block 1 (plus 50 unvested)
-			assert_eq!(Balances::vesting_balance(&1), 45);
-			assert_ok!(Balances::transfer((Some(1), None).into(), 2, 55));
-		});
-}
-
-#[test]
-fn extra_balance_should_transfer() {
-	ExtBuilder::default()
-		.existential_deposit(10)
-		.monied(true)
-		.vesting(true)
-		.build()
-		.execute_with(|| {
-			assert_eq!(System::block_number(), 1);
-			assert_ok!(Balances::transfer((Some(3), None).into(), 1, 100));
-			assert_ok!(Balances::transfer((Some(3), None).into(), 2, 100));
-
-			let user1_free_balance = Balances::free_balance(&1);
-			assert_eq!(user1_free_balance, 200); // Account 1 has 100 more free balance than normal
-
-			let user2_free_balance = Balances::free_balance(&2);
-			assert_eq!(user2_free_balance, 300); // Account 2 has 100 more free balance than normal
-
-			// Account 1 has only 5 units vested at block 1 (plus 150 unvested)
-			assert_eq!(Balances::vesting_balance(&1), 45);
-			assert_ok!(Balances::transfer((Some(1), None).into(), 3, 155)); // Account 1 can send extra units gained
-
-			// Account 2 has no units vested at block 1, but gained 100
-			assert_eq!(Balances::vesting_balance(&2), 200);
-			assert_ok!(Balances::transfer((Some(2), None).into(), 3, 100)); // Account 2 can send extra units gained
-		});
-}
-
-#[test]
-fn liquid_funds_should_transfer_with_delayed_vesting() {
-	ExtBuilder::default()
-		.existential_deposit(256)
-		.monied(true)
-		.vesting(true)
-		.build()
-		.execute_with(|| {
-			assert_eq!(System::block_number(), 1);
-			let user12_free_balance = Balances::free_balance(&12);
-
-			assert_eq!(user12_free_balance, 2560); // Account 12 has free balance
-			// Account 12 has liquid funds
-			assert_eq!(Balances::vesting_balance(&12), user12_free_balance - 256 * 5);
-
-			// Account 12 has delayed vesting
-			let user12_vesting_schedule = VestingSchedule {
-				locked: 256 * 5,
-				per_block: 64, // Vesting over 20 blocks
-				starting_block: 10,
-			};
-			assert_eq!(Balances::vesting(&12), Some(user12_vesting_schedule));
-
-			// Account 12 can still send liquid funds
-			assert_ok!(Balances::transfer((Some(12), None).into(), 3, 256 * 5));
-		});
-}
-
-#[test]
-=======
->>>>>>> de2ffd93
 fn burn_must_work() {
 	ExtBuilder::default().monied(true).build().execute_with(|| {
 		let init_total_issuance = Balances::total_issuance();
@@ -778,35 +606,6 @@
 #[test]
 fn dust_moves_between_free_and_reserved() {
 	ExtBuilder::default()
-<<<<<<< HEAD
-	.existential_deposit(100)
-	.build()
-	.execute_with(|| {
-		// Set balance to free and reserved at the existential deposit
-		assert_ok!(Balances::set_balance(RawOrigin::Root.into(), 1, 100, 100));
-		assert_ok!(Balances::set_balance(RawOrigin::Root.into(), 2, 100, 100));
-		// Check balance
-		assert_eq!(Balances::free_balance(1), 100);
-		assert_eq!(Balances::reserved_balance(1), 100);
-		assert_eq!(Balances::free_balance(2), 100);
-		assert_eq!(Balances::reserved_balance(2), 100);
-
-		// Drop 1 free_balance below ED
-		assert_ok!(Balances::transfer((Some(1), None).into(), 2, 1));
-		// Check balance, the other 99 should move to reserved_balance
-		assert_eq!(Balances::free_balance(1), 0);
-		assert_eq!(Balances::reserved_balance(1), 199);
-
-		// Reset accounts
-		assert_ok!(Balances::set_balance(RawOrigin::Root.into(), 1, 100, 100));
-		assert_ok!(Balances::set_balance(RawOrigin::Root.into(), 2, 100, 100));
-
-		// Drop 2 reserved_balance below ED
-		Balances::unreserve(&2, 1);
-		// Check balance, all 100 should move to free_balance
-		assert_eq!(Balances::free_balance(2), 200);
-		assert_eq!(Balances::reserved_balance(2), 0);
-=======
 		.existential_deposit(100)
 		.build()
 		.execute_with(|| {
@@ -835,7 +634,6 @@
 			assert_eq!(Balances::reserved_balance(1), 0);
 		});
 }
->>>>>>> de2ffd93
 
 #[test]
 fn account_deleted_when_just_dust() {
