--- conflicted
+++ resolved
@@ -38,15 +38,13 @@
 	($test:ty, $ext_builder:ty, $existential_deposit:expr) => {
 
 		use crate::*;
-<<<<<<< HEAD
-		use sp_runtime::{FixedPointNumber, FixedI128, traits::{SignedExtension, BadOrigin}};
-=======
 		use sp_runtime::{FixedPointNumber, traits::{SignedExtension, BadOrigin}};
->>>>>>> 4771f237
 		use frame_support::{
 			assert_noop, assert_ok, assert_err,
-			traits::{LockableCurrency, LockIdentifier, WithdrawReason, WithdrawReasons,
-				Currency, ReservableCurrency, ExistenceRequirement::AllowDeath}
+			traits::{
+				LockableCurrency, LockIdentifier, WithdrawReason, WithdrawReasons,
+				Currency, ReservableCurrency, ExistenceRequirement::AllowDeath, StoredMap
+			}
 		};
 		use pallet_transaction_payment::{ChargeTransactionPayment, Multiplier};
 		use frame_system::RawOrigin;
@@ -89,6 +87,15 @@
 		}
 
 		#[test]
+		fn account_should_be_reaped() {
+			<$ext_builder>::default().existential_deposit(1).monied(true).build().execute_with(|| {
+				assert_eq!(Balances::free_balance(1), 10);
+				assert_ok!(<Balances as Currency<_>>::transfer(&1, &2, 10, AllowDeath));
+				assert!(!<<Test as Trait>::AccountStore as StoredMap<u64, AccountData<u64>>>::is_explicit(&1));
+			});
+		}
+
+		#[test]
 		fn partial_locking_should_work() {
 			<$ext_builder>::default().existential_deposit(1).monied(true).build().execute_with(|| {
 				Balances::set_lock(ID_1, &1, 5, WithdrawReasons::all());
@@ -160,11 +167,7 @@
 				.monied(true)
 				.build()
 				.execute_with(|| {
-<<<<<<< HEAD
-					pallet_transaction_payment::NextFeeMultiplier::put(FixedI128::saturating_from_integer(1));
-=======
 					pallet_transaction_payment::NextFeeMultiplier::put(Multiplier::saturating_from_integer(1));
->>>>>>> 4771f237
 					Balances::set_lock(ID_1, &1, 10, WithdrawReason::Reserve.into());
 					assert_noop!(
 						<Balances as Currency<_>>::transfer(&1, &2, 1, AllowDeath),
