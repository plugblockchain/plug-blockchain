[package]
name = "pallet-authorship"
<<<<<<< HEAD
version = "2.0.0-alpha.5"
=======
version = "2.0.0"
>>>>>>> 4771f237
description = "Block and Uncle Author tracking for the FRAME"
authors = ["Parity Technologies <admin@parity.io>"]
edition = "2018"
license = "Apache-2.0"
homepage = "https://substrate.dev"
repository = "https://github.com/paritytech/substrate/"
readme = "README.md"

[package.metadata.docs.rs]
targets = ["x86_64-unknown-linux-gnu"]

[dependencies]
<<<<<<< HEAD
sp-core = { version = "2.0.0-alpha.5", default-features = false, path = "../../primitives/core" }
codec = { package = "parity-scale-codec", version = "1.3.0", default-features = false, features = ["derive"] }
sp-inherents = { version = "2.0.0-alpha.5", default-features = false, path = "../../primitives/inherents" }
sp-authorship = { version = "2.0.0-alpha.5", default-features = false, path = "../../primitives/authorship" }
sp-std = { version = "2.0.0-alpha.5", default-features = false, path = "../../primitives/std" }
sp-runtime = { version = "2.0.0-alpha.5", default-features = false, path = "../../primitives/runtime" }
frame-support = { version = "2.0.0-alpha.5", default-features = false, path = "../support" }
frame-system = { version = "2.0.0-alpha.5", default-features = false, path = "../system" }
sp-io ={ path = "../../primitives/io", default-features = false , version = "2.0.0-alpha.5"}
=======
codec = { package = "parity-scale-codec", version = "1.3.4", default-features = false, features = ["derive"] }
sp-inherents = { version = "2.0.0", default-features = false, path = "../../primitives/inherents" }
sp-authorship = { version = "2.0.0", default-features = false, path = "../../primitives/authorship" }
sp-std = { version = "2.0.0", default-features = false, path = "../../primitives/std" }
sp-runtime = { version = "2.0.0", default-features = false, path = "../../primitives/runtime" }
frame-support = { version = "2.0.0", default-features = false, path = "../support" }
frame-system = { version = "2.0.0", default-features = false, path = "../system" }
>>>>>>> 4771f237
impl-trait-for-tuples = "0.1.3"

[dev-dependencies]
sp-core = { version = "2.0.0", path = "../../primitives/core" }
sp-io ={ version = "2.0.0", path = "../../primitives/io" }

[features]
default = ["std"]
std = [
	"codec/std",
	"sp-inherents/std",
	"sp-runtime/std",
	"sp-std/std",
	"frame-support/std",
	"frame-system/std",
	"sp-authorship/std",
]<|MERGE_RESOLUTION|>--- conflicted
+++ resolved
@@ -1,10 +1,6 @@
 [package]
 name = "pallet-authorship"
-<<<<<<< HEAD
-version = "2.0.0-alpha.5"
-=======
 version = "2.0.0"
->>>>>>> 4771f237
 description = "Block and Uncle Author tracking for the FRAME"
 authors = ["Parity Technologies <admin@parity.io>"]
 edition = "2018"
@@ -17,17 +13,6 @@
 targets = ["x86_64-unknown-linux-gnu"]
 
 [dependencies]
-<<<<<<< HEAD
-sp-core = { version = "2.0.0-alpha.5", default-features = false, path = "../../primitives/core" }
-codec = { package = "parity-scale-codec", version = "1.3.0", default-features = false, features = ["derive"] }
-sp-inherents = { version = "2.0.0-alpha.5", default-features = false, path = "../../primitives/inherents" }
-sp-authorship = { version = "2.0.0-alpha.5", default-features = false, path = "../../primitives/authorship" }
-sp-std = { version = "2.0.0-alpha.5", default-features = false, path = "../../primitives/std" }
-sp-runtime = { version = "2.0.0-alpha.5", default-features = false, path = "../../primitives/runtime" }
-frame-support = { version = "2.0.0-alpha.5", default-features = false, path = "../support" }
-frame-system = { version = "2.0.0-alpha.5", default-features = false, path = "../system" }
-sp-io ={ path = "../../primitives/io", default-features = false , version = "2.0.0-alpha.5"}
-=======
 codec = { package = "parity-scale-codec", version = "1.3.4", default-features = false, features = ["derive"] }
 sp-inherents = { version = "2.0.0", default-features = false, path = "../../primitives/inherents" }
 sp-authorship = { version = "2.0.0", default-features = false, path = "../../primitives/authorship" }
@@ -35,7 +20,6 @@
 sp-runtime = { version = "2.0.0", default-features = false, path = "../../primitives/runtime" }
 frame-support = { version = "2.0.0", default-features = false, path = "../support" }
 frame-system = { version = "2.0.0", default-features = false, path = "../system" }
->>>>>>> 4771f237
 impl-trait-for-tuples = "0.1.3"
 
 [dev-dependencies]
