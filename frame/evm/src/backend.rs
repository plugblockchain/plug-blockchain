--- conflicted
+++ resolved
@@ -197,8 +197,6 @@
 		}
 
 		for log in logs {
-<<<<<<< HEAD
-=======
 			debug::trace!(
 				target: "evm",
 				"Inserting log for {:?}, topics ({}) {:?}, data ({}): {:?}]",
@@ -208,7 +206,6 @@
 				log.data.len(),
 				log.data
 			);
->>>>>>> 4771f237
 			Module::<T>::deposit_event(Event::<T>::Log(Log {
 				address: log.address,
 				topics: log.topics,
