--- conflicted
+++ resolved
@@ -320,14 +320,9 @@
 mod tests {
 	use super::*;
 	use primitives::H256;
-<<<<<<< HEAD
 	use prml_doughnut::{DoughnutRuntime, PlugDoughnut};
-	use sr_primitives::{
+	use sp_runtime::{
 		generic::Era, Perbill, DispatchError, testing::{Block, Digest, Header, doughnut::{TestAccountId, TestDoughnut}},
-=======
-	use sp_runtime::{
-		generic::Era, Perbill, DispatchError, testing::{Digest, Header, Block},
->>>>>>> 8cb06da9
 		traits::{Bounded, Header as HeaderT, BlakeTwo256, IdentityLookup, ConvertInto},
 		transaction_validity::{InvalidTransaction, UnknownTransaction, TransactionValidityError},
 	};
@@ -503,11 +498,7 @@
 		transaction_payment::ChargeTransactionPayment<Runtime>
 	);
 	type AllModules = (System, Balances, Custom);
-<<<<<<< HEAD
-	type TestXt = sr_primitives::testing::TestXt<TestAccountId, Call, SignedExtra>;
-=======
-	type TestXt = sp_runtime::testing::TestXt<Call, SignedExtra>;
->>>>>>> 8cb06da9
+	type TestXt = sp_runtime::testing::TestXt<TestAccountId, Call, SignedExtra>;
 	type Executive = super::Executive<Runtime, Block<TestXt>, ChainContext<Runtime>, Runtime, AllModules>;
 
 	fn extra(nonce: u64, fee: u64, doughnut: Option<PlugDoughnut<TestDoughnut, Runtime>>) -> SignedExtra {
@@ -531,11 +522,7 @@
 			balances: vec![(1.into(), 211)],
 			vesting: vec![],
 		}.assimilate_storage(&mut t).unwrap();
-<<<<<<< HEAD
-		let xt = sr_primitives::testing::TestXt(sign_extra(1.into(), 0, 0, None), Call::Balances(BalancesCall::transfer(2.into(), 69)));
-=======
-		let xt = sp_runtime::testing::TestXt(sign_extra(1, 0, 0), Call::Balances(BalancesCall::transfer(2, 69)));
->>>>>>> 8cb06da9
+		let xt = sp_runtime::testing::TestXt(sign_extra(1.into(), 0, 0, None), Call::Balances(BalancesCall::transfer(2.into(), 69)));
 		let weight = xt.get_dispatch_info().weight as u64;
 		let mut t = runtime_io::TestExternalities::new(t);
 		t.execute_with(|| {
@@ -616,11 +603,7 @@
 	fn bad_extrinsic_not_inserted() {
 		let mut t = new_test_ext(1);
 		// bad nonce check!
-<<<<<<< HEAD
-		let xt = sr_primitives::testing::TestXt(sign_extra(1.into(), 30, 0, None), Call::Balances(BalancesCall::transfer(33.into(), 69)));
-=======
-		let xt = sp_runtime::testing::TestXt(sign_extra(1, 30, 0), Call::Balances(BalancesCall::transfer(33, 69)));
->>>>>>> 8cb06da9
+		let xt = sp_runtime::testing::TestXt(sign_extra(1.into(), 30, 0, None), Call::Balances(BalancesCall::transfer(33.into(), 69)));
 		t.execute_with(|| {
 			Executive::initialize_block(&Header::new(
 				1,
@@ -638,11 +621,7 @@
 	fn block_weight_limit_enforced() {
 		let mut t = new_test_ext(10000);
 		// given: TestXt uses the encoded len as fixed Len:
-<<<<<<< HEAD
-		let xt = sr_primitives::testing::TestXt(sign_extra(1.into(), 0, 0, None), Call::Balances(BalancesCall::transfer(3.into(), 0)));
-=======
-		let xt = sp_runtime::testing::TestXt(sign_extra(1, 0, 0), Call::Balances(BalancesCall::transfer(33, 0)));
->>>>>>> 8cb06da9
+		let xt = sp_runtime::testing::TestXt(sign_extra(1.into(), 0, 0, None), Call::Balances(BalancesCall::transfer(3.into(), 0)));
 		let encoded = xt.encode();
 		let encoded_len = encoded.len() as Weight;
 		let limit = AvailableBlockRatio::get() * MaximumBlockWeight::get() - 175;
@@ -659,13 +638,8 @@
 			assert_eq!(<system::Module<Runtime>>::all_extrinsics_weight(), 175);
 
 			for nonce in 0..=num_to_exhaust_block {
-<<<<<<< HEAD
-				let xt = sr_primitives::testing::TestXt(
+				let xt = sp_runtime::testing::TestXt(
 					sign_extra(1.into(), nonce.into(), 0, None), Call::Balances(BalancesCall::transfer(3.into(), 0)),
-=======
-				let xt = sp_runtime::testing::TestXt(
-					sign_extra(1, nonce.into(), 0), Call::Balances(BalancesCall::transfer(33, 0)),
->>>>>>> 8cb06da9
 				);
 				let res = Executive::apply_extrinsic(xt);
 				if nonce != num_to_exhaust_block {
@@ -684,15 +658,9 @@
 
 	#[test]
 	fn block_weight_and_size_is_stored_per_tx() {
-<<<<<<< HEAD
-		let xt = sr_primitives::testing::TestXt(sign_extra(1.into(), 0, 0, None), Call::Balances(BalancesCall::transfer(3.into(), 0)));
-		let x1 = sr_primitives::testing::TestXt(sign_extra(1.into(), 1, 0, None), Call::Balances(BalancesCall::transfer(3.into(), 0)));
-		let x2 = sr_primitives::testing::TestXt(sign_extra(1.into(), 2, 0, None), Call::Balances(BalancesCall::transfer(3.into(), 0)));
-=======
-		let xt = sp_runtime::testing::TestXt(sign_extra(1, 0, 0), Call::Balances(BalancesCall::transfer(33, 0)));
-		let x1 = sp_runtime::testing::TestXt(sign_extra(1, 1, 0), Call::Balances(BalancesCall::transfer(33, 0)));
-		let x2 = sp_runtime::testing::TestXt(sign_extra(1, 2, 0), Call::Balances(BalancesCall::transfer(33, 0)));
->>>>>>> 8cb06da9
+		let xt = sp_runtime::testing::TestXt(sign_extra(1.into(), 0, 0, None), Call::Balances(BalancesCall::transfer(3.into(), 0)));
+		let x1 = sp_runtime::testing::TestXt(sign_extra(1.into(), 1, 0, None), Call::Balances(BalancesCall::transfer(3.into(), 0)));
+		let x2 = sp_runtime::testing::TestXt(sign_extra(1.into(), 2, 0, None), Call::Balances(BalancesCall::transfer(3.into(), 0)));
 		let len = xt.clone().encode().len() as u32;
 		let mut t = new_test_ext(1);
 		t.execute_with(|| {
@@ -716,11 +684,7 @@
 
 	#[test]
 	fn validate_unsigned() {
-<<<<<<< HEAD
-		let xt = sr_primitives::testing::TestXt(None, Call::Balances(BalancesCall::set_balance(33.into(), 69, 69)));
-=======
-		let xt = sp_runtime::testing::TestXt(None, Call::Balances(BalancesCall::set_balance(33, 69, 69)));
->>>>>>> 8cb06da9
+		let xt = sp_runtime::testing::TestXt(None, Call::Balances(BalancesCall::set_balance(33.into(), 69, 69)));
 		let mut t = new_test_ext(1);
 
 		t.execute_with(|| {
@@ -749,13 +713,8 @@
 					Bounded::max_value(),
 					lock,
 				);
-<<<<<<< HEAD
-				let xt = sr_primitives::testing::TestXt(
+				let xt = sp_runtime::testing::TestXt(
 					sign_extra(1.into(), 0, 0, None),
-=======
-				let xt = sp_runtime::testing::TestXt(
-					sign_extra(1, 0, 0),
->>>>>>> 8cb06da9
 					Call::System(SystemCall::remark(vec![1u8])),
 				);
 				let weight = xt.get_dispatch_info().weight as u64;
