// Copyright 2017-2020 Parity Technologies (UK) Ltd.
// This file is part of Substrate.

// Substrate is free software: you can redistribute it and/or modify
// it under the terms of the GNU General Public License as published by
// the Free Software Foundation, either version 3 of the License, or
// (at your option) any later version.

// Substrate is distributed in the hope that it will be useful,
// but WITHOUT ANY WARRANTY; without even the implied warranty of
// MERCHANTABILITY or FITNESS FOR A PARTICULAR PURPOSE.  See the
// GNU General Public License for more details.

// You should have received a copy of the GNU General Public License
// along with Substrate.  If not, see <http://www.gnu.org/licenses/>.

//! # Executive Module
//!
//! The Executive module acts as the orchestration layer for the runtime. It dispatches incoming
//! extrinsic calls to the respective modules in the runtime.
//!
//! ## Overview
//!
//! The executive module is not a typical SRML module providing functionality around a specific feature.
//! It is a cross-cutting framework component for the SRML. It works in conjunction with the
//! [SRML System module](../frame_system/index.html) to perform these cross-cutting functions.
//!
//! The Executive module provides functions to:
//!
//! - Check transaction validity.
//! - Initialize a block.
//! - Apply extrinsics.
//! - Execute a block.
//! - Finalize a block.
//! - Start an off-chain worker.
//!
//! ### Implementations
//!
//! The Executive module provides the following implementations:
//!
//! - `ExecuteBlock`: Trait that can be used to execute a block.
//! - `Executive`: Type that can be used to make the SRML available from the runtime.
//!
//! ## Usage
//!
//! The default Substrate node template declares the [`Executive`](./struct.Executive.html) type in its library.
//!
//! ### Example
//!
//! `Executive` type declaration from the node template.
//!
//! ```
//! # use sp_runtime::generic;
//! # use frame_executive as executive;
//! # pub struct UncheckedExtrinsic {};
//! # pub struct Header {};
//! # type Context = frame_system::ChainContext<Runtime>;
//! # pub type Block = generic::Block<Header, UncheckedExtrinsic>;
//! # pub type Balances = u64;
//! # pub type AllModules = u64;
//! # pub enum Runtime {};
//! # use sp_runtime::transaction_validity::{TransactionValidity, UnknownTransaction};
//!	# #[allow(deprecated)]
//! # use sp_runtime::traits::ValidateUnsigned;
//!	# #[allow(deprecated)]
//! # impl ValidateUnsigned for Runtime {
//! # 	type Call = ();
//! #
//! # 	fn validate_unsigned(_call: &Self::Call) -> TransactionValidity {
//! # 		UnknownTransaction::NoUnsignedValidator.into()
//! # 	}
//! # }
//! /// Executive: handles dispatch to the various modules.
//! pub type Executive = executive::Executive<Runtime, Block, Context, Runtime, AllModules>;
//! ```

#![cfg_attr(not(feature = "std"), no_std)]

use sp_std::{prelude::*, marker::PhantomData};
use frame_support::weights::{GetDispatchInfo, WeighBlock, DispatchInfo};
use sp_runtime::{
	generic::Digest, ApplyExtrinsicResult,
	traits::{
		self, Header, Zero, One, Checkable, Applyable, CheckEqual, OnFinalize, OnInitialize,
		NumberFor, Block as BlockT, OffchainWorker, Dispatchable, Saturating,
	},
	transaction_validity::TransactionValidity,
};
#[allow(deprecated)]
use sp_runtime::traits::ValidateUnsigned;
use codec::{Codec, Encode};
use frame_system::{extrinsics_root, DigestOf};

/// Trait that can be used to execute a block.
pub trait ExecuteBlock<Block: BlockT> {
	/// Actually execute all transitions for `block`.
	fn execute_block(block: Block);
}

pub type CheckedOf<E, C> = <E as Checkable<C>>::Checked;
pub type CallOf<E, C> = <CheckedOf<E, C> as Applyable>::Call;
pub type OriginOf<E, C> = <CallOf<E, C> as Dispatchable>::Origin;

pub struct Executive<System, Block, Context, UnsignedValidator, AllModules>(
	PhantomData<(System, Block, Context, UnsignedValidator, AllModules)>
);

#[allow(deprecated)] // Allow ValidateUnsigned, remove the attribute when the trait is removed.
impl<
	System: frame_system::Trait,
	Block: traits::Block<Header=System::Header, Hash=System::Hash>,
	Context: Default,
	UnsignedValidator,
	AllModules:
		OnInitialize<System::BlockNumber> +
		OnFinalize<System::BlockNumber> +
		OffchainWorker<System::BlockNumber> +
		WeighBlock<System::BlockNumber>,
> ExecuteBlock<Block> for Executive<System, Block, Context, UnsignedValidator, AllModules>
where
	Block::Extrinsic: Checkable<Context> + Codec,
	CheckedOf<Block::Extrinsic, Context>:
		Applyable<AccountId=System::AccountId, DispatchInfo=DispatchInfo> +
		GetDispatchInfo,
	CallOf<Block::Extrinsic, Context>: Dispatchable,
	OriginOf<Block::Extrinsic, Context>: From<(Option<System::AccountId>, Option<System::Doughnut>)>,
	UnsignedValidator: ValidateUnsigned<Call=CallOf<Block::Extrinsic, Context>>,
{
	fn execute_block(block: Block) {
		Executive::<System, Block, Context, UnsignedValidator, AllModules>::execute_block(block);
	}
}

#[allow(deprecated)] // Allow ValidateUnsigned, remove the attribute when the trait is removed.
impl<
	System: frame_system::Trait,
	Block: traits::Block<Header=System::Header, Hash=System::Hash>,
	Context: Default,
	UnsignedValidator,
	AllModules:
		OnInitialize<System::BlockNumber> +
		OnFinalize<System::BlockNumber> +
		OffchainWorker<System::BlockNumber> +
		WeighBlock<System::BlockNumber>,
> Executive<System, Block, Context, UnsignedValidator, AllModules>
where
	Block::Extrinsic: Checkable<Context> + Codec,
	CheckedOf<Block::Extrinsic, Context>:
		Applyable<AccountId=System::AccountId, DispatchInfo=DispatchInfo> +
		GetDispatchInfo,
	CallOf<Block::Extrinsic, Context>: Dispatchable,
	OriginOf<Block::Extrinsic, Context>: From<(Option<System::AccountId>, Option<System::Doughnut>)>,
	UnsignedValidator: ValidateUnsigned<Call=CallOf<Block::Extrinsic, Context>>,
{
	/// Start the execution of a particular block.
	pub fn initialize_block(header: &System::Header) {
		let digests = Self::extract_pre_digest(&header);
		Self::initialize_block_impl(
			header.number(),
			header.parent_hash(),
			header.extrinsics_root(),
			&digests
		);
	}

	fn extract_pre_digest(header: &System::Header) -> DigestOf<System> {
		let mut digest = <DigestOf<System>>::default();
		header.digest().logs()
			.iter()
			.for_each(|d| if d.as_pre_runtime().is_some() {
				digest.push(d.clone())
			});
		digest
	}

	fn initialize_block_impl(
		block_number: &System::BlockNumber,
		parent_hash: &System::Hash,
		extrinsics_root: &System::Hash,
		digest: &Digest<System::Hash>,
	) {
		<frame_system::Module<System>>::initialize(
			block_number,
			parent_hash,
			extrinsics_root,
			digest,
			frame_system::InitKind::Full,
		);
		<AllModules as OnInitialize<System::BlockNumber>>::on_initialize(*block_number);
		<frame_system::Module<System>>::register_extra_weight_unchecked(
			<AllModules as WeighBlock<System::BlockNumber>>::on_initialize(*block_number)
		);
		<frame_system::Module<System>>::register_extra_weight_unchecked(
			<AllModules as WeighBlock<System::BlockNumber>>::on_finalize(*block_number)
		);
	}

	fn initial_checks(block: &Block) {
		let header = block.header();

		// Check that `parent_hash` is correct.
		let n = header.number().clone();
		assert!(
			n > System::BlockNumber::zero()
			&& <frame_system::Module<System>>::block_hash(n - System::BlockNumber::one()) == *header.parent_hash(),
			"Parent hash should be valid."
		);

		// Check that transaction trie root represents the transactions.
		let xts_root = extrinsics_root::<System::Hashing, _>(&block.extrinsics());
		header.extrinsics_root().check_equal(&xts_root);
		assert!(header.extrinsics_root() == &xts_root, "Transaction trie root must be valid.");
	}

	/// Actually execute all transitions for `block`.
	pub fn execute_block(block: Block) {
		Self::initialize_block(block.header());

		// any initial checks
		Self::initial_checks(&block);

		// execute extrinsics
		let (header, extrinsics) = block.deconstruct();
		Self::execute_extrinsics_with_book_keeping(extrinsics, *header.number());

		// any final checks
		Self::final_checks(&header);
	}

	/// Execute given extrinsics and take care of post-extrinsics book-keeping.
	fn execute_extrinsics_with_book_keeping(extrinsics: Vec<Block::Extrinsic>, block_number: NumberFor<Block>) {

		extrinsics.into_iter().for_each(Self::apply_extrinsic_no_note);

		// post-extrinsics book-keeping
		<frame_system::Module<System>>::note_finished_extrinsics();
		<AllModules as OnFinalize<System::BlockNumber>>::on_finalize(block_number);
	}

	/// Finalize the block - it is up the caller to ensure that all header fields are valid
	/// except state-root.
	pub fn finalize_block() -> System::Header {
		<frame_system::Module<System>>::note_finished_extrinsics();
		<AllModules as OnFinalize<System::BlockNumber>>::on_finalize(<frame_system::Module<System>>::block_number());

		// set up extrinsics
		<frame_system::Module<System>>::derive_extrinsics();
		<frame_system::Module<System>>::finalize()
	}

	/// Apply extrinsic outside of the block execution function.
	///
	/// This doesn't attempt to validate anything regarding the block, but it builds a list of uxt
	/// hashes.
	pub fn apply_extrinsic(uxt: Block::Extrinsic) -> ApplyExtrinsicResult {
		let encoded = uxt.encode();
		let encoded_len = encoded.len();
		Self::apply_extrinsic_with_len(uxt, encoded_len, Some(encoded))
	}

	/// Apply an extrinsic inside the block execution function.
	fn apply_extrinsic_no_note(uxt: Block::Extrinsic) {
		let l = uxt.encode().len();
		match Self::apply_extrinsic_with_len(uxt, l, None) {
			Ok(_) => (),
			Err(e) => { let err: &'static str = e.into(); panic!(err) },
		}
	}

	/// Actually apply an extrinsic given its `encoded_len`; this doesn't note its hash.
	fn apply_extrinsic_with_len(
		uxt: Block::Extrinsic,
		encoded_len: usize,
		to_note: Option<Vec<u8>>,
	) -> ApplyExtrinsicResult {
		// Verify that the signature is good.
		let xt = uxt.check(&Default::default())?;

		// We don't need to make sure to `note_extrinsic` only after we know it's going to be
		// executed to prevent it from leaking in storage since at this point, it will either
		// execute or panic (and revert storage changes).
		if let Some(encoded) = to_note {
			<frame_system::Module<System>>::note_extrinsic(encoded);
		}

		// AUDIT: Under no circumstances may this function panic from here onwards.

		// Decode parameters and dispatch
		let dispatch_info = xt.get_dispatch_info();
		let r = Applyable::apply::<UnsignedValidator>(xt, dispatch_info, encoded_len)?;

		<frame_system::Module<System>>::note_applied_extrinsic(&r, encoded_len as u32, dispatch_info);

		Ok(r)
	}

	fn final_checks(header: &System::Header) {
		// remove temporaries
		let new_header = <frame_system::Module<System>>::finalize();

		// check digest
		assert_eq!(
			header.digest().logs().len(),
			new_header.digest().logs().len(),
			"Number of digest items must match that calculated."
		);
		let items_zip = header.digest().logs().iter().zip(new_header.digest().logs().iter());
		for (header_item, computed_item) in items_zip {
			header_item.check_equal(&computed_item);
			assert!(header_item == computed_item, "Digest item must match that calculated.");
		}

		// check storage root.
		let storage_root = new_header.state_root();
		header.state_root().check_equal(&storage_root);
		assert!(header.state_root() == storage_root, "Storage root must match that calculated.");
	}

	/// Check a given signed transaction for validity. This doesn't execute any
	/// side-effects; it merely checks whether the transaction would panic if it were included or not.
	///
	/// Changes made to storage should be discarded.
	pub fn validate_transaction(uxt: Block::Extrinsic) -> TransactionValidity {
		let encoded_len = uxt.using_encoded(|d| d.len());
		let xt = uxt.check(&Default::default())?;

		let dispatch_info = xt.get_dispatch_info();
		xt.validate::<UnsignedValidator>(dispatch_info, encoded_len)
	}

	/// Start an offchain worker and generate extrinsics.
	pub fn offchain_worker(header: &System::Header) {
		// We need to keep events available for offchain workers,
		// hence we initialize the block manually.
		// OffchainWorker RuntimeApi should skip initialization.
		let digests = Self::extract_pre_digest(header);

		<frame_system::Module<System>>::initialize(
			header.number(),
			header.parent_hash(),
			header.extrinsics_root(),
			&digests,
			frame_system::InitKind::Inspection,
		);
		<AllModules as OffchainWorker<System::BlockNumber>>::offchain_worker(
			// to maintain backward compatibility we call module offchain workers
			// with parent block number.
			header.number().saturating_sub(1.into())
		)
	}
}


#[cfg(test)]
mod tests {
	use super::*;
	use sp_core::H256;
	use prml_doughnut::{DoughnutRuntime, PlugDoughnut};
	use sp_runtime::{
		generic::Era, Perbill, DispatchError, testing::{Digest, Header, Block, doughnut::{TestAccountId}},
		traits::{Header as HeaderT, BlakeTwo256, IdentityLookup, ConvertInto},
		transaction_validity::{InvalidTransaction, UnknownTransaction, TransactionValidityError},
	};
	use frame_support::{
		impl_outer_event, impl_outer_origin, parameter_types, impl_outer_dispatch,
		additional_traits::{DelegatedDispatchVerifier},
		traits::{Currency, LockIdentifier, LockableCurrency, Time, WithdrawReasons, WithdrawReason},
		weights::Weight,
	};
	use frame_system::{self as system, Call as SystemCall, ChainContext};
	use pallet_balances::Call as BalancesCall;
	use hex_literal::hex;

	mod custom {
		use frame_support::weights::SimpleDispatchInfo;

		pub trait Trait: frame_system::Trait {}

		frame_support::decl_module! {
			pub struct Module<T: Trait> for enum Call where origin: T::Origin, system = frame_system {
				#[weight = SimpleDispatchInfo::FixedNormal(100)]
				fn some_function(origin) {
					// NOTE: does not make any different.
					let _ = frame_system::ensure_signed(origin);
				}
				#[weight = SimpleDispatchInfo::FixedOperational(200)]
				fn some_root_operation(origin) {
					let _ = frame_system::ensure_root(origin);
				}
				#[weight = SimpleDispatchInfo::InsecureFreeNormal]
				fn some_unsigned_message(origin) {
					let _ = frame_system::ensure_none(origin);
				}

				// module hooks.
				// one with block number arg and one without
				#[weight = SimpleDispatchInfo::FixedNormal(25)]
				fn on_initialize(n: T::BlockNumber) {
					println!("on_initialize({})", n);
				}
				#[weight = SimpleDispatchInfo::FixedNormal(150)]
				fn on_finalize() {
					println!("on_finalize(?)");
				}
			}
		}
	}

	type System = frame_system::Module<Runtime>;
	type Balances = pallet_balances::Module<Runtime>;
	type Custom = custom::Module<Runtime>;

	use pallet_balances as balances;

	impl_outer_origin! {
		pub enum Origin for Runtime { }
	}

	impl_outer_event!{
		pub enum MetaEvent for Runtime {
			system<T>,
			balances<T>,
		}
	}
	impl_outer_dispatch! {
		pub enum Call for Runtime where origin: Origin {
			frame_system::System,
			pallet_balances::Balances,
		}
	}

	// We aren't testing doughnut verification here just return `Ok(())`
	pub struct MockDelegatedDispatchVerifier<T: system::Trait>(sp_std::marker::PhantomData<T>);
	impl<T: system::Trait> DelegatedDispatchVerifier for MockDelegatedDispatchVerifier<T> {
		type Doughnut = T::Doughnut;
		type AccountId = T::AccountId;
		const DOMAIN: &'static str = "";
		fn verify_dispatch(
			_doughnut: &T::Doughnut,
			_module: &str,
			_method: &str,
		) -> Result<(), &'static str> {
			Ok(())
		}
	}

	// Workaround for https://github.com/rust-lang/rust/issues/26925 . Remove when sorted.
	#[derive(Clone, Eq, PartialEq)]
	pub struct Runtime;
	parameter_types! {
		pub const BlockHashCount: u64 = 250;
		pub const MaximumBlockWeight: Weight = 1024;
		pub const MaximumBlockLength: u32 = 2 * 1024;
		pub const AvailableBlockRatio: Perbill = Perbill::one();
	}
	impl frame_system::Trait for Runtime {
		type Origin = Origin;
		type Index = u64;
		type Call = Call;
		type BlockNumber = u64;
		type Hash = sp_core::H256;
		type Hashing = BlakeTwo256;
		type AccountId = TestAccountId;
		type Lookup = IdentityLookup<Self::AccountId>;
		type Header = Header;
		type Event = MetaEvent;
		type BlockHashCount = BlockHashCount;
		type MaximumBlockWeight = MaximumBlockWeight;
		type AvailableBlockRatio = AvailableBlockRatio;
		type MaximumBlockLength = MaximumBlockLength;
		type Version = ();
		type ModuleToIndex = ();
<<<<<<< HEAD
		type Doughnut = PlugDoughnut<Runtime>;
		type DelegatedDispatchVerifier = MockDelegatedDispatchVerifier<Runtime>;
	}
	pub struct TimestampProvider;
	impl Time for TimestampProvider {
		type Moment = u64;
		fn now() -> Self::Moment { 0 }
	}
	impl DoughnutRuntime for Runtime {
		type AccountId = <Self as system::Trait>::AccountId;
		type Call = <Self as system::Trait>::Call;
		type Doughnut = <Self as system::Trait>::Doughnut;
		type TimestampProvider = TimestampProvider;
=======
		type AccountData = pallet_balances::AccountData<u64>;
		type OnNewAccount = ();
		type OnReapAccount = Balances;
>>>>>>> 877e193b
	}
	parameter_types! {
		pub const ExistentialDeposit: u64 = 1;
	}
	impl pallet_balances::Trait for Runtime {
		type Balance = u64;
		type Event = MetaEvent;
		type DustRemoval = ();
		type ExistentialDeposit = ExistentialDeposit;
		type AccountStore = System;
	}

	parameter_types! {
		pub const TransactionBaseFee: u64 = 10;
		pub const TransactionByteFee: u64 = 0;
	}
	impl pallet_transaction_payment::Trait for Runtime {
		type Currency = Balances;
		type OnTransactionPayment = ();
		type TransactionBaseFee = TransactionBaseFee;
		type TransactionByteFee = TransactionByteFee;
		type WeightToFee = ConvertInto;
		type FeeMultiplierUpdate = ();
	}
	impl custom::Trait for Runtime {}

	#[allow(deprecated)]
	impl ValidateUnsigned for Runtime {
		type Call = Call;

		fn pre_dispatch(_call: &Self::Call) -> Result<(), TransactionValidityError> {
			Ok(())
		}

		fn validate_unsigned(call: &Self::Call) -> TransactionValidity {
			match call {
				Call::Balances(BalancesCall::set_balance(_, _, _)) => Ok(Default::default()),
				_ => UnknownTransaction::NoUnsignedValidator.into(),
			}
		}
	}

	type SignedExtra = (
		Option<PlugDoughnut<Runtime>>,
		frame_system::CheckEra<Runtime>,
		frame_system::CheckNonce<Runtime>,
		frame_system::CheckWeight<Runtime>,
		pallet_transaction_payment::ChargeTransactionPayment<Runtime>
	);
	type AllModules = (System, Balances, Custom);
	type TestXt = sp_runtime::testing::TestXt<TestAccountId, Call, SignedExtra>;
	type Executive = super::Executive<Runtime, Block<TestXt>, ChainContext<Runtime>, Runtime, AllModules>;

	fn extra(nonce: u64, fee: u64, doughnut: Option<PlugDoughnut<Runtime>>) -> SignedExtra {
		(
			doughnut,
			frame_system::CheckEra::from(Era::Immortal),
			frame_system::CheckNonce::from(nonce),
			frame_system::CheckWeight::new(),
			pallet_transaction_payment::ChargeTransactionPayment::from(fee)
		)
	}

	fn sign_extra(who: TestAccountId, nonce: u64, fee: u64, doughnut: Option<PlugDoughnut<Runtime>>) -> Option<(TestAccountId, SignedExtra)> {
		Some((who.into(), extra(nonce, fee, doughnut)))
	}

	#[test]
	fn balance_transfer_dispatch_works() {
		let mut t = frame_system::GenesisConfig::default().build_storage::<Runtime>().unwrap();
		pallet_balances::GenesisConfig::<Runtime> {
			balances: vec![(1.into(), 211)],
		}.assimilate_storage(&mut t).unwrap();
		let xt = sp_runtime::testing::TestXt(sign_extra(1.into(), 0, 0, None), Call::Balances(BalancesCall::transfer(2.into(), 69)));
		let weight = xt.get_dispatch_info().weight as u64;
		let mut t = sp_io::TestExternalities::new(t);
		t.execute_with(|| {
			Executive::initialize_block(&Header::new(
				1,
				H256::default(),
				H256::default(),
				[69u8; 32].into(),
				Digest::default(),
			));
			let r = Executive::apply_extrinsic(xt);
			assert!(r.is_ok());
			assert_eq!(<pallet_balances::Module<Runtime>>::total_balance(&1.into()), 142 - 10 - weight);
			assert_eq!(<pallet_balances::Module<Runtime>>::total_balance(&2.into()), 69);
		});
	}

	fn new_test_ext(balance_factor: u64) -> sp_io::TestExternalities {
		let mut t = frame_system::GenesisConfig::default().build_storage::<Runtime>().unwrap();
		pallet_balances::GenesisConfig::<Runtime> {
			balances: vec![(1.into(), 111 * balance_factor)],
		}.assimilate_storage(&mut t).unwrap();
		t.into()
	}

	#[test]
	fn block_import_works() {
		new_test_ext(1).execute_with(|| {
			Executive::execute_block(Block {
				header: Header {
					parent_hash: [69u8; 32].into(),
					number: 1,
					state_root: hex!("96797237079b6d6ffab7a47f90ee257a439a0e8268bdab3fe2f1e52572b101de").into(),
					extrinsics_root: hex!("03170a2e7597b7b7e3d84c05391d139a62b157e78786d8c082f29dcf4c111314").into(),
					digest: Digest { logs: vec![], },
				},
				extrinsics: vec![],
			});
		});
	}

	#[test]
	#[should_panic]
	fn block_import_of_bad_state_root_fails() {
		new_test_ext(1).execute_with(|| {
			Executive::execute_block(Block {
				header: Header {
					parent_hash: [69u8; 32].into(),
					number: 1,
					state_root: [0u8; 32].into(),
					extrinsics_root: hex!("03170a2e7597b7b7e3d84c05391d139a62b157e78786d8c082f29dcf4c111314").into(),
					digest: Digest { logs: vec![], },
				},
				extrinsics: vec![],
			});
		});
	}

	#[test]
	#[should_panic]
	fn block_import_of_bad_extrinsic_root_fails() {
		new_test_ext(1).execute_with(|| {
			Executive::execute_block(Block {
				header: Header {
					parent_hash: [69u8; 32].into(),
					number: 1,
					state_root: hex!("49cd58a254ccf6abc4a023d9a22dcfc421e385527a250faec69f8ad0d8ed3e48").into(),
					extrinsics_root: [0u8; 32].into(),
					digest: Digest { logs: vec![], },
				},
				extrinsics: vec![],
			});
		});
	}

	#[test]
	fn bad_extrinsic_not_inserted() {
		let mut t = new_test_ext(1);
		// bad nonce check!
		let xt = sp_runtime::testing::TestXt(sign_extra(1.into(), 30, 0, None), Call::Balances(BalancesCall::transfer(33.into(), 69)));
		t.execute_with(|| {
			Executive::initialize_block(&Header::new(
				1,
				H256::default(),
				H256::default(),
				[69u8; 32].into(),
				Digest::default(),
			));
			assert!(Executive::apply_extrinsic(xt).is_err());
			assert_eq!(<frame_system::Module<Runtime>>::extrinsic_index(), Some(0));
		});
	}

	#[test]
	fn block_weight_limit_enforced() {
		let mut t = new_test_ext(10000);
		// given: TestXt uses the encoded len as fixed Len:
		let xt = sp_runtime::testing::TestXt(sign_extra(1.into(), 0, 0, None), Call::Balances(BalancesCall::transfer(3.into(), 0)));
		let encoded = xt.encode();
		let encoded_len = encoded.len() as Weight;
		let limit = AvailableBlockRatio::get() * MaximumBlockWeight::get() - 175;
		let num_to_exhaust_block = limit / encoded_len;
		t.execute_with(|| {
			Executive::initialize_block(&Header::new(
				1,
				H256::default(),
				H256::default(),
				[69u8; 32].into(),
				Digest::default(),
			));
			// Initial block weight form the custom module.
			assert_eq!(<frame_system::Module<Runtime>>::all_extrinsics_weight(), 175);

			for nonce in 0..=num_to_exhaust_block {
				let xt = sp_runtime::testing::TestXt(
					sign_extra(1.into(), nonce.into(), 0, None), Call::Balances(BalancesCall::transfer(3.into(), 0)),
				);
				let res = Executive::apply_extrinsic(xt);
				if nonce != num_to_exhaust_block {
					assert!(res.is_ok());
					assert_eq!(
						<frame_system::Module<Runtime>>::all_extrinsics_weight(),
						encoded_len * (nonce + 1) + 175,
					);
					assert_eq!(<frame_system::Module<Runtime>>::extrinsic_index(), Some(nonce as u32 + 1));
				} else {
					assert_eq!(res, Err(InvalidTransaction::ExhaustsResources.into()));
				}
			}
		});
	}

	#[test]
	fn block_weight_and_size_is_stored_per_tx() {
		let xt = sp_runtime::testing::TestXt(sign_extra(1.into(), 0, 0, None), Call::Balances(BalancesCall::transfer(3.into(), 0)));
		let x1 = sp_runtime::testing::TestXt(sign_extra(1.into(), 1, 0, None), Call::Balances(BalancesCall::transfer(3.into(), 0)));
		let x2 = sp_runtime::testing::TestXt(sign_extra(1.into(), 2, 0, None), Call::Balances(BalancesCall::transfer(3.into(), 0)));
		let len = xt.clone().encode().len() as u32;
		let mut t = new_test_ext(1);
		t.execute_with(|| {
			assert_eq!(<frame_system::Module<Runtime>>::all_extrinsics_weight(), 0);
			assert_eq!(<frame_system::Module<Runtime>>::all_extrinsics_weight(), 0);

			assert!(Executive::apply_extrinsic(xt.clone()).unwrap().is_ok());
			assert!(Executive::apply_extrinsic(x1.clone()).unwrap().is_ok());
			assert!(Executive::apply_extrinsic(x2.clone()).unwrap().is_ok());

			// default weight for `TestXt` == encoded length.
			assert_eq!(<frame_system::Module<Runtime>>::all_extrinsics_weight(), (3 * len) as Weight);
			assert_eq!(<frame_system::Module<Runtime>>::all_extrinsics_len(), 3 * len);

			let _ = <frame_system::Module<Runtime>>::finalize();

			assert_eq!(<frame_system::Module<Runtime>>::all_extrinsics_weight(), 0);
			assert_eq!(<frame_system::Module<Runtime>>::all_extrinsics_weight(), 0);
		});
	}

	#[test]
	fn validate_unsigned() {
		let xt = sp_runtime::testing::TestXt(None, Call::Balances(BalancesCall::set_balance(33.into(), 69, 69)));
		let mut t = new_test_ext(1);

		t.execute_with(|| {
			assert_eq!(Executive::validate_transaction(xt.clone()), Ok(Default::default()));
			assert_eq!(Executive::apply_extrinsic(xt), Ok(Err(DispatchError::BadOrigin)));
		});
	}

	#[test]
	fn can_pay_for_tx_fee_on_full_lock() {
		let id: LockIdentifier = *b"0       ";
		let execute_with_lock = |lock: WithdrawReasons| {
			let mut t = new_test_ext(1);
			t.execute_with(|| {
				<pallet_balances::Module<Runtime> as LockableCurrency<TestAccountId>>::set_lock(
					id,
					&1.into(),
					110,
					lock,
				);
				let xt = sp_runtime::testing::TestXt(
					sign_extra(1.into(), 0, 0, None),
					Call::System(SystemCall::remark(vec![1u8])),
				);
				let weight = xt.get_dispatch_info().weight as u64;
				Executive::initialize_block(&Header::new(
					1,
					H256::default(),
					H256::default(),
					[69u8; 32].into(),
					Digest::default(),
				));

				if lock == WithdrawReasons::except(WithdrawReason::TransactionPayment) {
					assert!(Executive::apply_extrinsic(xt).unwrap().is_ok());
					// tx fee has been deducted.
					assert_eq!(<pallet_balances::Module<Runtime>>::total_balance(&1.into()), 111 - 10 - weight);
				} else {
					assert_eq!(
						Executive::apply_extrinsic(xt),
						Err(InvalidTransaction::Payment.into()),
					);
					assert_eq!(<pallet_balances::Module<Runtime>>::total_balance(&1.into()), 111);
				}
			});
		};

		execute_with_lock(WithdrawReasons::all());
		execute_with_lock(WithdrawReasons::except(WithdrawReason::TransactionPayment));
	}

	#[test]
	fn block_hooks_weight_is_stored() {
		new_test_ext(1).execute_with(|| {

			Executive::initialize_block(&Header::new_from_number(1));
			// NOTE: might need updates over time if system and balance introduce new weights. For
			// now only accounts for the custom module.
			assert_eq!(<frame_system::Module<Runtime>>::all_extrinsics_weight(), 150 + 25);
		})
	}
}<|MERGE_RESOLUTION|>--- conflicted
+++ resolved
@@ -470,7 +470,9 @@
 		type MaximumBlockLength = MaximumBlockLength;
 		type Version = ();
 		type ModuleToIndex = ();
-<<<<<<< HEAD
+		type AccountData = pallet_balances::AccountData<u64>;
+		type OnNewAccount = ();
+		type OnReapAccount = Balances;
 		type Doughnut = PlugDoughnut<Runtime>;
 		type DelegatedDispatchVerifier = MockDelegatedDispatchVerifier<Runtime>;
 	}
@@ -484,11 +486,6 @@
 		type Call = <Self as system::Trait>::Call;
 		type Doughnut = <Self as system::Trait>::Doughnut;
 		type TimestampProvider = TimestampProvider;
-=======
-		type AccountData = pallet_balances::AccountData<u64>;
-		type OnNewAccount = ();
-		type OnReapAccount = Balances;
->>>>>>> 877e193b
 	}
 	parameter_types! {
 		pub const ExistentialDeposit: u64 = 1;
