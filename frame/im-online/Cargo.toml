--- conflicted
+++ resolved
@@ -1,10 +1,6 @@
 [package]
 name = "pallet-im-online"
-<<<<<<< HEAD
-version = "2.0.0-alpha.5"
-=======
 version = "2.0.0"
->>>>>>> 4771f237
 authors = ["Parity Technologies <admin@parity.io>"]
 edition = "2018"
 license = "Apache-2.0"
@@ -17,22 +13,6 @@
 targets = ["x86_64-unknown-linux-gnu"]
 
 [dependencies]
-<<<<<<< HEAD
-sp-application-crypto = { version = "2.0.0-alpha.5", default-features = false, path = "../../primitives/application-crypto" }
-pallet-authorship = { version = "2.0.0-alpha.5", default-features = false, path = "../authorship" }
-codec = { package = "parity-scale-codec", version = "1.3.0", default-features = false, features = ["derive"] }
-sp-core = { version = "2.0.0-alpha.5", default-features = false, path = "../../primitives/core" }
-sp-std = { version = "2.0.0-alpha.5", default-features = false, path = "../../primitives/std" }
-serde = { version = "1.0.101", optional = true }
-pallet-session = { version = "2.0.0-alpha.5", default-features = false, path = "../session" }
-sp-io = { version = "2.0.0-alpha.5", default-features = false, path = "../../primitives/io" }
-sp-runtime = { version = "2.0.0-alpha.5", default-features = false, path = "../../primitives/runtime" }
-sp-staking = { version = "2.0.0-alpha.5", default-features = false, path = "../../primitives/staking" }
-frame-support = { version = "2.0.0-alpha.5", default-features = false, path = "../support" }
-frame-system = { version = "2.0.0-alpha.5", default-features = false, path = "../system" }
-
-frame-benchmarking = { version = "2.0.0-alpha.5", default-features = false, path = "../benchmarking", optional = true }
-=======
 sp-application-crypto = { version = "2.0.0", default-features = false, path = "../../primitives/application-crypto" }
 pallet-authorship = { version = "2.0.0", default-features = false, path = "../authorship" }
 codec = { package = "parity-scale-codec", version = "1.3.4", default-features = false, features = ["derive"] }
@@ -47,7 +27,6 @@
 frame-system = { version = "2.0.0", default-features = false, path = "../system" }
 
 frame-benchmarking = { version = "2.0.0", default-features = false, path = "../benchmarking", optional = true }
->>>>>>> 4771f237
 
 [features]
 default = ["std", "pallet-session/historical"]
