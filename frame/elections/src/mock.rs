// This file is part of Substrate.

// Copyright (C) 2019-2020 Parity Technologies (UK) Ltd.
// SPDX-License-Identifier: Apache-2.0

// Licensed under the Apache License, Version 2.0 (the "License");
// you may not use this file except in compliance with the License.
// You may obtain a copy of the License at
//
// 	http://www.apache.org/licenses/LICENSE-2.0
//
// Unless required by applicable law or agreed to in writing, software
// distributed under the License is distributed on an "AS IS" BASIS,
// WITHOUT WARRANTIES OR CONDITIONS OF ANY KIND, either express or implied.
// See the License for the specific language governing permissions and
// limitations under the License.

//! Mock file for election module.

#![cfg(test)]

use std::cell::RefCell;
use frame_support::{
	StorageValue, StorageMap, parameter_types, assert_ok,
	traits::{Get, ChangeMembers, Currency, LockIdentifier},
	weights::Weight,
};
use sp_core::H256;
use sp_runtime::{
	Perbill, BuildStorage, testing::Header, traits::{BlakeTwo256, IdentityLookup, Block as BlockT},
};
use crate as elections;


parameter_types! {
	pub const BlockHashCount: u64 = 250;
	pub const MaximumBlockWeight: Weight = 1024;
	pub const MaximumBlockLength: u32 = 2 * 1024;
	pub const AvailableBlockRatio: Perbill = Perbill::one();
}
impl frame_system::Trait for Test {
	type BaseCallFilter = ();
	type Origin = Origin;
<<<<<<< HEAD
=======
	type Call = Call;
>>>>>>> 4771f237
	type Index = u64;
	type BlockNumber = u64;
	type Call = ();
	type Hash = H256;
	type Hashing = BlakeTwo256;
	type AccountId = u64;
	type Lookup = IdentityLookup<Self::AccountId>;
	type Header = Header;
	type Event = Event;
	type BlockHashCount = BlockHashCount;
	type MaximumBlockWeight = MaximumBlockWeight;
	type DbWeight = ();
	type BlockExecutionWeight = ();
	type ExtrinsicBaseWeight = ();
	type MaximumExtrinsicWeight = MaximumBlockWeight;
	type MaximumBlockLength = MaximumBlockLength;
	type AvailableBlockRatio = AvailableBlockRatio;
	type Version = ();
<<<<<<< HEAD
	type ModuleToIndex = ();
	type Doughnut = ();
	type DelegatedDispatchVerifier = ();
=======
	type PalletInfo = ();
	type AccountData = pallet_balances::AccountData<u64>;
	type OnNewAccount = ();
	type OnKilledAccount = ();
	type SystemWeightInfo = ();
>>>>>>> 4771f237
}

parameter_types! {
	pub const ExistentialDeposit: u64 = 1;
	pub const CreationFee: u64 = 0;
}
impl pallet_balances::Trait for Test {
	type MaxLocks = ();
	type Balance = u64;
	type OnNewAccount = ();
	type OnReapAccount = System;
	type Event = Event;
	type TransferPayment = ();
	type DustRemoval = ();
	type ExistentialDeposit = ExistentialDeposit;
<<<<<<< HEAD
	type CreationFee = CreationFee;
=======
	type AccountStore = System;
	type WeightInfo = ();
>>>>>>> 4771f237
}

parameter_types! {
	pub const CandidacyBond: u64 = 3;
	pub const CarryCount: u32 = 2;
	pub const InactiveGracePeriod: u32 = 1;
	pub const VotingPeriod: u64 = 4;
	pub const MinimumVotingLock: u64 = 5;
}

thread_local! {
	static VOTER_BOND: RefCell<u64> = RefCell::new(0);
	static VOTING_FEE: RefCell<u64> = RefCell::new(0);
	static PRESENT_SLASH_PER_VOTER: RefCell<u64> = RefCell::new(0);
	static DECAY_RATIO: RefCell<u32> = RefCell::new(0);
	static MEMBERS: RefCell<Vec<u64>> = RefCell::new(vec![]);
}

pub struct VotingBond;
impl Get<u64> for VotingBond {
	fn get() -> u64 { VOTER_BOND.with(|v| *v.borrow()) }
}

pub struct VotingFee;
impl Get<u64> for VotingFee {
	fn get() -> u64 { VOTING_FEE.with(|v| *v.borrow()) }
}

pub struct PresentSlashPerVoter;
impl Get<u64> for PresentSlashPerVoter {
	fn get() -> u64 { PRESENT_SLASH_PER_VOTER.with(|v| *v.borrow()) }
}

pub struct DecayRatio;
impl Get<u32> for DecayRatio {
	fn get() -> u32 { DECAY_RATIO.with(|v| *v.borrow()) }
}

pub struct TestChangeMembers;
impl ChangeMembers<u64> for TestChangeMembers {
	fn change_members_sorted(incoming: &[u64], outgoing: &[u64], new: &[u64]) {
		let mut old_plus_incoming = MEMBERS.with(|m| m.borrow().to_vec());
		old_plus_incoming.extend_from_slice(incoming);
		old_plus_incoming.sort();
		let mut new_plus_outgoing = new.to_vec();
		new_plus_outgoing.extend_from_slice(outgoing);
		new_plus_outgoing.sort();
		assert_eq!(old_plus_incoming, new_plus_outgoing);

		MEMBERS.with(|m| *m.borrow_mut() = new.to_vec());
	}
}

parameter_types!{
	pub const ElectionModuleId: LockIdentifier = *b"py/elect";
}

impl elections::Trait for Test {
	type Event = Event;
	type Currency = Balances;
	type BadPresentation = ();
	type BadReaper = ();
	type BadVoterIndex = ();
	type LoserCandidate = ();
	type ChangeMembers = TestChangeMembers;
	type CandidacyBond = CandidacyBond;
	type VotingBond = VotingBond;
	type VotingFee = VotingFee;
	type MinimumVotingLock = MinimumVotingLock;
	type PresentSlashPerVoter = PresentSlashPerVoter;
	type CarryCount = CarryCount;
	type InactiveGracePeriod = InactiveGracePeriod;
	type VotingPeriod = VotingPeriod;
	type DecayRatio = DecayRatio;
	type ModuleId = ElectionModuleId;
}

pub type Block = sp_runtime::generic::Block<Header, UncheckedExtrinsic>;
pub type UncheckedExtrinsic = sp_runtime::generic::UncheckedExtrinsic<u32, u64, Call, ()>;

use frame_system as system;
frame_support::construct_runtime!(
	pub enum Test where
		Block = Block,
		NodeBlock = Block,
		UncheckedExtrinsic = UncheckedExtrinsic
	{
		System: system::{Module, Call, Event},
		Balances: pallet_balances::{Module, Call, Event<T>, Config<T>},
		Elections: elections::{Module, Call, Event<T>, Config<T>},
	}
);

pub struct ExtBuilder {
	balance_factor: u64,
	decay_ratio: u32,
	desired_seats: u32,
	voting_fee: u64,
	voter_bond: u64,
	bad_presentation_punishment: u64,
}

impl Default for ExtBuilder {
	fn default() -> Self {
		Self {
			balance_factor: 1,
			decay_ratio: 24,
			desired_seats: 2,
			voting_fee: 0,
			voter_bond: 0,
			bad_presentation_punishment: 1,
		}
	}
}

impl ExtBuilder {
	pub fn balance_factor(mut self, factor: u64) -> Self {
		self.balance_factor = factor;
		self
	}
	pub fn decay_ratio(mut self, ratio: u32) -> Self {
		self.decay_ratio = ratio;
		self
	}
	pub fn voting_fee(mut self, fee: u64) -> Self {
		self.voting_fee = fee;
		self
	}
	pub fn bad_presentation_punishment(mut self, fee: u64) -> Self {
		self.bad_presentation_punishment = fee;
		self
	}
	pub fn voter_bond(mut self, fee: u64) -> Self {
		self.voter_bond = fee;
		self
	}
	pub fn desired_seats(mut self, seats: u32) -> Self {
		self.desired_seats = seats;
		self
	}
	pub fn build(self) -> sp_io::TestExternalities {
		VOTER_BOND.with(|v| *v.borrow_mut() = self.voter_bond);
		VOTING_FEE.with(|v| *v.borrow_mut() = self.voting_fee);
		PRESENT_SLASH_PER_VOTER.with(|v| *v.borrow_mut() = self.bad_presentation_punishment);
		DECAY_RATIO.with(|v| *v.borrow_mut() = self.decay_ratio);
		let mut ext: sp_io::TestExternalities = GenesisConfig {
			pallet_balances: Some(pallet_balances::GenesisConfig::<Test>{
				balances: vec![
					(1, 10 * self.balance_factor),
					(2, 20 * self.balance_factor),
					(3, 30 * self.balance_factor),
					(4, 40 * self.balance_factor),
					(5, 50 * self.balance_factor),
					(6, 60 * self.balance_factor)
				],
			}),
			elections: Some(elections::GenesisConfig::<Test>{
				members: vec![],
				desired_seats: self.desired_seats,
				presentation_duration: 2,
				term_duration: 5,
			}),
		}.build_storage().unwrap().into();
		ext.execute_with(|| System::set_block_number(1));
		ext
	}
}

pub(crate) fn voter_ids() -> Vec<u64> {
	Elections::all_voters().iter().map(|v| v.unwrap_or(0) ).collect::<Vec<u64>>()
}

pub(crate) fn vote(i: u64, l: usize) {
	let _ = Balances::make_free_balance_be(&i, 20);
	assert_ok!(
		Elections::set_approvals(
			Origin::signed(i),
			(0..l).map(|_| true).collect::<Vec<bool>>(),
			0,
			0,
			20,
		)
	);
}

pub(crate) fn vote_at(i: u64, l: usize, index: elections::VoteIndex) {
	let _ = Balances::make_free_balance_be(&i, 20);
	assert_ok!(
		Elections::set_approvals(
			Origin::signed(i),
			(0..l).map(|_| true).collect::<Vec<bool>>(),
			0,
			index,
			20,
		)
	);
}

pub(crate) fn create_candidate(i: u64, index: u32) {
	let _ = Balances::make_free_balance_be(&i, 20);
	assert_ok!(Elections::submit_candidacy(Origin::signed(i), index));
}

pub(crate) fn balances(who: &u64) -> (u64, u64) {
	let a = Balances::account(who);
	(a.free, a.reserved)
}

pub(crate) fn locks(who: &u64) -> Vec<u64> {
	Balances::locks(who).iter().map(|l| l.amount).collect::<Vec<u64>>()
}

pub(crate) fn new_test_ext_with_candidate_holes() -> sp_io::TestExternalities {
	let mut t = ExtBuilder::default().build();
	t.execute_with(|| {
		<elections::Candidates<Test>>::put(vec![0, 0, 1]);
		elections::CandidateCount::put(1);
		<elections::RegisterInfoOf<Test>>::insert(1, (0, 2));
	});
	t
}<|MERGE_RESOLUTION|>--- conflicted
+++ resolved
@@ -41,13 +41,9 @@
 impl frame_system::Trait for Test {
 	type BaseCallFilter = ();
 	type Origin = Origin;
-<<<<<<< HEAD
-=======
 	type Call = Call;
->>>>>>> 4771f237
 	type Index = u64;
 	type BlockNumber = u64;
-	type Call = ();
 	type Hash = H256;
 	type Hashing = BlakeTwo256;
 	type AccountId = u64;
@@ -63,38 +59,24 @@
 	type MaximumBlockLength = MaximumBlockLength;
 	type AvailableBlockRatio = AvailableBlockRatio;
 	type Version = ();
-<<<<<<< HEAD
-	type ModuleToIndex = ();
-	type Doughnut = ();
-	type DelegatedDispatchVerifier = ();
-=======
 	type PalletInfo = ();
 	type AccountData = pallet_balances::AccountData<u64>;
 	type OnNewAccount = ();
 	type OnKilledAccount = ();
 	type SystemWeightInfo = ();
->>>>>>> 4771f237
 }
 
 parameter_types! {
 	pub const ExistentialDeposit: u64 = 1;
-	pub const CreationFee: u64 = 0;
 }
 impl pallet_balances::Trait for Test {
 	type MaxLocks = ();
 	type Balance = u64;
-	type OnNewAccount = ();
-	type OnReapAccount = System;
+	type DustRemoval = ();
 	type Event = Event;
-	type TransferPayment = ();
-	type DustRemoval = ();
 	type ExistentialDeposit = ExistentialDeposit;
-<<<<<<< HEAD
-	type CreationFee = CreationFee;
-=======
 	type AccountStore = System;
 	type WeightInfo = ();
->>>>>>> 4771f237
 }
 
 parameter_types! {
@@ -182,7 +164,7 @@
 		NodeBlock = Block,
 		UncheckedExtrinsic = UncheckedExtrinsic
 	{
-		System: system::{Module, Call, Event},
+		System: system::{Module, Call, Event<T>},
 		Balances: pallet_balances::{Module, Call, Event<T>, Config<T>},
 		Elections: elections::{Module, Call, Event<T>, Config<T>},
 	}
@@ -299,8 +281,7 @@
 }
 
 pub(crate) fn balances(who: &u64) -> (u64, u64) {
-	let a = Balances::account(who);
-	(a.free, a.reserved)
+	(Balances::free_balance(who), Balances::reserved_balance(who))
 }
 
 pub(crate) fn locks(who: &u64) -> Vec<u64> {
