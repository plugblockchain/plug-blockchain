--- conflicted
+++ resolved
@@ -54,14 +54,8 @@
 	type AvailableBlockRatio = AvailableBlockRatio;
 	type Version = ();
 	type ModuleToIndex = ();
-<<<<<<< HEAD
 	type Doughnut = ();
-  type DelegatedDispatchVerifier = ();
-=======
-	type AccountData = pallet_balances::AccountData<u64>;
-	type OnNewAccount = ();
-	type OnKilledAccount = ();
->>>>>>> 013c1ee1
+	type DelegatedDispatchVerifier = ();
 }
 
 parameter_types! {
