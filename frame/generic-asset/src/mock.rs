--- conflicted
+++ resolved
@@ -60,16 +60,10 @@
 	type MaximumBlockLength = MaximumBlockLength;
 	type AvailableBlockRatio = AvailableBlockRatio;
 	type BlockHashCount = BlockHashCount;
+	type ModuleToIndex = ();
 	type Version = ();
-<<<<<<< HEAD
-	type Doughnut = ();
 	type DelegatedDispatchVerifier = ();
-=======
-	type ModuleToIndex = ();
->>>>>>> cf020add
-}
 
-impl Trait for Test {
 	type Balance = u64;
 	type AssetId = u32;
 	type Event = TestEvent;
