--- conflicted
+++ resolved
@@ -36,13 +36,8 @@
 
 // For testing the pallet, we construct most of a mock runtime. This means
 // first constructing a configuration type (`Test`) which `impl`s each of the
-<<<<<<< HEAD
-// configuration traits of modules we want to use.
+// configuration traits of pallets we want to use.
 #[derive(Clone, Eq, PartialEq, Debug)]
-=======
-// configuration traits of pallets we want to use.
-#[derive(Clone, Eq, PartialEq)]
->>>>>>> 2406f796
 pub struct Test;
 parameter_types! {
 	pub const BlockHashCount: u64 = 250;
