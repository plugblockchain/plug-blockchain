// Copyright 2019-2020
//     by  Centrality Investments Ltd.
//     and Parity Technologies (UK) Ltd.
// This file is part of Substrate.

// Substrate is free software: you can redistribute it and/or modify
// it under the terms of the GNU General Public License as published by
// the Free Software Foundation, either version 3 of the License, or
// (at your option) any later version.

// Substrate is distributed in the hope that it will be useful,
// but WITHOUT ANY WARRANTY; without even the implied warranty of
// MERCHANTABILITY or FITNESS FOR A PARTICULAR PURPOSE.  See the
// GNU General Public License for more details.

// You should have received a copy of the GNU General Public License
// along with Substrate.  If not, see <http://www.gnu.org/licenses/>.

//! # Generic Asset Module
//!
//! The Generic Asset module provides functionality for handling accounts and asset balances.
//!
//! ## Overview
//!
//! The Generic Asset module provides functions for:
//!
//! - Creating a new kind of asset.
//! - Setting permissions of an asset.
//! - Getting and setting free balances.
//! - Retrieving total, reserved and unreserved balances.
//! - Repatriating a reserved balance to a beneficiary account.
//! - Transferring a balance between accounts (when not reserved).
//! - Slashing an account balance.
//! - Managing total issuance.
//! - Setting and managing locks.
//!
//! ### Terminology
//!
//! - **Staking Asset:** The asset for staking, to participate as Validators in the network.
//! - **Spending Asset:** The asset for payment, such as paying transfer fees, gas fees, etc.
//! - **Permissions:** A set of rules for a kind of asset, defining the allowed operations to the asset, and which
//! accounts are allowed to possess it.
//! - **Total Issuance:** The total number of units in existence in a system.
//! - **Free Balance:** The portion of a balance that is not reserved. The free balance is the only balance that matters
//! for most operations. When this balance falls below the existential deposit, most functionality of the account is
//! removed. When both it and the reserved balance are deleted, then the account is said to be dead.
//! - **Reserved Balance:** Reserved balance still belongs to the account holder, but is suspended. Reserved balance
//! can still be slashed, but only after all the free balance has been slashed. If the reserved balance falls below the
//! existential deposit then it and any related functionality will be deleted. When both it and the free balance are
//! deleted, then the account is said to be dead.
//! - **Imbalance:** A condition when some assets were credited or debited without equal and opposite accounting
//! (i.e. a difference between total issuance and account balances). Functions that result in an imbalance will
//! return an object of the `Imbalance` trait that can be managed within your runtime logic. (If an imbalance is
//! simply dropped, it should automatically maintain any book-keeping such as total issuance.)
//! - **Lock:** A freeze on a specified amount of an account's free balance until a specified block number. Multiple
//! locks always operate over the same funds, so they "overlay" rather than "stack".
//!
//! ### Implementations
//!
//! The Generic Asset module provides `AssetCurrency`, which implements the following traits. If these traits provide
//! the functionality that you need, you can avoid coupling with the Generic Asset module.
//!
//! - `Currency`: Functions for dealing with a fungible assets system.
//! - `ReservableCurrency`: Functions for dealing with assets that can be reserved from an account.
//! - `LockableCurrency`: Functions for dealing with accounts that allow liquidity restrictions.
//! - `Imbalance`: Functions for handling imbalances between total issuance in the system and account balances.
//! Must be used when a function creates new assets (e.g. a reward) or destroys some assets (e.g. a system fee).
//!
//! The Generic Asset module provides two types of `AssetCurrency` as follows.
//!
//! - `StakingAssetCurrency`: Currency for staking.
//! - `SpendingAssetCurrency`: Currency for payments such as transfer fee, gas fee.
//!
//! ## Interface
//!
//! ### Dispatchable Functions
//!
//! - `create`: Create a new kind of asset and nominates the owner of this asset. The origin of this call must
//! be root.
//! - `transfer`: Transfer some liquid free balance to another account.
//! - `update_permission`: Updates permission for a given `asset_id` and an account. The origin of this call
//! must have update permissions.
//! - `mint`: Mint an asset, increases its total issuance. The origin of this call must have mint permissions.
//! - `burn`: Burn an asset, decreases its total issuance. The origin of this call must have burn permissions.
//! - `create_reserved`: Create a new kind of reserved asset. The origin of this call must be root.
//!
//! ### Public Functions
//!
//! - `total_balance`: Get an account's total balance of an asset kind.
//! - `free_balance`: Get an account's free balance of an asset kind.
//! - `reserved_balance`: Get an account's reserved balance of an asset kind.
//! - `create_asset`: Creates an asset.
//! - `make_transfer`: Transfer some liquid free balance from one account to another.
//! This will not emit the `Transferred` event.
//! - `make_transfer_with_event`: Transfer some liquid free balance from one account to another.
//! This will emit the `Transferred` event.
//! - `reserve`: Moves an amount from free balance to reserved balance.
//! - `unreserve`: Move up to an amount from reserved balance to free balance. This function cannot fail.
//! - `mint_free`: Mint to an account's free balance.
//! - `burn_free`: Burn an account's free balance.
//! - `slash`: Deduct up to an amount from the combined balance of `who`, preferring to deduct from the
//!	free balance. This function cannot fail.
//! - `slash_reserved`: Deduct up to an amount from reserved balance of an account. This function cannot fail.
//! - `repatriate_reserved`: Move up to an amount from reserved balance of an account to free balance of another
//! account.
//! - `check_permission`: Check permission to perform burn, mint or update.
//! - `ensure_can_withdraw`: Check if the account is able to make a withdrawal of the given amount
//!	for the given reason.
//!
//! ### Usage
//!
//! The following examples show how to use the Generic Asset module in your custom module.
//!
//! ### Examples from the frame module
//!
//! The Fees module uses the `Currency` trait to handle fee charge/refund, and its types inherit from `Currency`:
//!
//! ```
//! use frame_support::{
//! 	dispatch,
//! 	traits::{Currency, ExistenceRequirement, WithdrawReason},
//! };
//! # pub trait Trait: frame_system::Trait {
//! # 	type Currency: Currency<Self::AccountId>;
//! # }
//! type AssetOf<T> = <<T as Trait>::Currency as Currency<<T as frame_system::Trait>::AccountId>>::Balance;
//!
//! fn charge_fee<T: Trait>(transactor: &T::AccountId, amount: AssetOf<T>) -> dispatch::DispatchResult {
//! 	// ...
//! 	T::Currency::withdraw(
//! 		transactor,
//! 		amount,
//! 		WithdrawReason::TransactionPayment.into(),
//! 		ExistenceRequirement::KeepAlive,
//! 	)?;
//! 	// ...
//! 	Ok(())
//! }
//!
//! fn refund_fee<T: Trait>(transactor: &T::AccountId, amount: AssetOf<T>) -> dispatch::DispatchResult {
//! 	// ...
//! 	T::Currency::deposit_into_existing(transactor, amount)?;
//! 	// ...
//! 	Ok(())
//! }
//!
//! # fn main() {}
//! ```
//!
//! ## Genesis config
//!
//! The Generic Asset module depends on the [`GenesisConfig`](./struct.GenesisConfig.html).

#![cfg_attr(not(feature = "std"), no_std)]

use codec::{Decode, Encode, HasCompact, Input, Output, Error as CodecError};

use sp_runtime::{RuntimeDebug, DispatchResult, DispatchError};
use sp_runtime::traits::{
<<<<<<< HEAD
	Bounded, CheckedAdd, CheckedSub, MaybeSerializeDeserialize, Member, One, Saturating, SimpleArithmetic, Zero,
=======
	CheckedAdd, CheckedSub, MaybeSerializeDeserialize, Member, One, Saturating, AtLeast32Bit,
	Zero, Bounded,
>>>>>>> 877e193b
};

use sp_std::prelude::*;
use sp_std::{cmp, result, fmt::Debug};
use frame_support::{
	decl_event, decl_module, decl_storage, ensure, decl_error,
	traits::{
		Currency, ExistenceRequirement, Imbalance, LockIdentifier, LockableCurrency, ReservableCurrency,
<<<<<<< HEAD
		SignedImbalance, TryDrop, UpdateBalanceOutcome, WithdrawReason, WithdrawReasons,
=======
		SignedImbalance, WithdrawReason, WithdrawReasons, TryDrop, BalanceStatus,
>>>>>>> 877e193b
	},
	additional_traits::{AssetIdAuthority, DummyDispatchVerifier, InherentAssetIdProvider},
	Parameter, StorageMap,
};
use frame_system::{self as system, ensure_signed, ensure_root};

mod impls;
mod mock;
mod tests;

pub use self::imbalances::{NegativeImbalance, PositiveImbalance};

pub trait Trait: frame_system::Trait {
	type Balance: Parameter
		+ Member
		+ AtLeast32Bit
		+ Default
		+ Copy
		+ MaybeSerializeDeserialize
		+ Debug;
	type AssetId: Parameter + Member + AtLeast32Bit + Default + Copy;
	type Event: From<Event<Self>> + Into<<Self as frame_system::Trait>::Event>;
}

pub trait Subtrait: frame_system::Trait {
	type Balance: Parameter
		+ Member
		+ AtLeast32Bit
		+ Default
		+ Copy
		+ MaybeSerializeDeserialize
		+ Debug;
	type AssetId: Parameter + Member + AtLeast32Bit + Default + Copy;
}

impl<T: Trait> Subtrait for T {
	type Balance = T::Balance;
	type AssetId = T::AssetId;
}

/// Asset creation options.
#[derive(Clone, Encode, Decode, PartialEq, Eq, RuntimeDebug)]
pub struct AssetOptions<Balance: HasCompact, AccountId> {
	/// Initial issuance of this asset. All deposit to the creater of the asset.
	#[codec(compact)]
	pub initial_issuance: Balance,
	/// Which accounts are allowed to possess this asset.
	pub permissions: PermissionLatest<AccountId>,
}

/// Owner of an asset.
#[derive(Clone, Encode, Decode, PartialEq, Eq, RuntimeDebug)]
pub enum Owner<AccountId> {
	/// No owner.
	None,
	/// Owned by an AccountId
	Address(AccountId),
}

impl<AccountId> Default for Owner<AccountId> {
	fn default() -> Self {
		Owner::None
	}
}

/// Asset permissions
#[derive(Clone, Encode, Decode, PartialEq, Eq, RuntimeDebug)]
pub struct PermissionsV1<AccountId> {
	/// Who have permission to update asset permission
	pub update: Owner<AccountId>,
	/// Who have permission to mint new asset
	pub mint: Owner<AccountId>,
	/// Who have permission to burn asset
	pub burn: Owner<AccountId>,
}

#[derive(Clone, Encode, Decode, PartialEq, Eq, RuntimeDebug)]
#[repr(u8)]
enum PermissionVersionNumber {
	V1 = 0,
}

/// Versioned asset permission
#[derive(Clone, PartialEq, Eq, RuntimeDebug)]
pub enum PermissionVersions<AccountId> {
	V1(PermissionsV1<AccountId>),
}

/// Asset permission types
pub enum PermissionType {
	/// Permission to burn asset permission
	Burn,
	/// Permission to mint new asset
	Mint,
	/// Permission to update asset
	Update,
}

/// Alias to latest asset permissions
pub type PermissionLatest<AccountId> = PermissionsV1<AccountId>;

impl<AccountId> Default for PermissionVersions<AccountId> {
	fn default() -> Self {
		PermissionVersions::V1(Default::default())
	}
}

impl<AccountId: Encode> Encode for PermissionVersions<AccountId> {
	fn encode_to<T: Output>(&self, dest: &mut T) {
		match self {
			PermissionVersions::V1(payload) => {
				dest.push(&PermissionVersionNumber::V1);
				dest.push(payload);
			}
		}
	}
}

impl<AccountId: Encode> codec::EncodeLike for PermissionVersions<AccountId> {}

impl<AccountId: Decode> Decode for PermissionVersions<AccountId> {
	fn decode<I: Input>(input: &mut I) -> core::result::Result<Self, CodecError> {
		let version = PermissionVersionNumber::decode(input)?;
		Ok(match version {
			PermissionVersionNumber::V1 => PermissionVersions::V1(Decode::decode(input)?),
		})
	}
}

impl<AccountId> Default for PermissionsV1<AccountId> {
	fn default() -> Self {
		PermissionsV1 {
			update: Owner::None,
			mint: Owner::None,
			burn: Owner::None,
		}
	}
}

impl<AccountId> Into<PermissionLatest<AccountId>> for PermissionVersions<AccountId> {
	fn into(self) -> PermissionLatest<AccountId> {
		match self {
			PermissionVersions::V1(v1) => v1,
		}
	}
}

/// Converts the latest permission to other version.
impl<AccountId> Into<PermissionVersions<AccountId>> for PermissionLatest<AccountId> {
	fn into(self) -> PermissionVersions<AccountId> {
		PermissionVersions::V1(self)
	}
}

decl_error! {
	/// Error for the generic-asset module.
	pub enum Error for Module<T: Trait> {
		/// No new assets id available.
		NoIdAvailable,
		/// Cannot transfer zero amount.
		ZeroAmount,
		/// The origin does not have enough permission to update permissions.
		NoUpdatePermission,
		/// The origin does not have permission to mint an asset.
		NoMintPermission,
		/// The origin does not have permission to burn an asset.
		NoBurnPermission,
		/// Total issuance got overflowed after minting.
		TotalMintingOverflow,
		/// Free balance got overflowed after minting.
		FreeMintingOverflow,
		/// Total issuance got underflowed after burning.
		TotalBurningUnderflow,
		/// Free balance got underflowed after burning.
		FreeBurningUnderflow,
		/// Asset id is already taken.
		IdAlreadyTaken,
		/// Asset id not available.
		IdUnavailable,
		/// The balance is too low to send amount.
		InsufficientBalance,
		/// The account liquidity restrictions prevent withdrawal.
		LiquidityRestrictions,
	}
}

decl_module! {
	pub struct Module<T: Trait> for enum Call where origin: T::Origin {
		type Error = Error<T>;

		fn deposit_event() = default;

		/// Create a new kind of asset and nominates the owner of this asset. The
		/// origin of this call must be root.
		fn create(
			origin,
			owner: T::AccountId,
			options: AssetOptions<T::Balance, T::AccountId>
		) -> DispatchResult {
			ensure_root(origin)?;
			Self::create_asset(None, Some(owner), options)
		}

		/// Transfer some liquid free balance to another account.
		pub fn transfer(origin, #[compact] asset_id: T::AssetId, to: T::AccountId, #[compact] amount: T::Balance) {
			let origin = ensure_signed(origin)?;
			ensure!(!amount.is_zero(), Error::<T>::ZeroAmount);
			Self::make_transfer_with_event(&asset_id, &origin, &to, amount)?;
		}

		/// Updates permission for a given `asset_id` and an account.
		///
		/// The `origin` must have `update` permission.
		fn update_permission(
			origin,
			#[compact] asset_id: T::AssetId,
			new_permission: PermissionLatest<T::AccountId>
		) -> DispatchResult {
			let origin = ensure_signed(origin)?;

			let permissions: PermissionVersions<T::AccountId> = new_permission.into();

			if Self::check_permission(&asset_id, &origin, &PermissionType::Update) {
				<Permissions<T>>::insert(asset_id, &permissions);

				Self::deposit_event(RawEvent::PermissionUpdated(asset_id, permissions.into()));

				Ok(())
			} else {
				Err(Error::<T>::NoUpdatePermission)?
			}
		}

		/// Mints an asset, increases its total issuance.
		/// The origin must have `mint` permissions.
		fn mint(origin, #[compact] asset_id: T::AssetId, to: T::AccountId, amount: T::Balance) -> DispatchResult {
			let who = ensure_signed(origin)?;
			Self::mint_free(&asset_id, &who, &to, &amount)?;
			Self::deposit_event(RawEvent::Minted(asset_id, to, amount));
			Ok(())
		}

		/// Burns an asset, decreases its total issuance.
		/// The `origin` must have `burn` permissions.
		fn burn(origin, #[compact] asset_id: T::AssetId, to: T::AccountId, amount: T::Balance) -> DispatchResult {
			let who = ensure_signed(origin)?;
			Self::burn_free(&asset_id, &who, &to, &amount)?;
			Self::deposit_event(RawEvent::Burned(asset_id, to, amount));
			Ok(())
		}

		/// Can be used to create reserved tokens.
		/// Requires Root call.
		fn create_reserved(
			origin,
			asset_id: T::AssetId,
			options: AssetOptions<T::Balance, T::AccountId>
		) -> DispatchResult {
			ensure_root(origin)?;
			Self::create_asset(Some(asset_id), None, options)
		}
	}
}

#[derive(Encode, Decode, Clone, PartialEq, Eq, RuntimeDebug)]
pub struct BalanceLock<Balance> {
	pub id: LockIdentifier,
	pub amount: Balance,
	pub reasons: WithdrawReasons,
}

decl_storage! {
	trait Store for Module<T: Trait> as GenericAsset {
		/// Total issuance of a given asset.
		pub TotalIssuance get(fn total_issuance) build(|config: &GenesisConfig<T>| {
			let issuance = config.initial_balance * (config.endowed_accounts.len() as u32).into();
			config.assets.iter().map(|id| (id.clone(), issuance)).collect::<Vec<_>>()
		}): map hasher(blake2_256) T::AssetId => T::Balance;

		/// The free balance of a given asset under an account.
		pub FreeBalance:
			double_map hasher(blake2_256) T::AssetId, hasher(twox_128) T::AccountId => T::Balance;

		/// The reserved balance of a given asset under an account.
		pub ReservedBalance:
			double_map hasher(blake2_256) T::AssetId, hasher(twox_128) T::AccountId => T::Balance;

		/// Next available ID for user-created asset.
		pub NextAssetId get(fn next_asset_id) config(): T::AssetId;

		/// Permission options for a given asset.
		pub Permissions get(fn get_permission):
			map hasher(blake2_256) T::AssetId => PermissionVersions<T::AccountId>;

		/// Any liquidity locks on some account balances.
		pub Locks get(fn locks):
			map hasher(blake2_256) T::AccountId => Vec<BalanceLock<T::Balance>>;

		/// The identity of the asset which is the one that is designated for the chain's staking system.
		pub StakingAssetId get(fn staking_asset_id) config(): T::AssetId;

		/// The identity of the asset which is the one that is designated for paying the chain's transaction fee.
		pub SpendingAssetId get(fn spending_asset_id) config(): T::AssetId;
	}
	add_extra_genesis {
		config(assets): Vec<T::AssetId>;
		config(initial_balance): T::Balance;
		config(endowed_accounts): Vec<T::AccountId>;

		build(|config: &GenesisConfig<T>| {
			config.assets.iter().for_each(|asset_id| {
				config.endowed_accounts.iter().for_each(|account_id| {
					<FreeBalance<T>>::insert(asset_id, account_id, &config.initial_balance);
				});
			});
		});
	}
}

decl_event!(
	pub enum Event<T> where
		<T as frame_system::Trait>::AccountId,
		<T as Trait>::Balance,
		<T as Trait>::AssetId,
		AssetOptions = AssetOptions<<T as Trait>::Balance, <T as frame_system::Trait>::AccountId>
	{
		/// Asset created (asset_id, creator, asset_options).
		Created(AssetId, AccountId, AssetOptions),
		/// Asset transfer succeeded (asset_id, from, to, amount).
		Transferred(AssetId, AccountId, AccountId, Balance),
		/// Asset permission updated (asset_id, new_permissions).
		PermissionUpdated(AssetId, PermissionLatest<AccountId>),
		/// New asset minted (asset_id, account, amount).
		Minted(AssetId, AccountId, Balance),
		/// Asset burned (asset_id, account, amount).
		Burned(AssetId, AccountId, Balance),
	}
);

impl<T: Trait> Module<T> {
	// PUBLIC IMMUTABLES

	/// Get an account's total balance of an asset kind.
	pub fn total_balance(asset_id: &T::AssetId, who: &T::AccountId) -> T::Balance {
		Self::free_balance(asset_id, who) + Self::reserved_balance(asset_id, who)
	}

	/// Get an account's free balance of an asset kind.
	pub fn free_balance(asset_id: &T::AssetId, who: &T::AccountId) -> T::Balance {
		<FreeBalance<T>>::get(asset_id, who)
	}

	/// Get an account's reserved balance of an asset kind.
	pub fn reserved_balance(asset_id: &T::AssetId, who: &T::AccountId) -> T::Balance {
		<ReservedBalance<T>>::get(asset_id, who)
	}

	/// Mint to an account's free balance, without event
	pub fn mint_free(
		asset_id: &T::AssetId,
		who: &T::AccountId,
		to: &T::AccountId,
		amount: &T::Balance,
	) -> DispatchResult {
		if Self::check_permission(asset_id, who, &PermissionType::Mint) {
			let original_free_balance = Self::free_balance(&asset_id, &to);
			let current_total_issuance = <TotalIssuance<T>>::get(asset_id);
			let new_total_issuance = current_total_issuance.checked_add(&amount)
				.ok_or(Error::<T>::TotalMintingOverflow)?;
			let value = original_free_balance.checked_add(&amount)
				.ok_or(Error::<T>::FreeMintingOverflow)?;

			<TotalIssuance<T>>::insert(asset_id, new_total_issuance);
			Self::set_free_balance(&asset_id, &to, value);
			Ok(())
		} else {
			Err(Error::<T>::NoMintPermission)?
		}
	}

	/// Burn an account's free balance, without event
	pub fn burn_free(
		asset_id: &T::AssetId,
		who: &T::AccountId,
		to: &T::AccountId,
		amount: &T::Balance,
	) -> DispatchResult {
		if Self::check_permission(asset_id, who, &PermissionType::Burn) {
			let original_free_balance = Self::free_balance(asset_id, to);

			let current_total_issuance = <TotalIssuance<T>>::get(asset_id);
			let new_total_issuance = current_total_issuance.checked_sub(amount)
				.ok_or(Error::<T>::TotalBurningUnderflow)?;
			let value = original_free_balance.checked_sub(amount)
				.ok_or(Error::<T>::FreeBurningUnderflow)?;

			<TotalIssuance<T>>::insert(asset_id, new_total_issuance);
			Self::set_free_balance(asset_id, to, value);
			Ok(())
		} else {
			Err(Error::<T>::NoBurnPermission)?
		}
	}

	/// Creates an asset.
	///
	/// # Arguments
	/// * `asset_id`: An ID of a reserved asset.
	/// If not provided, a user-generated asset will be created with the next available ID.
	/// * `from_account`: The initiator account of this call
	/// * `asset_options`: Asset creation options.
	///
	pub fn create_asset(
		asset_id: Option<T::AssetId>,
		from_account: Option<T::AccountId>,
		options: AssetOptions<T::Balance, T::AccountId>,
	) -> DispatchResult {
		let asset_id = if let Some(asset_id) = asset_id {
			ensure!(!<TotalIssuance<T>>::contains_key(&asset_id), Error::<T>::IdAlreadyTaken);
			ensure!(asset_id < Self::next_asset_id(), Error::<T>::IdUnavailable);
			asset_id
		} else {
			let asset_id = Self::next_asset_id();
			let next_id = asset_id
				.checked_add(&One::one())
				.ok_or(Error::<T>::NoIdAvailable)?;
			<NextAssetId<T>>::put(next_id);
			asset_id
		};

		let account_id = from_account.unwrap_or_default();
		let permissions: PermissionVersions<T::AccountId> = options.permissions.clone().into();

		<TotalIssuance<T>>::insert(asset_id, &options.initial_issuance);
		<FreeBalance<T>>::insert(&asset_id, &account_id, &options.initial_issuance);
		<Permissions<T>>::insert(&asset_id, permissions);

		Self::deposit_event(RawEvent::Created(asset_id, account_id, options));

		Ok(())
	}

	/// Transfer some liquid free balance from one account to another.
	/// This will not emit the `Transferred` event.
	pub fn make_transfer(
		asset_id: &T::AssetId,
		from: &T::AccountId,
		to: &T::AccountId,
		amount: T::Balance
	) -> DispatchResult {
		let new_balance = Self::free_balance(asset_id, from)
			.checked_sub(&amount)
			.ok_or(Error::<T>::InsufficientBalance)?;
		Self::ensure_can_withdraw(asset_id, from, amount, WithdrawReason::Transfer.into(), new_balance)?;

		if from != to {
			<FreeBalance<T>>::mutate(asset_id, from, |balance| *balance -= amount);
			<FreeBalance<T>>::mutate(asset_id, to, |balance| *balance += amount);
		}

		Ok(())
	}

	/// Transfer some liquid free balance from one account to another.
	/// This will emit the `Transferred` event.
	pub fn make_transfer_with_event(
		asset_id: &T::AssetId,
		from: &T::AccountId,
		to: &T::AccountId,
		amount: T::Balance,
	) -> DispatchResult {
		Self::make_transfer(asset_id, from, to, amount)?;

		if from != to {
			Self::deposit_event(RawEvent::Transferred(*asset_id, from.clone(), to.clone(), amount));
		}

		Ok(())
	}

	/// Move `amount` from free balance to reserved balance.
	///
	/// If the free balance is lower than `amount`, then no funds will be moved and an `Err` will
	/// be returned. This is different behavior than `unreserve`.
	pub fn reserve(asset_id: &T::AssetId, who: &T::AccountId, amount: T::Balance)
		-> DispatchResult
	{
		// Do we need to consider that this is an atomic transaction?
		let original_reserve_balance = Self::reserved_balance(asset_id, who);
		let original_free_balance = Self::free_balance(asset_id, who);
		if original_free_balance < amount {
			Err(Error::<T>::InsufficientBalance)?
		}
		let new_reserve_balance = original_reserve_balance + amount;
		Self::set_reserved_balance(asset_id, who, new_reserve_balance);
		let new_free_balance = original_free_balance - amount;
		Self::set_free_balance(asset_id, who, new_free_balance);
		Ok(())
	}

	/// Moves up to `amount` from reserved balance to free balance. This function cannot fail.
	///
	/// As many assets up to `amount` will be moved as possible. If the reserve balance of `who`
	/// is less than `amount`, then the remaining amount will be returned.
	/// NOTE: This is different behavior than `reserve`.
	pub fn unreserve(asset_id: &T::AssetId, who: &T::AccountId, amount: T::Balance) -> T::Balance {
		let b = Self::reserved_balance(asset_id, who);
		let actual = sp_std::cmp::min(b, amount);
		let original_free_balance = Self::free_balance(asset_id, who);
		let new_free_balance = original_free_balance + actual;
		Self::set_free_balance(asset_id, who, new_free_balance);
		Self::set_reserved_balance(asset_id, who, b - actual);
		amount - actual
	}

	/// Deduct up to `amount` from the combined balance of `who`, preferring to deduct from the
	/// free balance. This function cannot fail.
	///
	/// As much funds up to `amount` will be deducted as possible. If this is less than `amount`
	/// then `Some(remaining)` will be returned. Full completion is given by `None`.
	/// NOTE: LOW-LEVEL: This will not attempt to maintain total issuance. It is expected that
	/// the caller will do this.
	pub fn slash(asset_id: &T::AssetId, who: &T::AccountId, amount: T::Balance) -> Option<T::Balance> {
		let free_balance = Self::free_balance(asset_id, who);
		let free_slash = sp_std::cmp::min(free_balance, amount);
		let new_free_balance = free_balance - free_slash;
		Self::set_free_balance(asset_id, who, new_free_balance);
		if free_slash < amount {
			Self::slash_reserved(asset_id, who, amount - free_slash)
		} else {
			None
		}
	}

	/// Deducts up to `amount` from reserved balance of `who`. This function cannot fail.
	///
	/// As much funds up to `amount` will be deducted as possible. If the reserve balance of `who`
	/// is less than `amount`, then a non-zero second item will be returned.
	/// NOTE: LOW-LEVEL: This will not attempt to maintain total issuance. It is expected that
	/// the caller will do this.
	pub fn slash_reserved(asset_id: &T::AssetId, who: &T::AccountId, amount: T::Balance) -> Option<T::Balance> {
		let original_reserve_balance = Self::reserved_balance(asset_id, who);
		let slash = sp_std::cmp::min(original_reserve_balance, amount);
		let new_reserve_balance = original_reserve_balance - slash;
		Self::set_reserved_balance(asset_id, who, new_reserve_balance);
		if amount == slash {
			None
		} else {
			Some(amount - slash)
		}
	}

	/// Move up to `amount` from reserved balance of account `who` to balance of account
	/// `beneficiary`, either free or reserved depending on `status`.
	///
	/// As much funds up to `amount` will be moved as possible. If this is less than `amount`, then
	/// the `remaining` would be returned, else `Zero::zero()`.
	/// NOTE: LOW-LEVEL: This will not attempt to maintain total issuance. It is expected that
	/// the caller will do this.
	pub fn repatriate_reserved(
		asset_id: &T::AssetId,
		who: &T::AccountId,
		beneficiary: &T::AccountId,
		amount: T::Balance,
		status: BalanceStatus,
	) -> T::Balance {
		let b = Self::reserved_balance(asset_id, who);
		let slash = sp_std::cmp::min(b, amount);

		match status {
			BalanceStatus::Free => {
				let original_free_balance = Self::free_balance(asset_id, beneficiary);
				let new_free_balance = original_free_balance + slash;
				Self::set_free_balance(asset_id, beneficiary, new_free_balance);
			}
			BalanceStatus::Reserved => {
				let original_reserved_balance = Self::reserved_balance(asset_id, beneficiary);
				let new_reserved_balance = original_reserved_balance + slash;
				Self::set_reserved_balance(asset_id, beneficiary, new_reserved_balance);
			}
		}

		let new_reserve_balance = b - slash;
		Self::set_reserved_balance(asset_id, who, new_reserve_balance);
		amount - slash
	}

	/// Check permission to perform burn, mint or update.
	///
	/// # Arguments
	/// * `asset_id`:  A `T::AssetId` type that contains the `asset_id`, which has the permission embedded.
	/// * `who`: A `T::AccountId` type that contains the `account_id` for which to check permissions.
	/// * `what`: The permission to check.
	///
	pub fn check_permission(asset_id: &T::AssetId, who: &T::AccountId, what: &PermissionType) -> bool {
		let permission_versions: PermissionVersions<T::AccountId> = Self::get_permission(asset_id);
		let permission = permission_versions.into();

		match (what, permission) {
			(
				PermissionType::Burn,
				PermissionLatest {
					burn: Owner::Address(account),
					..
				},
			) => account == *who,
			(
				PermissionType::Mint,
				PermissionLatest {
					mint: Owner::Address(account),
					..
				},
			) => account == *who,
			(
				PermissionType::Update,
				PermissionLatest {
					update: Owner::Address(account),
					..
				},
			) => account == *who,
			_ => false,
		}
	}

	/// Return `Ok` iff the account is able to make a withdrawal of the given amount
	/// for the given reason.
	///
	/// `Err(...)` with the reason why not otherwise.
	pub fn ensure_can_withdraw(
		asset_id: &T::AssetId,
		who: &T::AccountId,
		_amount: T::Balance,
		reasons: WithdrawReasons,
		new_balance: T::Balance,
	) -> DispatchResult {
		if asset_id != &Self::staking_asset_id() {
			return Ok(());
		}

		let locks = Self::locks(who);
		if locks.is_empty() {
			return Ok(());
		}
		if Self::locks(who)
			.into_iter().all(|l| new_balance >= l.amount || !l.reasons.intersects(reasons))
		{
			Ok(())
		} else {
			Err(Error::<T>::LiquidityRestrictions)?
		}
	}

	// PRIVATE MUTABLES

	/// NOTE: LOW-LEVEL: This will not attempt to maintain total issuance. It is expected that
	/// the caller will do this.
	fn set_reserved_balance(asset_id: &T::AssetId, who: &T::AccountId, balance: T::Balance) {
		<ReservedBalance<T>>::insert(asset_id, who, &balance);
	}

	/// NOTE: LOW-LEVEL: This will not attempt to maintain total issuance. It is expected that
	/// the caller will do this.
	fn set_free_balance(asset_id: &T::AssetId, who: &T::AccountId, balance: T::Balance) {
		<FreeBalance<T>>::insert(asset_id, who, &balance);
	}

	fn set_lock(
		id: LockIdentifier,
		who: &T::AccountId,
		amount: T::Balance,
		reasons: WithdrawReasons,
	) {
		let mut new_lock = Some(BalanceLock {
			id,
			amount,
			reasons,
		});
		let mut locks = <Module<T>>::locks(who)
			.into_iter()
			.filter_map(|l| {
				if l.id == id {
					new_lock.take()
				} else {
					Some(l)
				}
			})
			.collect::<Vec<_>>();
		if let Some(lock) = new_lock {
			locks.push(lock)
		}
		<Locks<T>>::insert(who, locks);
	}

	fn extend_lock(
		id: LockIdentifier,
		who: &T::AccountId,
		amount: T::Balance,
		reasons: WithdrawReasons,
	) {
		let mut new_lock = Some(BalanceLock {
			id,
			amount,
			reasons,
		});
		let mut locks = <Module<T>>::locks(who)
			.into_iter()
			.filter_map(|l| {
				if l.id == id {
					new_lock.take().map(|nl| BalanceLock {
						id: l.id,
						amount: l.amount.max(nl.amount),
						reasons: l.reasons | nl.reasons,
					})
				} else {
					Some(l)
				}
			})
			.collect::<Vec<_>>();
		if let Some(lock) = new_lock {
			locks.push(lock)
		}
		<Locks<T>>::insert(who, locks);
	}

	fn remove_lock(id: LockIdentifier, who: &T::AccountId) {
		let mut locks = <Module<T>>::locks(who);
		locks.retain(|l| l.id != id);
		<Locks<T>>::insert(who, locks);
	}
}

// wrapping these imbalanes in a private module is necessary to ensure absolute privacy
// of the inner member.
mod imbalances {
	use super::{
		result, Imbalance, InherentAssetIdProvider, Saturating, StorageMap, Subtrait, Trait, Zero, TryDrop,
	};
	use sp_std::mem;

	/// Opaque, move-only struct with private fields that serves as a token denoting that
	/// funds have been created without any equal and opposite accounting.
	#[must_use]
	#[cfg_attr(test, derive(PartialEq, Debug))]
	pub struct PositiveImbalance<T: Subtrait>(T::Balance, T::AssetId);
	impl<T: Subtrait> PositiveImbalance<T> {
		pub fn new(amount: T::Balance, asset_id: T::AssetId) -> Self {
			PositiveImbalance(amount, asset_id)
		}
	}

	/// Opaque, move-only struct with private fields that serves as a token denoting that
	/// funds have been destroyed without any equal and opposite accounting.
	#[must_use]
	#[cfg_attr(test, derive(PartialEq, Debug))]
	pub struct NegativeImbalance<T: Subtrait>(T::Balance, T::AssetId);
	impl<T: Subtrait> NegativeImbalance<T> {
		pub fn new(amount: T::Balance, asset_id: T::AssetId) -> Self {
			NegativeImbalance(amount, asset_id)
		}
	}

	impl<T: Subtrait> TryDrop for PositiveImbalance<T> {
		fn try_drop(self) -> result::Result<(), Self> {
			self.drop_zero()
		}
	}

	impl<T: Subtrait> Imbalance<T::Balance> for PositiveImbalance<T> {
		type Opposite = NegativeImbalance<T>;

		fn zero() -> Self {
			// We lose asset /currency ID information here
			// It should be fine unless we are trying to reconstruct that information from a zeroed Imbalance
			Self::new(Zero::zero(), Zero::zero())
		}
		fn drop_zero(self) -> result::Result<(), Self> {
			if self.0.is_zero() {
				Ok(())
			} else {
				Err(self)
			}
		}
		fn split(self, amount: T::Balance) -> (Self, Self) {
			let first = self.0.min(amount);
			let second = self.0 - first;
			let asset_id = self.1;

			mem::forget(self);
			(Self::new(first, asset_id), Self::new(second, asset_id))
		}
		fn merge(mut self, other: Self) -> Self {
			self.0 = self.0.saturating_add(other.0);
			mem::forget(other);

			self
		}
		fn subsume(&mut self, other: Self) {
			self.0 = self.0.saturating_add(other.0);
			mem::forget(other);
		}
		fn offset(self, other: Self::Opposite) -> result::Result<Self, Self::Opposite> {
			let (a, b, asset_id) = (self.0, other.0, self.1);
			mem::forget((self, other));

			if a >= b {
				Ok(Self::new(a - b, asset_id))
			} else {
				Err(NegativeImbalance::new(b - a, asset_id))
			}
		}
		fn peek(&self) -> T::Balance {
			self.0.clone()
		}
	}

	impl<T: Subtrait> TryDrop for NegativeImbalance<T> {
		fn try_drop(self) -> result::Result<(), Self> {
			self.drop_zero()
		}
	}

	impl<T: Subtrait> Imbalance<T::Balance> for NegativeImbalance<T> {
		type Opposite = PositiveImbalance<T>;

		fn zero() -> Self {
			Self::new(Zero::zero(), Zero::zero())
		}
		fn drop_zero(self) -> result::Result<(), Self> {
			if self.0.is_zero() {
				Ok(())
			} else {
				Err(self)
			}
		}
		fn split(self, amount: T::Balance) -> (Self, Self) {
			let first = self.0.min(amount);
			let second = self.0 - first;
			let asset_id = self.1;

			mem::forget(self);
			(Self::new(first, asset_id), Self::new(second, asset_id))
		}
		fn merge(mut self, other: Self) -> Self {
			self.0 = self.0.saturating_add(other.0);
			mem::forget(other);

			self
		}
		fn subsume(&mut self, other: Self) {
			self.0 = self.0.saturating_add(other.0);
			mem::forget(other);
		}
		fn offset(self, other: Self::Opposite) -> result::Result<Self, Self::Opposite> {
			let (a, b, asset_id) = (self.0, other.0, self.1);
			mem::forget((self, other));

			if a >= b {
				Ok(Self::new(a - b, asset_id))
			} else {
				Err(PositiveImbalance::new(b - a, asset_id))
			}
		}
		fn peek(&self) -> T::Balance {
			self.0.clone()
		}
	}

	impl<T: Subtrait> Drop for PositiveImbalance<T> {
		/// Basic drop handler will just square up the total issuance.
		fn drop(&mut self) {
			<super::TotalIssuance<super::ElevatedTrait<T>>>::mutate(&self.1, |v| *v = v.saturating_add(self.0));
		}
	}

	impl<T: Subtrait> Drop for NegativeImbalance<T> {
		/// Basic drop handler will just square up the total issuance.
		fn drop(&mut self) {
			<super::TotalIssuance<super::ElevatedTrait<T>>>::mutate(&self.1, |v| *v = v.saturating_sub(self.0));
		}
	}

	impl<T: Trait> InherentAssetIdProvider for PositiveImbalance<T> {
		type AssetId = T::AssetId;
		fn asset_id(&self) -> Self::AssetId {
			self.1
		}
	}

	impl<T: Trait> InherentAssetIdProvider for NegativeImbalance<T> {
		type AssetId = T::AssetId;
		fn asset_id(&self) -> Self::AssetId {
			self.1
		}
	}
}

// TODO: #2052
// Somewhat ugly hack in order to gain access to module's `increase_total_issuance_by`
// using only the Subtrait (which defines only the types that are not dependent
// on Positive/NegativeImbalance). Subtrait must be used otherwise we end up with a
// circular dependency with Trait having some types be dependent on PositiveImbalance<Trait>
// and PositiveImbalance itself depending back on Trait for its Drop impl (and thus
// its type declaration).
// This works as long as `increase_total_issuance_by` doesn't use the Imbalance
// types (basically for charging fees).
// This should eventually be refactored so that the two type items that do
// depend on the Imbalance type (TransactionPayment, DustRemoval)
// are placed in their own SRML module.
struct ElevatedTrait<T: Subtrait>(T);
impl<T: Subtrait> Clone for ElevatedTrait<T> {
	fn clone(&self) -> Self {
		unimplemented!()
	}
}
impl<T: Subtrait> PartialEq for ElevatedTrait<T> {
	fn eq(&self, _: &Self) -> bool {
		unimplemented!()
	}
}
impl<T: Subtrait> Eq for ElevatedTrait<T> {}
impl<T: Subtrait> frame_system::Trait for ElevatedTrait<T> {
	type Origin = T::Origin;
	type Call = T::Call;
	type Index = T::Index;
	type BlockNumber = T::BlockNumber;
	type Hash = T::Hash;
	type Hashing = T::Hashing;
	type AccountId = T::AccountId;
	type Lookup = T::Lookup;
	type Header = T::Header;
	type Event = ();
	type BlockHashCount = T::BlockHashCount;
	type MaximumBlockWeight = T::MaximumBlockWeight;
	type MaximumBlockLength = T::MaximumBlockLength;
	type AvailableBlockRatio = T::AvailableBlockRatio;
<<<<<<< HEAD
	type BlockHashCount = T::BlockHashCount;
	type Doughnut = T::Doughnut;
	type DelegatedDispatchVerifier = DummyDispatchVerifier<Self::Doughnut, Self::AccountId>;
=======
>>>>>>> 877e193b
	type Version = T::Version;
	type ModuleToIndex = ();
	type AccountData = ();
	type OnNewAccount = ();
	type OnReapAccount = ();
}
impl<T: Subtrait> Trait for ElevatedTrait<T> {
	type Balance = T::Balance;
	type AssetId = T::AssetId;
	type Event = ();
}

#[derive(Encode, Decode, Clone, PartialEq, Eq, RuntimeDebug)]
pub struct AssetCurrency<T, U>(sp_std::marker::PhantomData<T>, sp_std::marker::PhantomData<U>);

impl<T, U> Currency<T::AccountId> for AssetCurrency<T, U>
where
	T: Trait,
	U: AssetIdAuthority<AssetId = T::AssetId>,
{
	type Balance = T::Balance;
	type PositiveImbalance = PositiveImbalance<T>;
	type NegativeImbalance = NegativeImbalance<T>;

	fn total_balance(who: &T::AccountId) -> Self::Balance {
		Self::free_balance(&who) + Self::reserved_balance(&who)
	}

	fn free_balance(who: &T::AccountId) -> Self::Balance {
		<Module<T>>::free_balance(&U::asset_id(), &who)
	}

	/// Returns the total staking asset issuance
	fn total_issuance() -> Self::Balance {
		<Module<T>>::total_issuance(U::asset_id())
	}

	fn minimum_balance() -> Self::Balance {
		Zero::zero()
	}

	fn transfer(
		transactor: &T::AccountId,
		dest: &T::AccountId,
		value: Self::Balance,
		_: ExistenceRequirement, // no existential deposit policy for generic asset
	) -> DispatchResult {
		<Module<T>>::make_transfer(&U::asset_id(), transactor, dest, value)
	}

	fn ensure_can_withdraw(
		who: &T::AccountId,
		amount: Self::Balance,
		reasons: WithdrawReasons,
		new_balance: Self::Balance,
	) -> DispatchResult {
		<Module<T>>::ensure_can_withdraw(&U::asset_id(), who, amount, reasons, new_balance)
	}

	fn withdraw(
		who: &T::AccountId,
		value: Self::Balance,
		reasons: WithdrawReasons,
		_: ExistenceRequirement, // no existential deposit policy for generic asset
	) -> result::Result<Self::NegativeImbalance, DispatchError> {
		let new_balance = Self::free_balance(who)
			.checked_sub(&value)
			.ok_or(Error::<T>::InsufficientBalance)?;
		Self::ensure_can_withdraw(who, value, reasons, new_balance)?;
		<Module<T>>::set_free_balance(&U::asset_id(), who, new_balance);
		Ok(NegativeImbalance::new(value, U::asset_id()))
	}

	fn deposit_into_existing(
		who: &T::AccountId,
		value: Self::Balance,
	) -> result::Result<Self::PositiveImbalance, DispatchError> {
		// No existential deposit rule and creation fee in GA. `deposit_into_existing` is same with `deposit_creating`.
		Ok(Self::deposit_creating(who, value))
	}

	fn deposit_creating(who: &T::AccountId, value: Self::Balance) -> Self::PositiveImbalance {
		let imbalance = Self::make_free_balance_be(who, Self::free_balance(who) + value);
		if let SignedImbalance::Positive(p) = imbalance {
			p
		} else {
			// Impossible, but be defensive.
			Self::PositiveImbalance::zero()
		}
	}

	fn make_free_balance_be(
		who: &T::AccountId,
		balance: Self::Balance,
	) -> SignedImbalance<Self::Balance, Self::PositiveImbalance> {
		let original = <Module<T>>::free_balance(&U::asset_id(), who);
		let imbalance = if original <= balance {
			SignedImbalance::Positive(PositiveImbalance::new(balance - original, U::asset_id()))
		} else {
			SignedImbalance::Negative(NegativeImbalance::new(original - balance, U::asset_id()))
		};
		<Module<T>>::set_free_balance(&U::asset_id(), who, balance);
		imbalance
	}

	fn can_slash(who: &T::AccountId, value: Self::Balance) -> bool {
		<Module<T>>::free_balance(&U::asset_id(), &who) >= value
	}

	fn slash(who: &T::AccountId, value: Self::Balance) -> (Self::NegativeImbalance, Self::Balance) {
		let remaining = <Module<T>>::slash(&U::asset_id(), who, value);
		if let Some(r) = remaining {
			(NegativeImbalance::new(value - r, U::asset_id()), r)
		} else {
			(NegativeImbalance::new(value, U::asset_id()), Zero::zero())
		}
	}

	fn burn(mut amount: Self::Balance) -> Self::PositiveImbalance {
		<TotalIssuance<T>>::mutate(&U::asset_id(), |issued| {
			issued.checked_sub(&amount).unwrap_or_else(|| {
				amount = *issued;
				Zero::zero()
			})
		});
		PositiveImbalance::new(amount, U::asset_id())
	}

	fn issue(mut amount: Self::Balance) -> Self::NegativeImbalance {
		<TotalIssuance<T>>::mutate(&U::asset_id(), |issued| {
			*issued = issued.checked_add(&amount).unwrap_or_else(|| {
				amount = Self::Balance::max_value() - *issued;
				Self::Balance::max_value()
			})
		});
		NegativeImbalance::new(amount, U::asset_id())
	}
}

impl<T, U> ReservableCurrency<T::AccountId> for AssetCurrency<T, U>
where
	T: Trait,
	U: AssetIdAuthority<AssetId = T::AssetId>,
{
	fn can_reserve(who: &T::AccountId, value: Self::Balance) -> bool {
		Self::free_balance(who)
			.checked_sub(&value)
			.map_or(false, |new_balance| {
				<Module<T>>::ensure_can_withdraw(
					&U::asset_id(),
					who,
					value,
					WithdrawReason::Reserve.into(),
					new_balance,
				)
				.is_ok()
			})
	}

	fn reserved_balance(who: &T::AccountId) -> Self::Balance {
		<Module<T>>::reserved_balance(&U::asset_id(), &who)
	}

	fn reserve(who: &T::AccountId, value: Self::Balance) -> DispatchResult {
		<Module<T>>::reserve(&U::asset_id(), who, value)
	}

	fn unreserve(who: &T::AccountId, value: Self::Balance) -> Self::Balance {
		<Module<T>>::unreserve(&U::asset_id(), who, value)
	}

	fn slash_reserved(who: &T::AccountId, value: Self::Balance) -> (Self::NegativeImbalance, Self::Balance) {
		let b = Self::reserved_balance(&who.clone());
		let slash = cmp::min(b, value);

		<Module<T>>::set_reserved_balance(&U::asset_id(), who, b - slash);
		(NegativeImbalance::new(slash, U::asset_id()), value - slash)
	}

	fn repatriate_reserved(
		slashed: &T::AccountId,
		beneficiary: &T::AccountId,
		value: Self::Balance,
		status: BalanceStatus,
	) -> result::Result<Self::Balance, DispatchError> {
		Ok(<Module<T>>::repatriate_reserved(&U::asset_id(), slashed, beneficiary, value, status))
	}
}

pub struct StakingAssetIdAuthority<T>(sp_std::marker::PhantomData<T>);

impl<T: Trait> AssetIdAuthority for StakingAssetIdAuthority<T> {
	type AssetId = T::AssetId;
	fn asset_id() -> Self::AssetId {
		<Module<T>>::staking_asset_id()
	}
}

pub struct SpendingAssetIdAuthority<T>(sp_std::marker::PhantomData<T>);

impl<T: Trait> AssetIdAuthority for SpendingAssetIdAuthority<T> {
	type AssetId = T::AssetId;
	fn asset_id() -> Self::AssetId {
		<Module<T>>::spending_asset_id()
	}
}

impl<T> LockableCurrency<T::AccountId> for AssetCurrency<T, StakingAssetIdAuthority<T>>
where
	T: Trait,
	T::Balance: MaybeSerializeDeserialize + Debug,
{
	type Moment = T::BlockNumber;

	fn set_lock(
		id: LockIdentifier,
		who: &T::AccountId,
		amount: T::Balance,
		reasons: WithdrawReasons,
	) {
		<Module<T>>::set_lock(id, who, amount, reasons)
	}

	fn extend_lock(
		id: LockIdentifier,
		who: &T::AccountId,
		amount: T::Balance,
		reasons: WithdrawReasons,
	) {
		<Module<T>>::extend_lock(id, who, amount, reasons)
	}

	fn remove_lock(id: LockIdentifier, who: &T::AccountId) {
		<Module<T>>::remove_lock(id, who)
	}
}

pub type StakingAssetCurrency<T> = AssetCurrency<T, StakingAssetIdAuthority<T>>;
pub type SpendingAssetCurrency<T> = AssetCurrency<T, SpendingAssetIdAuthority<T>>;<|MERGE_RESOLUTION|>--- conflicted
+++ resolved
@@ -157,12 +157,8 @@
 
 use sp_runtime::{RuntimeDebug, DispatchResult, DispatchError};
 use sp_runtime::traits::{
-<<<<<<< HEAD
 	Bounded, CheckedAdd, CheckedSub, MaybeSerializeDeserialize, Member, One, Saturating, SimpleArithmetic, Zero,
-=======
-	CheckedAdd, CheckedSub, MaybeSerializeDeserialize, Member, One, Saturating, AtLeast32Bit,
-	Zero, Bounded,
->>>>>>> 877e193b
+  AtLeast32Bit, Bounded,
 };
 
 use sp_std::prelude::*;
@@ -171,11 +167,7 @@
 	decl_event, decl_module, decl_storage, ensure, decl_error,
 	traits::{
 		Currency, ExistenceRequirement, Imbalance, LockIdentifier, LockableCurrency, ReservableCurrency,
-<<<<<<< HEAD
-		SignedImbalance, TryDrop, UpdateBalanceOutcome, WithdrawReason, WithdrawReasons,
-=======
-		SignedImbalance, WithdrawReason, WithdrawReasons, TryDrop, BalanceStatus,
->>>>>>> 877e193b
+		SignedImbalance, TryDrop, UpdateBalanceOutcome, WithdrawReason, WithdrawReasons, BalanceStatus,
 	},
 	additional_traits::{AssetIdAuthority, DummyDispatchVerifier, InherentAssetIdProvider},
 	Parameter, StorageMap,
@@ -1111,17 +1103,14 @@
 	type MaximumBlockWeight = T::MaximumBlockWeight;
 	type MaximumBlockLength = T::MaximumBlockLength;
 	type AvailableBlockRatio = T::AvailableBlockRatio;
-<<<<<<< HEAD
 	type BlockHashCount = T::BlockHashCount;
-	type Doughnut = T::Doughnut;
-	type DelegatedDispatchVerifier = DummyDispatchVerifier<Self::Doughnut, Self::AccountId>;
-=======
->>>>>>> 877e193b
 	type Version = T::Version;
 	type ModuleToIndex = ();
 	type AccountData = ();
 	type OnNewAccount = ();
 	type OnReapAccount = ();
+	type Doughnut = T::Doughnut;
+	type DelegatedDispatchVerifier = DummyDispatchVerifier<Self::Doughnut, Self::AccountId>;
 }
 impl<T: Subtrait> Trait for ElevatedTrait<T> {
 	type Balance = T::Balance;
