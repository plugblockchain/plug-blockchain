--- conflicted
+++ resolved
@@ -359,7 +359,6 @@
 
 		fn deposit_event() = default;
 
-<<<<<<< HEAD
 		/// Create a new kind of asset and nominates the owner of this asset. The
 		/// origin of this call must be root.
 		fn create(
@@ -369,12 +368,6 @@
 		) -> DispatchResult {
 			ensure_root(origin)?;
 			Self::create_asset(None, Some(owner), options)
-=======
-		/// Create a new kind of asset.
-		fn create(origin, options: AssetOptions<T::Balance, T::AccountId>) -> DispatchResult {
-			let origin = ensure_signed(origin)?;
-			Self::create_asset(None, Some(origin), options)
->>>>>>> de2ffd93
 		}
 
 		/// Transfer some liquid free balance to another account.
