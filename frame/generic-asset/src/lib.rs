--- conflicted
+++ resolved
@@ -359,36 +359,15 @@
 
 		fn deposit_event() = default;
 
-<<<<<<< HEAD
 		/// Create a new kind of asset and nominates the owner of this asset. The
 		/// origin of this call must be root.
 		fn create(
 			origin,
 			owner: T::AccountId,
 			options: AssetOptions<T::Balance, T::AccountId>
-		) -> Result {
+		) -> DispatchResult {
 			ensure_root(origin)?;
 			Self::create_asset(None, Some(owner), options)
-=======
-		/// Create a new kind of asset.
-		fn create(origin, options: AssetOptions<T::Balance, T::AccountId>) -> DispatchResult {
-			let origin = ensure_signed(origin)?;
-			let id = Self::next_asset_id();
-
-			let permissions: PermissionVersions<T::AccountId> = options.permissions.clone().into();
-
-			// The last available id serves as the overflow mark and won't be used.
-			let next_id = id.checked_add(&One::one()).ok_or_else(|| Error::<T>::NoIdAvailable)?;
-
-			<NextAssetId<T>>::put(next_id);
-			<TotalIssuance<T>>::insert(id, &options.initial_issuance);
-			<FreeBalance<T>>::insert(&id, &origin, &options.initial_issuance);
-			<Permissions<T>>::insert(&id, permissions);
-
-			Self::deposit_event(RawEvent::Created(id, origin, options));
-
-			Ok(())
->>>>>>> 55aa5320
 		}
 
 		/// Transfer some liquid free balance to another account.
@@ -608,14 +587,9 @@
 			asset_id
 		} else {
 			let asset_id = Self::next_asset_id();
-<<<<<<< HEAD
-			// The last available id serves as the overflow mark and won't be used.
-			let next_id = asset_id.checked_add(&One::one()).ok_or_else(|| "No new assets id available.")?;
-=======
 			let next_id = asset_id
 				.checked_add(&One::one())
 				.ok_or(Error::<T>::NoIdAvailable)?;
->>>>>>> 55aa5320
 			<NextAssetId<T>>::put(next_id);
 			asset_id
 		};
