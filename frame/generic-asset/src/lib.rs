// Copyright 2019-2020
//     by  Centrality Investments Ltd.
//     and Parity Technologies (UK) Ltd.
// This file is part of Substrate.

// Substrate is free software: you can redistribute it and/or modify
// it under the terms of the GNU General Public License as published by
// the Free Software Foundation, either version 3 of the License, or
// (at your option) any later version.

// Substrate is distributed in the hope that it will be useful,
// but WITHOUT ANY WARRANTY; without even the implied warranty of
// MERCHANTABILITY or FITNESS FOR A PARTICULAR PURPOSE.  See the
// GNU General Public License for more details.

// You should have received a copy of the GNU General Public License
// along with Substrate.  If not, see <http://www.gnu.org/licenses/>.

//! # Generic Asset Module
//!
//! The Generic Asset module provides functionality for handling accounts and asset balances.
//!
//! ## Overview
//!
//! The Generic Asset module provides functions for:
//!
//! - Creating a new kind of asset.
//! - Setting permissions of an asset.
//! - Getting and setting free balances.
//! - Retrieving total, reserved and unreserved balances.
//! - Repatriating a reserved balance to a beneficiary account.
//! - Transferring a balance between accounts (when not reserved).
//! - Slashing an account balance.
//! - Managing total issuance.
//! - Setting and managing locks.
//!
//! ### Terminology
//!
//! - **Staking Asset:** The asset for staking, to participate as Validators in the network.
//! - **Spending Asset:** The asset for payment, such as paying transfer fees, gas fees, etc.
//! - **Permissions:** A set of rules for a kind of asset, defining the allowed operations to the asset, and which
//! accounts are allowed to possess it.
//! - **Total Issuance:** The total number of units in existence in a system.
//! - **Free Balance:** The portion of a balance that is not reserved. The free balance is the only balance that matters
//! for most operations. When this balance falls below the existential deposit, most functionality of the account is
//! removed. When both it and the reserved balance are deleted, then the account is said to be dead.
//! - **Reserved Balance:** Reserved balance still belongs to the account holder, but is suspended. Reserved balance
//! can still be slashed, but only after all the free balance has been slashed. If the reserved balance falls below the
//! existential deposit then it and any related functionality will be deleted. When both it and the free balance are
//! deleted, then the account is said to be dead.
//! - **Imbalance:** A condition when some assets were credited or debited without equal and opposite accounting
//! (i.e. a difference between total issuance and account balances). Functions that result in an imbalance will
//! return an object of the `Imbalance` trait that can be managed within your runtime logic. (If an imbalance is
//! simply dropped, it should automatically maintain any book-keeping such as total issuance.)
//! - **Lock:** A freeze on a specified amount of an account's free balance until a specified block number. Multiple
//! locks always operate over the same funds, so they "overlay" rather than "stack".
//!
//! ### Implementations
//!
//! The Generic Asset module provides `AssetCurrency`, which implements the following traits. If these traits provide
//! the functionality that you need, you can avoid coupling with the Generic Asset module.
//!
//! - `Currency`: Functions for dealing with a fungible assets system.
//! - `ReservableCurrency`: Functions for dealing with assets that can be reserved from an account.
//! - `LockableCurrency`: Functions for dealing with accounts that allow liquidity restrictions.
//! - `Imbalance`: Functions for handling imbalances between total issuance in the system and account balances.
//! Must be used when a function creates new assets (e.g. a reward) or destroys some assets (e.g. a system fee).
//!
//! The Generic Asset module provides two types of `AssetCurrency` as follows.
//!
//! - `StakingAssetCurrency`: Currency for staking.
//! - `SpendingAssetCurrency`: Currency for payments such as transfer fee, gas fee.
//!
//! ## Interface
//!
//! ### Dispatchable Functions
//!
//! - `create`: Create a new kind of asset and nominates the owner of this asset. The origin of this call must
//! be root.
//! - `transfer`: Transfer some liquid free balance to another account.
//! - `update_permission`: Updates permission for a given `asset_id` and an account. The origin of this call
//! must have update permissions.
//! - `mint`: Mint an asset, increases its total issuance. The origin of this call must have mint permissions.
//! - `burn`: Burn an asset, decreases its total issuance. The origin of this call must have burn permissions.
//! - `create_reserved`: Create a new kind of reserved asset. The origin of this call must be root.
//!
//! ### Public Functions
//!
//! - `total_balance`: Get an account's total balance of an asset kind.
//! - `free_balance`: Get an account's free balance of an asset kind.
//! - `reserved_balance`: Get an account's reserved balance of an asset kind.
//! - `create_asset`: Creates an asset.
//! - `make_transfer`: Transfer some liquid free balance from one account to another.
//! This will not emit the `Transferred` event.
//! - `make_transfer_with_event`: Transfer some liquid free balance from one account to another.
//! This will emit the `Transferred` event.
//! - `reserve`: Moves an amount from free balance to reserved balance.
//! - `unreserve`: Move up to an amount from reserved balance to free balance. This function cannot fail.
//! - `mint_free`: Mint to an account's free balance.
//! - `burn_free`: Burn an account's free balance.
//! - `slash`: Deduct up to an amount from the combined balance of `who`, preferring to deduct from the
//!	free balance. This function cannot fail.
//! - `slash_reserved`: Deduct up to an amount from reserved balance of an account. This function cannot fail.
//! - `repatriate_reserved`: Move up to an amount from reserved balance of an account to free balance of another
//! account.
//! - `check_permission`: Check permission to perform burn, mint or update.
//! - `ensure_can_withdraw`: Check if the account is able to make a withdrawal of the given amount
//!	for the given reason.
//!
//! ### Usage
//!
//! The following examples show how to use the Generic Asset Pallet in your custom pallet.
//!
//! ### Examples from the FRAME pallet
//!
//! The Fees Pallet uses the `Currency` trait to handle fee charge/refund, and its types inherit from `Currency`:
//!
//! ```
//! use frame_support::{
//! 	dispatch,
//! 	traits::{Currency, ExistenceRequirement, WithdrawReason},
//! 	weights::SimpleDispatchInfo,
//! };
//! # pub trait Trait: frame_system::Trait {
//! # 	type Currency: Currency<Self::AccountId>;
//! # }
//! type AssetOf<T> = <<T as Trait>::Currency as Currency<<T as frame_system::Trait>::AccountId>>::Balance;
//!
//! fn charge_fee<T: Trait>(transactor: &T::AccountId, amount: AssetOf<T>) -> dispatch::DispatchResult {
//! 	// ...
//! 	T::Currency::withdraw(
//! 		transactor,
//! 		amount,
//! 		WithdrawReason::TransactionPayment.into(),
//! 		ExistenceRequirement::KeepAlive,
//! 	)?;
//! 	// ...
//! 	Ok(())
//! }
//!
//! fn refund_fee<T: Trait>(transactor: &T::AccountId, amount: AssetOf<T>) -> dispatch::DispatchResult {
//! 	// ...
//! 	T::Currency::deposit_into_existing(transactor, amount)?;
//! 	// ...
//! 	Ok(())
//! }
//!
//! # fn main() {}
//! ```
//!
//! ## Genesis config
//!
//! The Generic Asset Pallet depends on the [`GenesisConfig`](./struct.GenesisConfig.html).

#![cfg_attr(not(feature = "std"), no_std)]

use codec::{Decode, Encode, HasCompact, Input, Output, Error as CodecError};

use sp_runtime::{RuntimeDebug, DispatchResult, DispatchError};
use sp_runtime::traits::{
	Bounded, CheckedAdd, CheckedSub, MaybeSerializeDeserialize, Member, One, Saturating, AtLeast32Bit, Zero,
};

use sp_std::prelude::*;
use sp_std::{cmp, result, fmt::Debug};
use frame_support::{
	decl_event, decl_module, decl_storage, ensure, decl_error,
	traits::{
		Currency, ExistenceRequirement, Imbalance, LockIdentifier, LockableCurrency, ReservableCurrency,
		SignedImbalance, UpdateBalanceOutcome, WithdrawReason, WithdrawReasons, TryDrop,
	},
	additional_traits::{AssetIdAuthority, DummyDispatchVerifier},
	Parameter, StorageMap,
	weights::SimpleDispatchInfo,
};
use frame_system::{self as system, ensure_signed, ensure_root};

mod impls;
mod mock;
mod tests;

pub use self::imbalances::{NegativeImbalance, PositiveImbalance};

pub trait Trait: frame_system::Trait {
	type Balance: Parameter
		+ Member
		+ AtLeast32Bit
		+ Default
		+ Copy
		+ MaybeSerializeDeserialize
		+ Debug;
	type AssetId: Parameter + Member + AtLeast32Bit + Default + Copy;
	type Event: From<Event<Self>> + Into<<Self as frame_system::Trait>::Event>;
}

pub trait Subtrait: frame_system::Trait {
	type Balance: Parameter
		+ Member
		+ AtLeast32Bit
		+ Default
		+ Copy
		+ MaybeSerializeDeserialize
		+ Debug;
	type AssetId: Parameter + Member + AtLeast32Bit + Default + Copy;
}

impl<T: Trait> Subtrait for T {
	type Balance = T::Balance;
	type AssetId = T::AssetId;
}

/// Asset creation options.
#[derive(Clone, Encode, Decode, PartialEq, Eq, RuntimeDebug)]
pub struct AssetOptions<Balance: HasCompact, AccountId> {
	/// Initial issuance of this asset. All deposit to the creator of the asset.
	#[codec(compact)]
	pub initial_issuance: Balance,
	/// Which accounts are allowed to possess this asset.
	pub permissions: PermissionLatest<AccountId>,
}

/// Owner of an asset.
#[derive(Clone, Encode, Decode, PartialEq, Eq, RuntimeDebug)]
pub enum Owner<AccountId> {
	/// No owner.
	None,
	/// Owned by an AccountId
	Address(AccountId),
}

impl<AccountId> Default for Owner<AccountId> {
	fn default() -> Self {
		Owner::None
	}
}

/// Asset permissions
#[derive(Clone, Encode, Decode, PartialEq, Eq, RuntimeDebug)]
pub struct PermissionsV1<AccountId> {
	/// Who have permission to update asset permission
	pub update: Owner<AccountId>,
	/// Who have permission to mint new asset
	pub mint: Owner<AccountId>,
	/// Who have permission to burn asset
	pub burn: Owner<AccountId>,
}

impl<AccountId: Clone> PermissionsV1<AccountId> {
	/// Create a new `PermissionV1` with all permission to the given `owner`
	fn new(owner: AccountId) -> Self {
		Self {
			update: Owner::Address(owner.clone()),
			mint: Owner::Address(owner.clone()),
			burn: Owner::Address(owner),
		}
	}
}

#[derive(Clone, Encode, Decode, PartialEq, Eq, RuntimeDebug)]
#[repr(u8)]
enum PermissionVersionNumber {
	V1 = 0,
}

/// Versioned asset permission
#[derive(Clone, PartialEq, Eq, RuntimeDebug)]
pub enum PermissionVersions<AccountId> {
	V1(PermissionsV1<AccountId>),
}

/// Asset permission types
pub enum PermissionType {
	/// Permission to burn asset permission
	Burn,
	/// Permission to mint new asset
	Mint,
	/// Permission to update asset
	Update,
}

/// Alias to latest asset permissions
pub type PermissionLatest<AccountId> = PermissionsV1<AccountId>;

impl<AccountId> Default for PermissionVersions<AccountId> {
	fn default() -> Self {
		PermissionVersions::V1(Default::default())
	}
}

impl<AccountId: Encode> Encode for PermissionVersions<AccountId> {
	fn encode_to<T: Output>(&self, dest: &mut T) {
		match self {
			PermissionVersions::V1(payload) => {
				dest.push(&PermissionVersionNumber::V1);
				dest.push(payload);
			}
		}
	}
}

impl<AccountId: Encode> codec::EncodeLike for PermissionVersions<AccountId> {}

impl<AccountId: Decode> Decode for PermissionVersions<AccountId> {
	fn decode<I: Input>(input: &mut I) -> core::result::Result<Self, CodecError> {
		let version = PermissionVersionNumber::decode(input)?;
		Ok(match version {
			PermissionVersionNumber::V1 => PermissionVersions::V1(Decode::decode(input)?),
		})
	}
}

impl<AccountId> Default for PermissionsV1<AccountId> {
	fn default() -> Self {
		PermissionsV1 {
			update: Owner::None,
			mint: Owner::None,
			burn: Owner::None,
		}
	}
}

impl<AccountId> Into<PermissionLatest<AccountId>> for PermissionVersions<AccountId> {
	fn into(self) -> PermissionLatest<AccountId> {
		match self {
			PermissionVersions::V1(v1) => v1,
		}
	}
}

/// Converts the latest permission to other version.
impl<AccountId> Into<PermissionVersions<AccountId>> for PermissionLatest<AccountId> {
	fn into(self) -> PermissionVersions<AccountId> {
		PermissionVersions::V1(self)
	}
}

decl_error! {
	/// Error for the generic-asset module.
	pub enum Error for Module<T: Trait> {
		/// No new assets id available.
		NoAssetIdAvailable,
		/// Cannot transfer zero amount.
		ZeroAmount,
		/// The origin does not have enough permission to update permissions.
		NoUpdatePermission,
		/// The origin does not have permission to mint an asset.
		NoMintPermission,
		/// The origin does not have permission to burn an asset.
		NoBurnPermission,
		/// Total issuance got overflowed after minting.
		TotalMintingOverflow,
		/// Free balance got overflowed after minting.
		FreeMintingOverflow,
		/// Total issuance got underflowed after burning.
		TotalBurningUnderflow,
		/// Free balance got underflowed after burning.
		FreeBurningUnderflow,
		/// Asset id is already taken.
		AssetIdAlreadyTaken,
		/// Asset id not available.
		AssetIdUnavailable,
		/// The balance is too low to send amount.
		InsufficientBalance,
		/// The transfer will cause the account to overflow
		TransferOverflow,
		/// The account liquidity restrictions prevent withdrawal.
		LiquidityRestrictions,
	}
}

decl_module! {
	pub struct Module<T: Trait> for enum Call where origin: T::Origin {
		type Error = Error<T>;

		fn deposit_event() = default;

		/// Create a new kind of asset and nominates the owner of this asset.
		/// The asset_id will be the next unoccupied asset_id
		/// Accounts who will have the permissions to mint/burn/change permission are passed in via 'options'
		/// origin of this call must be root.
		///
		/// Weights:
		/// O(1) Limited number of read and writes.
		/// Should not be called often.
		#[weight = SimpleDispatchInfo::FixedNormal(5_000_000)]
		fn create(
			origin,
			owner: T::AccountId,
			options: AssetOptions<T::Balance, T::AccountId>
		) -> DispatchResult {
			ensure_root(origin)?;
			Self::create_asset(None, Some(owner), options)
		}

		/// Transfer some liquid free balance to another account.
		///
		/// `transfer` will set the `FreeBalance` of the sender and receiver.
		/// It will decrease the total issuance of the system by the `TransferFee`.
		/// If the sender's account is below the existential deposit as a result
		/// of the transfer, the account will be reaped.
		///
		/// The dispatch origin for this call must be `Signed` by the transactor.
		///
		/// # <weight>
		/// - Dependent on arguments but not critical, given proper implementations for
		///   input config types. See related functions below.
		/// - It contains a limited number of reads and writes internally and no complex computation.
		///
		/// # </weight>
		#[weight = SimpleDispatchInfo::FixedNormal(1_000_000)]
		pub fn transfer(origin, #[compact] asset_id: T::AssetId, to: T::AccountId, #[compact] amount: T::Balance) {
			let origin = ensure_signed(origin)?;
			ensure!(!amount.is_zero(), Error::<T>::ZeroAmount);
			Self::make_transfer_with_event(&asset_id, &origin, &to, amount)?;
		}

		/// Updates permissions(mint/burn/change permission) for a given `asset_id` and an account.
		///
		/// The `origin` must have `update` permission.
		///
		/// weights:
		/// O(1) limited number of read and writes
		/// Expected to not be called frequently
		#[weight = SimpleDispatchInfo::FixedNormal(500_000)]
		fn update_permission(
			origin,
			#[compact] asset_id: T::AssetId,
			new_permission: PermissionLatest<T::AccountId>
		) -> DispatchResult {
			let origin = ensure_signed(origin)?;

			let permissions: PermissionVersions<T::AccountId> = new_permission.into();

			if Self::check_permission(&asset_id, &origin, &PermissionType::Update) {
				<Permissions<T>>::insert(asset_id, &permissions);

				Self::deposit_event(RawEvent::PermissionUpdated(asset_id, permissions.into()));

				Ok(())
			} else {
				Err(Error::<T>::NoUpdatePermission)?
			}
		}

		/// Mints an asset, increases its total issuance. Deposits the newly minted currency into target account
		/// The origin must have `mint` permissions.
		///
		/// Weights:
		/// O(1) limited number of read/writes
		#[weight = SimpleDispatchInfo::FixedNormal(500_000)]
		fn mint(origin, #[compact] asset_id: T::AssetId, to: T::AccountId, amount: T::Balance) -> DispatchResult {
			let who = ensure_signed(origin)?;
			Self::mint_free(&asset_id, &who, &to, &amount)?;
			Self::deposit_event(RawEvent::Minted(asset_id, to, amount));
			Ok(())
		}

		/// Burns an asset, decreases its total issuance. Deduct the money from target account
		/// The `origin` must have `burn` permissions.
		///
		/// Weights:
		/// O(1) Limited number of reads/writes.
		#[weight = SimpleDispatchInfo::FixedNormal(500_000)]
		fn burn(origin, #[compact] asset_id: T::AssetId, target: T::AccountId, amount: T::Balance) -> DispatchResult {
			let who = ensure_signed(origin)?;
			Self::burn_free(&asset_id, &who, &target, &amount)?;
			Self::deposit_event(RawEvent::Burned(asset_id, target, amount));
			Ok(())
		}

		/// Create a new asset with reserved asset_id.
		/// Internally calls create_asset with an asset_id
		/// Requires Root call.
		///
		/// Weights:
		/// O(1) Limited read/writes
		#[weight = SimpleDispatchInfo::FixedNormal(1_000_000)]
		fn create_reserved(
			origin,
			asset_id: T::AssetId,
			options: AssetOptions<T::Balance, T::AccountId>
		) -> DispatchResult {
			ensure_root(origin)?;
			Self::create_asset(Some(asset_id), None, options)
		}
	}
}

#[derive(Encode, Decode, Clone, PartialEq, Eq, RuntimeDebug)]
pub struct BalanceLock<Balance> {
	pub id: LockIdentifier,
	pub amount: Balance,
	pub reasons: WithdrawReasons,
}

decl_storage! {
	trait Store for Module<T: Trait> as GenericAsset {
		/// Total issuance of a given asset.
		pub TotalIssuance get(fn total_issuance) build(|config: &GenesisConfig<T>| {
			let issuance = config.initial_balance * (config.endowed_accounts.len() as u32).into();
			config.assets.iter().map(|id| (id.clone(), issuance)).collect::<Vec<_>>()
		}): map hasher(twox_64_concat) T::AssetId => T::Balance;

		/// The free balance of a given asset under an account.
		pub FreeBalance:
			double_map hasher(twox_64_concat) T::AssetId, hasher(blake2_128_concat) T::AccountId => T::Balance;

		/// The reserved balance of a given asset under an account.
		pub ReservedBalance:
			double_map hasher(twox_64_concat) T::AssetId, hasher(blake2_128_concat) T::AccountId => T::Balance;

		/// Next available ID for user-created asset.
		pub NextAssetId get(fn next_asset_id) config(): T::AssetId;

		/// Permission options for a given asset.
		pub Permissions get(fn get_permission) build(|config: &GenesisConfig<T>| {
			config.permissions
				.iter()
				.map(|(asset, owner)| (*asset, PermissionsV1::new(owner.clone()).into())).collect::<Vec<_>>()
		}): map hasher(twox_64_concat) T::AssetId => PermissionVersions<T::AccountId>;

		/// Any liquidity locks on some account balances.
		pub Locks get(fn locks):
			map hasher(blake2_128_concat) T::AccountId => Vec<BalanceLock<T::Balance>>;

		/// The identity of the asset which is the one that is designated for the chain's staking system.
		pub StakingAssetId get(fn staking_asset_id) config(): T::AssetId;

		/// The identity of the asset which is the one that is designated for paying the chain's transaction fee.
		pub SpendingAssetId get(fn spending_asset_id) config(): T::AssetId;
	}
	add_extra_genesis {
		config(assets): Vec<T::AssetId>;
		config(initial_balance): T::Balance;
		config(endowed_accounts): Vec<T::AccountId>;
		config(permissions): Vec<(T::AssetId, T::AccountId)>;

		build(|config: &GenesisConfig<T>| {
			config.assets.iter().for_each(|asset_id| {
				config.endowed_accounts.iter().for_each(|account_id| {
					<FreeBalance<T>>::insert(asset_id, account_id, &config.initial_balance);
				});
			});
		});
	}
}

decl_event!(
	pub enum Event<T> where
		<T as frame_system::Trait>::AccountId,
		<T as Trait>::Balance,
		<T as Trait>::AssetId,
		AssetOptions = AssetOptions<<T as Trait>::Balance, <T as frame_system::Trait>::AccountId>
	{
		/// Asset created (asset_id, creator, asset_options).
		Created(AssetId, AccountId, AssetOptions),
		/// Asset transfer succeeded (asset_id, from, to, amount).
		Transferred(AssetId, AccountId, AccountId, Balance),
		/// Asset permission updated (asset_id, new_permissions).
		PermissionUpdated(AssetId, PermissionLatest<AccountId>),
		/// New asset minted (asset_id, account, amount).
		Minted(AssetId, AccountId, Balance),
		/// Asset burned (asset_id, account, amount).
		Burned(AssetId, AccountId, Balance),
	}
);

impl<T: Trait> Module<T> {
	// PUBLIC IMMUTABLES

	/// Get an account's total balance of an asset kind.
	pub fn total_balance(asset_id: &T::AssetId, who: &T::AccountId) -> T::Balance {
		Self::free_balance(asset_id, who) + Self::reserved_balance(asset_id, who)
	}

	/// Get an account's free balance of an asset kind.
	pub fn free_balance(asset_id: &T::AssetId, who: &T::AccountId) -> T::Balance {
		<FreeBalance<T>>::get(asset_id, who)
	}

	/// Get an account's reserved balance of an asset kind.
	pub fn reserved_balance(asset_id: &T::AssetId, who: &T::AccountId) -> T::Balance {
		<ReservedBalance<T>>::get(asset_id, who)
	}

	/// Mint to an account's free balance, without event
	pub fn mint_free(
		asset_id: &T::AssetId,
		who: &T::AccountId,
		to: &T::AccountId,
		amount: &T::Balance,
	) -> DispatchResult {
		if Self::check_permission(asset_id, who, &PermissionType::Mint) {
			let original_free_balance = Self::free_balance(&asset_id, &to);
			let current_total_issuance = <TotalIssuance<T>>::get(asset_id);
			let new_total_issuance = current_total_issuance.checked_add(&amount)
				.ok_or(Error::<T>::TotalMintingOverflow)?;
			let value = original_free_balance.checked_add(&amount)
				.ok_or(Error::<T>::FreeMintingOverflow)?;

			<TotalIssuance<T>>::insert(asset_id, new_total_issuance);
			Self::set_free_balance(&asset_id, &to, value);
			Ok(())
		} else {
			Err(Error::<T>::NoMintPermission)?
		}
	}

	/// Burn an account's free balance, without event
	pub fn burn_free(
		asset_id: &T::AssetId,
		who: &T::AccountId,
		to: &T::AccountId,
		amount: &T::Balance,
	) -> DispatchResult {
		if Self::check_permission(asset_id, who, &PermissionType::Burn) {
			let original_free_balance = Self::free_balance(asset_id, to);

			let current_total_issuance = <TotalIssuance<T>>::get(asset_id);
			let new_total_issuance = current_total_issuance.checked_sub(amount)
				.ok_or(Error::<T>::TotalBurningUnderflow)?;
			let value = original_free_balance.checked_sub(amount)
				.ok_or(Error::<T>::FreeBurningUnderflow)?;

			<TotalIssuance<T>>::insert(asset_id, new_total_issuance);
			Self::set_free_balance(asset_id, to, value);
			Ok(())
		} else {
			Err(Error::<T>::NoBurnPermission)?
		}
	}

	/// Creates an asset.
	///
	/// # Arguments
	/// * `asset_id`: An ID of a reserved asset.
	/// If not provided, a user-generated asset will be created with the next available ID.
	/// * `from_account`: The initiator account of this call
	/// * `asset_options`: Asset creation options.
	///
	pub fn create_asset(
		asset_id: Option<T::AssetId>,
		from_account: Option<T::AccountId>,
		options: AssetOptions<T::Balance, T::AccountId>,
	) -> DispatchResult {
		let asset_id = if let Some(asset_id) = asset_id {
			ensure!(!asset_id.is_zero(),  Error::<T>::AssetIdUnavailable);
			ensure!(!<TotalIssuance<T>>::contains_key(&asset_id), Error::<T>::AssetIdAlreadyTaken);
			ensure!(asset_id < Self::next_asset_id(), Error::<T>::AssetIdUnavailable);
			asset_id
		} else {
			let asset_id = Self::next_asset_id();
			let next_id = asset_id
				.checked_add(&One::one())
				.ok_or(Error::<T>::NoAssetIdAvailable)?;
			<NextAssetId<T>>::put(next_id);
			asset_id
		};

		let account_id = from_account.unwrap_or_default();
		let permissions: PermissionVersions<T::AccountId> = options.permissions.clone().into();

		<TotalIssuance<T>>::insert(asset_id, &options.initial_issuance);
		<FreeBalance<T>>::insert(&asset_id, &account_id, &options.initial_issuance);
		<Permissions<T>>::insert(&asset_id, permissions);

		Self::deposit_event(RawEvent::Created(asset_id, account_id, options));

		Ok(())
	}

	/// Transfer some liquid free balance from one account to another.
	/// This will not emit the `Transferred` event.
	pub fn make_transfer(
		asset_id: &T::AssetId,
		from: &T::AccountId,
		to: &T::AccountId,
		amount: T::Balance
	) -> DispatchResult {
		let new_from_balance = Self::free_balance(asset_id, from)
			.checked_sub(&amount)
			.ok_or(Error::<T>::InsufficientBalance)?;
		let new_to_balance = Self::free_balance(asset_id, to)
			.checked_add(&amount)
			.ok_or(Error::<T>::TransferOverflow)?;

		Self::ensure_can_withdraw(asset_id, from, amount, WithdrawReason::Transfer.into(), new_from_balance)?;

		if from != to {
			<FreeBalance<T>>::mutate(asset_id, from, |balance| *balance -= amount);
			<FreeBalance<T>>::mutate(asset_id, to, |balance| *balance += amount);
		}

		Ok(())
	}

	/// Transfer some liquid free balance from one account to another.
	/// This will emit the `Transferred` event.
	pub fn make_transfer_with_event(
		asset_id: &T::AssetId,
		from: &T::AccountId,
		to: &T::AccountId,
		amount: T::Balance,
	) -> DispatchResult {
		Self::make_transfer(asset_id, from, to, amount)?;

		if from != to {
			Self::deposit_event(RawEvent::Transferred(*asset_id, from.clone(), to.clone(), amount));
		}

		Ok(())
	}

	/// Move `amount` from free balance to reserved balance.
	///
	/// If the free balance is lower than `amount`, then no funds will be moved and an `Err` will
	/// be returned. This is different behavior than `unreserve`.
	pub fn reserve(asset_id: &T::AssetId, who: &T::AccountId, amount: T::Balance)
		-> DispatchResult
	{
		// Do we need to consider that this is an atomic transaction?
		let original_reserve_balance = Self::reserved_balance(asset_id, who);
		let original_free_balance = Self::free_balance(asset_id, who);
		if original_free_balance < amount {
			Err(Error::<T>::InsufficientBalance)?
		}
		let new_reserve_balance = original_reserve_balance + amount;
		Self::set_reserved_balance(asset_id, who, new_reserve_balance);
		let new_free_balance = original_free_balance - amount;
		Self::set_free_balance(asset_id, who, new_free_balance);
		Ok(())
	}

	/// Moves up to `amount` from reserved balance to free balance. This function cannot fail.
	///
	/// As many assets up to `amount` will be moved as possible. If the reserve balance of `who`
	/// is less than `amount`, then the remaining amount will be returned.
	/// NOTE: This is different behavior than `reserve`.
	pub fn unreserve(asset_id: &T::AssetId, who: &T::AccountId, amount: T::Balance) -> T::Balance {
		let b = Self::reserved_balance(asset_id, who);
		let actual = sp_std::cmp::min(b, amount);
		let original_free_balance = Self::free_balance(asset_id, who);
		let new_free_balance = original_free_balance + actual;
		Self::set_free_balance(asset_id, who, new_free_balance);
		Self::set_reserved_balance(asset_id, who, b - actual);
		amount - actual
	}

	/// Deduct up to `amount` from the combined balance of `who`, preferring to deduct from the
	/// free balance. This function cannot fail.
	///
	/// As much funds up to `amount` will be deducted as possible. If this is less than `amount`
	/// then `Some(remaining)` will be returned. Full completion is given by `None`.
	/// NOTE: LOW-LEVEL: This will not attempt to maintain total issuance. It is expected that
	/// the caller will do this.
	pub fn slash(asset_id: &T::AssetId, who: &T::AccountId, amount: T::Balance) -> Option<T::Balance> {
		let free_balance = Self::free_balance(asset_id, who);
		let free_slash = sp_std::cmp::min(free_balance, amount);
		let new_free_balance = free_balance - free_slash;
		Self::set_free_balance(asset_id, who, new_free_balance);
		if free_slash < amount {
			Self::slash_reserved(asset_id, who, amount - free_slash)
		} else {
			None
		}
	}

	/// Deducts up to `amount` from reserved balance of `who`. This function cannot fail.
	///
	/// As much funds up to `amount` will be deducted as possible. If the reserve balance of `who`
	/// is less than `amount`, then a non-zero second item will be returned.
	/// NOTE: LOW-LEVEL: This will not attempt to maintain total issuance. It is expected that
	/// the caller will do this.
	pub fn slash_reserved(asset_id: &T::AssetId, who: &T::AccountId, amount: T::Balance) -> Option<T::Balance> {
		let original_reserve_balance = Self::reserved_balance(asset_id, who);
		let slash = sp_std::cmp::min(original_reserve_balance, amount);
		let new_reserve_balance = original_reserve_balance - slash;
		Self::set_reserved_balance(asset_id, who, new_reserve_balance);
		if amount == slash {
			None
		} else {
			Some(amount - slash)
		}
	}

	/// Move up to `amount` from reserved balance of account `who` to free balance of account
	/// `beneficiary`.
	///
	/// As much funds up to `amount` will be moved as possible. If this is less than `amount`, then
	/// the `remaining` would be returned, else `Zero::zero()`.
	/// NOTE: LOW-LEVEL: This will not attempt to maintain total issuance. It is expected that
	/// the caller will do this.
	pub fn repatriate_reserved(
		asset_id: &T::AssetId,
		who: &T::AccountId,
		beneficiary: &T::AccountId,
		amount: T::Balance,
	) -> T::Balance {
		let b = Self::reserved_balance(asset_id, who);
		let slash = sp_std::cmp::min(b, amount);

		let original_free_balance = Self::free_balance(asset_id, beneficiary);
		let new_free_balance = original_free_balance + slash;
		Self::set_free_balance(asset_id, beneficiary, new_free_balance);

		let new_reserve_balance = b - slash;
		Self::set_reserved_balance(asset_id, who, new_reserve_balance);
		amount - slash
	}

	/// Check permission to perform burn, mint or update.
	///
	/// # Arguments
	/// * `asset_id`:  A `T::AssetId` type that contains the `asset_id`, which has the permission embedded.
	/// * `who`: A `T::AccountId` type that contains the `account_id` for which to check permissions.
	/// * `what`: The permission to check.
	///
	pub fn check_permission(asset_id: &T::AssetId, who: &T::AccountId, what: &PermissionType) -> bool {
		let permission_versions: PermissionVersions<T::AccountId> = Self::get_permission(asset_id);
		let permission = permission_versions.into();

		match (what, permission) {
			(
				PermissionType::Burn,
				PermissionLatest {
					burn: Owner::Address(account),
					..
				},
			) => account == *who,
			(
				PermissionType::Mint,
				PermissionLatest {
					mint: Owner::Address(account),
					..
				},
			) => account == *who,
			(
				PermissionType::Update,
				PermissionLatest {
					update: Owner::Address(account),
					..
				},
			) => account == *who,
			_ => false,
		}
	}

	/// Return `Ok` iff the account is able to make a withdrawal of the given amount
	/// for the given reason.
	///
	/// `Err(...)` with the reason why not otherwise.
	pub fn ensure_can_withdraw(
		asset_id: &T::AssetId,
		who: &T::AccountId,
		_amount: T::Balance,
		reasons: WithdrawReasons,
		new_balance: T::Balance,
	) -> DispatchResult {
		if asset_id != &Self::staking_asset_id() {
			return Ok(());
		}

		let locks = Self::locks(who);
		if locks.is_empty() {
			return Ok(());
		}
		if Self::locks(who)
			.into_iter().all(|l| new_balance >= l.amount || !l.reasons.intersects(reasons))
		{
			Ok(())
		} else {
			Err(Error::<T>::LiquidityRestrictions)?
		}
	}

	// PRIVATE MUTABLES

	/// NOTE: LOW-LEVEL: This will not attempt to maintain total issuance. It is expected that
	/// the caller will do this.
	fn set_reserved_balance(asset_id: &T::AssetId, who: &T::AccountId, balance: T::Balance) {
		<ReservedBalance<T>>::insert(asset_id, who, &balance);
	}

	/// NOTE: LOW-LEVEL: This will not attempt to maintain total issuance. It is expected that
	/// the caller will do this.
	fn set_free_balance(asset_id: &T::AssetId, who: &T::AccountId, balance: T::Balance) {
		<FreeBalance<T>>::insert(asset_id, who, &balance);
	}

	fn set_lock(
		id: LockIdentifier,
		who: &T::AccountId,
		amount: T::Balance,
		reasons: WithdrawReasons,
	) {
		let mut new_lock = Some(BalanceLock {
			id,
			amount,
			reasons,
		});
		let mut locks = <Module<T>>::locks(who)
			.into_iter()
			.filter_map(|l| {
				if l.id == id {
					new_lock.take()
				} else {
					Some(l)
				}
			})
			.collect::<Vec<_>>();
		if let Some(lock) = new_lock {
			locks.push(lock)
		}
		<Locks<T>>::insert(who, locks);
	}

	fn extend_lock(
		id: LockIdentifier,
		who: &T::AccountId,
		amount: T::Balance,
		reasons: WithdrawReasons,
	) {
		let mut new_lock = Some(BalanceLock {
			id,
			amount,
			reasons,
		});
		let mut locks = <Module<T>>::locks(who)
			.into_iter()
			.filter_map(|l| {
				if l.id == id {
					new_lock.take().map(|nl| BalanceLock {
						id: l.id,
						amount: l.amount.max(nl.amount),
						reasons: l.reasons | nl.reasons,
					})
				} else {
					Some(l)
				}
			})
			.collect::<Vec<_>>();
		if let Some(lock) = new_lock {
			locks.push(lock)
		}
		<Locks<T>>::insert(who, locks);
	}

	fn remove_lock(id: LockIdentifier, who: &T::AccountId) {
		let mut locks = <Module<T>>::locks(who);
		locks.retain(|l| l.id != id);
		<Locks<T>>::insert(who, locks);
	}
}

// wrapping these imbalances in a private module is necessary to ensure absolute privacy
// of the inner member.
mod imbalances {
	use super::{
		result, Imbalance, Saturating, StorageMap, Subtrait, Trait, Zero, TryDrop,
	};
	use sp_std::mem;

	/// Provide access to asset ID within imbalance structs
	pub trait ImbalanceWithAssetId<T: Subtrait>{
		fn asset_id(&self) -> Option<T::AssetId>;
		fn set_asset_id(&mut self, asset_id : Option<T::AssetId>);

		/// This is a helper function that checks the consistency of asset ID for operations on Imbalances
		///
		/// If the imbalance a has no asset_id configured ( asset_id == 0 ), a takes on b's asset_id
		///
		/// If a and b do not have matching asset_ids, debug_assert and return false.
		/// Otherwise return true
		fn match_asset_id(&mut self, other: &Self) -> bool {
			let mut result = true;
			match (self.asset_id(), other.asset_id()) {
				(None, Some(asset_id)) => self.set_asset_id(other.asset_id()),
				(Some(this_asset), Some(other_asset)) => {
					if this_asset != other_asset {
						debug_assert!(false, "Asset ID do not match!");
						result = false;
					}
				},
				_ => {},
			}
			result
		}
	}


	/// Opaque, move-only struct with private fields that serves as a token denoting that
	/// funds have been created without any equal and opposite accounting.
	#[must_use]
	#[cfg_attr(test, derive(PartialEq, Debug))]
	pub struct PositiveImbalance<T: Subtrait> {
		amount: T::Balance,
		asset_id: Option<T::AssetId>,
	}
	impl<T: Subtrait> PositiveImbalance<T> {
		pub fn new(amount: T::Balance, asset_id: Option<T::AssetId>) -> Self {
			PositiveImbalance{amount, asset_id}
		}
	}
	impl<T: Subtrait> ImbalanceWithAssetId<T> for PositiveImbalance<T>{
		fn asset_id(&self) -> Option<T::AssetId> {
			self.asset_id
		}
		fn set_asset_id(&mut self, asset_id : Option<T::AssetId>){
			match self.asset_id {
				Some(asset_id) => debug_assert!(false, "Asset id already set"),
				None => self.asset_id = asset_id,
			}
		}
	}

	/// Opaque, move-only struct with private fields that serves as a token denoting that
	/// funds have been destroyed without any equal and opposite accounting.
	#[must_use]
	#[cfg_attr(test, derive(PartialEq, Debug))]
	pub struct NegativeImbalance<T: Subtrait>{
		amount: T::Balance,
		asset_id: Option<T::AssetId>,
	}
	impl<T: Subtrait> NegativeImbalance<T> {
		pub fn new(amount: T::Balance, asset_id: Option<T::AssetId>) -> Self {
			NegativeImbalance{amount, asset_id}
		}
	}

	impl<T: Subtrait> ImbalanceWithAssetId<T> for NegativeImbalance<T> {
		fn asset_id(&self) -> Option<T::AssetId> {
			self.asset_id
		}
		fn set_asset_id(&mut self, asset_id: Option<T::AssetId>) {
			match self.asset_id {
				Some(asset_id) => debug_assert!(false, "Asset id already set"),
				None => self.asset_id = asset_id,
			}
		}
	}


	impl<T: Subtrait> TryDrop for PositiveImbalance<T> {
		fn try_drop(self) -> result::Result<(), Self> {
			self.drop_zero()
		}
	}

	impl<T: Subtrait> Imbalance<T::Balance> for PositiveImbalance<T> {
		type Opposite = NegativeImbalance<T>;

		fn zero() -> Self {
			// We lose asset /currency ID information here
			// It should be fine unless we are trying to reconstruct that information from a zeroed Imbalance
			Self::new(Zero::zero(), None)
		}
		fn drop_zero(self) -> result::Result<(), Self> {
			if self.amount.is_zero() {
				Ok(())
			} else {
				Err(self)
			}
		}
		fn split(self, amount: T::Balance) -> (Self, Self) {
			let first = self.amount.min(amount);
			let second = self.amount - first;
			let asset_id = self.asset_id;

			mem::forget(self);
			(Self::new(first, asset_id), Self::new(second, asset_id))
		}
		fn merge(mut self, other: Self) -> Self {
			// Only merge when asset_id match
			if self.match_asset_id(&other) {
				self.amount = self.amount.saturating_add(other.amount);
				mem::forget(other);
			}
			self
		}
		fn subsume(&mut self, other: Self) {
			// Only subsume when asset_id match
			if self.match_asset_id(&other) {
				self.amount = self.amount.saturating_add(other.amount);
				mem::forget(other);
			}
		}
		fn offset(self, other: Self::Opposite) -> result::Result<Self, Self::Opposite> {
			let asset_id = self.asset_id.or(other.asset_id);
			if asset_id != other.asset_id {
				debug_assert!(false, "Asset ID do not match!");
				Ok(self)
			} else {
				let (a, b) = (self.amount, other.amount);
				mem::forget((self, other));

				if a >= b {
					Ok(Self::new(a - b, asset_id))
				} else {
					Err(NegativeImbalance::new(b - a, asset_id))
				}
			}
		}
		fn peek(&self) -> T::Balance {
			self.amount.clone()
		}
	}

	impl<T: Subtrait> TryDrop for NegativeImbalance<T> {
		fn try_drop(self) -> result::Result<(), Self> {
			self.drop_zero()
		}
	}

	impl<T: Subtrait> Imbalance<T::Balance> for NegativeImbalance<T> {
		type Opposite = PositiveImbalance<T>;

		fn zero() -> Self {
			Self::new(Zero::zero(), None)
		}
		fn drop_zero(self) -> result::Result<(), Self> {
			if self.amount.is_zero() {
				Ok(())
			} else {
				Err(self)
			}
		}
		fn split(self, amount: T::Balance) -> (Self, Self) {
			let first = self.amount.min(amount);
			let second = self.amount - first;
			let asset_id = self.asset_id;

			mem::forget(self);
			(Self::new(first, asset_id), Self::new(second, asset_id))
		}
		fn merge(mut self, other: Self) -> Self {
			// Only merge when asset_id match
			if self.match_asset_id(&other) {
				self.amount = self.amount.saturating_add(other.amount);
				mem::forget(other);
			}
			self
		}
		fn subsume(&mut self, other: Self) {
			// Only subsume when asset_id match
			if self.match_asset_id(&other) {
				self.amount = self.amount.saturating_add(other.amount);
				mem::forget(other);
			}
		}
		fn offset(self, other: Self::Opposite) -> result::Result<Self, Self::Opposite> {
			let asset_id = if self.asset_id.is_none() { other.asset_id } else { self.asset_id };
			if asset_id != other.asset_id {
				debug_assert!(false, "Asset ID do not match!");
				Ok(self)
			} else {
				let (a, b) = (self.amount, other.amount);
				mem::forget((self, other));

				if a >= b {
					Ok(Self::new(a - b, asset_id))
				} else {
					Err(PositiveImbalance::new(b - a, asset_id))
				}
			}
		}
		fn peek(&self) -> T::Balance {
			self.amount.clone()
		}
	}

	impl<T: Subtrait> Drop for PositiveImbalance<T> {
		/// Basic drop handler will just square up the total issuance.
		fn drop(&mut self) {
			if let Some(asset_id) = self.asset_id {
				<super::TotalIssuance<super::ElevatedTrait<T>>>::mutate(asset_id, |v| *v = v.saturating_add(self.amount));
			}
		}
	}

	impl<T: Subtrait> Drop for NegativeImbalance<T> {
		/// Basic drop handler will just square up the total issuance.
		fn drop(&mut self) {
			if let Some(asset_id) = self.asset_id {
				<super::TotalIssuance<super::ElevatedTrait<T>>>::mutate(&asset_id, |v| *v = v.saturating_sub(self.amount));
			}
		}
	}
}

// TODO: #2052
// Somewhat ugly hack in order to gain access to module's `increase_total_issuance_by`
// using only the Subtrait (which defines only the types that are not dependent
// on Positive/NegativeImbalance). Subtrait must be used otherwise we end up with a
// circular dependency with Trait having some types be dependent on PositiveImbalance<Trait>
// and PositiveImbalance itself depending back on Trait for its Drop impl (and thus
// its type declaration).
// This works as long as `increase_total_issuance_by` doesn't use the Imbalance
// types (basically for charging fees).
// This should eventually be refactored so that the two type items that do
// depend on the Imbalance type (TransactionPayment, DustRemoval)
// are placed in their own pallet.
struct ElevatedTrait<T: Subtrait>(T);
impl<T: Subtrait> Clone for ElevatedTrait<T> {
	fn clone(&self) -> Self {
		unimplemented!()
	}
}
impl<T: Subtrait> PartialEq for ElevatedTrait<T> {
	fn eq(&self, _: &Self) -> bool {
		unimplemented!()
	}
}
impl<T: Subtrait> Eq for ElevatedTrait<T> {}
impl<T: Subtrait> frame_system::Trait for ElevatedTrait<T> {
	type Origin = T::Origin;
	type Call = T::Call;
	type Index = T::Index;
	type BlockNumber = T::BlockNumber;
	type Hash = T::Hash;
	type Hashing = T::Hashing;
	type AccountId = T::AccountId;
	type Lookup = T::Lookup;
	type Header = T::Header;
	type Event = ();
	type MaximumBlockWeight = T::MaximumBlockWeight;
	type MaximumBlockLength = T::MaximumBlockLength;
	type AvailableBlockRatio = T::AvailableBlockRatio;
	type BlockHashCount = T::BlockHashCount;
	type Version = T::Version;
	type ModuleToIndex = ();
	type Doughnut = T::Doughnut;
	type DelegatedDispatchVerifier = DummyDispatchVerifier<Self::Doughnut, Self::AccountId>;
}
impl<T: Subtrait> Trait for ElevatedTrait<T> {
	type Balance = T::Balance;
	type AssetId = T::AssetId;
	type Event = ();
}

#[derive(Encode, Decode, Clone, PartialEq, Eq, RuntimeDebug)]
pub struct AssetCurrency<T, U>(sp_std::marker::PhantomData<T>, sp_std::marker::PhantomData<U>);

impl<T, U> Currency<T::AccountId> for AssetCurrency<T, U>
where
	T: Trait,
	U: AssetIdAuthority<AssetId = T::AssetId>,
{
	type Balance = T::Balance;
	type PositiveImbalance = PositiveImbalance<T>;
	type NegativeImbalance = NegativeImbalance<T>;

	fn total_balance(who: &T::AccountId) -> Self::Balance {
		Self::free_balance(&who) + Self::reserved_balance(&who)
	}

	fn free_balance(who: &T::AccountId) -> Self::Balance {
		<Module<T>>::free_balance(&U::asset_id(), &who)
	}

	/// Returns the total staking asset issuance
	fn total_issuance() -> Self::Balance {
		<Module<T>>::total_issuance(U::asset_id())
	}

	fn minimum_balance() -> Self::Balance {
		Zero::zero()
	}

	fn transfer(
		transactor: &T::AccountId,
		dest: &T::AccountId,
		value: Self::Balance,
		_: ExistenceRequirement, // no existential deposit policy for generic asset
	) -> DispatchResult {
		<Module<T>>::make_transfer(&U::asset_id(), transactor, dest, value)
	}

	fn ensure_can_withdraw(
		who: &T::AccountId,
		amount: Self::Balance,
		reasons: WithdrawReasons,
		new_balance: Self::Balance,
	) -> DispatchResult {
		<Module<T>>::ensure_can_withdraw(&U::asset_id(), who, amount, reasons, new_balance)
	}

	fn withdraw(
		who: &T::AccountId,
		value: Self::Balance,
		reasons: WithdrawReasons,
		_: ExistenceRequirement, // no existential deposit policy for generic asset
	) -> result::Result<Self::NegativeImbalance, DispatchError> {
		let new_balance = Self::free_balance(who)
			.checked_sub(&value)
			.ok_or(Error::<T>::InsufficientBalance)?;
		Self::ensure_can_withdraw(who, value, reasons, new_balance)?;
		<Module<T>>::set_free_balance(&U::asset_id(), who, new_balance);
		Ok(NegativeImbalance::new(value, Some(U::asset_id())))
	}

	fn deposit_into_existing(
		who: &T::AccountId,
		value: Self::Balance,
	) -> result::Result<Self::PositiveImbalance, DispatchError> {
		// No existential deposit rule and creation fee in GA. `deposit_into_existing` is same with `deposit_creating`.
		Ok(Self::deposit_creating(who, value))
	}

	fn deposit_creating(who: &T::AccountId, value: Self::Balance) -> Self::PositiveImbalance {
		let (imbalance, _) = Self::make_free_balance_be(who, Self::free_balance(who) + value);
		if let SignedImbalance::Positive(p) = imbalance {
			p
		} else {
			// Impossible, but be defensive.
			Self::PositiveImbalance::zero()
		}
	}

	fn make_free_balance_be(
		who: &T::AccountId,
		balance: Self::Balance,
	) -> (
		SignedImbalance<Self::Balance, Self::PositiveImbalance>,
		UpdateBalanceOutcome,
	) {
		let original = <Module<T>>::free_balance(&U::asset_id(), who);
		let imbalance = if original <= balance {
			SignedImbalance::Positive(PositiveImbalance::new(balance - original, Some(U::asset_id())))
		} else {
			SignedImbalance::Negative(NegativeImbalance::new(original - balance, Some(U::asset_id())))
		};
		<Module<T>>::set_free_balance(&U::asset_id(), who, balance);
		(imbalance, UpdateBalanceOutcome::Updated)
	}

	fn can_slash(who: &T::AccountId, value: Self::Balance) -> bool {
		<Module<T>>::free_balance(&U::asset_id(), &who) >= value
	}

	fn slash(who: &T::AccountId, value: Self::Balance) -> (Self::NegativeImbalance, Self::Balance) {
		let remaining = <Module<T>>::slash(&U::asset_id(), who, value);
		if let Some(r) = remaining {
			(NegativeImbalance::new(value - r, Some(U::asset_id())), r)
		} else {
			(NegativeImbalance::new(value, Some(U::asset_id())), Zero::zero())
		}
	}

	fn burn(mut amount: Self::Balance) -> Self::PositiveImbalance {
		<TotalIssuance<T>>::mutate(&U::asset_id(), |issued| {
			issued.checked_sub(&amount).unwrap_or_else(|| {
				amount = *issued;
				Zero::zero()
			})
		});
		PositiveImbalance::new(amount, Some(U::asset_id()))
	}

	fn issue(mut amount: Self::Balance) -> Self::NegativeImbalance {
		<TotalIssuance<T>>::mutate(&U::asset_id(), |issued| {
			*issued = issued.checked_add(&amount).unwrap_or_else(|| {
				amount = Self::Balance::max_value() - *issued;
				Self::Balance::max_value()
			})
		});
		NegativeImbalance::new(amount, Some(U::asset_id()))
	}
}

impl<T, U> ReservableCurrency<T::AccountId> for AssetCurrency<T, U>
where
	T: Trait,
	U: AssetIdAuthority<AssetId = T::AssetId>,
{
	fn can_reserve(who: &T::AccountId, value: Self::Balance) -> bool {
		Self::free_balance(who)
			.checked_sub(&value)
			.map_or(false, |new_balance| {
				<Module<T>>::ensure_can_withdraw(
					&U::asset_id(),
					who,
					value,
					WithdrawReason::Reserve.into(),
					new_balance,
				)
				.is_ok()
			})
	}

	fn reserved_balance(who: &T::AccountId) -> Self::Balance {
		<Module<T>>::reserved_balance(&U::asset_id(), &who)
	}

	fn reserve(who: &T::AccountId, value: Self::Balance) -> DispatchResult {
		<Module<T>>::reserve(&U::asset_id(), who, value)
	}

	fn unreserve(who: &T::AccountId, value: Self::Balance) -> Self::Balance {
		<Module<T>>::unreserve(&U::asset_id(), who, value)
	}

	fn slash_reserved(who: &T::AccountId, value: Self::Balance) -> (Self::NegativeImbalance, Self::Balance) {
<<<<<<< HEAD
		let b = Self::reserved_balance(&who.clone());
		let slash = cmp::min(b, value);

		<Module<T>>::set_reserved_balance(&U::asset_id(), who, b - slash);
		(NegativeImbalance::new(slash, Some(U::asset_id())), value - slash)
=======
		let leftover = <Module<T>>::slash_reserved(&U::asset_id(), who, value).unwrap_or(Zero::zero());
		(NegativeImbalance::new(value - leftover, U::asset_id()), leftover)
>>>>>>> f580bbbb
	}

	fn repatriate_reserved(
		slashed: &T::AccountId,
		beneficiary: &T::AccountId,
		value: Self::Balance,
	) -> result::Result<Self::Balance, DispatchError> {
		Ok(<Module<T>>::repatriate_reserved(&U::asset_id(), slashed, beneficiary, value))
	}
}

pub struct StakingAssetIdAuthority<T>(sp_std::marker::PhantomData<T>);

impl<T: Trait> AssetIdAuthority for StakingAssetIdAuthority<T> {
	type AssetId = T::AssetId;
	fn asset_id() -> Self::AssetId {
		<Module<T>>::staking_asset_id()
	}
}

pub struct SpendingAssetIdAuthority<T>(sp_std::marker::PhantomData<T>);

impl<T: Trait> AssetIdAuthority for SpendingAssetIdAuthority<T> {
	type AssetId = T::AssetId;
	fn asset_id() -> Self::AssetId {
		<Module<T>>::spending_asset_id()
	}
}

impl<T> LockableCurrency<T::AccountId> for AssetCurrency<T, StakingAssetIdAuthority<T>>
where
	T: Trait,
	T::Balance: MaybeSerializeDeserialize + Debug,
{
	type Moment = T::BlockNumber;

	fn set_lock(
		id: LockIdentifier,
		who: &T::AccountId,
		amount: T::Balance,
		reasons: WithdrawReasons,
	) {
		<Module<T>>::set_lock(id, who, amount, reasons)
	}

	fn extend_lock(
		id: LockIdentifier,
		who: &T::AccountId,
		amount: T::Balance,
		reasons: WithdrawReasons,
	) {
		<Module<T>>::extend_lock(id, who, amount, reasons)
	}

	fn remove_lock(id: LockIdentifier, who: &T::AccountId) {
		<Module<T>>::remove_lock(id, who)
	}
}

pub type StakingAssetCurrency<T> = AssetCurrency<T, StakingAssetIdAuthority<T>>;
pub type SpendingAssetCurrency<T> = AssetCurrency<T, SpendingAssetIdAuthority<T>>;<|MERGE_RESOLUTION|>--- conflicted
+++ resolved
@@ -1400,16 +1400,8 @@
 	}
 
 	fn slash_reserved(who: &T::AccountId, value: Self::Balance) -> (Self::NegativeImbalance, Self::Balance) {
-<<<<<<< HEAD
-		let b = Self::reserved_balance(&who.clone());
-		let slash = cmp::min(b, value);
-
-		<Module<T>>::set_reserved_balance(&U::asset_id(), who, b - slash);
-		(NegativeImbalance::new(slash, Some(U::asset_id())), value - slash)
-=======
 		let leftover = <Module<T>>::slash_reserved(&U::asset_id(), who, value).unwrap_or(Zero::zero());
-		(NegativeImbalance::new(value - leftover, U::asset_id()), leftover)
->>>>>>> f580bbbb
+		(NegativeImbalance::new(value - leftover, Some(U::asset_id())), leftover)
 	}
 
 	fn repatriate_reserved(
