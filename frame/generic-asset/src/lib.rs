// Copyright 2019-2020
//     by  Centrality Investments Ltd.
//     and Parity Technologies (UK) Ltd.
// This file is part of Substrate.

// Substrate is free software: you can redistribute it and/or modify
// it under the terms of the GNU General Public License as published by
// the Free Software Foundation, either version 3 of the License, or
// (at your option) any later version.

// Substrate is distributed in the hope that it will be useful,
// but WITHOUT ANY WARRANTY; without even the implied warranty of
// MERCHANTABILITY or FITNESS FOR A PARTICULAR PURPOSE.  See the
// GNU General Public License for more details.

// You should have received a copy of the GNU General Public License
// along with Substrate.  If not, see <http://www.gnu.org/licenses/>.

//! # Generic Asset Module
//!
//! The Generic Asset module provides functionality for handling accounts and asset balances.
//!
//! ## Overview
//!
//! The Generic Asset module provides functions for:
//!
//! - Creating a new kind of asset.
//! - Setting permissions of an asset.
//! - Getting and setting free balances.
//! - Retrieving total, reserved and unreserved balances.
//! - Repatriating a reserved balance to a beneficiary account.
//! - Transferring a balance between accounts (when not reserved).
//! - Slashing an account balance.
//! - Managing total issuance.
//! - Setting and managing locks.
//!
//! ### Terminology
//!
//! - **Staking Asset:** The asset for staking, to participate as Validators in the network.
//! - **Spending Asset:** The asset for payment, such as paying transfer fees, gas fees, etc.
//! - **Permissions:** A set of rules for a kind of asset, defining the allowed operations to the asset, and which
//! accounts are allowed to possess it.
//! - **Total Issuance:** The total number of units in existence in a system.
//! - **Free Balance:** The portion of a balance that is not reserved. The free balance is the only balance that matters
//! for most operations. When this balance falls below the existential deposit, most functionality of the account is
//! removed. When both it and the reserved balance are deleted, then the account is said to be dead.
//! - **Reserved Balance:** Reserved balance still belongs to the account holder, but is suspended. Reserved balance
//! can still be slashed, but only after all the free balance has been slashed. If the reserved balance falls below the
//! existential deposit then it and any related functionality will be deleted. When both it and the free balance are
//! deleted, then the account is said to be dead.
//! - **Imbalance:** A condition when some assets were credited or debited without equal and opposite accounting
//! (i.e. a difference between total issuance and account balances). Functions that result in an imbalance will
//! return an object of the `Imbalance` trait that can be managed within your runtime logic. (If an imbalance is
//! simply dropped, it should automatically maintain any book-keeping such as total issuance.)
//! - **Lock:** A freeze on a specified amount of an account's free balance until a specified block number. Multiple
//! locks always operate over the same funds, so they "overlay" rather than "stack".
//!
//! ### Implementations
//!
//! The Generic Asset module provides `AssetCurrency`, which implements the following traits. If these traits provide
//! the functionality that you need, you can avoid coupling with the Generic Asset module.
//!
//! - `Currency`: Functions for dealing with a fungible assets system.
//! - `ReservableCurrency`: Functions for dealing with assets that can be reserved from an account.
//! - `LockableCurrency`: Functions for dealing with accounts that allow liquidity restrictions.
//! - `Imbalance`: Functions for handling imbalances between total issuance in the system and account balances.
//! Must be used when a function creates new assets (e.g. a reward) or destroys some assets (e.g. a system fee).
//!
//! The Generic Asset module provides two types of `AssetCurrency` as follows.
//!
//! - `StakingAssetCurrency`: Currency for staking.
//! - `SpendingAssetCurrency`: Currency for payments such as transfer fee, gas fee.
//!
//! ## Interface
//!
//! ### Dispatchable Functions
//!
//! - `create`: Create a new kind of asset and nominates the owner of this asset. The origin of this call must
//! be root.
//! - `transfer`: Transfer some liquid free balance to another account.
//! - `update_permission`: Updates permission for a given `asset_id` and an account. The origin of this call
//! must have update permissions.
//! - `mint`: Mint an asset, increases its total issuance. The origin of this call must have mint permissions.
//! - `burn`: Burn an asset, decreases its total issuance. The origin of this call must have burn permissions.
//! - `create_reserved`: Create a new kind of reserved asset. The origin of this call must be root.
//!
//! ### Public Functions
//!
//! - `total_balance`: Get an account's total balance of an asset kind.
//! - `free_balance`: Get an account's free balance of an asset kind.
//! - `reserved_balance`: Get an account's reserved balance of an asset kind.
//! - `create_asset`: Creates an asset.
//! - `make_transfer`: Transfer some liquid free balance from one account to another.
//! This will not emit the `Transferred` event.
//! - `make_transfer_with_event`: Transfer some liquid free balance from one account to another.
//! This will emit the `Transferred` event.
//! - `reserve`: Moves an amount from free balance to reserved balance.
//! - `unreserve`: Move up to an amount from reserved balance to free balance. This function cannot fail.
//! - `mint_free`: Mint to an account's free balance.
//! - `burn_free`: Burn an account's free balance.
//! - `slash`: Deduct up to an amount from the combined balance of `who`, preferring to deduct from the
//!	free balance. This function cannot fail.
//! - `slash_reserved`: Deduct up to an amount from reserved balance of an account. This function cannot fail.
//! - `repatriate_reserved`: Move up to an amount from reserved balance of an account to free balance of another
//! account.
//! - `check_permission`: Check permission to perform burn, mint or update.
//! - `ensure_can_withdraw`: Check if the account is able to make a withdrawal of the given amount
//!	for the given reason.
//!
//! ### Usage
//!
//! The following examples show how to use the Generic Asset Pallet in your custom pallet.
//!
//! ### Examples from the FRAME pallet
//!
//! The Fees Pallet uses the `Currency` trait to handle fee charge/refund, and its types inherit from `Currency`:
//!
//! ```
//! use frame_support::{
//! 	dispatch,
//! 	traits::{Currency, ExistenceRequirement, WithdrawReason},
//! };
//! # pub trait Trait: frame_system::Trait {
//! # 	type Currency: Currency<Self::AccountId>;
//! # }
//! type AssetOf<T> = <<T as Trait>::Currency as Currency<<T as frame_system::Trait>::AccountId>>::Balance;
//!
//! fn charge_fee<T: Trait>(transactor: &T::AccountId, amount: AssetOf<T>) -> dispatch::DispatchResult {
//! 	// ...
//! 	T::Currency::withdraw(
//! 		transactor,
//! 		amount,
//! 		WithdrawReason::TransactionPayment.into(),
//! 		ExistenceRequirement::KeepAlive,
//! 	)?;
//! 	// ...
//! 	Ok(())
//! }
//!
//! fn refund_fee<T: Trait>(transactor: &T::AccountId, amount: AssetOf<T>) -> dispatch::DispatchResult {
//! 	// ...
//! 	T::Currency::deposit_into_existing(transactor, amount)?;
//! 	// ...
//! 	Ok(())
//! }
//!
//! # fn main() {}
//! ```
//!
//! ## Genesis config
//!
//! The Generic Asset Pallet depends on the [`GenesisConfig`](./struct.GenesisConfig.html).

#![cfg_attr(not(feature = "std"), no_std)]

use codec::{Decode, Encode, HasCompact, Input, Output, Error as CodecError};

use sp_runtime::{RuntimeDebug, DispatchResult, DispatchError};
use sp_runtime::traits::{
	Bounded, CheckedAdd, CheckedSub, MaybeSerializeDeserialize, Member, One, Saturating, AtLeast32Bit, Zero,
};

use sp_std::prelude::*;
use sp_std::{cmp, result, fmt::Debug};
use frame_support::{
	decl_event, decl_module, decl_storage, ensure, decl_error,
	traits::{
		Currency, ExistenceRequirement, Imbalance, LockIdentifier, LockableCurrency, ReservableCurrency,
		SignedImbalance, UpdateBalanceOutcome, WithdrawReason, WithdrawReasons, TryDrop,
	},
	additional_traits::{AssetIdAuthority, DummyDispatchVerifier, InherentAssetIdProvider},
	Parameter, StorageMap,
};
use frame_system::{self as system, ensure_signed, ensure_root};

mod impls;
mod mock;
mod tests;

pub use self::imbalances::{NegativeImbalance, PositiveImbalance};

pub trait Trait: frame_system::Trait {
	type Balance: Parameter
		+ Member
		+ AtLeast32Bit
		+ Default
		+ Copy
		+ MaybeSerializeDeserialize
		+ Debug;
	type AssetId: Parameter + Member + AtLeast32Bit + Default + Copy;
	type Event: From<Event<Self>> + Into<<Self as frame_system::Trait>::Event>;
}

pub trait Subtrait: frame_system::Trait {
	type Balance: Parameter
		+ Member
		+ AtLeast32Bit
		+ Default
		+ Copy
		+ MaybeSerializeDeserialize
		+ Debug;
	type AssetId: Parameter + Member + AtLeast32Bit + Default + Copy;
}

impl<T: Trait> Subtrait for T {
	type Balance = T::Balance;
	type AssetId = T::AssetId;
}

/// Asset creation options.
#[derive(Clone, Encode, Decode, PartialEq, Eq, RuntimeDebug)]
pub struct AssetOptions<Balance: HasCompact, AccountId> {
	/// Initial issuance of this asset. All deposit to the creator of the asset.
	#[codec(compact)]
	pub initial_issuance: Balance,
	/// Which accounts are allowed to possess this asset.
	pub permissions: PermissionLatest<AccountId>,
}

/// Owner of an asset.
#[derive(Clone, Encode, Decode, PartialEq, Eq, RuntimeDebug)]
pub enum Owner<AccountId> {
	/// No owner.
	None,
	/// Owned by an AccountId
	Address(AccountId),
}

impl<AccountId> Default for Owner<AccountId> {
	fn default() -> Self {
		Owner::None
	}
}

/// Asset permissions
#[derive(Clone, Encode, Decode, PartialEq, Eq, RuntimeDebug)]
pub struct PermissionsV1<AccountId> {
	/// Who have permission to update asset permission
	pub update: Owner<AccountId>,
	/// Who have permission to mint new asset
	pub mint: Owner<AccountId>,
	/// Who have permission to burn asset
	pub burn: Owner<AccountId>,
}

#[derive(Clone, Encode, Decode, PartialEq, Eq, RuntimeDebug)]
#[repr(u8)]
enum PermissionVersionNumber {
	V1 = 0,
}

/// Versioned asset permission
#[derive(Clone, PartialEq, Eq, RuntimeDebug)]
pub enum PermissionVersions<AccountId> {
	V1(PermissionsV1<AccountId>),
}

/// Asset permission types
pub enum PermissionType {
	/// Permission to burn asset permission
	Burn,
	/// Permission to mint new asset
	Mint,
	/// Permission to update asset
	Update,
}

/// Alias to latest asset permissions
pub type PermissionLatest<AccountId> = PermissionsV1<AccountId>;

impl<AccountId> Default for PermissionVersions<AccountId> {
	fn default() -> Self {
		PermissionVersions::V1(Default::default())
	}
}

impl<AccountId: Encode> Encode for PermissionVersions<AccountId> {
	fn encode_to<T: Output>(&self, dest: &mut T) {
		match self {
			PermissionVersions::V1(payload) => {
				dest.push(&PermissionVersionNumber::V1);
				dest.push(payload);
			}
		}
	}
}

impl<AccountId: Encode> codec::EncodeLike for PermissionVersions<AccountId> {}

impl<AccountId: Decode> Decode for PermissionVersions<AccountId> {
	fn decode<I: Input>(input: &mut I) -> core::result::Result<Self, CodecError> {
		let version = PermissionVersionNumber::decode(input)?;
		Ok(match version {
			PermissionVersionNumber::V1 => PermissionVersions::V1(Decode::decode(input)?),
		})
	}
}

impl<AccountId> Default for PermissionsV1<AccountId> {
	fn default() -> Self {
		PermissionsV1 {
			update: Owner::None,
			mint: Owner::None,
			burn: Owner::None,
		}
	}
}

impl<AccountId> Into<PermissionLatest<AccountId>> for PermissionVersions<AccountId> {
	fn into(self) -> PermissionLatest<AccountId> {
		match self {
			PermissionVersions::V1(v1) => v1,
		}
	}
}

/// Converts the latest permission to other version.
impl<AccountId> Into<PermissionVersions<AccountId>> for PermissionLatest<AccountId> {
	fn into(self) -> PermissionVersions<AccountId> {
		PermissionVersions::V1(self)
	}
}

decl_error! {
	/// Error for the generic-asset module.
	pub enum Error for Module<T: Trait> {
		/// No new assets id available.
		NoIdAvailable,
		/// Cannot transfer zero amount.
		ZeroAmount,
		/// The origin does not have enough permission to update permissions.
		NoUpdatePermission,
		/// The origin does not have permission to mint an asset.
		NoMintPermission,
		/// The origin does not have permission to burn an asset.
		NoBurnPermission,
		/// Total issuance got overflowed after minting.
		TotalMintingOverflow,
		/// Free balance got overflowed after minting.
		FreeMintingOverflow,
		/// Total issuance got underflowed after burning.
		TotalBurningUnderflow,
		/// Free balance got underflowed after burning.
		FreeBurningUnderflow,
		/// Asset id is already taken.
		IdAlreadyTaken,
		/// Asset id not available.
		IdUnavailable,
		/// The balance is too low to send amount.
		InsufficientBalance,
		/// The account liquidity restrictions prevent withdrawal.
		LiquidityRestrictions,
	}
}

decl_module! {
	pub struct Module<T: Trait> for enum Call where origin: T::Origin {
		type Error = Error<T>;

		fn deposit_event() = default;

		/// Create a new kind of asset and nominates the owner of this asset. The
		/// origin of this call must be root.
		fn create(
			origin,
			owner: T::AccountId,
			options: AssetOptions<T::Balance, T::AccountId>
		) -> DispatchResult {
			ensure_root(origin)?;
			Self::create_asset(None, Some(owner), options)
		}

		/// Transfer some liquid free balance to another account.
		pub fn transfer(origin, #[compact] asset_id: T::AssetId, to: T::AccountId, #[compact] amount: T::Balance) {
			let origin = ensure_signed(origin)?;
			ensure!(!amount.is_zero(), Error::<T>::ZeroAmount);
			Self::make_transfer_with_event(&asset_id, &origin, &to, amount)?;
		}

		/// Updates permission for a given `asset_id` and an account.
		///
		/// The `origin` must have `update` permission.
		fn update_permission(
			origin,
			#[compact] asset_id: T::AssetId,
			new_permission: PermissionLatest<T::AccountId>
		) -> DispatchResult {
			let origin = ensure_signed(origin)?;

			let permissions: PermissionVersions<T::AccountId> = new_permission.into();

			if Self::check_permission(&asset_id, &origin, &PermissionType::Update) {
				<Permissions<T>>::insert(asset_id, &permissions);

				Self::deposit_event(RawEvent::PermissionUpdated(asset_id, permissions.into()));

				Ok(())
			} else {
				Err(Error::<T>::NoUpdatePermission)?
			}
		}

		/// Mints an asset, increases its total issuance.
		/// The origin must have `mint` permissions.
		fn mint(origin, #[compact] asset_id: T::AssetId, to: T::AccountId, amount: T::Balance) -> DispatchResult {
			let who = ensure_signed(origin)?;
			Self::mint_free(&asset_id, &who, &to, &amount)?;
			Self::deposit_event(RawEvent::Minted(asset_id, to, amount));
			Ok(())
		}

		/// Burns an asset, decreases its total issuance.
		/// The `origin` must have `burn` permissions.
		fn burn(origin, #[compact] asset_id: T::AssetId, to: T::AccountId, amount: T::Balance) -> DispatchResult {
			let who = ensure_signed(origin)?;
			Self::burn_free(&asset_id, &who, &to, &amount)?;
			Self::deposit_event(RawEvent::Burned(asset_id, to, amount));
			Ok(())
		}

		/// Can be used to create reserved tokens.
		/// Requires Root call.
		fn create_reserved(
			origin,
			asset_id: T::AssetId,
			options: AssetOptions<T::Balance, T::AccountId>
		) -> DispatchResult {
			ensure_root(origin)?;
			Self::create_asset(Some(asset_id), None, options)
		}
	}
}

#[derive(Encode, Decode, Clone, PartialEq, Eq, RuntimeDebug)]
pub struct BalanceLock<Balance> {
	pub id: LockIdentifier,
	pub amount: Balance,
	pub reasons: WithdrawReasons,
}

decl_storage! {
	trait Store for Module<T: Trait> as GenericAsset {
		/// Total issuance of a given asset.
		pub TotalIssuance get(fn total_issuance) build(|config: &GenesisConfig<T>| {
			let issuance = config.initial_balance * (config.endowed_accounts.len() as u32).into();
			config.assets.iter().map(|id| (id.clone(), issuance)).collect::<Vec<_>>()
		}): map hasher(blake2_256) T::AssetId => T::Balance;

		/// The free balance of a given asset under an account.
		pub FreeBalance:
			double_map hasher(blake2_256) T::AssetId, hasher(twox_128) T::AccountId => T::Balance;

		/// The reserved balance of a given asset under an account.
		pub ReservedBalance:
			double_map hasher(blake2_256) T::AssetId, hasher(twox_128) T::AccountId => T::Balance;

		/// Next available ID for user-created asset.
		pub NextAssetId get(fn next_asset_id) config(): T::AssetId;

		/// Permission options for a given asset.
		pub Permissions get(fn get_permission):
			map hasher(blake2_256) T::AssetId => PermissionVersions<T::AccountId>;

		/// Any liquidity locks on some account balances.
		pub Locks get(fn locks):
			map hasher(blake2_256) T::AccountId => Vec<BalanceLock<T::Balance>>;

		/// The identity of the asset which is the one that is designated for the chain's staking system.
		pub StakingAssetId get(fn staking_asset_id) config(): T::AssetId;

		/// The identity of the asset which is the one that is designated for paying the chain's transaction fee.
		pub SpendingAssetId get(fn spending_asset_id) config(): T::AssetId;
	}
	add_extra_genesis {
		config(assets): Vec<T::AssetId>;
		config(initial_balance): T::Balance;
		config(endowed_accounts): Vec<T::AccountId>;

		build(|config: &GenesisConfig<T>| {
			config.assets.iter().for_each(|asset_id| {
				config.endowed_accounts.iter().for_each(|account_id| {
					<FreeBalance<T>>::insert(asset_id, account_id, &config.initial_balance);
				});
			});
		});
	}
}

decl_event!(
	pub enum Event<T> where
		<T as frame_system::Trait>::AccountId,
		<T as Trait>::Balance,
		<T as Trait>::AssetId,
		AssetOptions = AssetOptions<<T as Trait>::Balance, <T as frame_system::Trait>::AccountId>
	{
		/// Asset created (asset_id, creator, asset_options).
		Created(AssetId, AccountId, AssetOptions),
		/// Asset transfer succeeded (asset_id, from, to, amount).
		Transferred(AssetId, AccountId, AccountId, Balance),
		/// Asset permission updated (asset_id, new_permissions).
		PermissionUpdated(AssetId, PermissionLatest<AccountId>),
		/// New asset minted (asset_id, account, amount).
		Minted(AssetId, AccountId, Balance),
		/// Asset burned (asset_id, account, amount).
		Burned(AssetId, AccountId, Balance),
	}
);

impl<T: Trait> Module<T> {
	// PUBLIC IMMUTABLES

	/// Get an account's total balance of an asset kind.
	pub fn total_balance(asset_id: &T::AssetId, who: &T::AccountId) -> T::Balance {
		Self::free_balance(asset_id, who) + Self::reserved_balance(asset_id, who)
	}

	/// Get an account's free balance of an asset kind.
	pub fn free_balance(asset_id: &T::AssetId, who: &T::AccountId) -> T::Balance {
		<FreeBalance<T>>::get(asset_id, who)
	}

	/// Get an account's reserved balance of an asset kind.
	pub fn reserved_balance(asset_id: &T::AssetId, who: &T::AccountId) -> T::Balance {
		<ReservedBalance<T>>::get(asset_id, who)
	}

	/// Mint to an account's free balance, without event
	pub fn mint_free(
		asset_id: &T::AssetId,
		who: &T::AccountId,
		to: &T::AccountId,
		amount: &T::Balance,
	) -> DispatchResult {
		if Self::check_permission(asset_id, who, &PermissionType::Mint) {
			let original_free_balance = Self::free_balance(&asset_id, &to);
			let current_total_issuance = <TotalIssuance<T>>::get(asset_id);
			let new_total_issuance = current_total_issuance.checked_add(&amount)
				.ok_or(Error::<T>::TotalMintingOverflow)?;
			let value = original_free_balance.checked_add(&amount)
				.ok_or(Error::<T>::FreeMintingOverflow)?;

			<TotalIssuance<T>>::insert(asset_id, new_total_issuance);
			Self::set_free_balance(&asset_id, &to, value);
			Ok(())
		} else {
			Err(Error::<T>::NoMintPermission)?
		}
	}

	/// Burn an account's free balance, without event
	pub fn burn_free(
		asset_id: &T::AssetId,
		who: &T::AccountId,
		to: &T::AccountId,
		amount: &T::Balance,
	) -> DispatchResult {
		if Self::check_permission(asset_id, who, &PermissionType::Burn) {
			let original_free_balance = Self::free_balance(asset_id, to);

			let current_total_issuance = <TotalIssuance<T>>::get(asset_id);
			let new_total_issuance = current_total_issuance.checked_sub(amount)
				.ok_or(Error::<T>::TotalBurningUnderflow)?;
			let value = original_free_balance.checked_sub(amount)
				.ok_or(Error::<T>::FreeBurningUnderflow)?;

			<TotalIssuance<T>>::insert(asset_id, new_total_issuance);
			Self::set_free_balance(asset_id, to, value);
			Ok(())
		} else {
			Err(Error::<T>::NoBurnPermission)?
		}
	}

	/// Creates an asset.
	///
	/// # Arguments
	/// * `asset_id`: An ID of a reserved asset.
	/// If not provided, a user-generated asset will be created with the next available ID.
	/// * `from_account`: The initiator account of this call
	/// * `asset_options`: Asset creation options.
	///
	pub fn create_asset(
		asset_id: Option<T::AssetId>,
		from_account: Option<T::AccountId>,
		options: AssetOptions<T::Balance, T::AccountId>,
	) -> DispatchResult {
		let asset_id = if let Some(asset_id) = asset_id {
			ensure!(!<TotalIssuance<T>>::contains_key(&asset_id), Error::<T>::IdAlreadyTaken);
			ensure!(asset_id < Self::next_asset_id(), Error::<T>::IdUnavailable);
			asset_id
		} else {
			let asset_id = Self::next_asset_id();
			let next_id = asset_id
				.checked_add(&One::one())
				.ok_or(Error::<T>::NoIdAvailable)?;
			<NextAssetId<T>>::put(next_id);
			asset_id
		};

		let account_id = from_account.unwrap_or_default();
		let permissions: PermissionVersions<T::AccountId> = options.permissions.clone().into();

		<TotalIssuance<T>>::insert(asset_id, &options.initial_issuance);
		<FreeBalance<T>>::insert(&asset_id, &account_id, &options.initial_issuance);
		<Permissions<T>>::insert(&asset_id, permissions);

		Self::deposit_event(RawEvent::Created(asset_id, account_id, options));

		Ok(())
	}

	/// Transfer some liquid free balance from one account to another.
	/// This will not emit the `Transferred` event.
	pub fn make_transfer(
		asset_id: &T::AssetId,
		from: &T::AccountId,
		to: &T::AccountId,
		amount: T::Balance
	) -> DispatchResult {
		let new_balance = Self::free_balance(asset_id, from)
			.checked_sub(&amount)
			.ok_or(Error::<T>::InsufficientBalance)?;
		Self::ensure_can_withdraw(asset_id, from, amount, WithdrawReason::Transfer.into(), new_balance)?;

		if from != to {
			<FreeBalance<T>>::mutate(asset_id, from, |balance| *balance -= amount);
			<FreeBalance<T>>::mutate(asset_id, to, |balance| *balance += amount);
		}

		Ok(())
	}

	/// Transfer some liquid free balance from one account to another.
	/// This will emit the `Transferred` event.
	pub fn make_transfer_with_event(
		asset_id: &T::AssetId,
		from: &T::AccountId,
		to: &T::AccountId,
		amount: T::Balance,
	) -> DispatchResult {
		Self::make_transfer(asset_id, from, to, amount)?;

		if from != to {
			Self::deposit_event(RawEvent::Transferred(*asset_id, from.clone(), to.clone(), amount));
		}

		Ok(())
	}

	/// Move `amount` from free balance to reserved balance.
	///
	/// If the free balance is lower than `amount`, then no funds will be moved and an `Err` will
	/// be returned. This is different behavior than `unreserve`.
	pub fn reserve(asset_id: &T::AssetId, who: &T::AccountId, amount: T::Balance)
		-> DispatchResult
	{
		// Do we need to consider that this is an atomic transaction?
		let original_reserve_balance = Self::reserved_balance(asset_id, who);
		let original_free_balance = Self::free_balance(asset_id, who);
		if original_free_balance < amount {
			Err(Error::<T>::InsufficientBalance)?
		}
		let new_reserve_balance = original_reserve_balance + amount;
		Self::set_reserved_balance(asset_id, who, new_reserve_balance);
		let new_free_balance = original_free_balance - amount;
		Self::set_free_balance(asset_id, who, new_free_balance);
		Ok(())
	}

	/// Moves up to `amount` from reserved balance to free balance. This function cannot fail.
	///
	/// As many assets up to `amount` will be moved as possible. If the reserve balance of `who`
	/// is less than `amount`, then the remaining amount will be returned.
	/// NOTE: This is different behavior than `reserve`.
	pub fn unreserve(asset_id: &T::AssetId, who: &T::AccountId, amount: T::Balance) -> T::Balance {
		let b = Self::reserved_balance(asset_id, who);
		let actual = sp_std::cmp::min(b, amount);
		let original_free_balance = Self::free_balance(asset_id, who);
		let new_free_balance = original_free_balance + actual;
		Self::set_free_balance(asset_id, who, new_free_balance);
		Self::set_reserved_balance(asset_id, who, b - actual);
		amount - actual
	}

	/// Deduct up to `amount` from the combined balance of `who`, preferring to deduct from the
	/// free balance. This function cannot fail.
	///
	/// As much funds up to `amount` will be deducted as possible. If this is less than `amount`
	/// then `Some(remaining)` will be returned. Full completion is given by `None`.
	/// NOTE: LOW-LEVEL: This will not attempt to maintain total issuance. It is expected that
	/// the caller will do this.
	pub fn slash(asset_id: &T::AssetId, who: &T::AccountId, amount: T::Balance) -> Option<T::Balance> {
		let free_balance = Self::free_balance(asset_id, who);
		let free_slash = sp_std::cmp::min(free_balance, amount);
		let new_free_balance = free_balance - free_slash;
		Self::set_free_balance(asset_id, who, new_free_balance);
		if free_slash < amount {
			Self::slash_reserved(asset_id, who, amount - free_slash)
		} else {
			None
		}
	}

	/// Deducts up to `amount` from reserved balance of `who`. This function cannot fail.
	///
	/// As much funds up to `amount` will be deducted as possible. If the reserve balance of `who`
	/// is less than `amount`, then a non-zero second item will be returned.
	/// NOTE: LOW-LEVEL: This will not attempt to maintain total issuance. It is expected that
	/// the caller will do this.
	pub fn slash_reserved(asset_id: &T::AssetId, who: &T::AccountId, amount: T::Balance) -> Option<T::Balance> {
		let original_reserve_balance = Self::reserved_balance(asset_id, who);
		let slash = sp_std::cmp::min(original_reserve_balance, amount);
		let new_reserve_balance = original_reserve_balance - slash;
		Self::set_reserved_balance(asset_id, who, new_reserve_balance);
		if amount == slash {
			None
		} else {
			Some(amount - slash)
		}
	}

	/// Move up to `amount` from reserved balance of account `who` to free balance of account
	/// `beneficiary`.
	///
	/// As much funds up to `amount` will be moved as possible. If this is less than `amount`, then
	/// the `remaining` would be returned, else `Zero::zero()`.
	/// NOTE: LOW-LEVEL: This will not attempt to maintain total issuance. It is expected that
	/// the caller will do this.
	pub fn repatriate_reserved(
		asset_id: &T::AssetId,
		who: &T::AccountId,
		beneficiary: &T::AccountId,
		amount: T::Balance,
	) -> T::Balance {
		let b = Self::reserved_balance(asset_id, who);
		let slash = sp_std::cmp::min(b, amount);

		let original_free_balance = Self::free_balance(asset_id, beneficiary);
		let new_free_balance = original_free_balance + slash;
		Self::set_free_balance(asset_id, beneficiary, new_free_balance);

		let new_reserve_balance = b - slash;
		Self::set_reserved_balance(asset_id, who, new_reserve_balance);
		amount - slash
	}

	/// Check permission to perform burn, mint or update.
	///
	/// # Arguments
	/// * `asset_id`:  A `T::AssetId` type that contains the `asset_id`, which has the permission embedded.
	/// * `who`: A `T::AccountId` type that contains the `account_id` for which to check permissions.
	/// * `what`: The permission to check.
	///
	pub fn check_permission(asset_id: &T::AssetId, who: &T::AccountId, what: &PermissionType) -> bool {
		let permission_versions: PermissionVersions<T::AccountId> = Self::get_permission(asset_id);
		let permission = permission_versions.into();

		match (what, permission) {
			(
				PermissionType::Burn,
				PermissionLatest {
					burn: Owner::Address(account),
					..
				},
			) => account == *who,
			(
				PermissionType::Mint,
				PermissionLatest {
					mint: Owner::Address(account),
					..
				},
			) => account == *who,
			(
				PermissionType::Update,
				PermissionLatest {
					update: Owner::Address(account),
					..
				},
			) => account == *who,
			_ => false,
		}
	}

	/// Return `Ok` iff the account is able to make a withdrawal of the given amount
	/// for the given reason.
	///
	/// `Err(...)` with the reason why not otherwise.
	pub fn ensure_can_withdraw(
		asset_id: &T::AssetId,
		who: &T::AccountId,
		_amount: T::Balance,
		reasons: WithdrawReasons,
		new_balance: T::Balance,
	) -> DispatchResult {
		if asset_id != &Self::staking_asset_id() {
			return Ok(());
		}

		let locks = Self::locks(who);
		if locks.is_empty() {
			return Ok(());
		}
		if Self::locks(who)
			.into_iter().all(|l| new_balance >= l.amount || !l.reasons.intersects(reasons))
		{
			Ok(())
		} else {
			Err(Error::<T>::LiquidityRestrictions)?
		}
	}

	// PRIVATE MUTABLES

	/// NOTE: LOW-LEVEL: This will not attempt to maintain total issuance. It is expected that
	/// the caller will do this.
	fn set_reserved_balance(asset_id: &T::AssetId, who: &T::AccountId, balance: T::Balance) {
		<ReservedBalance<T>>::insert(asset_id, who, &balance);
	}

	/// NOTE: LOW-LEVEL: This will not attempt to maintain total issuance. It is expected that
	/// the caller will do this.
	fn set_free_balance(asset_id: &T::AssetId, who: &T::AccountId, balance: T::Balance) {
		<FreeBalance<T>>::insert(asset_id, who, &balance);
	}

	fn set_lock(
		id: LockIdentifier,
		who: &T::AccountId,
		amount: T::Balance,
		reasons: WithdrawReasons,
	) {
		let mut new_lock = Some(BalanceLock {
			id,
			amount,
			reasons,
		});
		let mut locks = <Module<T>>::locks(who)
			.into_iter()
			.filter_map(|l| {
				if l.id == id {
					new_lock.take()
				} else {
					Some(l)
				}
			})
			.collect::<Vec<_>>();
		if let Some(lock) = new_lock {
			locks.push(lock)
		}
		<Locks<T>>::insert(who, locks);
	}

	fn extend_lock(
		id: LockIdentifier,
		who: &T::AccountId,
		amount: T::Balance,
		reasons: WithdrawReasons,
	) {
		let mut new_lock = Some(BalanceLock {
			id,
			amount,
			reasons,
		});
		let mut locks = <Module<T>>::locks(who)
			.into_iter()
			.filter_map(|l| {
				if l.id == id {
					new_lock.take().map(|nl| BalanceLock {
						id: l.id,
						amount: l.amount.max(nl.amount),
						reasons: l.reasons | nl.reasons,
					})
				} else {
					Some(l)
				}
			})
			.collect::<Vec<_>>();
		if let Some(lock) = new_lock {
			locks.push(lock)
		}
		<Locks<T>>::insert(who, locks);
	}

	fn remove_lock(id: LockIdentifier, who: &T::AccountId) {
		let mut locks = <Module<T>>::locks(who);
		locks.retain(|l| l.id != id);
		<Locks<T>>::insert(who, locks);
	}
}

<<<<<<< HEAD
// wrapping these imbalanes in a private module is necessary to ensure absolute privacy
=======
pub trait AssetIdProvider {
	type AssetId;
	fn asset_id() -> Self::AssetId;
}

// wrapping these imbalances in a private module is necessary to ensure absolute privacy
>>>>>>> 2406f796
// of the inner member.
mod imbalances {
	use super::{
		result, Imbalance, InherentAssetIdProvider, Saturating, StorageMap, Subtrait, Trait, Zero, TryDrop,
	};
	use sp_std::mem;

	/// Opaque, move-only struct with private fields that serves as a token denoting that
	/// funds have been created without any equal and opposite accounting.
	#[must_use]
	#[cfg_attr(test, derive(PartialEq, Debug))]
	pub struct PositiveImbalance<T: Subtrait>(T::Balance, T::AssetId);
	impl<T: Subtrait> PositiveImbalance<T> {
		pub fn new(amount: T::Balance, asset_id: T::AssetId) -> Self {
			PositiveImbalance(amount, asset_id)
		}
	}

	/// Opaque, move-only struct with private fields that serves as a token denoting that
	/// funds have been destroyed without any equal and opposite accounting.
	#[must_use]
	#[cfg_attr(test, derive(PartialEq, Debug))]
	pub struct NegativeImbalance<T: Subtrait>(T::Balance, T::AssetId);
	impl<T: Subtrait> NegativeImbalance<T> {
		pub fn new(amount: T::Balance, asset_id: T::AssetId) -> Self {
			NegativeImbalance(amount, asset_id)
		}
	}

	impl<T: Subtrait> TryDrop for PositiveImbalance<T> {
		fn try_drop(self) -> result::Result<(), Self> {
			self.drop_zero()
		}
	}

	impl<T: Subtrait> Imbalance<T::Balance> for PositiveImbalance<T> {
		type Opposite = NegativeImbalance<T>;

		fn zero() -> Self {
			// We lose asset /currency ID information here
			// It should be fine unless we are trying to reconstruct that information from a zeroed Imbalance
			Self::new(Zero::zero(), Zero::zero())
		}
		fn drop_zero(self) -> result::Result<(), Self> {
			if self.0.is_zero() {
				Ok(())
			} else {
				Err(self)
			}
		}
		fn split(self, amount: T::Balance) -> (Self, Self) {
			let first = self.0.min(amount);
			let second = self.0 - first;
			let asset_id = self.1;

			mem::forget(self);
			(Self::new(first, asset_id), Self::new(second, asset_id))
		}
		fn merge(mut self, other: Self) -> Self {
			self.0 = self.0.saturating_add(other.0);
			mem::forget(other);

			self
		}
		fn subsume(&mut self, other: Self) {
			self.0 = self.0.saturating_add(other.0);
			mem::forget(other);
		}
		fn offset(self, other: Self::Opposite) -> result::Result<Self, Self::Opposite> {
			let (a, b, asset_id) = (self.0, other.0, self.1);
			mem::forget((self, other));

			if a >= b {
				Ok(Self::new(a - b, asset_id))
			} else {
				Err(NegativeImbalance::new(b - a, asset_id))
			}
		}
		fn peek(&self) -> T::Balance {
			self.0.clone()
		}
	}

	impl<T: Subtrait> TryDrop for NegativeImbalance<T> {
		fn try_drop(self) -> result::Result<(), Self> {
			self.drop_zero()
		}
	}

	impl<T: Subtrait> Imbalance<T::Balance> for NegativeImbalance<T> {
		type Opposite = PositiveImbalance<T>;

		fn zero() -> Self {
			Self::new(Zero::zero(), Zero::zero())
		}
		fn drop_zero(self) -> result::Result<(), Self> {
			if self.0.is_zero() {
				Ok(())
			} else {
				Err(self)
			}
		}
		fn split(self, amount: T::Balance) -> (Self, Self) {
			let first = self.0.min(amount);
			let second = self.0 - first;
			let asset_id = self.1;

			mem::forget(self);
			(Self::new(first, asset_id), Self::new(second, asset_id))
		}
		fn merge(mut self, other: Self) -> Self {
			self.0 = self.0.saturating_add(other.0);
			mem::forget(other);

			self
		}
		fn subsume(&mut self, other: Self) {
			self.0 = self.0.saturating_add(other.0);
			mem::forget(other);
		}
		fn offset(self, other: Self::Opposite) -> result::Result<Self, Self::Opposite> {
			let (a, b, asset_id) = (self.0, other.0, self.1);
			mem::forget((self, other));

			if a >= b {
				Ok(Self::new(a - b, asset_id))
			} else {
				Err(PositiveImbalance::new(b - a, asset_id))
			}
		}
		fn peek(&self) -> T::Balance {
			self.0.clone()
		}
	}

	impl<T: Subtrait> Drop for PositiveImbalance<T> {
		/// Basic drop handler will just square up the total issuance.
		fn drop(&mut self) {
			<super::TotalIssuance<super::ElevatedTrait<T>>>::mutate(&self.1, |v| *v = v.saturating_add(self.0));
		}
	}

	impl<T: Subtrait> Drop for NegativeImbalance<T> {
		/// Basic drop handler will just square up the total issuance.
		fn drop(&mut self) {
			<super::TotalIssuance<super::ElevatedTrait<T>>>::mutate(&self.1, |v| *v = v.saturating_sub(self.0));
		}
	}

	impl<T: Trait> InherentAssetIdProvider for PositiveImbalance<T> {
		type AssetId = T::AssetId;
		fn asset_id(&self) -> Self::AssetId {
			self.1
		}
	}

	impl<T: Trait> InherentAssetIdProvider for NegativeImbalance<T> {
		type AssetId = T::AssetId;
		fn asset_id(&self) -> Self::AssetId {
			self.1
		}
	}
}

// TODO: #2052
// Somewhat ugly hack in order to gain access to module's `increase_total_issuance_by`
// using only the Subtrait (which defines only the types that are not dependent
// on Positive/NegativeImbalance). Subtrait must be used otherwise we end up with a
// circular dependency with Trait having some types be dependent on PositiveImbalance<Trait>
// and PositiveImbalance itself depending back on Trait for its Drop impl (and thus
// its type declaration).
// This works as long as `increase_total_issuance_by` doesn't use the Imbalance
// types (basically for charging fees).
<<<<<<< HEAD
// This should eventually be refactored so that the three type items that do
// depend on the Imbalance type (TransactionPayment, TransferPayment, DustRemoval)
// are placed in their own SRML module.
=======
// This should eventually be refactored so that the two type items that do
// depend on the Imbalance type (TransactionPayment, DustRemoval)
// are placed in their own pallet.
>>>>>>> 2406f796
struct ElevatedTrait<T: Subtrait>(T);
impl<T: Subtrait> Clone for ElevatedTrait<T> {
	fn clone(&self) -> Self {
		unimplemented!()
	}
}
impl<T: Subtrait> PartialEq for ElevatedTrait<T> {
	fn eq(&self, _: &Self) -> bool {
		unimplemented!()
	}
}
impl<T: Subtrait> Eq for ElevatedTrait<T> {}
impl<T: Subtrait> frame_system::Trait for ElevatedTrait<T> {
	type Origin = T::Origin;
	type Call = T::Call;
	type Index = T::Index;
	type BlockNumber = T::BlockNumber;
	type Hash = T::Hash;
	type Hashing = T::Hashing;
	type AccountId = T::AccountId;
	type Lookup = T::Lookup;
	type Header = T::Header;
	type Event = ();
	type MaximumBlockWeight = T::MaximumBlockWeight;
	type MaximumBlockLength = T::MaximumBlockLength;
	type AvailableBlockRatio = T::AvailableBlockRatio;
	type BlockHashCount = T::BlockHashCount;
	type Version = T::Version;
	type ModuleToIndex = ();
	type Doughnut = T::Doughnut;
	type DelegatedDispatchVerifier = DummyDispatchVerifier<Self::Doughnut, Self::AccountId>;
}
impl<T: Subtrait> Trait for ElevatedTrait<T> {
	type Balance = T::Balance;
	type AssetId = T::AssetId;
	type Event = ();
}

#[derive(Encode, Decode, Clone, PartialEq, Eq, RuntimeDebug)]
pub struct AssetCurrency<T, U>(sp_std::marker::PhantomData<T>, sp_std::marker::PhantomData<U>);

impl<T, U> Currency<T::AccountId> for AssetCurrency<T, U>
where
	T: Trait,
	U: AssetIdAuthority<AssetId = T::AssetId>,
{
	type Balance = T::Balance;
	type PositiveImbalance = PositiveImbalance<T>;
	type NegativeImbalance = NegativeImbalance<T>;

	fn total_balance(who: &T::AccountId) -> Self::Balance {
		Self::free_balance(&who) + Self::reserved_balance(&who)
	}

	fn free_balance(who: &T::AccountId) -> Self::Balance {
		<Module<T>>::free_balance(&U::asset_id(), &who)
	}

	/// Returns the total staking asset issuance
	fn total_issuance() -> Self::Balance {
		<Module<T>>::total_issuance(U::asset_id())
	}

	fn minimum_balance() -> Self::Balance {
		Zero::zero()
	}

	fn transfer(
		transactor: &T::AccountId,
		dest: &T::AccountId,
		value: Self::Balance,
		_: ExistenceRequirement, // no existential deposit policy for generic asset
	) -> DispatchResult {
		<Module<T>>::make_transfer(&U::asset_id(), transactor, dest, value)
	}

	fn ensure_can_withdraw(
		who: &T::AccountId,
		amount: Self::Balance,
		reasons: WithdrawReasons,
		new_balance: Self::Balance,
	) -> DispatchResult {
		<Module<T>>::ensure_can_withdraw(&U::asset_id(), who, amount, reasons, new_balance)
	}

	fn withdraw(
		who: &T::AccountId,
		value: Self::Balance,
		reasons: WithdrawReasons,
		_: ExistenceRequirement, // no existential deposit policy for generic asset
	) -> result::Result<Self::NegativeImbalance, DispatchError> {
		let new_balance = Self::free_balance(who)
			.checked_sub(&value)
			.ok_or(Error::<T>::InsufficientBalance)?;
		Self::ensure_can_withdraw(who, value, reasons, new_balance)?;
		<Module<T>>::set_free_balance(&U::asset_id(), who, new_balance);
		Ok(NegativeImbalance::new(value, U::asset_id()))
	}

	fn deposit_into_existing(
		who: &T::AccountId,
		value: Self::Balance,
	) -> result::Result<Self::PositiveImbalance, DispatchError> {
		// No existential deposit rule and creation fee in GA. `deposit_into_existing` is same with `deposit_creating`.
		Ok(Self::deposit_creating(who, value))
	}

	fn deposit_creating(who: &T::AccountId, value: Self::Balance) -> Self::PositiveImbalance {
		let (imbalance, _) = Self::make_free_balance_be(who, Self::free_balance(who) + value);
		if let SignedImbalance::Positive(p) = imbalance {
			p
		} else {
			// Impossible, but be defensive.
			Self::PositiveImbalance::zero()
		}
	}

	fn make_free_balance_be(
		who: &T::AccountId,
		balance: Self::Balance,
	) -> (
		SignedImbalance<Self::Balance, Self::PositiveImbalance>,
		UpdateBalanceOutcome,
	) {
		let original = <Module<T>>::free_balance(&U::asset_id(), who);
		let imbalance = if original <= balance {
			SignedImbalance::Positive(PositiveImbalance::new(balance - original, U::asset_id()))
		} else {
			SignedImbalance::Negative(NegativeImbalance::new(original - balance, U::asset_id()))
		};
		<Module<T>>::set_free_balance(&U::asset_id(), who, balance);
		(imbalance, UpdateBalanceOutcome::Updated)
	}

	fn can_slash(who: &T::AccountId, value: Self::Balance) -> bool {
		<Module<T>>::free_balance(&U::asset_id(), &who) >= value
	}

	fn slash(who: &T::AccountId, value: Self::Balance) -> (Self::NegativeImbalance, Self::Balance) {
		let remaining = <Module<T>>::slash(&U::asset_id(), who, value);
		if let Some(r) = remaining {
			(NegativeImbalance::new(value - r, U::asset_id()), r)
		} else {
			(NegativeImbalance::new(value, U::asset_id()), Zero::zero())
		}
	}

	fn burn(mut amount: Self::Balance) -> Self::PositiveImbalance {
		<TotalIssuance<T>>::mutate(&U::asset_id(), |issued| {
			issued.checked_sub(&amount).unwrap_or_else(|| {
				amount = *issued;
				Zero::zero()
			})
		});
		PositiveImbalance::new(amount, U::asset_id())
	}

	fn issue(mut amount: Self::Balance) -> Self::NegativeImbalance {
		<TotalIssuance<T>>::mutate(&U::asset_id(), |issued| {
			*issued = issued.checked_add(&amount).unwrap_or_else(|| {
				amount = Self::Balance::max_value() - *issued;
				Self::Balance::max_value()
			})
		});
		NegativeImbalance::new(amount, U::asset_id())
	}
}

impl<T, U> ReservableCurrency<T::AccountId> for AssetCurrency<T, U>
where
	T: Trait,
	U: AssetIdAuthority<AssetId = T::AssetId>,
{
	fn can_reserve(who: &T::AccountId, value: Self::Balance) -> bool {
		Self::free_balance(who)
			.checked_sub(&value)
			.map_or(false, |new_balance| {
				<Module<T>>::ensure_can_withdraw(
					&U::asset_id(),
					who,
					value,
					WithdrawReason::Reserve.into(),
					new_balance,
				)
				.is_ok()
			})
	}

	fn reserved_balance(who: &T::AccountId) -> Self::Balance {
		<Module<T>>::reserved_balance(&U::asset_id(), &who)
	}

	fn reserve(who: &T::AccountId, value: Self::Balance) -> DispatchResult {
		<Module<T>>::reserve(&U::asset_id(), who, value)
	}

	fn unreserve(who: &T::AccountId, value: Self::Balance) -> Self::Balance {
		<Module<T>>::unreserve(&U::asset_id(), who, value)
	}

	fn slash_reserved(who: &T::AccountId, value: Self::Balance) -> (Self::NegativeImbalance, Self::Balance) {
		let b = Self::reserved_balance(&who.clone());
		let slash = cmp::min(b, value);

		<Module<T>>::set_reserved_balance(&U::asset_id(), who, b - slash);
		(NegativeImbalance::new(slash, U::asset_id()), value - slash)
	}

	fn repatriate_reserved(
		slashed: &T::AccountId,
		beneficiary: &T::AccountId,
		value: Self::Balance,
	) -> result::Result<Self::Balance, DispatchError> {
		Ok(<Module<T>>::repatriate_reserved(&U::asset_id(), slashed, beneficiary, value))
	}
}

pub struct StakingAssetIdAuthority<T>(sp_std::marker::PhantomData<T>);

impl<T: Trait> AssetIdAuthority for StakingAssetIdAuthority<T> {
	type AssetId = T::AssetId;
	fn asset_id() -> Self::AssetId {
		<Module<T>>::staking_asset_id()
	}
}

pub struct SpendingAssetIdAuthority<T>(sp_std::marker::PhantomData<T>);

impl<T: Trait> AssetIdAuthority for SpendingAssetIdAuthority<T> {
	type AssetId = T::AssetId;
	fn asset_id() -> Self::AssetId {
		<Module<T>>::spending_asset_id()
	}
}

impl<T> LockableCurrency<T::AccountId> for AssetCurrency<T, StakingAssetIdAuthority<T>>
where
	T: Trait,
	T::Balance: MaybeSerializeDeserialize + Debug,
{
	type Moment = T::BlockNumber;

	fn set_lock(
		id: LockIdentifier,
		who: &T::AccountId,
		amount: T::Balance,
		reasons: WithdrawReasons,
	) {
		<Module<T>>::set_lock(id, who, amount, reasons)
	}

	fn extend_lock(
		id: LockIdentifier,
		who: &T::AccountId,
		amount: T::Balance,
		reasons: WithdrawReasons,
	) {
		<Module<T>>::extend_lock(id, who, amount, reasons)
	}

	fn remove_lock(id: LockIdentifier, who: &T::AccountId) {
		<Module<T>>::remove_lock(id, who)
	}
}

pub type StakingAssetCurrency<T> = AssetCurrency<T, StakingAssetIdAuthority<T>>;
pub type SpendingAssetCurrency<T> = AssetCurrency<T, SpendingAssetIdAuthority<T>>;<|MERGE_RESOLUTION|>--- conflicted
+++ resolved
@@ -888,16 +888,7 @@
 	}
 }
 
-<<<<<<< HEAD
-// wrapping these imbalanes in a private module is necessary to ensure absolute privacy
-=======
-pub trait AssetIdProvider {
-	type AssetId;
-	fn asset_id() -> Self::AssetId;
-}
-
 // wrapping these imbalances in a private module is necessary to ensure absolute privacy
->>>>>>> 2406f796
 // of the inner member.
 mod imbalances {
 	use super::{
@@ -1071,15 +1062,9 @@
 // its type declaration).
 // This works as long as `increase_total_issuance_by` doesn't use the Imbalance
 // types (basically for charging fees).
-<<<<<<< HEAD
-// This should eventually be refactored so that the three type items that do
-// depend on the Imbalance type (TransactionPayment, TransferPayment, DustRemoval)
-// are placed in their own SRML module.
-=======
 // This should eventually be refactored so that the two type items that do
 // depend on the Imbalance type (TransactionPayment, DustRemoval)
 // are placed in their own pallet.
->>>>>>> 2406f796
 struct ElevatedTrait<T: Subtrait>(T);
 impl<T: Subtrait> Clone for ElevatedTrait<T> {
 	fn clone(&self) -> Self {
