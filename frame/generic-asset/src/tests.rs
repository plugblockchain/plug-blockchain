--- conflicted
+++ resolved
@@ -21,22 +21,16 @@
 #![cfg(test)]
 
 use super::*;
-<<<<<<< HEAD
 use crate::mock::{
 	new_test_ext, ExtBuilder, GenericAsset, Origin, System, Test, TestEvent, PositiveImbalanceOf, NegativeImbalanceOf,
 	ALICE, BOB, CHARLIE, STAKING_ASSET_ID, SPENDING_ASSET_ID, ASSET_ID, INITIAL_BALANCE, INITIAL_ISSUANCE,
 };
+use crate::imbalances::ImbalanceWithAssetId;
 use frame_support::{assert_noop, assert_ok, traits::Imbalance};
 
 fn asset_options(permissions: PermissionLatest<u64>) -> AssetOptions<u64, u64> {
 	AssetOptions { initial_issuance: INITIAL_ISSUANCE, permissions }
 }
-=======
-use crate::mock::{new_test_ext, ExtBuilder, GenericAsset, Origin, System, Test, TestEvent, PositiveImbalanceOf, NegativeImbalanceOf};
-use crate::imbalances::ImbalanceWithAssetId;
-use frame_support::{assert_noop, assert_ok, traits::Imbalance};
-
->>>>>>> 30d40803
 
 #[test]
 fn issuing_asset_units_to_issuer_should_work() {
@@ -60,20 +54,8 @@
 		NextAssetId::<Test>::put(u32::max_value());
 
 		assert_noop!(
-<<<<<<< HEAD
 			GenericAsset::create(Origin::ROOT, ALICE, asset_options(permissions)),
-			Error::<Test>::NoIdAvailable
-=======
-			GenericAsset::create(
-				Origin::ROOT,
-				1,
-				AssetOptions {
-					initial_issuance: 1,
-					permissions: default_permission
-				}
-			),
 			Error::<Test>::AssetIdExhausted
->>>>>>> 30d40803
 		);
 		assert_eq!(GenericAsset::next_asset_id(), u32::max_value());
 	});
@@ -555,7 +537,7 @@
 		// create reserved asset with asset_id >= next_asset_id should fail
 		assert_noop!(
 			GenericAsset::create_reserved(Origin::ROOT, ASSET_ID, options.clone()),
-			Error::<Test>::IdUnavailable,
+			Error::<Test>::AssetIdExists,
 		);
 	});
 }
@@ -574,7 +556,7 @@
 		// create reserved asset with existing asset_id: 9 should fail
 		assert_noop!(
 			GenericAsset::create_reserved(Origin::ROOT, ASSET_ID, options.clone()),
-			Error::<Test>::IdAlreadyTaken,
+			Error::<Test>::AssetIdExists,
 		);
 	});	
 }
@@ -801,20 +783,8 @@
 		let permissions = PermissionLatest::new(ALICE);
 		
 		assert_noop!(
-<<<<<<< HEAD
 			GenericAsset::create_asset(Some(ASSET_ID), Some(ALICE), asset_options(permissions)),
-			Error::<Test>::IdUnavailable,
-=======
-			GenericAsset::create_asset(
-				Some(asset_id),
-				from_account,
-				AssetOptions {
-					initial_issuance,
-					permissions: default_permission.clone()
-				}
-			),
-			Error::<Test>::AssetIdUnavailable,
->>>>>>> 30d40803
+			Error::<Test>::AssetIdExists,
 		);
 	});
 }
@@ -831,20 +801,8 @@
 
 		assert_ok!(GenericAsset::create_asset(Some(ASSET_ID), Some(ALICE), asset_options(permissions.clone())));
 		assert_noop!(
-<<<<<<< HEAD
 			GenericAsset::create_asset(Some(ASSET_ID), Some(ALICE), asset_options(permissions)),
-			Error::<Test>::IdAlreadyTaken,
-=======
-			GenericAsset::create_asset(
-				Some(asset_id),
-				from_account,
-				AssetOptions {
-					initial_issuance,
-					permissions: default_permission.clone()
-				}
-			),
 			Error::<Test>::AssetIdExists,
->>>>>>> 30d40803
 		);
 	});
 }
